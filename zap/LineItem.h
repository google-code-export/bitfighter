//------------------------------------------------------------------------------
// Copyright Chris Eykamp
// See LICENSE.txt for full copyright information
//------------------------------------------------------------------------------

#ifndef _LINEITEM_H_
#define _LINEITEM_H_

#include "BfObject.h"

using namespace std;

namespace Zap
{

class EditorAttributeMenuUI;

class LineItem : public CentroidObject
{
   typedef CentroidObject Parent;

private:
   Vector<Point> mRenderPoints;     // Precomputed points used for rendering linework

   S32 mWidth;
   bool mGlobal;    // If global, then all teams will see it

public:
   explicit LineItem(lua_State *L = NULL);   // Combined C++ / Lua constructor
   virtual ~LineItem();                      // Destructor
   LineItem *clone() const;

   virtual void render() const;
   bool shouldRender() const;

   S32 getRenderSortValue();

   bool processArguments(S32 argc, const char **argv, Level *level); // Create objects from parameters stored in level file
   void onAddedToGame(Game *theGame);
   virtual void onGhostAvailable(GhostConnection *connection);
   virtual void onGhostAddBeforeUpdate(GhostConnection *connection);
   void computeExtent();                                             // Bounding box for quick collision-possibility elimination

   const Vector<Point> *getCollisionPoly() const;                    // More precise boundary for precise collision detection
   bool collide(BfObject *hitObject);
   void idle(BfObject::IdleCallPath path);
   U32 packUpdate(GhostConnection *connection, U32 updateMask, BitStream *stream);
   void unpackUpdate(GhostConnection *connection, BitStream *stream);
   F32 getUpdatePriority(GhostConnection *connection, U32 updateMask, S32 updateSkips);

   virtual void setGeom(lua_State *L, S32 stackIndex);

   virtual void onGeomChanged();

   /////
   // Editor methods
   string toLevelCode() const;
   virtual void renderEditor(F32 currentScale, bool snappingToWallCornersEnabled, bool renderVertices = false) const;
   virtual const Color &getEditorRenderColor() const;


   // Thickness-related
   virtual void setWidth(S32 width);
   virtual void setWidth(S32 width, S32 min, S32 max);
   virtual S32 getWidth() const;
   void changeWidth(S32 amt);  

#ifndef ZAP_DEDICATED
   bool startEditingAttrs(EditorAttributeMenuUI *attributeMenu);    // Called when we start editing to get menus populated
   void doneEditingAttrs(EditorAttributeMenuUI *attributeMenu);     // Called when we're done to retrieve values set by the menu

   void fillAttributesVectors(Vector<string> &keys, Vector<string> &values);
#endif

   // Some properties about the item that will be needed in the editor
   const char *getEditorHelpString() const;
   const char *getPrettyNamePlural() const;
   const char *getOnDockName() const;
   const char *getOnScreenName() const;

   bool hasTeam();
   bool canBeHostile();
   bool canBeNeutral();

   F32 getEditorRadius(F32 currentScale) const;
<<<<<<< HEAD

   F32 getEditorRadius(F32 currentScale);
=======
>>>>>>> 85c1a692

   static const S32 MIN_LINE_WIDTH;
   static const S32 MAX_LINE_WIDTH;

   TNL_DECLARE_CLASS(LineItem);
   TNL_DECLARE_RPC(s2cSetGeom, (Vector<Point> geom));

   ///// Lua Interface
   LUAW_DECLARE_CLASS_CUSTOM_CONSTRUCTOR(LineItem);

	static const char *luaClassName;
	static const luaL_reg luaMethods[];
   static const LuaFunctionProfile functionArgs[];

   S32 lua_setGlobal(lua_State *L);
   S32 lua_getGlobal(lua_State *L);
};


};

#endif

<|MERGE_RESOLUTION|>--- conflicted
+++ resolved
@@ -83,11 +83,6 @@
    bool canBeNeutral();
 
    F32 getEditorRadius(F32 currentScale) const;
-<<<<<<< HEAD
-
-   F32 getEditorRadius(F32 currentScale);
-=======
->>>>>>> 85c1a692
 
    static const S32 MIN_LINE_WIDTH;
    static const S32 MAX_LINE_WIDTH;
