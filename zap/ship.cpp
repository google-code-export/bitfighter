//-----------------------------------------------------------------------------------
//
// Bitfighter - A multiplayer vector graphics space game
// Based on Zap demo released for Torque Network Library by GarageGames.com
//
// Derivative work copyright (C) 2008-2009 Chris Eykamp
// Original work copyright (C) 2004 GarageGames.com, Inc.
// Other code copyright as noted
//
// This program is free software; you can redistribute it and/or modify
// it under the terms of the GNU General Public License as published by
// the Free Software Foundation; either version 2 of the License, or
// (at your option) any later version.
//
// This program is distributed in the hope that it will be useful (and fun!),
// but WITHOUT ANY WARRANTY; without even the implied warranty of
// MERCHANTABILITY or FITNESS FOR A PARTICULAR PURPOSE.  See the
// GNU General Public License for more details.
//
// You should have received a copy of the GNU General Public License
// along with this program; if not, write to the Free Software
// Foundation, Inc., 59 Temple Place, Suite 330, Boston, MA  02111-1307  USA
//
//------------------------------------------------------------------------------------

#include "ship.h"
#include "item.h"

#include "sparkManager.h"
#include "projectile.h"
#include "gameLoader.h"
#include "sfx.h"
#include "UI.h"
#include "UIMenus.h"
#include "UIGame.h"
#include "gameType.h"
#include "gameConnection.h"
#include "shipItems.h"
#include "speedZone.h"
#include "gameWeapons.h"
#include "gameObjectRender.h"
#include "config.h"
#include "statistics.h"

#include "stringUtils.h"      // For itos

#include "glutInclude.h"

#include <stdio.h>

#define hypot _hypot    // Kill some warnings

static bool showCloakedTeammates = false;    // Set to true to allow players to see their cloaked teammates

namespace Zap
{

static Vector<DatabaseObject *> fillVector;

TNL_IMPLEMENT_NETOBJECT(Ship);

#ifdef _MSC_VER
#pragma warning(disable:4355)
#endif

// Constructor
// Note that most of these values are set in the initial packet set from the server (see packUpdate() below)
// Also, the following is also run by robot's constructor
Ship::Ship(StringTableEntry playerName, bool isAuthenticated, S32 team, Point p, F32 m, bool isRobot) : MoveObject(p, CollisionRadius), mSpawnPoint(p)
{
   mObjectTypeMask = ShipType | MoveableType | CommandMapVisType | TurretTargetType;

   mNetFlags.set(Ghostable);

   for(U32 i = 0; i < TrailCount; i++)
      mLastTrailPoint[i] = -1;   // Or something... doesn't really matter what

   mTeam = team;
   mass = m;            // Ship's mass, not used

   // Name will be unique across all clients, but client and server may disagree on this name if the server has modified it to make it unique
   mPlayerName = playerName;  
   mIsAuthenticated = isAuthenticated;

   mIsRobot = isRobot;

   if(!isRobot)         // Robots will run this during their own initialization; no need to run it twice!
      initialize(p);

   isBusy = false;      // On client, will be updated in initial packet set from server.  Not used on server.

   mSparkElapsed = 0;

   // Create our proxy object for Lua access
   luaProxy = LuaShip(this);
}

// Destructor
Ship::~Ship()
{
   // Do nothing
}


// Initialize some things that both ships and bots care about... this will get run during the ship's constructor
// and also after a bot respawns and needs to reset itself
void Ship::initialize(Point &pos)
{
   if(getGame())
         mRespawnTime = getGame()->getCurrentTime();
   for(U32 i = 0; i < MoveStateCount; i++)
   {
      mMoveState[i].pos = pos;
      mMoveState[i].angle = 0;
      mMoveState[i].vel = Point(0,0);
   }

   updateExtent();

   mHealth = 1.0;       // Start at full health
   hasExploded = false; // Haven't exploded yet!

   for(S32 i = 0; i < TrailCount; i++)          // Clear any vehicle trails
      mTrail[i].reset();

   mEnergy = (S32) ((F32) EnergyMax * .80);     // Start off with 80% energy
   for(S32 i = 0; i < ModuleCount; i++)         // and all modules disabled
      mModuleActive[i] = false;

   // Set initial module and weapon selections
   for(S32 i = 0; i < ShipModuleCount; i++)
      mModule[i] = (ShipModule) DefaultLoadout[i];

   for(S32 i = 0; i < ShipWeaponCount; i++)
      mWeapon[i] = (WeaponType) DefaultLoadout[i + ShipModuleCount];

   mActiveWeaponIndx = 0;
   mCooldown = false;
}


// Push a LuaShip proxy onto the stack
void Ship::push(lua_State *L)
{
   Lunar<LuaShip>::push(L, &luaProxy, false);     // true ==> Lua will delete it's reference to this object when it's done with it
}


void Ship::onGhostRemove()
{
   Parent::onGhostRemove();
   for(S32 i = 0; i < ModuleCount; i++)
      mModuleActive[i] = false;
   updateModuleSounds();
}


bool Ship::processArguments(S32 argc, const char **argv)
{
   if(argc != 3)
      return false;

   Point pos;
   pos.read(argv + 1);
   pos *= getGame()->getGridSize();
   for(U32 i = 0; i < MoveStateCount; i++)
   {
      mMoveState[i].pos = pos;
      mMoveState[i].angle = 0;
   }

   updateExtent();

   return true;
}


void Ship::setActualPos(Point p, bool warp)
{
   mMoveState[ActualState].pos = p;
   mMoveState[RenderState].pos = p;

   if(warp)
      setMaskBits(PositionMask | WarpPositionMask | TeleportMask);
   else
      setMaskBits(PositionMask);
}


// Process a move.  This will advance the position of the ship, as well as adjust its velocity and angle.
void Ship::processMove(U32 stateIndex)
{
   const F32 ARMOR_ACCEL_PENALTY_FACT = 0.35;
   const F32 ARMOR_SPEED_PENALTY_FACT = 1;

   mMoveState[LastProcessState] = mMoveState[stateIndex];

   F32 maxVel = (isModuleActive(ModuleBoost) ? BoostMaxVelocity : MaxVelocity) * 
                (hasModule(ModuleArmor) ? ARMOR_SPEED_PENALTY_FACT : 1);

   F32 time = mCurrentMove.time * 0.001;
   Point requestVel(mCurrentMove.right - mCurrentMove.left, mCurrentMove.down - mCurrentMove.up);

   requestVel *= maxVel;
   F32 len = requestVel.len();

   if(len > maxVel)
      requestVel *= maxVel / len;

   Point velDelta = requestVel - mMoveState[stateIndex].vel;
   F32 accRequested = velDelta.len();


   // Apply turbo-boost if active, reduce accel and max vel when armor is present
   F32 maxAccel = (isModuleActive(ModuleBoost) ? BoostAcceleration : Acceleration) * time * 
                  (hasModule(ModuleArmor) ? ARMOR_ACCEL_PENALTY_FACT : 1);

   if(accRequested > maxAccel)
   {
      velDelta *= maxAccel / accRequested;
      mMoveState[stateIndex].vel += velDelta;
   }
   else
      mMoveState[stateIndex].vel = requestVel;

   mMoveState[stateIndex].angle = mCurrentMove.angle;
   move(time, stateIndex, false);
}


// Find objects of specified type that may be under the ship, and put them in fillVector
void Ship::findObjectsUnderShip(GameObjectType type)
{
   Rect rect(getActualPos(), getActualPos());
   rect.expand(Point(CollisionRadius, CollisionRadius));

   fillVector.clear();           // This vector will hold any matching zones
   findObjects(type, fillVector, rect);
}


extern bool PolygonContains2(const Point *inVertices, int inNumVertices, const Point &inPoint);

// Returns the zone in question if this ship is in a zone of type zoneType
GameObject *Ship::isInZone(GameObjectType zoneType)
 {
   findObjectsUnderShip(zoneType);

   if(fillVector.size() == 0)  // Ship isn't in extent of any objectType objects, can bail here
      return NULL;

   // Extents overlap...  now check for actual overlap

   Vector<Point> polyPoints;

   for(S32 i = 0; i < fillVector.size(); i++)
   {
      GameObject *zone = dynamic_cast<GameObject *>(fillVector[i]);

      // Get points that define the zone boundaries
      polyPoints.clear();
      zone->getCollisionPoly(polyPoints);

      if( PolygonContains2(polyPoints.address(), polyPoints.size(), getActualPos()) )
         return zone;
   }
   return NULL;
 }


// Returns the object in question if this ship is on an object of type objectType
DatabaseObject *Ship::isOnObject(GameObjectType objectType)
{
   findObjectsUnderShip(objectType);

   if(fillVector.size() == 0)  // Ship isn't in extent of any objectType objects, can bail here
      return NULL;

   // Return first actually overlapping object on our candidate list
   for(S32 i = 0; i < fillVector.size(); i++)
      if(isOnObject(dynamic_cast<GameObject *>(fillVector[i])))
         return fillVector[i];
   return NULL;
}


// Given an object, see if the ship is sitting on it (useful for figuring out if ship is on top of a regenerated repair item, z.B.)
bool Ship::isOnObject(GameObject *object)
{
   Point center;
   float radius;
   Vector<Point> polyPoints;

   // Ships don't have collisionPolys, so this first check is utterly unneeded unless we change that
   if(getCollisionPoly(polyPoints))
      return object->collisionPolyPointIntersect(polyPoints);
   else if(getCollisionCircle(MoveObject::ActualState, center, radius))
      return object->collisionPolyPointIntersect(center, radius);

   else
      return false;
}


 // Returns vector for aiming a weapon based on direction ship is facing
Point Ship::getAimVector()
{
   return Point(cos(mMoveState[ActualState].angle), sin(mMoveState[ActualState].angle) );
}


void Ship::selectWeapon()
{
   selectWeapon(mActiveWeaponIndx + 1);
}


extern CmdLineSettings gCmdLineSettings;
extern IniSettings gIniSettings;

void Ship::selectWeapon(U32 weaponIdx)
{
   mActiveWeaponIndx = weaponIdx % ShipWeaponCount;      // Advance index to next weapon

   // Display a message confirming new weapon choice if we're not showing the indicators
   if (!gIniSettings.showWeaponIndicators)
   {
      GameConnection *cc = getControllingClient();
      if(cc)
      {
         Vector<StringTableEntry> e;
         e.push_back(gWeapons[mWeapon[mActiveWeaponIndx]].name);
         static StringTableEntry msg("%e0 selected.");
         cc->s2cDisplayMessageE(GameConnection::ColorAqua, SFXUIBoop, msg, e);
      }
   }
}


void Ship::processWeaponFire()
{
   mFireTimer.update(mCurrentMove.time);
   mWeaponFireDecloakTimer.update(mCurrentMove.time);

   WeaponType curWeapon = mWeapon[mActiveWeaponIndx];

   if(mCurrentMove.fire && mFireTimer.getCurrent() == 0 && getGame()->getGameType() && getGame()->getGameType()->onFire(this))
   {
      if(mEnergy >= gWeapons[curWeapon].minEnergy)
      {
         mEnergy -= gWeapons[curWeapon].drainEnergy;
         mFireTimer.reset(gWeapons[curWeapon].fireDelay);
         mWeaponFireDecloakTimer.reset(WeaponFireDecloakTime);

         if(getControllingClient().isValid())
            getControllingClient()->getClientRef()->mStatistics.countShot(curWeapon);

         if(!isGhost())    // i.e. server only
         {
            Point dir = getAimVector();
            createWeaponProjectiles(curWeapon, dir, mMoveState[ActualState].pos, mMoveState[ActualState].vel, CollisionRadius - 2, this);
         }
      }
   }
}


void Ship::controlMoveReplayComplete()
{
   // Compute the delta between our current render position
   // and the server position after client-side prediction has
   // been run
   Point delta = mMoveState[ActualState].pos - mMoveState[RenderState].pos;
   F32 deltaLen = delta.len();

   // if the delta is either very small, or greater than the
   // max interpolation threshold, just warp to the new position
   if(deltaLen <= 0.5 || deltaLen > MaxControlObjectInterpDistance)
   {
      // If it's a large delta, get rid of the movement trails
      if(deltaLen > MaxControlObjectInterpDistance)
         for(S32 i=0; i<TrailCount; i++)
            mTrail[i].reset();

      mMoveState[RenderState].pos = mMoveState[ActualState].pos;
      mMoveState[RenderState].vel = mMoveState[ActualState].vel;
      mInterpolating = false;
   }
   else
      mInterpolating = true;
}


void Ship::idle(GameObject::IdleCallPath path)
{
   // Don't process exploded ships
   if(hasExploded)
      return;

   Parent::idle(path);

   if(path == GameObject::ServerIdleMainLoop && isControlled())
   {
      // If this is a controlled object in the server's main
      // idle loop, process the render state forward -- this
      // is what projectiles will collide against.  This allows
      // clients to properly lead other clients, instead of
      // piecewise stepping only when packets arrive from the client.
      processMove(RenderState);
      setMaskBits(PositionMask);
   }
   else
   {
      // For all other cases, advance the actual state of the
      // object with the current move.
      processMove(ActualState);

      // Apply impulse vector and reset it
      mMoveState[ActualState].vel += mImpulseVector;
      mImpulseVector.set(0,0);

      if(path == GameObject::ServerIdleControlFromClient ||
         path == GameObject::ClientIdleControlMain ||
         path == GameObject::ClientIdleControlReplay)
      {
         // For different optimizer settings and different platforms
         // the floating point calculations may come out slightly
         // differently in the lowest mantissa bits.  So normalize
         // after each update the position and velocity, so that
         // the control state update will not differ from client to server.
         const F32 ShipVarNormalizeMultiplier = 128;
         const F32 ShipVarNormalizeFraction = 1 / ShipVarNormalizeMultiplier;

         mMoveState[ActualState].pos.scaleFloorDiv(ShipVarNormalizeMultiplier, ShipVarNormalizeFraction);
         mMoveState[ActualState].vel.scaleFloorDiv(ShipVarNormalizeMultiplier, ShipVarNormalizeFraction);
      }

      if(path == GameObject::ServerIdleMainLoop ||
         path == GameObject::ServerIdleControlFromClient)
      {
         // Update the render state on the server to match
         // the actual updated state, and mark the object
         // as having changed Position state.  An optimization
         // here would check the before and after positions
         // so as to not update unmoving ships.
         mMoveState[RenderState] = mMoveState[ActualState];
         setMaskBits(PositionMask);
      }
      else if(path == GameObject::ClientIdleControlMain || path == GameObject::ClientIdleMainRemote)
      {
         // On the client, update the interpolation of this
         // object unless we are replaying control moves.
         mInterpolating = (getActualVel().lenSquared() < MoveObject::InterpMaxVelocity*MoveObject::InterpMaxVelocity);
         updateInterpolation();
      }
   }

   // Update the object in the game's extents database
   updateExtent();

   // If this is a move executing on the server and it's
   // different from the last move, then mark the move to
   // be updated to the ghosts.
   if(path == GameObject::ServerIdleControlFromClient && !mCurrentMove.isEqualMove(&mLastMove))
      setMaskBits(MoveMask);

   mLastMove = mCurrentMove;
   mSensorZoomTimer.update(mCurrentMove.time);
   mCloakTimer.update(mCurrentMove.time);

   if(path == GameObject::ServerIdleControlFromClient ||
      path == GameObject::ClientIdleControlMain ||
      path == GameObject::ClientIdleControlReplay)
   {
      // Process weapons and energy on controlled object objects
      processWeaponFire();
      processEnergy();     // and modules
   }
     
   if(path == GameObject::ClientIdleMainRemote)
   {
      // For ghosts, find some repair targets for rendering the repair effect
      if(isModuleActive(ModuleRepair))
         findRepairTargets();
   }
   if(path == GameObject::ServerIdleControlFromClient && isModuleActive(ModuleRepair))
      repairTargets();

   if(path == GameObject::ClientIdleControlMain ||
      path == GameObject::ClientIdleMainRemote)
   {
      mWarpInTimer.update(mCurrentMove.time);
      // Emit some particles, trail sections and update the turbo noise
      emitMovementSparks();
      for(U32 i=0; i<TrailCount; i++)
         mTrail[i].tick(mCurrentMove.time);
      updateModuleSounds();
   }
<<<<<<< HEAD

   // This is for using Engineer Module, but only for forcefield. It may need more work.
   if(path == GameObject::ClientIdleControlMain && isModuleActive(ModuleEngineer))
   {
      Vector<string> words;
      words.push_back("engf");
      gGameUserInterface.processCommand(words);
   }
=======
>>>>>>> a420871b
}

static Vector<DatabaseObject *> foundObjects;

// Returns true if we found a suitable target
bool Ship::findRepairTargets()
{
   // We use the render position in findRepairTargets so that
   // ships that are moving can repair each other (server) and
   // so that ships don't render funny repair lines to interpolating
   // ships (client)

   Point pos = getRenderPos();
   Point extend(RepairRadius, RepairRadius);
   Rect r(pos - extend, pos + extend);
   
   foundObjects.clear();
   findObjects(ShipType | RobotType | EngineeredType, foundObjects, r);

   mRepairTargets.clear();
   for(S32 i = 0; i < foundObjects.size(); i++)
   {
      GameObject *s = dynamic_cast<GameObject *>(foundObjects[i]);
      if(s->isDestroyed() || s->getHealth() >= 1)                             // Don't repair dead or fully healed objects...
         continue;
      if((s->getRenderPos() - pos).len() > (RepairRadius + CollisionRadius))  // ...or ones too far away...
         continue;
      if(s->getTeam() != -1 && s->getTeam() != getTeam())                     // ...or ones not on our team or neutral
         continue;
      mRepairTargets.push_back(s);
   }
   return mRepairTargets.size() != 0;
}


// Repairs ALL repair targets found above
void Ship::repairTargets()
{
   F32 totalRepair = RepairHundredthsPerSecond * 0.01 * mCurrentMove.time * 0.001f;

//   totalRepair /= mRepairTargets.size();

   DamageInfo di;
   di.damageAmount = -totalRepair;
   di.damagingObject = this;
   di.damageType = DamageTypePoint;

   for(S32 i = 0; i < mRepairTargets.size(); i++)
      mRepairTargets[i]->damageObject(&di);
}


void Ship::processEnergy()
{
   bool modActive[ModuleCount];
   for(S32 i = 0; i < ModuleCount; i++)
   {
      modActive[i] = mModuleActive[i];
      mModuleActive[i] = false;
   }

   if(mEnergy > EnergyCooldownThreshold)     // Only turn off cooldown if energy has risen above threshold, not if it falls below
      mCooldown = false;

   // Make sure we're allowed to use modules
   bool allowed = getGame()->getGameType() && getGame()->getGameType()->okToUseModules(this);

   // Are these checked on the server side?
   for(S32 i = 0; i < ShipModuleCount; i++)   
      // If you have passive module, it's always active, no restrictions, but is off for energy consumption purposes
      if(getGame()->getModuleInfo(mModule[i])->getUseType() == ModuleUsePassive)    
         mModuleActive[mModule[i]] = false;         

      // No (active) modules if we're too hot or game has disallowed them
      else if(mCurrentMove.module[i] && !mCooldown && allowed)  
         mModuleActive[mModule[i]] = true;


   // No boost if we're not moving
    if(mModuleActive[ModuleBoost] &&
       mCurrentMove.up == 0 && mCurrentMove.down == 0 &&
       mCurrentMove.left == 0 && mCurrentMove.right == 0)
   {
      mModuleActive[ModuleBoost] = false;
   }

   // No repair with no targets
   if(mModuleActive[ModuleRepair] && !findRepairTargets())
      mModuleActive[ModuleRepair] = false;

   // No cloak with nearby sensored people
   if(mModuleActive[ModuleCloak])
   {
      if(mWeaponFireDecloakTimer.getCurrent() != 0)
         mModuleActive[ModuleCloak] = false;
      //else
      //{
      //   Rect cloakCheck(getActualPos(), getActualPos());
      //   cloakCheck.expand(Point(CloakCheckRadius, CloakCheckRadius));

      //   fillVector.clear();
      //   findObjects(ShipType | RobotType, fillVector, cloakCheck);

      //   if(fillVector.size() > 0)
      //   {
      //      for(S32 i=0; i<fillVector.size(); i++)
      //      {
      //         Ship *s = dynamic_cast<Ship *>(fillVector[i]);

      //         if(!s) continue;

      //         if(s->getTeam() != getTeam() && s->isModuleActive(ModuleSensor))
      //         {
      //            mModuleActive[ModuleCloak] = false;
      //            break;
      //         }
      //      }
      //   }
      //}
   }

   F32 scaleFactor = mCurrentMove.time * 0.001;

   // Update things based on available energy...
   bool anyActive = false;
   for(S32 i = 0; i < ModuleCount; i++)
   {
      if(mModuleActive[i])
      {
         mEnergy -= S32(getGame()->getModuleInfo((ShipModule) i)->getEnergyDrain() * scaleFactor);
         anyActive = true;
      }
   }

   if(!anyActive && mEnergy <= EnergyCooldownThreshold)
      mCooldown = true;

   if(mEnergy < EnergyMax)
   {
      // If we're not doing anything, recharge.
      if(!anyActive)
         mEnergy += S32(EnergyRechargeRate * scaleFactor);

      if(mEnergy <= 0)
      {
         mEnergy = 0;
         for(S32 i = 0; i < ModuleCount; i++)
            mModuleActive[i] = false;
         mCooldown = true;
      }
   }

   if(mEnergy >= EnergyMax)
      mEnergy = EnergyMax;

   for(S32 i = 0; i < ModuleCount;i++)
   {
      if(mModuleActive[i] != modActive[i])
      {
         if(i == ModuleSensor)
         {
            mSensorZoomTimer.reset(SensorZoomTime - mSensorZoomTimer.getCurrent(), SensorZoomTime);
            mSensorStartTime = getGame()->getCurrentTime();
         }
         else if(i == ModuleCloak)
            mCloakTimer.reset(CloakFadeTime - mCloakTimer.getCurrent(), CloakFadeTime);

         setMaskBits(ModulesMask);
      }
   }
}


void Ship::damageObject(DamageInfo *theInfo)
{
   if(mHealth == 0 || hasExploded) return; // Stop multi-kill problem. Might stop robots from getting invincible.

   // Deal with grenades and other explody things, even if they cause no damage
   if(theInfo->damageType == DamageTypeArea)
      mImpulseVector += theInfo->impulseVector;

   if(theInfo->damageAmount == 0)
      return;

   F32 damageAmount = theInfo->damageAmount;

   if(theInfo->damageAmount > 0)
   {
      if(!getGame()->getGameType()->objectCanDamageObject(theInfo->damagingObject, this))
         return;

      // Factor in shields
      if(isModuleActive(ModuleShield)) // && mEnergy >= EnergyShieldHitDrain)     // Commented code will cause
      {                                                                           // shields to drain when they
         //mEnergy -= EnergyShieldHitDrain;                                       // have been hit.
         return;
      }

      // Having armor halves the damage
      if(hasModule(ModuleArmor))
         damageAmount /= 2;
   }

   GameConnection *damagerOwner = theInfo->damagingObject->getOwner();
   GameConnection *victimOwner = this->getOwner();

   // Healing things do negative damage, thus adding to health
   mHealth -= damageAmount * ((victimOwner && damagerOwner == victimOwner) ? theInfo->damageSelfMultiplier : 1);
   setMaskBits(HealthMask);

   if(mHealth <= 0)
   {
      mHealth = 0;
      kill(theInfo);
   }
   else if(mHealth > 1)
      mHealth = 1;
}


// Runs when ship spawns -- runs on client and server
void Ship::onAddedToGame(Game *game)
{
   Parent::onAddedToGame(game);

   // Detect if we spawned on a GoFast
   SpeedZone *speedZone = dynamic_cast<SpeedZone *>(isOnObject(SpeedZoneType));
   if(speedZone)
      speedZone->collide(this);

   // From here on down, server only
   if(!isGhost())
      Robot::getEventManager().fireEvent(EventManager::ShipSpawnedEvent, this);
}


void Ship::updateModuleSounds()
{
   static S32 moduleSFXs[ModuleCount] =
   {
      SFXShieldActive,
      SFXShipBoost,
      SFXSensorActive,
      SFXRepairActive,
      SFXUIBoop, // Need better sound...
      SFXCloakActive,
   };

   for(U32 i = 0; i < ModuleCount; i++)
   {
      if(mModuleActive[i])
      {
         if(mModuleSound[i].isValid())
            mModuleSound[i]->setMovementParams(mMoveState[RenderState].pos, mMoveState[RenderState].vel);
         else if(moduleSFXs[i] != -1)
            mModuleSound[i] = SFXObject::play(moduleSFXs[i], mMoveState[RenderState].pos, mMoveState[RenderState].vel);
      }
      else
      {
         if(mModuleSound[i].isValid())
         {
            mModuleSound[i]->stop();
            mModuleSound[i] = NULL;
         }
      }
   }
}


static U32 MaxFireDelay = 0;

// static method, only run during init on both client and server
void Ship::computeMaxFireDelay()
{
   for(S32 i = 0; i < WeaponCount; i++)
   {
      if(gWeapons[i].fireDelay > MaxFireDelay)
         MaxFireDelay = gWeapons[i].fireDelay;
   }
}

void Ship::writeControlState(BitStream *stream)
{
   stream->write(mMoveState[ActualState].pos.x);
   stream->write(mMoveState[ActualState].pos.y);
   stream->write(mMoveState[ActualState].vel.x);
   stream->write(mMoveState[ActualState].vel.y);
   stream->writeRangedU32(mEnergy, 0, EnergyMax);
   stream->writeFlag(mCooldown);
   stream->writeRangedU32(mFireTimer.getCurrent(), 0, MaxFireDelay);
   stream->writeRangedU32(mActiveWeaponIndx, 0, WeaponCount);
}

void Ship::readControlState(BitStream *stream)
{
   stream->read(&mMoveState[ActualState].pos.x);
   stream->read(&mMoveState[ActualState].pos.y);
   stream->read(&mMoveState[ActualState].vel.x);
   stream->read(&mMoveState[ActualState].vel.y);
   mEnergy = stream->readRangedU32(0, EnergyMax);
   mCooldown = stream->readFlag();
   U32 fireTimer = stream->readRangedU32(0, MaxFireDelay);
   mFireTimer.reset(fireTimer);
   mActiveWeaponIndx = stream->readRangedU32(0, WeaponCount);
}


// Transmit ship status from server to client
// Any changes here need to be reflected in Ship::unpackUpdate
U32 Ship::packUpdate(GhostConnection *connection, U32 updateMask, BitStream *stream)
{
   GameConnection *gameConnection = (GameConnection *) connection;

   if(isInitialUpdate())      // This stuff gets sent only once per ship
   {
      stream->writeFlag(getGame()->getCurrentTime() - mRespawnTime < 300);  // If true, ship will appear to spawn on client
      updateMask |= ChangeTeamMask;  // make this bit true to write team.

      // Now write all the mounts:
      for(S32 i = 0; i < mMountedItems.size(); i++)
      {
         if(mMountedItems[i].isValid())
         {
            S32 index = connection->getGhostIndex(mMountedItems[i]);
            if(index != -1)
            {
               stream->writeFlag(true);
               stream->writeInt(index, GhostConnection::GhostIdBitSize);
            }
         }
      }
      stream->writeFlag(false);
   }  // End initial update
   if(stream->writeFlag(updateMask & AuthenticationMask))     // Player authentication status changed
   {
      stream->writeStringTableEntry(mPlayerName);
      stream->writeFlag(mIsAuthenticated);
   }

   if(stream->writeFlag(updateMask & ChangeTeamMask))   // A player with admin can change robots teams.
   {
      stream->write(mTeam);
   }


//if(isRobot())
//{
//Robot *robot = dynamic_cast<Robot *>(this);
//stream->write((S32)robot->mTarget.x);
//stream->write((S32)robot->mTarget.y);
//
//stream->write(robot->flightPlan.size());
//   for(S32 i = 0; i < robot->flightPlan.size(); i++)
//   {
//      stream->write(robot->flightPlan[i].x);
//      stream->write(robot->flightPlan[i].y);
//   }
//}


   // Respawn --> only used by robots, but will be set on ships if all mask bits
   // are set (as happens when a ship comes into scope).  Therefore, we'll force
   // this to be robot only.
   if(stream->writeFlag(updateMask & RespawnMask && isRobot()))
      stream->writeFlag(getGame()->getCurrentTime() - mRespawnTime < 300);  // If true, ship will appear to spawn on client

   if(stream->writeFlag(updateMask & HealthMask))     // Health
      stream->writeFloat(mHealth, 6);

   if(stream->writeFlag(updateMask & LoadoutMask))    // Module configuration
   {
      for(S32 i = 0; i < ShipModuleCount; i++)
         stream->writeEnum(mModule[i], ModuleCount);

      for(S32 i = 0; i < ShipWeaponCount; i++)
         stream->writeEnum(mWeapon[i], WeaponCount);
   }

   stream->writeFlag(hasExploded);
   stream->writeFlag(getControllingClient()->isBusy());

   stream->writeFlag(updateMask & WarpPositionMask && updateMask != 0xFFFFFFFF);   

   // Don't show warp effect when all mask flags are set, as happens when ship comes into scope
   stream->writeFlag(updateMask & TeleportMask && !(updateMask & InitialMask));      

   bool shouldWritePosition = (updateMask & InitialMask) || gameConnection->getControlObject() != this;
   if(!shouldWritePosition)
   {
      stream->writeFlag(false);
      stream->writeFlag(false);
      stream->writeFlag(false);
   }
   else     // Write mCurrentMove data...
   {
      if(stream->writeFlag(updateMask & PositionMask))
      {
         // Send position and speed
         gameConnection->writeCompressedPoint(mMoveState[RenderState].pos, stream);
         writeCompressedVelocity(mMoveState[RenderState].vel, BoostMaxVelocity + 1, stream);
      }
      if(stream->writeFlag(updateMask & MoveMask))
         mCurrentMove.pack(stream, NULL, false);      // Send current move

      if(stream->writeFlag(updateMask & ModulesMask))
         for(S32 i = 0; i < ModuleCount; i++)         // Send info about which modules are active
            stream->writeFlag(mModuleActive[i]);
   }
   return 0;
}


// Any changes here need to be reflected in Ship::packUpdate
void Ship::unpackUpdate(GhostConnection *connection, BitStream *stream)
{
   bool positionChanged = false;    // True when position changes a little
   bool shipwarped = false;         // True when position changes a lot

   bool wasInitialUpdate = false;
   bool playSpawnEffect = false;


   if(isInitialUpdate())
   {
      wasInitialUpdate = true;
      shipwarped = true;
      playSpawnEffect = stream->readFlag();

      // Read mounted items:
      while(stream->readFlag())
      {
         S32 index = stream->readInt(GhostConnection::GhostIdBitSize);
         Item *theItem = (Item *) connection->resolveGhost(index);
         theItem->mountToShip(this);
      }

   }  // initial update


   if(stream->readFlag())     // Player authentication status changed
   {
      stream->readStringTableEntry(&mPlayerName);
      mIsAuthenticated = stream->readFlag();
   }

   if(stream->readFlag())     // Team changed
   {
      stream->read(&mTeam);
   }

//if(isRobot())
//{
//Robot *robot = dynamic_cast<Robot *>(this);
//S32 x;
//S32 y;
//stream->read(&x);
//stream->read(&y);
//
//robot->mTarget.x = x;
//robot->mTarget.y = y;
//
//S32 ttt;
//stream->read(&ttt);
//robot->flightPlan.clear();
//for(S32 i = 0; i < ttt; i++)
//{
//   F32 x,y;
//   stream->read(&x);
//   stream->read(&y);
//   Point p(x,y);
//   robot->flightPlan.push_back(p);
//}
//
//}


   if(stream->readFlag())        // Respawn <--- will only occur on robots, will always be false with ships
   {
      hasExploded = false;
      playSpawnEffect = stream->readFlag();    // prevent spawn effect every time the robot goes into scope.
      shipwarped = true;
      if(! isCollisionEnabled()) enableCollision();
   }

   if(stream->readFlag())        // Health
      mHealth = stream->readFloat(6);

   if(stream->readFlag())        // New module configuration
   {
      for(S32 i = 0; i < ShipModuleCount; i++)
         mModule[i] = (ShipModule) stream->readEnum(ModuleCount);

      for(S32 i = 0; i < ShipWeaponCount; i++)
         mWeapon[i] = (WeaponType) stream->readEnum(WeaponCount);
   }

   bool explode = stream->readFlag();
   isBusy = stream->readFlag();

   if(stream->readFlag())        // Ship made a large change in position
      shipwarped = true;

   if(stream->readFlag())        // Ship just teleported
   {
      shipwarped = true;
      mWarpInTimer.reset(WarpFadeInTime);    // Make ship all spinny (sfx, spiral bg are done by the teleporter itself)
   }

   if(stream->readFlag())     // UpdateMask
   {
      ((GameConnection *) connection)->readCompressedPoint(mMoveState[ActualState].pos, stream);
      readCompressedVelocity(mMoveState[ActualState].vel, BoostMaxVelocity + 1, stream);
      positionChanged = true;
   }

   if(stream->readFlag())     // MoveMask
   {
      mCurrentMove = Move();  // A new, blank move
      mCurrentMove.unpack(stream, false);
   }

   if(stream->readFlag())     // ModulesMask
   {
      bool wasActive[ModuleCount];
      for(S32 i = 0; i < ModuleCount; i++)
      {
         wasActive[i] = mModuleActive[i];
         mModuleActive[i] = stream->readFlag();
         if(i == ModuleSensor && wasActive[i] != mModuleActive[i])
         {
            mSensorZoomTimer.reset(SensorZoomTime - mSensorZoomTimer.getCurrent(), SensorZoomTime);
            mSensorStartTime = gClientGame->getCurrentTime();
         }
         if(i == ModuleCloak && wasActive[i] != mModuleActive[i])
            mCloakTimer.reset(CloakFadeTime - mCloakTimer.getCurrent(), CloakFadeTime);
      }
   }

   mMoveState[ActualState].angle = mCurrentMove.angle;


   if(positionChanged && !isRobot() )
   {
      mCurrentMove.time = (U32) connection->getOneWayTime();
      processMove(ActualState);
   }

   if(shipwarped)
   {
      mInterpolating = false;
      mMoveState[RenderState] = mMoveState[ActualState];

      for(S32 i=0; i<TrailCount; i++)
         mTrail[i].reset();
   }
   else
      mInterpolating = true;


   if(explode && !hasExploded)
   {
      hasExploded = true;
      disableCollision();

      if(!wasInitialUpdate)
         emitShipExplosion(mMoveState[ActualState].pos);    // Boom!
   }

   if(playSpawnEffect)
   {
      mWarpInTimer.reset(WarpFadeInTime);    // Make ship all spinny

      FXManager::emitTeleportInEffect(mMoveState[ActualState].pos, 1);
      SFXObject::play(SFXTeleportIn, mMoveState[ActualState].pos, Point());
   }

}  // unpackUpdate


F32 getAngleDiff(F32 a, F32 b)
{
   // Figure out the shortest path from a to b...
   // Restrict them to the range 0-360
   while(a<0)   a+=360;
   while(a>360) a-=360;

   while(b<0)   b+=360;
   while(b>360) b-=360;

   return  (fabs(b-a) > 180) ? 360-(b-a) : b-a;
}


// Returns index of first flag mounted on ship, or NO_FLAG if there aren't any
S32 Ship::carryingFlag()
{
   for(S32 i = 0; i < mMountedItems.size(); i++)
      if(mMountedItems[i].isValid() && (mMountedItems[i]->getObjectTypeMask() & FlagType))
         return i;
   return GameType::NO_FLAG;
}


S32 Ship::getFlagCount()
{
   S32 count = 0;
   for(S32 i = 0; i < mMountedItems.size(); i++)
      if(mMountedItems[i].isValid() && (mMountedItems[i]->getObjectTypeMask() & FlagType))
         count++;
   return count;
}


bool Ship::isCarryingItem(GameObjectType objectType)
{
   for(S32 i = mMountedItems.size() - 1; i >= 0; i--)
      if(mMountedItems[i].isValid() && mMountedItems[i]->getObjectTypeMask() & objectType)
         return true;
   return false;
}


Item *Ship::unmountItem(GameObjectType objectType)
{
   //logprintf("%s ship->unmountItem", isGhost()? "Client:" : "Server:");
   for(S32 i = mMountedItems.size() - 1; i >= 0; i--)
   {
      if(mMountedItems[i]->getObjectTypeMask() & objectType)
      {
         Item *item = mMountedItems[i];
         item->dismount();
         return item;
      }
   }
   return NULL;
}


void Ship::setLoadout(const Vector<U32> &loadout)
{
   // Check to see if the new configuration is the same as the old.  If so, we have nothing to do.
   bool theSame = true;

   for(S32 i = 0; i < ShipModuleCount; i++)
      theSame = theSame && (loadout[i] == (U32)mModule[i]);

   for(S32 i = ShipModuleCount; i < ShipWeaponCount + ShipModuleCount; i++)
      theSame = theSame && (loadout[i] == (U32)mWeapon[i - ShipModuleCount]);

   if(theSame)      // Don't bother if ship config hasn't changed
      return;

   WeaponType currentWeapon = mWeapon[mActiveWeaponIndx];

   for(S32 i = 0; i < ShipModuleCount; i++)
      mModule[i] = (ShipModule) loadout[i];

   for(S32 i = ShipModuleCount; i < ShipWeaponCount + ShipModuleCount; i++)
      mWeapon[i - ShipModuleCount] = (WeaponType) loadout[i];

   setMaskBits(LoadoutMask);

   // Try to see if we can maintain the same weapon we had before.
   S32 i;
   for(i = 0; i < ShipWeaponCount; i++)
      if(mWeapon[i] == currentWeapon)
      {
         mActiveWeaponIndx = i;
         break;
      }

   if(i == ShipWeaponCount)   // Nope...
      selectWeapon(0);        // ... so select first weapon

   if(!hasModule(ModuleEngineer))        // We don't, so drop any resources we may be carrying
      for(S32 i = mMountedItems.size() - 1; i >= 0; i--)
         if(mMountedItems[i]->getObjectTypeMask() & ResourceItemType)
            mMountedItems[i]->dismount();

   // And notifiy user
   GameConnection *cc = getControllingClient();
   if(!cc)
      cc = gClientGame->getConnectionToServer();      // Second try

   if(cc)
   {
      static StringTableEntry msg("Ship loadout configuration updated.");
      cc->s2cDisplayMessage(GameConnection::ColorAqua, SFXUIBoop, msg);
   }
}


void Ship::kill(DamageInfo *theInfo)
{
   if(isGhost())     // Server only, please...
      return;

   GameConnection *controllingClient = getControllingClient();
   if(controllingClient)
   {
      GameType *gt = getGame()->getGameType();
      if(gt)
         gt->controlObjectForClientKilled(controllingClient, this, theInfo->damagingObject);
   }

   kill();
}


void Ship::kill()
{
   if(!isGhost())
      Robot::getEventManager().fireEvent(EventManager::ShipKilledEvent, this);
   else
      S32 x = 0;     // TODO: Delete this

   deleteObject(KillDeleteDelay);
   hasExploded = true;
   setMaskBits(ExplosionMask);
   disableCollision();
   for(S32 i = mMountedItems.size() - 1; i >= 0; i--)
      mMountedItems[i]->onMountDestroyed();
}


enum {
   NumShipExplosionColors = 12,
};

Color ShipExplosionColors[NumShipExplosionColors] = {
   Color(1, 0, 0),
   Color(0.9, 0.5, 0),
   Color(1, 1, 1),
   Color(1, 1, 0),
   Color(1, 0, 0),
   Color(0.8, 1.0, 0),
   Color(1, 0.5, 0),
   Color(1, 1, 1),
   Color(1, 0, 0),
   Color(0.9, 0.5, 0),
   Color(1, 1, 1),
   Color(1, 1, 0),
};

void Ship::emitShipExplosion(Point pos)
{
   SFXObject::play(SFXShipExplode, pos, Point());

   F32 a = TNL::Random::readF() * 0.4 + 0.5;
   F32 b = TNL::Random::readF() * 0.2 + 0.9;

   F32 c = TNL::Random::readF() * 0.15 + 0.125;
   F32 d = TNL::Random::readF() * 0.2 + 0.9;

   FXManager::emitExplosion(mMoveState[ActualState].pos, 0.9, ShipExplosionColors, NumShipExplosionColors);
   FXManager::emitBurst(pos, Point(a,c), Color(1,1,0.25), Color(1,0,0));
   FXManager::emitBurst(pos, Point(b,d), Color(1,1,0), Color(0,0.75,0));
}

void Ship::emitMovementSparks()
{
   //U32 deltaT = mCurrentMove.time;

   // Do nothing if we're under 0.1 vel
   if(hasExploded || mMoveState[ActualState].vel.len() < 0.1)
      return;

/*  Provisionally delete this...
   mSparkElapsed += deltaT;

   if(mSparkElapsed <= 32)  // What is the purpose of this?  To prevent sparks for the first 32ms of ship's life?!?
      return;
*/
   bool boostActive = isModuleActive(ModuleBoost);
   bool cloakActive = isModuleActive(ModuleCloak);

   Point corners[3];
   Point shipDirs[3];

   corners[0].set(-20, -15);
   corners[1].set(  0,  25);
   corners[2].set( 20, -15);

   F32 th = FloatHalfPi - mMoveState[RenderState].angle;

   F32 sinTh = sin(th);
   F32 cosTh = cos(th);
   F32 warpInScale = (WarpFadeInTime - mWarpInTimer.getCurrent()) / F32(WarpFadeInTime);

   for(S32 i=0; i<3; i++)
   {
      shipDirs[i].x = corners[i].x * cosTh + corners[i].y * sinTh;
      shipDirs[i].y = corners[i].y * cosTh - corners[i].x * sinTh;
      shipDirs[i] *= warpInScale;
   }

   Point leftVec ( mMoveState[ActualState].vel.y, -mMoveState[ActualState].vel.x);
   Point rightVec(-mMoveState[ActualState].vel.y,  mMoveState[ActualState].vel.x);

   leftVec.normalize();
   rightVec.normalize();

   S32 bestId = -1, leftId, rightId;
   F32 bestDot = -1;

   // Find the left-wards match
   for(S32 i = 0; i < 3; i++)
   {
      F32 d = leftVec.dot(shipDirs[i]);
      if(d >= bestDot)
      {
         bestDot = d;
         bestId = i;
      }
   }

   leftId = bestId;
   Point leftPt = mMoveState[RenderState].pos + shipDirs[bestId];

   // Find the right-wards match
   bestId = -1;
   bestDot = -1;

   for(S32 i = 0; i < 3; i++)
   {
      F32 d = rightVec.dot(shipDirs[i]);
      if(d >= bestDot)
      {
         bestDot = d;
         bestId = i;
      }
   }

   rightId = bestId;
   Point rightPt = mMoveState[RenderState].pos + shipDirs[bestId];

   // Stitch things up if we must...
   if(leftId == mLastTrailPoint[0] && rightId == mLastTrailPoint[1])
   {
      mTrail[0].update(leftPt,  boostActive, cloakActive);
      mTrail[1].update(rightPt, boostActive, cloakActive);
      mLastTrailPoint[0] = leftId;
      mLastTrailPoint[1] = rightId;
   }
   else if(leftId == mLastTrailPoint[1] && rightId == mLastTrailPoint[0])
   {
      mTrail[1].update(leftPt,  boostActive, cloakActive);
      mTrail[0].update(rightPt, boostActive, cloakActive);
      mLastTrailPoint[1] = leftId;
      mLastTrailPoint[0] = rightId;
   }
   else
   {
      mTrail[0].update(leftPt,  boostActive, cloakActive);
      mTrail[1].update(rightPt, boostActive, cloakActive);
      mLastTrailPoint[0] = leftId;
      mLastTrailPoint[1] = rightId;
   }

   if(isModuleActive(ModuleCloak))
      return;

   // Finally, do some particles
   Point velDir(mCurrentMove.right - mCurrentMove.left, mCurrentMove.down - mCurrentMove.up);
   F32 len = velDir.len();

   if(len > 0)
   {
      if(len > 1)
         velDir *= 1 / len;

      Point shipDirs[4];
      shipDirs[0].set(cos(mMoveState[RenderState].angle), sin(mMoveState[RenderState].angle) );
      shipDirs[1].set(-shipDirs[0]);
      shipDirs[2].set(shipDirs[0].y, -shipDirs[0].x);
      shipDirs[3].set(-shipDirs[0].y, shipDirs[0].x);

      for(U32 i = 0; i < 4; i++)
      {
         F32 th = shipDirs[i].dot(velDir);

          if(th > 0.1)
          {
             // shoot some sparks...
             if(th >= 0.2*velDir.len())
             {
                Point chaos(TNL::Random::readF(),TNL::Random::readF());
                chaos *= 5;

                // interp give us some nice enginey colors...
                Color dim(1, 0, 0);
                Color light(1, 1, boostActive ? 1.f : 0.f);
                Color thrust;

                F32 t = TNL::Random::readF();
                thrust.interp(t, dim, light);

                FXManager::emitSpark(mMoveState[RenderState].pos - shipDirs[i] * 13,
                     -shipDirs[i] * 100 + chaos, thrust, 1.5 * TNL::Random::readF());
             }
          }
      }
   }
}


extern bool gShowAimVector;
extern IniSettings gIniSettings;

void Ship::render(S32 layerIndex)
{
   if(layerIndex == 0) return;   // Only render on layers -1 and 1
   if(hasExploded) return;       // Don't render an exploded ship!

   // An angle of 0 means the ship is heading down the +X axis
   // since we draw the ship pointing up the Y axis, we should rotate
   // by the ship's angle, - 90 degrees
   glPushMatrix();
   glTranslatef(mMoveState[RenderState].pos.x, mMoveState[RenderState].pos.y, 0);

   F32 warpInScale = (WarpFadeInTime - mWarpInTimer.getCurrent()) / F32(WarpFadeInTime);

   // Render base ship
   F32 rotAmount = 0;      // We use rotAmount to add the spinny effect you see when a ship spawns or comes through a teleport
   if(warpInScale < 0.8)
      rotAmount = (0.8 - warpInScale) * 540;

   GameConnection *conn = gClientGame->getConnectionToServer();
   bool localShip = ! (conn && conn->getControlObject() != this);    // i.e. a ship belonging to a remote player
   S32 localPlayerTeam = (conn && conn->getControlObject()) ? conn->getControlObject()->getTeam() : Item::NO_TEAM; // To show cloaked teammates

   F32 alpha = isModuleActive(ModuleCloak) ? mCloakTimer.getFraction() : 1 - mCloakTimer.getFraction();

   if(!localShip && layerIndex == 1)      // Need to draw this before the glRotatef below, but only on layer 1...
   {
      string str = mPlayerName.getString();

      // Modify name if owner is "busy"
      if(isBusy)
         str = "<<" + str + ">>";

      glEnableBlend;
      F32 textAlpha = 0.5 * alpha;
      U32 textSize = 14;
#ifdef TNL_OS_XBOX
      textAlpha *= 1 - gClientGame->getCommanderZoomFraction();
      textSize = 23;
#else
      glLineWidth(gLineWidth1);
#endif
      glColor4f(1,1,1,textAlpha);
      UserInterface::drawStringc(0, 30, textSize, str.c_str());

      // Underline name if player is authenticated
      if(mIsAuthenticated)
      {
         S32 xoff = UserInterface::getStringWidth(textSize, str.c_str()) / 2;
         glBegin(GL_LINES);
            glVertex2f(-xoff, 33 + textSize);
            glVertex2f(xoff, 33 + textSize);
         glEnd();
      }

      glDisableBlend;
      glLineWidth(gDefaultLineWidth);
   }
   else
   {
      if(gGameUserInterface.mDebugShowShipCoords)
      {
         string str = string("@") + itos((S32) getActualPos().x) + "," + itos((S32) getActualPos().y);

         glEnableBlend;
            U32 textSize = 18;
            glLineWidth(gLineWidth1);
            glColor4f(1,1,1,0.5 * alpha);

            UserInterface::drawStringc(0, 30 + (localShip ? 0 : textSize + 3), textSize, str.c_str() );
         glDisableBlend;
         glLineWidth(gDefaultLineWidth);
      }
   }

   glRotatef(radiansToDegrees(mMoveState[RenderState].angle) - 90 + rotAmount, 0, 0, 1.0);
   glScalef(warpInScale, warpInScale, 1);

   if(layerIndex == -1)
   {
      // Draw the outline of the ship in solid black -- this will block out any stars and give
      // a tantalizing hint of motion when the ship is cloaked.  Could also try some sort of star-twinkling or
      // scrambling thing here as well...
      glColor3f(0,0,0);
      glDisableBlendfromLineSmooth;
      glBegin(GL_POLYGON);
         glVertex2f(-20, -15);
         glVertex2f(0, 25);
         glVertex2f(20, -15);
      glEnd();
      glEnableBlendfromLineSmooth;

      glPopMatrix();
      return;
   }

   // LayerIndex == 1

   GameType *g = gClientGame->getGameType();
   Color color;
   if(g)
      color = g->getShipColor(this);

   Point velDir(mCurrentMove.right - mCurrentMove.left, mCurrentMove.down - mCurrentMove.up);
   F32 len = velDir.len();
   F32 thrusts[4];
   for(U32 i = 0; i < 4; i++)
      thrusts[i] = 0;            // Reset thrusts

   if(len > 0)
   {
      if(len > 1)
         velDir *= 1 / len;

      Point shipDirs[4];
      shipDirs[0].set(cos(mMoveState[RenderState].angle), sin(mMoveState[RenderState].angle) );
      shipDirs[1].set(-shipDirs[0]);
      shipDirs[2].set(shipDirs[0].y, -shipDirs[0].x);
      shipDirs[3].set(-shipDirs[0].y, shipDirs[0].x);

      for(U32 i = 0; i < 4; i++)
         thrusts[i] = shipDirs[i].dot(velDir);
   }

   // Tweak side thrusters to show rotational force
   F32 rotVel = getAngleDiff(mMoveState[LastProcessState].angle, mMoveState[RenderState].angle);

   if(rotVel > 0.001)
      thrusts[3] += 0.25;
   else if(rotVel < -0.001)
      thrusts[2] += 0.25;

   if(isModuleActive(ModuleBoost))
      for(U32 i = 0; i < 4; i++)
         thrusts[i] *= 1.3;

   // Don't completely hide local player or ships on same team
   if(localShip || (showCloakedTeammates && getTeam() == localPlayerTeam && g->isTeamGame()))
   {
      if(alpha < 0.25)
         alpha = 0.25;
   }
   else
   {
      // If local ship has sensor, it can see cloaked non-local ships
      Ship *ship = dynamic_cast<Ship *>(conn->getControlObject());
      if(ship && ship->isModuleActive(ModuleSensor) && alpha < 0.5)
         alpha = 0.5;
   }

   renderShip(color, alpha, thrusts, mHealth, mRadius, isModuleActive(ModuleCloak), isModuleActive(ModuleShield));

   if(gShowAimVector && gIniSettings.enableExperimentalAimMode && localShip)     // Only show for local ship
      renderAimVector();

if(isRobot())
{
   Robot *robot = dynamic_cast<Robot *>(this);
   if(robot)
   {
      glColor3f(0,1,1);
      glBegin(GL_LINES);
      Point shipPos = getRenderPos();
      glVertex2f(robot->mTarget.x , robot->mTarget.y );
      glVertex2f(0 ,0 );
      glEnd();
   }
}

   // Now render some "addons"  --> should these be in renderShip?
   glColor3f(1,1,1);
   if(isModuleActive(ModuleSensor))
   {
      U32 delta = getGame()->getCurrentTime() - mSensorStartTime;
      F32 radius = (delta & 0x1FF) * 0.002;
      drawCircle(Point(), radius * Ship::CollisionRadius + 4);
   }
   glPopMatrix();

   for(S32 i = 0; i < mMountedItems.size(); i++)
      if(mMountedItems[i].isValid())
         mMountedItems[i]->renderItem(mMoveState[RenderState].pos);

   if(hasModule(ModuleArmor))
   {
      glLineWidth(gLineWidth3);
      glColor3f(1,1,0);

      drawPolygon(mMoveState[RenderState].pos, 5, 30, getAimVector().ATAN2());

      glLineWidth(gDefaultLineWidth);
   }

   if(isModuleActive(ModuleRepair))
   {
      glLineWidth(gLineWidth3);
      glColor3f(1,0,0);
      // render repair rays to all the repairing objects
      Point pos = mMoveState[RenderState].pos;

      for(S32 i = 0; i < mRepairTargets.size(); i++)
      {
         if(mRepairTargets[i].getPointer() == this)
            drawCircle(pos, RepairDisplayRadius);
         else if(mRepairTargets[i])
         {
            glBegin(GL_LINES);
            glVertex2f(pos.x, pos.y);

            Point shipPos = mRepairTargets[i]->getRenderPos();
            glVertex2f(shipPos.x, shipPos.y);
            glEnd();
         }
      }
      glLineWidth(gDefaultLineWidth);
   }
}

S32 LuaShip::id = 99;

const char LuaShip::className[] = "Ship";      // Class name as it appears to Lua scripts

// Note that when adding a method here, also add it to LuaRobot so that it can inherit these methods
Lunar<LuaShip>::RegType LuaShip::methods[] = {
   method(LuaShip, getClassID),
   method(LuaShip, isAlive),

   method(LuaShip, getLoc),
   method(LuaShip, getRad),
   method(LuaShip, getVel),
   method(LuaShip, getTeamIndx),
   method(LuaShip, getPlayerInfo),

   method(LuaShip, isModActive),
   method(LuaShip, getEnergy),
   method(LuaShip, getHealth),
   method(LuaShip, hasFlag),

   method(LuaShip, getAngle),
   method(LuaShip, getActiveWeapon),

   {0,0}    // End method list
};


// C++ constructor -- automatically constructed when a ship is created
// This is the only constructor that's used.
LuaShip::LuaShip(Ship *ship): thisShip(ship)
{
   id++;
   mId = id;
   logprintf(LogConsumer::LogLuaObjectLifecycle, "Creating luaship %d", mId);
}


S32 LuaShip::isAlive(lua_State *L) { return returnBool(L, thisShip.isValid()); }

// Note: All of these methods will return nil if the ship in question has been deleted.
S32 LuaShip::getRad(lua_State *L) { return thisShip ? returnFloat(L, thisShip->getRadius()) : returnNil(L); }
S32 LuaShip::getLoc(lua_State *L) { return thisShip ? returnPoint(L, thisShip->getActualPos()) : returnNil(L); }
S32 LuaShip::getVel(lua_State *L) { return thisShip ? returnPoint(L, thisShip->getActualVel()) : returnNil(L); }
S32 LuaShip::hasFlag(lua_State *L) { return thisShip ? returnBool(L, thisShip->getFlagCount()) : returnNil(L); }

// Returns number of flags ship is carrying (most games will always be 0 or 1)
S32 LuaShip::getFlagCount(lua_State *L) { return thisShip ? returnInt(L, thisShip->getFlagCount()) : returnNil(L); }


S32 LuaShip::getTeamIndx(lua_State *L) { return returnInt(L, thisShip->getTeam() + 1); }

S32 LuaShip::getPlayerInfo(lua_State *L) { return thisShip ? returnPlayerInfo(L, thisShip) : returnNil(L); }


S32 LuaShip::isModActive(lua_State *L) {
   static const char *methodName = "Ship:isModActive()";
   checkArgCount(L, 1, methodName);
   ShipModule module = (ShipModule) getInt(L, 1, methodName, 0, ModuleCount - 1);
   return thisShip ? returnBool(L, getObj()->isModuleActive(module)) : returnNil(L);
}

S32 LuaShip::getAngle(lua_State *L) { return thisShip ? returnFloat(L, getObj()->getCurrentMove().angle) : returnNil(L); }      // Get angle ship is pointing at
S32 LuaShip::getActiveWeapon(lua_State *L) { return thisShip ?  returnInt(L, getObj()->getSelectedWeapon()) : returnNil(L); }    // Get WeaponIndex for current weapon

S32 LuaShip::getEnergy(lua_State *L) { return thisShip ? returnFloat(L, thisShip->getEnergyFraction()) : returnNil(L); }        // Return ship's energy as a fraction between 0 and 1
S32 LuaShip::getHealth(lua_State *L) { return thisShip ? returnFloat(L, thisShip->getHealth()) : returnNil(L); }                // Return ship's health as a fraction between 0 and 1


GameObject *LuaShip::getGameObject()
{
   if(thisShip.isNull())    // This will only happen when thisShip is dead, and therefore developer has made a mistake.  So let's throw up a scolding error message!
   {
      logprintf(LogConsumer::LuaBotMessage, "Bad programmer!");
      return NULL;      // Not right
   }
   else
      return getObj();
}

};
<|MERGE_RESOLUTION|>--- conflicted
+++ resolved
@@ -1,1715 +1,1705 @@
-//-----------------------------------------------------------------------------------
-//
-// Bitfighter - A multiplayer vector graphics space game
-// Based on Zap demo released for Torque Network Library by GarageGames.com
-//
-// Derivative work copyright (C) 2008-2009 Chris Eykamp
-// Original work copyright (C) 2004 GarageGames.com, Inc.
-// Other code copyright as noted
-//
-// This program is free software; you can redistribute it and/or modify
-// it under the terms of the GNU General Public License as published by
-// the Free Software Foundation; either version 2 of the License, or
-// (at your option) any later version.
-//
-// This program is distributed in the hope that it will be useful (and fun!),
-// but WITHOUT ANY WARRANTY; without even the implied warranty of
-// MERCHANTABILITY or FITNESS FOR A PARTICULAR PURPOSE.  See the
-// GNU General Public License for more details.
-//
-// You should have received a copy of the GNU General Public License
-// along with this program; if not, write to the Free Software
-// Foundation, Inc., 59 Temple Place, Suite 330, Boston, MA  02111-1307  USA
-//
-//------------------------------------------------------------------------------------
-
-#include "ship.h"
-#include "item.h"
-
-#include "sparkManager.h"
-#include "projectile.h"
-#include "gameLoader.h"
-#include "sfx.h"
-#include "UI.h"
-#include "UIMenus.h"
-#include "UIGame.h"
-#include "gameType.h"
-#include "gameConnection.h"
-#include "shipItems.h"
-#include "speedZone.h"
-#include "gameWeapons.h"
-#include "gameObjectRender.h"
-#include "config.h"
-#include "statistics.h"
-
-#include "stringUtils.h"      // For itos
-
-#include "glutInclude.h"
-
-#include <stdio.h>
-
-#define hypot _hypot    // Kill some warnings
-
-static bool showCloakedTeammates = false;    // Set to true to allow players to see their cloaked teammates
-
-namespace Zap
-{
-
-static Vector<DatabaseObject *> fillVector;
-
-TNL_IMPLEMENT_NETOBJECT(Ship);
-
-#ifdef _MSC_VER
-#pragma warning(disable:4355)
-#endif
-
-// Constructor
-// Note that most of these values are set in the initial packet set from the server (see packUpdate() below)
-// Also, the following is also run by robot's constructor
-Ship::Ship(StringTableEntry playerName, bool isAuthenticated, S32 team, Point p, F32 m, bool isRobot) : MoveObject(p, CollisionRadius), mSpawnPoint(p)
-{
-   mObjectTypeMask = ShipType | MoveableType | CommandMapVisType | TurretTargetType;
-
-   mNetFlags.set(Ghostable);
-
-   for(U32 i = 0; i < TrailCount; i++)
-      mLastTrailPoint[i] = -1;   // Or something... doesn't really matter what
-
-   mTeam = team;
-   mass = m;            // Ship's mass, not used
-
-   // Name will be unique across all clients, but client and server may disagree on this name if the server has modified it to make it unique
-   mPlayerName = playerName;  
-   mIsAuthenticated = isAuthenticated;
-
-   mIsRobot = isRobot;
-
-   if(!isRobot)         // Robots will run this during their own initialization; no need to run it twice!
-      initialize(p);
-
-   isBusy = false;      // On client, will be updated in initial packet set from server.  Not used on server.
-
-   mSparkElapsed = 0;
-
-   // Create our proxy object for Lua access
-   luaProxy = LuaShip(this);
-}
-
-// Destructor
-Ship::~Ship()
-{
-   // Do nothing
-}
-
-
-// Initialize some things that both ships and bots care about... this will get run during the ship's constructor
-// and also after a bot respawns and needs to reset itself
-void Ship::initialize(Point &pos)
-{
-   if(getGame())
-         mRespawnTime = getGame()->getCurrentTime();
-   for(U32 i = 0; i < MoveStateCount; i++)
-   {
-      mMoveState[i].pos = pos;
-      mMoveState[i].angle = 0;
-      mMoveState[i].vel = Point(0,0);
-   }
-
-   updateExtent();
-
-   mHealth = 1.0;       // Start at full health
-   hasExploded = false; // Haven't exploded yet!
-
-   for(S32 i = 0; i < TrailCount; i++)          // Clear any vehicle trails
-      mTrail[i].reset();
-
-   mEnergy = (S32) ((F32) EnergyMax * .80);     // Start off with 80% energy
-   for(S32 i = 0; i < ModuleCount; i++)         // and all modules disabled
-      mModuleActive[i] = false;
-
-   // Set initial module and weapon selections
-   for(S32 i = 0; i < ShipModuleCount; i++)
-      mModule[i] = (ShipModule) DefaultLoadout[i];
-
-   for(S32 i = 0; i < ShipWeaponCount; i++)
-      mWeapon[i] = (WeaponType) DefaultLoadout[i + ShipModuleCount];
-
-   mActiveWeaponIndx = 0;
-   mCooldown = false;
-}
-
-
-// Push a LuaShip proxy onto the stack
-void Ship::push(lua_State *L)
-{
-   Lunar<LuaShip>::push(L, &luaProxy, false);     // true ==> Lua will delete it's reference to this object when it's done with it
-}
-
-
-void Ship::onGhostRemove()
-{
-   Parent::onGhostRemove();
-   for(S32 i = 0; i < ModuleCount; i++)
-      mModuleActive[i] = false;
-   updateModuleSounds();
-}
-
-
-bool Ship::processArguments(S32 argc, const char **argv)
-{
-   if(argc != 3)
-      return false;
-
-   Point pos;
-   pos.read(argv + 1);
-   pos *= getGame()->getGridSize();
-   for(U32 i = 0; i < MoveStateCount; i++)
-   {
-      mMoveState[i].pos = pos;
-      mMoveState[i].angle = 0;
-   }
-
-   updateExtent();
-
-   return true;
-}
-
-
-void Ship::setActualPos(Point p, bool warp)
-{
-   mMoveState[ActualState].pos = p;
-   mMoveState[RenderState].pos = p;
-
-   if(warp)
-      setMaskBits(PositionMask | WarpPositionMask | TeleportMask);
-   else
-      setMaskBits(PositionMask);
-}
-
-
-// Process a move.  This will advance the position of the ship, as well as adjust its velocity and angle.
-void Ship::processMove(U32 stateIndex)
-{
-   const F32 ARMOR_ACCEL_PENALTY_FACT = 0.35;
-   const F32 ARMOR_SPEED_PENALTY_FACT = 1;
-
-   mMoveState[LastProcessState] = mMoveState[stateIndex];
-
-   F32 maxVel = (isModuleActive(ModuleBoost) ? BoostMaxVelocity : MaxVelocity) * 
-                (hasModule(ModuleArmor) ? ARMOR_SPEED_PENALTY_FACT : 1);
-
-   F32 time = mCurrentMove.time * 0.001;
-   Point requestVel(mCurrentMove.right - mCurrentMove.left, mCurrentMove.down - mCurrentMove.up);
-
-   requestVel *= maxVel;
-   F32 len = requestVel.len();
-
-   if(len > maxVel)
-      requestVel *= maxVel / len;
-
-   Point velDelta = requestVel - mMoveState[stateIndex].vel;
-   F32 accRequested = velDelta.len();
-
-
-   // Apply turbo-boost if active, reduce accel and max vel when armor is present
-   F32 maxAccel = (isModuleActive(ModuleBoost) ? BoostAcceleration : Acceleration) * time * 
-                  (hasModule(ModuleArmor) ? ARMOR_ACCEL_PENALTY_FACT : 1);
-
-   if(accRequested > maxAccel)
-   {
-      velDelta *= maxAccel / accRequested;
-      mMoveState[stateIndex].vel += velDelta;
-   }
-   else
-      mMoveState[stateIndex].vel = requestVel;
-
-   mMoveState[stateIndex].angle = mCurrentMove.angle;
-   move(time, stateIndex, false);
-}
-
-
-// Find objects of specified type that may be under the ship, and put them in fillVector
-void Ship::findObjectsUnderShip(GameObjectType type)
-{
-   Rect rect(getActualPos(), getActualPos());
-   rect.expand(Point(CollisionRadius, CollisionRadius));
-
-   fillVector.clear();           // This vector will hold any matching zones
-   findObjects(type, fillVector, rect);
-}
-
-
-extern bool PolygonContains2(const Point *inVertices, int inNumVertices, const Point &inPoint);
-
-// Returns the zone in question if this ship is in a zone of type zoneType
-GameObject *Ship::isInZone(GameObjectType zoneType)
- {
-   findObjectsUnderShip(zoneType);
-
-   if(fillVector.size() == 0)  // Ship isn't in extent of any objectType objects, can bail here
-      return NULL;
-
-   // Extents overlap...  now check for actual overlap
-
-   Vector<Point> polyPoints;
-
-   for(S32 i = 0; i < fillVector.size(); i++)
-   {
-      GameObject *zone = dynamic_cast<GameObject *>(fillVector[i]);
-
-      // Get points that define the zone boundaries
-      polyPoints.clear();
-      zone->getCollisionPoly(polyPoints);
-
-      if( PolygonContains2(polyPoints.address(), polyPoints.size(), getActualPos()) )
-         return zone;
-   }
-   return NULL;
- }
-
-
-// Returns the object in question if this ship is on an object of type objectType
-DatabaseObject *Ship::isOnObject(GameObjectType objectType)
-{
-   findObjectsUnderShip(objectType);
-
-   if(fillVector.size() == 0)  // Ship isn't in extent of any objectType objects, can bail here
-      return NULL;
-
-   // Return first actually overlapping object on our candidate list
-   for(S32 i = 0; i < fillVector.size(); i++)
-      if(isOnObject(dynamic_cast<GameObject *>(fillVector[i])))
-         return fillVector[i];
-   return NULL;
-}
-
-
-// Given an object, see if the ship is sitting on it (useful for figuring out if ship is on top of a regenerated repair item, z.B.)
-bool Ship::isOnObject(GameObject *object)
-{
-   Point center;
-   float radius;
-   Vector<Point> polyPoints;
-
-   // Ships don't have collisionPolys, so this first check is utterly unneeded unless we change that
-   if(getCollisionPoly(polyPoints))
-      return object->collisionPolyPointIntersect(polyPoints);
-   else if(getCollisionCircle(MoveObject::ActualState, center, radius))
-      return object->collisionPolyPointIntersect(center, radius);
-
-   else
-      return false;
-}
-
-
- // Returns vector for aiming a weapon based on direction ship is facing
-Point Ship::getAimVector()
-{
-   return Point(cos(mMoveState[ActualState].angle), sin(mMoveState[ActualState].angle) );
-}
-
-
-void Ship::selectWeapon()
-{
-   selectWeapon(mActiveWeaponIndx + 1);
-}
-
-
-extern CmdLineSettings gCmdLineSettings;
-extern IniSettings gIniSettings;
-
-void Ship::selectWeapon(U32 weaponIdx)
-{
-   mActiveWeaponIndx = weaponIdx % ShipWeaponCount;      // Advance index to next weapon
-
-   // Display a message confirming new weapon choice if we're not showing the indicators
-   if (!gIniSettings.showWeaponIndicators)
-   {
-      GameConnection *cc = getControllingClient();
-      if(cc)
-      {
-         Vector<StringTableEntry> e;
-         e.push_back(gWeapons[mWeapon[mActiveWeaponIndx]].name);
-         static StringTableEntry msg("%e0 selected.");
-         cc->s2cDisplayMessageE(GameConnection::ColorAqua, SFXUIBoop, msg, e);
-      }
-   }
-}
-
-
-void Ship::processWeaponFire()
-{
-   mFireTimer.update(mCurrentMove.time);
-   mWeaponFireDecloakTimer.update(mCurrentMove.time);
-
-   WeaponType curWeapon = mWeapon[mActiveWeaponIndx];
-
-   if(mCurrentMove.fire && mFireTimer.getCurrent() == 0 && getGame()->getGameType() && getGame()->getGameType()->onFire(this))
-   {
-      if(mEnergy >= gWeapons[curWeapon].minEnergy)
-      {
-         mEnergy -= gWeapons[curWeapon].drainEnergy;
-         mFireTimer.reset(gWeapons[curWeapon].fireDelay);
-         mWeaponFireDecloakTimer.reset(WeaponFireDecloakTime);
-
-         if(getControllingClient().isValid())
-            getControllingClient()->getClientRef()->mStatistics.countShot(curWeapon);
-
-         if(!isGhost())    // i.e. server only
-         {
-            Point dir = getAimVector();
-            createWeaponProjectiles(curWeapon, dir, mMoveState[ActualState].pos, mMoveState[ActualState].vel, CollisionRadius - 2, this);
-         }
-      }
-   }
-}
-
-
-void Ship::controlMoveReplayComplete()
-{
-   // Compute the delta between our current render position
-   // and the server position after client-side prediction has
-   // been run
-   Point delta = mMoveState[ActualState].pos - mMoveState[RenderState].pos;
-   F32 deltaLen = delta.len();
-
-   // if the delta is either very small, or greater than the
-   // max interpolation threshold, just warp to the new position
-   if(deltaLen <= 0.5 || deltaLen > MaxControlObjectInterpDistance)
-   {
-      // If it's a large delta, get rid of the movement trails
-      if(deltaLen > MaxControlObjectInterpDistance)
-         for(S32 i=0; i<TrailCount; i++)
-            mTrail[i].reset();
-
-      mMoveState[RenderState].pos = mMoveState[ActualState].pos;
-      mMoveState[RenderState].vel = mMoveState[ActualState].vel;
-      mInterpolating = false;
-   }
-   else
-      mInterpolating = true;
-}
-
-
-void Ship::idle(GameObject::IdleCallPath path)
-{
-   // Don't process exploded ships
-   if(hasExploded)
-      return;
-
-   Parent::idle(path);
-
-   if(path == GameObject::ServerIdleMainLoop && isControlled())
-   {
-      // If this is a controlled object in the server's main
-      // idle loop, process the render state forward -- this
-      // is what projectiles will collide against.  This allows
-      // clients to properly lead other clients, instead of
-      // piecewise stepping only when packets arrive from the client.
-      processMove(RenderState);
-      setMaskBits(PositionMask);
-   }
-   else
-   {
-      // For all other cases, advance the actual state of the
-      // object with the current move.
-      processMove(ActualState);
-
-      // Apply impulse vector and reset it
-      mMoveState[ActualState].vel += mImpulseVector;
-      mImpulseVector.set(0,0);
-
-      if(path == GameObject::ServerIdleControlFromClient ||
-         path == GameObject::ClientIdleControlMain ||
-         path == GameObject::ClientIdleControlReplay)
-      {
-         // For different optimizer settings and different platforms
-         // the floating point calculations may come out slightly
-         // differently in the lowest mantissa bits.  So normalize
-         // after each update the position and velocity, so that
-         // the control state update will not differ from client to server.
-         const F32 ShipVarNormalizeMultiplier = 128;
-         const F32 ShipVarNormalizeFraction = 1 / ShipVarNormalizeMultiplier;
-
-         mMoveState[ActualState].pos.scaleFloorDiv(ShipVarNormalizeMultiplier, ShipVarNormalizeFraction);
-         mMoveState[ActualState].vel.scaleFloorDiv(ShipVarNormalizeMultiplier, ShipVarNormalizeFraction);
-      }
-
-      if(path == GameObject::ServerIdleMainLoop ||
-         path == GameObject::ServerIdleControlFromClient)
-      {
-         // Update the render state on the server to match
-         // the actual updated state, and mark the object
-         // as having changed Position state.  An optimization
-         // here would check the before and after positions
-         // so as to not update unmoving ships.
-         mMoveState[RenderState] = mMoveState[ActualState];
-         setMaskBits(PositionMask);
-      }
-      else if(path == GameObject::ClientIdleControlMain || path == GameObject::ClientIdleMainRemote)
-      {
-         // On the client, update the interpolation of this
-         // object unless we are replaying control moves.
-         mInterpolating = (getActualVel().lenSquared() < MoveObject::InterpMaxVelocity*MoveObject::InterpMaxVelocity);
-         updateInterpolation();
-      }
-   }
-
-   // Update the object in the game's extents database
-   updateExtent();
-
-   // If this is a move executing on the server and it's
-   // different from the last move, then mark the move to
-   // be updated to the ghosts.
-   if(path == GameObject::ServerIdleControlFromClient && !mCurrentMove.isEqualMove(&mLastMove))
-      setMaskBits(MoveMask);
-
-   mLastMove = mCurrentMove;
-   mSensorZoomTimer.update(mCurrentMove.time);
-   mCloakTimer.update(mCurrentMove.time);
-
-   if(path == GameObject::ServerIdleControlFromClient ||
-      path == GameObject::ClientIdleControlMain ||
-      path == GameObject::ClientIdleControlReplay)
-   {
-      // Process weapons and energy on controlled object objects
-      processWeaponFire();
-      processEnergy();     // and modules
-   }
-     
-   if(path == GameObject::ClientIdleMainRemote)
-   {
-      // For ghosts, find some repair targets for rendering the repair effect
-      if(isModuleActive(ModuleRepair))
-         findRepairTargets();
-   }
-   if(path == GameObject::ServerIdleControlFromClient && isModuleActive(ModuleRepair))
-      repairTargets();
-
-   if(path == GameObject::ClientIdleControlMain ||
-      path == GameObject::ClientIdleMainRemote)
-   {
-      mWarpInTimer.update(mCurrentMove.time);
-      // Emit some particles, trail sections and update the turbo noise
-      emitMovementSparks();
-      for(U32 i=0; i<TrailCount; i++)
-         mTrail[i].tick(mCurrentMove.time);
-      updateModuleSounds();
-   }
-<<<<<<< HEAD
-
-   // This is for using Engineer Module, but only for forcefield. It may need more work.
-   if(path == GameObject::ClientIdleControlMain && isModuleActive(ModuleEngineer))
-   {
-      Vector<string> words;
-      words.push_back("engf");
-      gGameUserInterface.processCommand(words);
-   }
-=======
->>>>>>> a420871b
-}
-
-static Vector<DatabaseObject *> foundObjects;
-
-// Returns true if we found a suitable target
-bool Ship::findRepairTargets()
-{
-   // We use the render position in findRepairTargets so that
-   // ships that are moving can repair each other (server) and
-   // so that ships don't render funny repair lines to interpolating
-   // ships (client)
-
-   Point pos = getRenderPos();
-   Point extend(RepairRadius, RepairRadius);
-   Rect r(pos - extend, pos + extend);
-   
-   foundObjects.clear();
-   findObjects(ShipType | RobotType | EngineeredType, foundObjects, r);
-
-   mRepairTargets.clear();
-   for(S32 i = 0; i < foundObjects.size(); i++)
-   {
-      GameObject *s = dynamic_cast<GameObject *>(foundObjects[i]);
-      if(s->isDestroyed() || s->getHealth() >= 1)                             // Don't repair dead or fully healed objects...
-         continue;
-      if((s->getRenderPos() - pos).len() > (RepairRadius + CollisionRadius))  // ...or ones too far away...
-         continue;
-      if(s->getTeam() != -1 && s->getTeam() != getTeam())                     // ...or ones not on our team or neutral
-         continue;
-      mRepairTargets.push_back(s);
-   }
-   return mRepairTargets.size() != 0;
-}
-
-
-// Repairs ALL repair targets found above
-void Ship::repairTargets()
-{
-   F32 totalRepair = RepairHundredthsPerSecond * 0.01 * mCurrentMove.time * 0.001f;
-
-//   totalRepair /= mRepairTargets.size();
-
-   DamageInfo di;
-   di.damageAmount = -totalRepair;
-   di.damagingObject = this;
-   di.damageType = DamageTypePoint;
-
-   for(S32 i = 0; i < mRepairTargets.size(); i++)
-      mRepairTargets[i]->damageObject(&di);
-}
-
-
-void Ship::processEnergy()
-{
-   bool modActive[ModuleCount];
-   for(S32 i = 0; i < ModuleCount; i++)
-   {
-      modActive[i] = mModuleActive[i];
-      mModuleActive[i] = false;
-   }
-
-   if(mEnergy > EnergyCooldownThreshold)     // Only turn off cooldown if energy has risen above threshold, not if it falls below
-      mCooldown = false;
-
-   // Make sure we're allowed to use modules
-   bool allowed = getGame()->getGameType() && getGame()->getGameType()->okToUseModules(this);
-
-   // Are these checked on the server side?
-   for(S32 i = 0; i < ShipModuleCount; i++)   
-      // If you have passive module, it's always active, no restrictions, but is off for energy consumption purposes
-      if(getGame()->getModuleInfo(mModule[i])->getUseType() == ModuleUsePassive)    
-         mModuleActive[mModule[i]] = false;         
-
-      // No (active) modules if we're too hot or game has disallowed them
-      else if(mCurrentMove.module[i] && !mCooldown && allowed)  
-         mModuleActive[mModule[i]] = true;
-
-
-   // No boost if we're not moving
-    if(mModuleActive[ModuleBoost] &&
-       mCurrentMove.up == 0 && mCurrentMove.down == 0 &&
-       mCurrentMove.left == 0 && mCurrentMove.right == 0)
-   {
-      mModuleActive[ModuleBoost] = false;
-   }
-
-   // No repair with no targets
-   if(mModuleActive[ModuleRepair] && !findRepairTargets())
-      mModuleActive[ModuleRepair] = false;
-
-   // No cloak with nearby sensored people
-   if(mModuleActive[ModuleCloak])
-   {
-      if(mWeaponFireDecloakTimer.getCurrent() != 0)
-         mModuleActive[ModuleCloak] = false;
-      //else
-      //{
-      //   Rect cloakCheck(getActualPos(), getActualPos());
-      //   cloakCheck.expand(Point(CloakCheckRadius, CloakCheckRadius));
-
-      //   fillVector.clear();
-      //   findObjects(ShipType | RobotType, fillVector, cloakCheck);
-
-      //   if(fillVector.size() > 0)
-      //   {
-      //      for(S32 i=0; i<fillVector.size(); i++)
-      //      {
-      //         Ship *s = dynamic_cast<Ship *>(fillVector[i]);
-
-      //         if(!s) continue;
-
-      //         if(s->getTeam() != getTeam() && s->isModuleActive(ModuleSensor))
-      //         {
-      //            mModuleActive[ModuleCloak] = false;
-      //            break;
-      //         }
-      //      }
-      //   }
-      //}
-   }
-
-   F32 scaleFactor = mCurrentMove.time * 0.001;
-
-   // Update things based on available energy...
-   bool anyActive = false;
-   for(S32 i = 0; i < ModuleCount; i++)
-   {
-      if(mModuleActive[i])
-      {
-         mEnergy -= S32(getGame()->getModuleInfo((ShipModule) i)->getEnergyDrain() * scaleFactor);
-         anyActive = true;
-      }
-   }
-
-   if(!anyActive && mEnergy <= EnergyCooldownThreshold)
-      mCooldown = true;
-
-   if(mEnergy < EnergyMax)
-   {
-      // If we're not doing anything, recharge.
-      if(!anyActive)
-         mEnergy += S32(EnergyRechargeRate * scaleFactor);
-
-      if(mEnergy <= 0)
-      {
-         mEnergy = 0;
-         for(S32 i = 0; i < ModuleCount; i++)
-            mModuleActive[i] = false;
-         mCooldown = true;
-      }
-   }
-
-   if(mEnergy >= EnergyMax)
-      mEnergy = EnergyMax;
-
-   for(S32 i = 0; i < ModuleCount;i++)
-   {
-      if(mModuleActive[i] != modActive[i])
-      {
-         if(i == ModuleSensor)
-         {
-            mSensorZoomTimer.reset(SensorZoomTime - mSensorZoomTimer.getCurrent(), SensorZoomTime);
-            mSensorStartTime = getGame()->getCurrentTime();
-         }
-         else if(i == ModuleCloak)
-            mCloakTimer.reset(CloakFadeTime - mCloakTimer.getCurrent(), CloakFadeTime);
-
-         setMaskBits(ModulesMask);
-      }
-   }
-}
-
-
-void Ship::damageObject(DamageInfo *theInfo)
-{
-   if(mHealth == 0 || hasExploded) return; // Stop multi-kill problem. Might stop robots from getting invincible.
-
-   // Deal with grenades and other explody things, even if they cause no damage
-   if(theInfo->damageType == DamageTypeArea)
-      mImpulseVector += theInfo->impulseVector;
-
-   if(theInfo->damageAmount == 0)
-      return;
-
-   F32 damageAmount = theInfo->damageAmount;
-
-   if(theInfo->damageAmount > 0)
-   {
-      if(!getGame()->getGameType()->objectCanDamageObject(theInfo->damagingObject, this))
-         return;
-
-      // Factor in shields
-      if(isModuleActive(ModuleShield)) // && mEnergy >= EnergyShieldHitDrain)     // Commented code will cause
-      {                                                                           // shields to drain when they
-         //mEnergy -= EnergyShieldHitDrain;                                       // have been hit.
-         return;
-      }
-
-      // Having armor halves the damage
-      if(hasModule(ModuleArmor))
-         damageAmount /= 2;
-   }
-
-   GameConnection *damagerOwner = theInfo->damagingObject->getOwner();
-   GameConnection *victimOwner = this->getOwner();
-
-   // Healing things do negative damage, thus adding to health
-   mHealth -= damageAmount * ((victimOwner && damagerOwner == victimOwner) ? theInfo->damageSelfMultiplier : 1);
-   setMaskBits(HealthMask);
-
-   if(mHealth <= 0)
-   {
-      mHealth = 0;
-      kill(theInfo);
-   }
-   else if(mHealth > 1)
-      mHealth = 1;
-}
-
-
-// Runs when ship spawns -- runs on client and server
-void Ship::onAddedToGame(Game *game)
-{
-   Parent::onAddedToGame(game);
-
-   // Detect if we spawned on a GoFast
-   SpeedZone *speedZone = dynamic_cast<SpeedZone *>(isOnObject(SpeedZoneType));
-   if(speedZone)
-      speedZone->collide(this);
-
-   // From here on down, server only
-   if(!isGhost())
-      Robot::getEventManager().fireEvent(EventManager::ShipSpawnedEvent, this);
-}
-
-
-void Ship::updateModuleSounds()
-{
-   static S32 moduleSFXs[ModuleCount] =
-   {
-      SFXShieldActive,
-      SFXShipBoost,
-      SFXSensorActive,
-      SFXRepairActive,
-      SFXUIBoop, // Need better sound...
-      SFXCloakActive,
-   };
-
-   for(U32 i = 0; i < ModuleCount; i++)
-   {
-      if(mModuleActive[i])
-      {
-         if(mModuleSound[i].isValid())
-            mModuleSound[i]->setMovementParams(mMoveState[RenderState].pos, mMoveState[RenderState].vel);
-         else if(moduleSFXs[i] != -1)
-            mModuleSound[i] = SFXObject::play(moduleSFXs[i], mMoveState[RenderState].pos, mMoveState[RenderState].vel);
-      }
-      else
-      {
-         if(mModuleSound[i].isValid())
-         {
-            mModuleSound[i]->stop();
-            mModuleSound[i] = NULL;
-         }
-      }
-   }
-}
-
-
-static U32 MaxFireDelay = 0;
-
-// static method, only run during init on both client and server
-void Ship::computeMaxFireDelay()
-{
-   for(S32 i = 0; i < WeaponCount; i++)
-   {
-      if(gWeapons[i].fireDelay > MaxFireDelay)
-         MaxFireDelay = gWeapons[i].fireDelay;
-   }
-}
-
-void Ship::writeControlState(BitStream *stream)
-{
-   stream->write(mMoveState[ActualState].pos.x);
-   stream->write(mMoveState[ActualState].pos.y);
-   stream->write(mMoveState[ActualState].vel.x);
-   stream->write(mMoveState[ActualState].vel.y);
-   stream->writeRangedU32(mEnergy, 0, EnergyMax);
-   stream->writeFlag(mCooldown);
-   stream->writeRangedU32(mFireTimer.getCurrent(), 0, MaxFireDelay);
-   stream->writeRangedU32(mActiveWeaponIndx, 0, WeaponCount);
-}
-
-void Ship::readControlState(BitStream *stream)
-{
-   stream->read(&mMoveState[ActualState].pos.x);
-   stream->read(&mMoveState[ActualState].pos.y);
-   stream->read(&mMoveState[ActualState].vel.x);
-   stream->read(&mMoveState[ActualState].vel.y);
-   mEnergy = stream->readRangedU32(0, EnergyMax);
-   mCooldown = stream->readFlag();
-   U32 fireTimer = stream->readRangedU32(0, MaxFireDelay);
-   mFireTimer.reset(fireTimer);
-   mActiveWeaponIndx = stream->readRangedU32(0, WeaponCount);
-}
-
-
-// Transmit ship status from server to client
-// Any changes here need to be reflected in Ship::unpackUpdate
-U32 Ship::packUpdate(GhostConnection *connection, U32 updateMask, BitStream *stream)
-{
-   GameConnection *gameConnection = (GameConnection *) connection;
-
-   if(isInitialUpdate())      // This stuff gets sent only once per ship
-   {
-      stream->writeFlag(getGame()->getCurrentTime() - mRespawnTime < 300);  // If true, ship will appear to spawn on client
-      updateMask |= ChangeTeamMask;  // make this bit true to write team.
-
-      // Now write all the mounts:
-      for(S32 i = 0; i < mMountedItems.size(); i++)
-      {
-         if(mMountedItems[i].isValid())
-         {
-            S32 index = connection->getGhostIndex(mMountedItems[i]);
-            if(index != -1)
-            {
-               stream->writeFlag(true);
-               stream->writeInt(index, GhostConnection::GhostIdBitSize);
-            }
-         }
-      }
-      stream->writeFlag(false);
-   }  // End initial update
-   if(stream->writeFlag(updateMask & AuthenticationMask))     // Player authentication status changed
-   {
-      stream->writeStringTableEntry(mPlayerName);
-      stream->writeFlag(mIsAuthenticated);
-   }
-
-   if(stream->writeFlag(updateMask & ChangeTeamMask))   // A player with admin can change robots teams.
-   {
-      stream->write(mTeam);
-   }
-
-
-//if(isRobot())
-//{
-//Robot *robot = dynamic_cast<Robot *>(this);
-//stream->write((S32)robot->mTarget.x);
-//stream->write((S32)robot->mTarget.y);
-//
-//stream->write(robot->flightPlan.size());
-//   for(S32 i = 0; i < robot->flightPlan.size(); i++)
-//   {
-//      stream->write(robot->flightPlan[i].x);
-//      stream->write(robot->flightPlan[i].y);
-//   }
-//}
-
-
-   // Respawn --> only used by robots, but will be set on ships if all mask bits
-   // are set (as happens when a ship comes into scope).  Therefore, we'll force
-   // this to be robot only.
-   if(stream->writeFlag(updateMask & RespawnMask && isRobot()))
-      stream->writeFlag(getGame()->getCurrentTime() - mRespawnTime < 300);  // If true, ship will appear to spawn on client
-
-   if(stream->writeFlag(updateMask & HealthMask))     // Health
-      stream->writeFloat(mHealth, 6);
-
-   if(stream->writeFlag(updateMask & LoadoutMask))    // Module configuration
-   {
-      for(S32 i = 0; i < ShipModuleCount; i++)
-         stream->writeEnum(mModule[i], ModuleCount);
-
-      for(S32 i = 0; i < ShipWeaponCount; i++)
-         stream->writeEnum(mWeapon[i], WeaponCount);
-   }
-
-   stream->writeFlag(hasExploded);
-   stream->writeFlag(getControllingClient()->isBusy());
-
-   stream->writeFlag(updateMask & WarpPositionMask && updateMask != 0xFFFFFFFF);   
-
-   // Don't show warp effect when all mask flags are set, as happens when ship comes into scope
-   stream->writeFlag(updateMask & TeleportMask && !(updateMask & InitialMask));      
-
-   bool shouldWritePosition = (updateMask & InitialMask) || gameConnection->getControlObject() != this;
-   if(!shouldWritePosition)
-   {
-      stream->writeFlag(false);
-      stream->writeFlag(false);
-      stream->writeFlag(false);
-   }
-   else     // Write mCurrentMove data...
-   {
-      if(stream->writeFlag(updateMask & PositionMask))
-      {
-         // Send position and speed
-         gameConnection->writeCompressedPoint(mMoveState[RenderState].pos, stream);
-         writeCompressedVelocity(mMoveState[RenderState].vel, BoostMaxVelocity + 1, stream);
-      }
-      if(stream->writeFlag(updateMask & MoveMask))
-         mCurrentMove.pack(stream, NULL, false);      // Send current move
-
-      if(stream->writeFlag(updateMask & ModulesMask))
-         for(S32 i = 0; i < ModuleCount; i++)         // Send info about which modules are active
-            stream->writeFlag(mModuleActive[i]);
-   }
-   return 0;
-}
-
-
-// Any changes here need to be reflected in Ship::packUpdate
-void Ship::unpackUpdate(GhostConnection *connection, BitStream *stream)
-{
-   bool positionChanged = false;    // True when position changes a little
-   bool shipwarped = false;         // True when position changes a lot
-
-   bool wasInitialUpdate = false;
-   bool playSpawnEffect = false;
-
-
-   if(isInitialUpdate())
-   {
-      wasInitialUpdate = true;
-      shipwarped = true;
-      playSpawnEffect = stream->readFlag();
-
-      // Read mounted items:
-      while(stream->readFlag())
-      {
-         S32 index = stream->readInt(GhostConnection::GhostIdBitSize);
-         Item *theItem = (Item *) connection->resolveGhost(index);
-         theItem->mountToShip(this);
-      }
-
-   }  // initial update
-
-
-   if(stream->readFlag())     // Player authentication status changed
-   {
-      stream->readStringTableEntry(&mPlayerName);
-      mIsAuthenticated = stream->readFlag();
-   }
-
-   if(stream->readFlag())     // Team changed
-   {
-      stream->read(&mTeam);
-   }
-
-//if(isRobot())
-//{
-//Robot *robot = dynamic_cast<Robot *>(this);
-//S32 x;
-//S32 y;
-//stream->read(&x);
-//stream->read(&y);
-//
-//robot->mTarget.x = x;
-//robot->mTarget.y = y;
-//
-//S32 ttt;
-//stream->read(&ttt);
-//robot->flightPlan.clear();
-//for(S32 i = 0; i < ttt; i++)
-//{
-//   F32 x,y;
-//   stream->read(&x);
-//   stream->read(&y);
-//   Point p(x,y);
-//   robot->flightPlan.push_back(p);
-//}
-//
-//}
-
-
-   if(stream->readFlag())        // Respawn <--- will only occur on robots, will always be false with ships
-   {
-      hasExploded = false;
-      playSpawnEffect = stream->readFlag();    // prevent spawn effect every time the robot goes into scope.
-      shipwarped = true;
-      if(! isCollisionEnabled()) enableCollision();
-   }
-
-   if(stream->readFlag())        // Health
-      mHealth = stream->readFloat(6);
-
-   if(stream->readFlag())        // New module configuration
-   {
-      for(S32 i = 0; i < ShipModuleCount; i++)
-         mModule[i] = (ShipModule) stream->readEnum(ModuleCount);
-
-      for(S32 i = 0; i < ShipWeaponCount; i++)
-         mWeapon[i] = (WeaponType) stream->readEnum(WeaponCount);
-   }
-
-   bool explode = stream->readFlag();
-   isBusy = stream->readFlag();
-
-   if(stream->readFlag())        // Ship made a large change in position
-      shipwarped = true;
-
-   if(stream->readFlag())        // Ship just teleported
-   {
-      shipwarped = true;
-      mWarpInTimer.reset(WarpFadeInTime);    // Make ship all spinny (sfx, spiral bg are done by the teleporter itself)
-   }
-
-   if(stream->readFlag())     // UpdateMask
-   {
-      ((GameConnection *) connection)->readCompressedPoint(mMoveState[ActualState].pos, stream);
-      readCompressedVelocity(mMoveState[ActualState].vel, BoostMaxVelocity + 1, stream);
-      positionChanged = true;
-   }
-
-   if(stream->readFlag())     // MoveMask
-   {
-      mCurrentMove = Move();  // A new, blank move
-      mCurrentMove.unpack(stream, false);
-   }
-
-   if(stream->readFlag())     // ModulesMask
-   {
-      bool wasActive[ModuleCount];
-      for(S32 i = 0; i < ModuleCount; i++)
-      {
-         wasActive[i] = mModuleActive[i];
-         mModuleActive[i] = stream->readFlag();
-         if(i == ModuleSensor && wasActive[i] != mModuleActive[i])
-         {
-            mSensorZoomTimer.reset(SensorZoomTime - mSensorZoomTimer.getCurrent(), SensorZoomTime);
-            mSensorStartTime = gClientGame->getCurrentTime();
-         }
-         if(i == ModuleCloak && wasActive[i] != mModuleActive[i])
-            mCloakTimer.reset(CloakFadeTime - mCloakTimer.getCurrent(), CloakFadeTime);
-      }
-   }
-
-   mMoveState[ActualState].angle = mCurrentMove.angle;
-
-
-   if(positionChanged && !isRobot() )
-   {
-      mCurrentMove.time = (U32) connection->getOneWayTime();
-      processMove(ActualState);
-   }
-
-   if(shipwarped)
-   {
-      mInterpolating = false;
-      mMoveState[RenderState] = mMoveState[ActualState];
-
-      for(S32 i=0; i<TrailCount; i++)
-         mTrail[i].reset();
-   }
-   else
-      mInterpolating = true;
-
-
-   if(explode && !hasExploded)
-   {
-      hasExploded = true;
-      disableCollision();
-
-      if(!wasInitialUpdate)
-         emitShipExplosion(mMoveState[ActualState].pos);    // Boom!
-   }
-
-   if(playSpawnEffect)
-   {
-      mWarpInTimer.reset(WarpFadeInTime);    // Make ship all spinny
-
-      FXManager::emitTeleportInEffect(mMoveState[ActualState].pos, 1);
-      SFXObject::play(SFXTeleportIn, mMoveState[ActualState].pos, Point());
-   }
-
-}  // unpackUpdate
-
-
-F32 getAngleDiff(F32 a, F32 b)
-{
-   // Figure out the shortest path from a to b...
-   // Restrict them to the range 0-360
-   while(a<0)   a+=360;
-   while(a>360) a-=360;
-
-   while(b<0)   b+=360;
-   while(b>360) b-=360;
-
-   return  (fabs(b-a) > 180) ? 360-(b-a) : b-a;
-}
-
-
-// Returns index of first flag mounted on ship, or NO_FLAG if there aren't any
-S32 Ship::carryingFlag()
-{
-   for(S32 i = 0; i < mMountedItems.size(); i++)
-      if(mMountedItems[i].isValid() && (mMountedItems[i]->getObjectTypeMask() & FlagType))
-         return i;
-   return GameType::NO_FLAG;
-}
-
-
-S32 Ship::getFlagCount()
-{
-   S32 count = 0;
-   for(S32 i = 0; i < mMountedItems.size(); i++)
-      if(mMountedItems[i].isValid() && (mMountedItems[i]->getObjectTypeMask() & FlagType))
-         count++;
-   return count;
-}
-
-
-bool Ship::isCarryingItem(GameObjectType objectType)
-{
-   for(S32 i = mMountedItems.size() - 1; i >= 0; i--)
-      if(mMountedItems[i].isValid() && mMountedItems[i]->getObjectTypeMask() & objectType)
-         return true;
-   return false;
-}
-
-
-Item *Ship::unmountItem(GameObjectType objectType)
-{
-   //logprintf("%s ship->unmountItem", isGhost()? "Client:" : "Server:");
-   for(S32 i = mMountedItems.size() - 1; i >= 0; i--)
-   {
-      if(mMountedItems[i]->getObjectTypeMask() & objectType)
-      {
-         Item *item = mMountedItems[i];
-         item->dismount();
-         return item;
-      }
-   }
-   return NULL;
-}
-
-
-void Ship::setLoadout(const Vector<U32> &loadout)
-{
-   // Check to see if the new configuration is the same as the old.  If so, we have nothing to do.
-   bool theSame = true;
-
-   for(S32 i = 0; i < ShipModuleCount; i++)
-      theSame = theSame && (loadout[i] == (U32)mModule[i]);
-
-   for(S32 i = ShipModuleCount; i < ShipWeaponCount + ShipModuleCount; i++)
-      theSame = theSame && (loadout[i] == (U32)mWeapon[i - ShipModuleCount]);
-
-   if(theSame)      // Don't bother if ship config hasn't changed
-      return;
-
-   WeaponType currentWeapon = mWeapon[mActiveWeaponIndx];
-
-   for(S32 i = 0; i < ShipModuleCount; i++)
-      mModule[i] = (ShipModule) loadout[i];
-
-   for(S32 i = ShipModuleCount; i < ShipWeaponCount + ShipModuleCount; i++)
-      mWeapon[i - ShipModuleCount] = (WeaponType) loadout[i];
-
-   setMaskBits(LoadoutMask);
-
-   // Try to see if we can maintain the same weapon we had before.
-   S32 i;
-   for(i = 0; i < ShipWeaponCount; i++)
-      if(mWeapon[i] == currentWeapon)
-      {
-         mActiveWeaponIndx = i;
-         break;
-      }
-
-   if(i == ShipWeaponCount)   // Nope...
-      selectWeapon(0);        // ... so select first weapon
-
-   if(!hasModule(ModuleEngineer))        // We don't, so drop any resources we may be carrying
-      for(S32 i = mMountedItems.size() - 1; i >= 0; i--)
-         if(mMountedItems[i]->getObjectTypeMask() & ResourceItemType)
-            mMountedItems[i]->dismount();
-
-   // And notifiy user
-   GameConnection *cc = getControllingClient();
-   if(!cc)
-      cc = gClientGame->getConnectionToServer();      // Second try
-
-   if(cc)
-   {
-      static StringTableEntry msg("Ship loadout configuration updated.");
-      cc->s2cDisplayMessage(GameConnection::ColorAqua, SFXUIBoop, msg);
-   }
-}
-
-
-void Ship::kill(DamageInfo *theInfo)
-{
-   if(isGhost())     // Server only, please...
-      return;
-
-   GameConnection *controllingClient = getControllingClient();
-   if(controllingClient)
-   {
-      GameType *gt = getGame()->getGameType();
-      if(gt)
-         gt->controlObjectForClientKilled(controllingClient, this, theInfo->damagingObject);
-   }
-
-   kill();
-}
-
-
-void Ship::kill()
-{
-   if(!isGhost())
-      Robot::getEventManager().fireEvent(EventManager::ShipKilledEvent, this);
-   else
-      S32 x = 0;     // TODO: Delete this
-
-   deleteObject(KillDeleteDelay);
-   hasExploded = true;
-   setMaskBits(ExplosionMask);
-   disableCollision();
-   for(S32 i = mMountedItems.size() - 1; i >= 0; i--)
-      mMountedItems[i]->onMountDestroyed();
-}
-
-
-enum {
-   NumShipExplosionColors = 12,
-};
-
-Color ShipExplosionColors[NumShipExplosionColors] = {
-   Color(1, 0, 0),
-   Color(0.9, 0.5, 0),
-   Color(1, 1, 1),
-   Color(1, 1, 0),
-   Color(1, 0, 0),
-   Color(0.8, 1.0, 0),
-   Color(1, 0.5, 0),
-   Color(1, 1, 1),
-   Color(1, 0, 0),
-   Color(0.9, 0.5, 0),
-   Color(1, 1, 1),
-   Color(1, 1, 0),
-};
-
-void Ship::emitShipExplosion(Point pos)
-{
-   SFXObject::play(SFXShipExplode, pos, Point());
-
-   F32 a = TNL::Random::readF() * 0.4 + 0.5;
-   F32 b = TNL::Random::readF() * 0.2 + 0.9;
-
-   F32 c = TNL::Random::readF() * 0.15 + 0.125;
-   F32 d = TNL::Random::readF() * 0.2 + 0.9;
-
-   FXManager::emitExplosion(mMoveState[ActualState].pos, 0.9, ShipExplosionColors, NumShipExplosionColors);
-   FXManager::emitBurst(pos, Point(a,c), Color(1,1,0.25), Color(1,0,0));
-   FXManager::emitBurst(pos, Point(b,d), Color(1,1,0), Color(0,0.75,0));
-}
-
-void Ship::emitMovementSparks()
-{
-   //U32 deltaT = mCurrentMove.time;
-
-   // Do nothing if we're under 0.1 vel
-   if(hasExploded || mMoveState[ActualState].vel.len() < 0.1)
-      return;
-
-/*  Provisionally delete this...
-   mSparkElapsed += deltaT;
-
-   if(mSparkElapsed <= 32)  // What is the purpose of this?  To prevent sparks for the first 32ms of ship's life?!?
-      return;
-*/
-   bool boostActive = isModuleActive(ModuleBoost);
-   bool cloakActive = isModuleActive(ModuleCloak);
-
-   Point corners[3];
-   Point shipDirs[3];
-
-   corners[0].set(-20, -15);
-   corners[1].set(  0,  25);
-   corners[2].set( 20, -15);
-
-   F32 th = FloatHalfPi - mMoveState[RenderState].angle;
-
-   F32 sinTh = sin(th);
-   F32 cosTh = cos(th);
-   F32 warpInScale = (WarpFadeInTime - mWarpInTimer.getCurrent()) / F32(WarpFadeInTime);
-
-   for(S32 i=0; i<3; i++)
-   {
-      shipDirs[i].x = corners[i].x * cosTh + corners[i].y * sinTh;
-      shipDirs[i].y = corners[i].y * cosTh - corners[i].x * sinTh;
-      shipDirs[i] *= warpInScale;
-   }
-
-   Point leftVec ( mMoveState[ActualState].vel.y, -mMoveState[ActualState].vel.x);
-   Point rightVec(-mMoveState[ActualState].vel.y,  mMoveState[ActualState].vel.x);
-
-   leftVec.normalize();
-   rightVec.normalize();
-
-   S32 bestId = -1, leftId, rightId;
-   F32 bestDot = -1;
-
-   // Find the left-wards match
-   for(S32 i = 0; i < 3; i++)
-   {
-      F32 d = leftVec.dot(shipDirs[i]);
-      if(d >= bestDot)
-      {
-         bestDot = d;
-         bestId = i;
-      }
-   }
-
-   leftId = bestId;
-   Point leftPt = mMoveState[RenderState].pos + shipDirs[bestId];
-
-   // Find the right-wards match
-   bestId = -1;
-   bestDot = -1;
-
-   for(S32 i = 0; i < 3; i++)
-   {
-      F32 d = rightVec.dot(shipDirs[i]);
-      if(d >= bestDot)
-      {
-         bestDot = d;
-         bestId = i;
-      }
-   }
-
-   rightId = bestId;
-   Point rightPt = mMoveState[RenderState].pos + shipDirs[bestId];
-
-   // Stitch things up if we must...
-   if(leftId == mLastTrailPoint[0] && rightId == mLastTrailPoint[1])
-   {
-      mTrail[0].update(leftPt,  boostActive, cloakActive);
-      mTrail[1].update(rightPt, boostActive, cloakActive);
-      mLastTrailPoint[0] = leftId;
-      mLastTrailPoint[1] = rightId;
-   }
-   else if(leftId == mLastTrailPoint[1] && rightId == mLastTrailPoint[0])
-   {
-      mTrail[1].update(leftPt,  boostActive, cloakActive);
-      mTrail[0].update(rightPt, boostActive, cloakActive);
-      mLastTrailPoint[1] = leftId;
-      mLastTrailPoint[0] = rightId;
-   }
-   else
-   {
-      mTrail[0].update(leftPt,  boostActive, cloakActive);
-      mTrail[1].update(rightPt, boostActive, cloakActive);
-      mLastTrailPoint[0] = leftId;
-      mLastTrailPoint[1] = rightId;
-   }
-
-   if(isModuleActive(ModuleCloak))
-      return;
-
-   // Finally, do some particles
-   Point velDir(mCurrentMove.right - mCurrentMove.left, mCurrentMove.down - mCurrentMove.up);
-   F32 len = velDir.len();
-
-   if(len > 0)
-   {
-      if(len > 1)
-         velDir *= 1 / len;
-
-      Point shipDirs[4];
-      shipDirs[0].set(cos(mMoveState[RenderState].angle), sin(mMoveState[RenderState].angle) );
-      shipDirs[1].set(-shipDirs[0]);
-      shipDirs[2].set(shipDirs[0].y, -shipDirs[0].x);
-      shipDirs[3].set(-shipDirs[0].y, shipDirs[0].x);
-
-      for(U32 i = 0; i < 4; i++)
-      {
-         F32 th = shipDirs[i].dot(velDir);
-
-          if(th > 0.1)
-          {
-             // shoot some sparks...
-             if(th >= 0.2*velDir.len())
-             {
-                Point chaos(TNL::Random::readF(),TNL::Random::readF());
-                chaos *= 5;
-
-                // interp give us some nice enginey colors...
-                Color dim(1, 0, 0);
-                Color light(1, 1, boostActive ? 1.f : 0.f);
-                Color thrust;
-
-                F32 t = TNL::Random::readF();
-                thrust.interp(t, dim, light);
-
-                FXManager::emitSpark(mMoveState[RenderState].pos - shipDirs[i] * 13,
-                     -shipDirs[i] * 100 + chaos, thrust, 1.5 * TNL::Random::readF());
-             }
-          }
-      }
-   }
-}
-
-
-extern bool gShowAimVector;
-extern IniSettings gIniSettings;
-
-void Ship::render(S32 layerIndex)
-{
-   if(layerIndex == 0) return;   // Only render on layers -1 and 1
-   if(hasExploded) return;       // Don't render an exploded ship!
-
-   // An angle of 0 means the ship is heading down the +X axis
-   // since we draw the ship pointing up the Y axis, we should rotate
-   // by the ship's angle, - 90 degrees
-   glPushMatrix();
-   glTranslatef(mMoveState[RenderState].pos.x, mMoveState[RenderState].pos.y, 0);
-
-   F32 warpInScale = (WarpFadeInTime - mWarpInTimer.getCurrent()) / F32(WarpFadeInTime);
-
-   // Render base ship
-   F32 rotAmount = 0;      // We use rotAmount to add the spinny effect you see when a ship spawns or comes through a teleport
-   if(warpInScale < 0.8)
-      rotAmount = (0.8 - warpInScale) * 540;
-
-   GameConnection *conn = gClientGame->getConnectionToServer();
-   bool localShip = ! (conn && conn->getControlObject() != this);    // i.e. a ship belonging to a remote player
-   S32 localPlayerTeam = (conn && conn->getControlObject()) ? conn->getControlObject()->getTeam() : Item::NO_TEAM; // To show cloaked teammates
-
-   F32 alpha = isModuleActive(ModuleCloak) ? mCloakTimer.getFraction() : 1 - mCloakTimer.getFraction();
-
-   if(!localShip && layerIndex == 1)      // Need to draw this before the glRotatef below, but only on layer 1...
-   {
-      string str = mPlayerName.getString();
-
-      // Modify name if owner is "busy"
-      if(isBusy)
-         str = "<<" + str + ">>";
-
-      glEnableBlend;
-      F32 textAlpha = 0.5 * alpha;
-      U32 textSize = 14;
-#ifdef TNL_OS_XBOX
-      textAlpha *= 1 - gClientGame->getCommanderZoomFraction();
-      textSize = 23;
-#else
-      glLineWidth(gLineWidth1);
-#endif
-      glColor4f(1,1,1,textAlpha);
-      UserInterface::drawStringc(0, 30, textSize, str.c_str());
-
-      // Underline name if player is authenticated
-      if(mIsAuthenticated)
-      {
-         S32 xoff = UserInterface::getStringWidth(textSize, str.c_str()) / 2;
-         glBegin(GL_LINES);
-            glVertex2f(-xoff, 33 + textSize);
-            glVertex2f(xoff, 33 + textSize);
-         glEnd();
-      }
-
-      glDisableBlend;
-      glLineWidth(gDefaultLineWidth);
-   }
-   else
-   {
-      if(gGameUserInterface.mDebugShowShipCoords)
-      {
-         string str = string("@") + itos((S32) getActualPos().x) + "," + itos((S32) getActualPos().y);
-
-         glEnableBlend;
-            U32 textSize = 18;
-            glLineWidth(gLineWidth1);
-            glColor4f(1,1,1,0.5 * alpha);
-
-            UserInterface::drawStringc(0, 30 + (localShip ? 0 : textSize + 3), textSize, str.c_str() );
-         glDisableBlend;
-         glLineWidth(gDefaultLineWidth);
-      }
-   }
-
-   glRotatef(radiansToDegrees(mMoveState[RenderState].angle) - 90 + rotAmount, 0, 0, 1.0);
-   glScalef(warpInScale, warpInScale, 1);
-
-   if(layerIndex == -1)
-   {
-      // Draw the outline of the ship in solid black -- this will block out any stars and give
-      // a tantalizing hint of motion when the ship is cloaked.  Could also try some sort of star-twinkling or
-      // scrambling thing here as well...
-      glColor3f(0,0,0);
-      glDisableBlendfromLineSmooth;
-      glBegin(GL_POLYGON);
-         glVertex2f(-20, -15);
-         glVertex2f(0, 25);
-         glVertex2f(20, -15);
-      glEnd();
-      glEnableBlendfromLineSmooth;
-
-      glPopMatrix();
-      return;
-   }
-
-   // LayerIndex == 1
-
-   GameType *g = gClientGame->getGameType();
-   Color color;
-   if(g)
-      color = g->getShipColor(this);
-
-   Point velDir(mCurrentMove.right - mCurrentMove.left, mCurrentMove.down - mCurrentMove.up);
-   F32 len = velDir.len();
-   F32 thrusts[4];
-   for(U32 i = 0; i < 4; i++)
-      thrusts[i] = 0;            // Reset thrusts
-
-   if(len > 0)
-   {
-      if(len > 1)
-         velDir *= 1 / len;
-
-      Point shipDirs[4];
-      shipDirs[0].set(cos(mMoveState[RenderState].angle), sin(mMoveState[RenderState].angle) );
-      shipDirs[1].set(-shipDirs[0]);
-      shipDirs[2].set(shipDirs[0].y, -shipDirs[0].x);
-      shipDirs[3].set(-shipDirs[0].y, shipDirs[0].x);
-
-      for(U32 i = 0; i < 4; i++)
-         thrusts[i] = shipDirs[i].dot(velDir);
-   }
-
-   // Tweak side thrusters to show rotational force
-   F32 rotVel = getAngleDiff(mMoveState[LastProcessState].angle, mMoveState[RenderState].angle);
-
-   if(rotVel > 0.001)
-      thrusts[3] += 0.25;
-   else if(rotVel < -0.001)
-      thrusts[2] += 0.25;
-
-   if(isModuleActive(ModuleBoost))
-      for(U32 i = 0; i < 4; i++)
-         thrusts[i] *= 1.3;
-
-   // Don't completely hide local player or ships on same team
-   if(localShip || (showCloakedTeammates && getTeam() == localPlayerTeam && g->isTeamGame()))
-   {
-      if(alpha < 0.25)
-         alpha = 0.25;
-   }
-   else
-   {
-      // If local ship has sensor, it can see cloaked non-local ships
-      Ship *ship = dynamic_cast<Ship *>(conn->getControlObject());
-      if(ship && ship->isModuleActive(ModuleSensor) && alpha < 0.5)
-         alpha = 0.5;
-   }
-
-   renderShip(color, alpha, thrusts, mHealth, mRadius, isModuleActive(ModuleCloak), isModuleActive(ModuleShield));
-
-   if(gShowAimVector && gIniSettings.enableExperimentalAimMode && localShip)     // Only show for local ship
-      renderAimVector();
-
-if(isRobot())
-{
-   Robot *robot = dynamic_cast<Robot *>(this);
-   if(robot)
-   {
-      glColor3f(0,1,1);
-      glBegin(GL_LINES);
-      Point shipPos = getRenderPos();
-      glVertex2f(robot->mTarget.x , robot->mTarget.y );
-      glVertex2f(0 ,0 );
-      glEnd();
-   }
-}
-
-   // Now render some "addons"  --> should these be in renderShip?
-   glColor3f(1,1,1);
-   if(isModuleActive(ModuleSensor))
-   {
-      U32 delta = getGame()->getCurrentTime() - mSensorStartTime;
-      F32 radius = (delta & 0x1FF) * 0.002;
-      drawCircle(Point(), radius * Ship::CollisionRadius + 4);
-   }
-   glPopMatrix();
-
-   for(S32 i = 0; i < mMountedItems.size(); i++)
-      if(mMountedItems[i].isValid())
-         mMountedItems[i]->renderItem(mMoveState[RenderState].pos);
-
-   if(hasModule(ModuleArmor))
-   {
-      glLineWidth(gLineWidth3);
-      glColor3f(1,1,0);
-
-      drawPolygon(mMoveState[RenderState].pos, 5, 30, getAimVector().ATAN2());
-
-      glLineWidth(gDefaultLineWidth);
-   }
-
-   if(isModuleActive(ModuleRepair))
-   {
-      glLineWidth(gLineWidth3);
-      glColor3f(1,0,0);
-      // render repair rays to all the repairing objects
-      Point pos = mMoveState[RenderState].pos;
-
-      for(S32 i = 0; i < mRepairTargets.size(); i++)
-      {
-         if(mRepairTargets[i].getPointer() == this)
-            drawCircle(pos, RepairDisplayRadius);
-         else if(mRepairTargets[i])
-         {
-            glBegin(GL_LINES);
-            glVertex2f(pos.x, pos.y);
-
-            Point shipPos = mRepairTargets[i]->getRenderPos();
-            glVertex2f(shipPos.x, shipPos.y);
-            glEnd();
-         }
-      }
-      glLineWidth(gDefaultLineWidth);
-   }
-}
-
-S32 LuaShip::id = 99;
-
-const char LuaShip::className[] = "Ship";      // Class name as it appears to Lua scripts
-
-// Note that when adding a method here, also add it to LuaRobot so that it can inherit these methods
-Lunar<LuaShip>::RegType LuaShip::methods[] = {
-   method(LuaShip, getClassID),
-   method(LuaShip, isAlive),
-
-   method(LuaShip, getLoc),
-   method(LuaShip, getRad),
-   method(LuaShip, getVel),
-   method(LuaShip, getTeamIndx),
-   method(LuaShip, getPlayerInfo),
-
-   method(LuaShip, isModActive),
-   method(LuaShip, getEnergy),
-   method(LuaShip, getHealth),
-   method(LuaShip, hasFlag),
-
-   method(LuaShip, getAngle),
-   method(LuaShip, getActiveWeapon),
-
-   {0,0}    // End method list
-};
-
-
-// C++ constructor -- automatically constructed when a ship is created
-// This is the only constructor that's used.
-LuaShip::LuaShip(Ship *ship): thisShip(ship)
-{
-   id++;
-   mId = id;
-   logprintf(LogConsumer::LogLuaObjectLifecycle, "Creating luaship %d", mId);
-}
-
-
-S32 LuaShip::isAlive(lua_State *L) { return returnBool(L, thisShip.isValid()); }
-
-// Note: All of these methods will return nil if the ship in question has been deleted.
-S32 LuaShip::getRad(lua_State *L) { return thisShip ? returnFloat(L, thisShip->getRadius()) : returnNil(L); }
-S32 LuaShip::getLoc(lua_State *L) { return thisShip ? returnPoint(L, thisShip->getActualPos()) : returnNil(L); }
-S32 LuaShip::getVel(lua_State *L) { return thisShip ? returnPoint(L, thisShip->getActualVel()) : returnNil(L); }
-S32 LuaShip::hasFlag(lua_State *L) { return thisShip ? returnBool(L, thisShip->getFlagCount()) : returnNil(L); }
-
-// Returns number of flags ship is carrying (most games will always be 0 or 1)
-S32 LuaShip::getFlagCount(lua_State *L) { return thisShip ? returnInt(L, thisShip->getFlagCount()) : returnNil(L); }
-
-
-S32 LuaShip::getTeamIndx(lua_State *L) { return returnInt(L, thisShip->getTeam() + 1); }
-
-S32 LuaShip::getPlayerInfo(lua_State *L) { return thisShip ? returnPlayerInfo(L, thisShip) : returnNil(L); }
-
-
-S32 LuaShip::isModActive(lua_State *L) {
-   static const char *methodName = "Ship:isModActive()";
-   checkArgCount(L, 1, methodName);
-   ShipModule module = (ShipModule) getInt(L, 1, methodName, 0, ModuleCount - 1);
-   return thisShip ? returnBool(L, getObj()->isModuleActive(module)) : returnNil(L);
-}
-
-S32 LuaShip::getAngle(lua_State *L) { return thisShip ? returnFloat(L, getObj()->getCurrentMove().angle) : returnNil(L); }      // Get angle ship is pointing at
-S32 LuaShip::getActiveWeapon(lua_State *L) { return thisShip ?  returnInt(L, getObj()->getSelectedWeapon()) : returnNil(L); }    // Get WeaponIndex for current weapon
-
-S32 LuaShip::getEnergy(lua_State *L) { return thisShip ? returnFloat(L, thisShip->getEnergyFraction()) : returnNil(L); }        // Return ship's energy as a fraction between 0 and 1
-S32 LuaShip::getHealth(lua_State *L) { return thisShip ? returnFloat(L, thisShip->getHealth()) : returnNil(L); }                // Return ship's health as a fraction between 0 and 1
-
-
-GameObject *LuaShip::getGameObject()
-{
-   if(thisShip.isNull())    // This will only happen when thisShip is dead, and therefore developer has made a mistake.  So let's throw up a scolding error message!
-   {
-      logprintf(LogConsumer::LuaBotMessage, "Bad programmer!");
-      return NULL;      // Not right
-   }
-   else
-      return getObj();
-}
-
-};
+//-----------------------------------------------------------------------------------
+//
+// Bitfighter - A multiplayer vector graphics space game
+// Based on Zap demo released for Torque Network Library by GarageGames.com
+//
+// Derivative work copyright (C) 2008-2009 Chris Eykamp
+// Original work copyright (C) 2004 GarageGames.com, Inc.
+// Other code copyright as noted
+//
+// This program is free software; you can redistribute it and/or modify
+// it under the terms of the GNU General Public License as published by
+// the Free Software Foundation; either version 2 of the License, or
+// (at your option) any later version.
+//
+// This program is distributed in the hope that it will be useful (and fun!),
+// but WITHOUT ANY WARRANTY; without even the implied warranty of
+// MERCHANTABILITY or FITNESS FOR A PARTICULAR PURPOSE.  See the
+// GNU General Public License for more details.
+//
+// You should have received a copy of the GNU General Public License
+// along with this program; if not, write to the Free Software
+// Foundation, Inc., 59 Temple Place, Suite 330, Boston, MA  02111-1307  USA
+//
+//------------------------------------------------------------------------------------
+
+#include "ship.h"
+#include "item.h"
+
+#include "sparkManager.h"
+#include "projectile.h"
+#include "gameLoader.h"
+#include "sfx.h"
+#include "UI.h"
+#include "UIMenus.h"
+#include "UIGame.h"
+#include "gameType.h"
+#include "gameConnection.h"
+#include "shipItems.h"
+#include "speedZone.h"
+#include "gameWeapons.h"
+#include "gameObjectRender.h"
+#include "config.h"
+#include "statistics.h"
+
+#include "stringUtils.h"      // For itos
+
+#include "glutInclude.h"
+
+#include <stdio.h>
+
+#define hypot _hypot    // Kill some warnings
+
+static bool showCloakedTeammates = false;    // Set to true to allow players to see their cloaked teammates
+
+namespace Zap
+{
+
+static Vector<DatabaseObject *> fillVector;
+
+TNL_IMPLEMENT_NETOBJECT(Ship);
+
+#ifdef _MSC_VER
+#pragma warning(disable:4355)
+#endif
+
+// Constructor
+// Note that most of these values are set in the initial packet set from the server (see packUpdate() below)
+// Also, the following is also run by robot's constructor
+Ship::Ship(StringTableEntry playerName, bool isAuthenticated, S32 team, Point p, F32 m, bool isRobot) : MoveObject(p, CollisionRadius), mSpawnPoint(p)
+{
+   mObjectTypeMask = ShipType | MoveableType | CommandMapVisType | TurretTargetType;
+
+   mNetFlags.set(Ghostable);
+
+   for(U32 i = 0; i < TrailCount; i++)
+      mLastTrailPoint[i] = -1;   // Or something... doesn't really matter what
+
+   mTeam = team;
+   mass = m;            // Ship's mass, not used
+
+   // Name will be unique across all clients, but client and server may disagree on this name if the server has modified it to make it unique
+   mPlayerName = playerName;  
+   mIsAuthenticated = isAuthenticated;
+
+   mIsRobot = isRobot;
+
+   if(!isRobot)         // Robots will run this during their own initialization; no need to run it twice!
+      initialize(p);
+
+   isBusy = false;      // On client, will be updated in initial packet set from server.  Not used on server.
+
+   mSparkElapsed = 0;
+
+   // Create our proxy object for Lua access
+   luaProxy = LuaShip(this);
+}
+
+// Destructor
+Ship::~Ship()
+{
+   // Do nothing
+}
+
+
+// Initialize some things that both ships and bots care about... this will get run during the ship's constructor
+// and also after a bot respawns and needs to reset itself
+void Ship::initialize(Point &pos)
+{
+   if(getGame())
+         mRespawnTime = getGame()->getCurrentTime();
+   for(U32 i = 0; i < MoveStateCount; i++)
+   {
+      mMoveState[i].pos = pos;
+      mMoveState[i].angle = 0;
+      mMoveState[i].vel = Point(0,0);
+   }
+
+   updateExtent();
+
+   mHealth = 1.0;       // Start at full health
+   hasExploded = false; // Haven't exploded yet!
+
+   for(S32 i = 0; i < TrailCount; i++)          // Clear any vehicle trails
+      mTrail[i].reset();
+
+   mEnergy = (S32) ((F32) EnergyMax * .80);     // Start off with 80% energy
+   for(S32 i = 0; i < ModuleCount; i++)         // and all modules disabled
+      mModuleActive[i] = false;
+
+   // Set initial module and weapon selections
+   for(S32 i = 0; i < ShipModuleCount; i++)
+      mModule[i] = (ShipModule) DefaultLoadout[i];
+
+   for(S32 i = 0; i < ShipWeaponCount; i++)
+      mWeapon[i] = (WeaponType) DefaultLoadout[i + ShipModuleCount];
+
+   mActiveWeaponIndx = 0;
+   mCooldown = false;
+}
+
+
+// Push a LuaShip proxy onto the stack
+void Ship::push(lua_State *L)
+{
+   Lunar<LuaShip>::push(L, &luaProxy, false);     // true ==> Lua will delete it's reference to this object when it's done with it
+}
+
+
+void Ship::onGhostRemove()
+{
+   Parent::onGhostRemove();
+   for(S32 i = 0; i < ModuleCount; i++)
+      mModuleActive[i] = false;
+   updateModuleSounds();
+}
+
+
+bool Ship::processArguments(S32 argc, const char **argv)
+{
+   if(argc != 3)
+      return false;
+
+   Point pos;
+   pos.read(argv + 1);
+   pos *= getGame()->getGridSize();
+   for(U32 i = 0; i < MoveStateCount; i++)
+   {
+      mMoveState[i].pos = pos;
+      mMoveState[i].angle = 0;
+   }
+
+   updateExtent();
+
+   return true;
+}
+
+
+void Ship::setActualPos(Point p, bool warp)
+{
+   mMoveState[ActualState].pos = p;
+   mMoveState[RenderState].pos = p;
+
+   if(warp)
+      setMaskBits(PositionMask | WarpPositionMask | TeleportMask);
+   else
+      setMaskBits(PositionMask);
+}
+
+
+// Process a move.  This will advance the position of the ship, as well as adjust its velocity and angle.
+void Ship::processMove(U32 stateIndex)
+{
+   const F32 ARMOR_ACCEL_PENALTY_FACT = 0.35;
+   const F32 ARMOR_SPEED_PENALTY_FACT = 1;
+
+   mMoveState[LastProcessState] = mMoveState[stateIndex];
+
+   F32 maxVel = (isModuleActive(ModuleBoost) ? BoostMaxVelocity : MaxVelocity) * 
+                (hasModule(ModuleArmor) ? ARMOR_SPEED_PENALTY_FACT : 1);
+
+   F32 time = mCurrentMove.time * 0.001;
+   Point requestVel(mCurrentMove.right - mCurrentMove.left, mCurrentMove.down - mCurrentMove.up);
+
+   requestVel *= maxVel;
+   F32 len = requestVel.len();
+
+   if(len > maxVel)
+      requestVel *= maxVel / len;
+
+   Point velDelta = requestVel - mMoveState[stateIndex].vel;
+   F32 accRequested = velDelta.len();
+
+
+   // Apply turbo-boost if active, reduce accel and max vel when armor is present
+   F32 maxAccel = (isModuleActive(ModuleBoost) ? BoostAcceleration : Acceleration) * time * 
+                  (hasModule(ModuleArmor) ? ARMOR_ACCEL_PENALTY_FACT : 1);
+
+   if(accRequested > maxAccel)
+   {
+      velDelta *= maxAccel / accRequested;
+      mMoveState[stateIndex].vel += velDelta;
+   }
+   else
+      mMoveState[stateIndex].vel = requestVel;
+
+   mMoveState[stateIndex].angle = mCurrentMove.angle;
+   move(time, stateIndex, false);
+}
+
+
+// Find objects of specified type that may be under the ship, and put them in fillVector
+void Ship::findObjectsUnderShip(GameObjectType type)
+{
+   Rect rect(getActualPos(), getActualPos());
+   rect.expand(Point(CollisionRadius, CollisionRadius));
+
+   fillVector.clear();           // This vector will hold any matching zones
+   findObjects(type, fillVector, rect);
+}
+
+
+extern bool PolygonContains2(const Point *inVertices, int inNumVertices, const Point &inPoint);
+
+// Returns the zone in question if this ship is in a zone of type zoneType
+GameObject *Ship::isInZone(GameObjectType zoneType)
+ {
+   findObjectsUnderShip(zoneType);
+
+   if(fillVector.size() == 0)  // Ship isn't in extent of any objectType objects, can bail here
+      return NULL;
+
+   // Extents overlap...  now check for actual overlap
+
+   Vector<Point> polyPoints;
+
+   for(S32 i = 0; i < fillVector.size(); i++)
+   {
+      GameObject *zone = dynamic_cast<GameObject *>(fillVector[i]);
+
+      // Get points that define the zone boundaries
+      polyPoints.clear();
+      zone->getCollisionPoly(polyPoints);
+
+      if( PolygonContains2(polyPoints.address(), polyPoints.size(), getActualPos()) )
+         return zone;
+   }
+   return NULL;
+ }
+
+
+// Returns the object in question if this ship is on an object of type objectType
+DatabaseObject *Ship::isOnObject(GameObjectType objectType)
+{
+   findObjectsUnderShip(objectType);
+
+   if(fillVector.size() == 0)  // Ship isn't in extent of any objectType objects, can bail here
+      return NULL;
+
+   // Return first actually overlapping object on our candidate list
+   for(S32 i = 0; i < fillVector.size(); i++)
+      if(isOnObject(dynamic_cast<GameObject *>(fillVector[i])))
+         return fillVector[i];
+   return NULL;
+}
+
+
+// Given an object, see if the ship is sitting on it (useful for figuring out if ship is on top of a regenerated repair item, z.B.)
+bool Ship::isOnObject(GameObject *object)
+{
+   Point center;
+   float radius;
+   Vector<Point> polyPoints;
+
+   // Ships don't have collisionPolys, so this first check is utterly unneeded unless we change that
+   if(getCollisionPoly(polyPoints))
+      return object->collisionPolyPointIntersect(polyPoints);
+   else if(getCollisionCircle(MoveObject::ActualState, center, radius))
+      return object->collisionPolyPointIntersect(center, radius);
+
+   else
+      return false;
+}
+
+
+ // Returns vector for aiming a weapon based on direction ship is facing
+Point Ship::getAimVector()
+{
+   return Point(cos(mMoveState[ActualState].angle), sin(mMoveState[ActualState].angle) );
+}
+
+
+void Ship::selectWeapon()
+{
+   selectWeapon(mActiveWeaponIndx + 1);
+}
+
+
+extern CmdLineSettings gCmdLineSettings;
+extern IniSettings gIniSettings;
+
+void Ship::selectWeapon(U32 weaponIdx)
+{
+   mActiveWeaponIndx = weaponIdx % ShipWeaponCount;      // Advance index to next weapon
+
+   // Display a message confirming new weapon choice if we're not showing the indicators
+   if (!gIniSettings.showWeaponIndicators)
+   {
+      GameConnection *cc = getControllingClient();
+      if(cc)
+      {
+         Vector<StringTableEntry> e;
+         e.push_back(gWeapons[mWeapon[mActiveWeaponIndx]].name);
+         static StringTableEntry msg("%e0 selected.");
+         cc->s2cDisplayMessageE(GameConnection::ColorAqua, SFXUIBoop, msg, e);
+      }
+   }
+}
+
+
+void Ship::processWeaponFire()
+{
+   mFireTimer.update(mCurrentMove.time);
+   mWeaponFireDecloakTimer.update(mCurrentMove.time);
+
+   WeaponType curWeapon = mWeapon[mActiveWeaponIndx];
+
+   if(mCurrentMove.fire && mFireTimer.getCurrent() == 0 && getGame()->getGameType() && getGame()->getGameType()->onFire(this))
+   {
+      if(mEnergy >= gWeapons[curWeapon].minEnergy)
+      {
+         mEnergy -= gWeapons[curWeapon].drainEnergy;
+         mFireTimer.reset(gWeapons[curWeapon].fireDelay);
+         mWeaponFireDecloakTimer.reset(WeaponFireDecloakTime);
+
+         if(getControllingClient().isValid())
+            getControllingClient()->getClientRef()->mStatistics.countShot(curWeapon);
+
+         if(!isGhost())    // i.e. server only
+         {
+            Point dir = getAimVector();
+            createWeaponProjectiles(curWeapon, dir, mMoveState[ActualState].pos, mMoveState[ActualState].vel, CollisionRadius - 2, this);
+         }
+      }
+   }
+}
+
+
+void Ship::controlMoveReplayComplete()
+{
+   // Compute the delta between our current render position
+   // and the server position after client-side prediction has
+   // been run
+   Point delta = mMoveState[ActualState].pos - mMoveState[RenderState].pos;
+   F32 deltaLen = delta.len();
+
+   // if the delta is either very small, or greater than the
+   // max interpolation threshold, just warp to the new position
+   if(deltaLen <= 0.5 || deltaLen > MaxControlObjectInterpDistance)
+   {
+      // If it's a large delta, get rid of the movement trails
+      if(deltaLen > MaxControlObjectInterpDistance)
+         for(S32 i=0; i<TrailCount; i++)
+            mTrail[i].reset();
+
+      mMoveState[RenderState].pos = mMoveState[ActualState].pos;
+      mMoveState[RenderState].vel = mMoveState[ActualState].vel;
+      mInterpolating = false;
+   }
+   else
+      mInterpolating = true;
+}
+
+
+void Ship::idle(GameObject::IdleCallPath path)
+{
+   // Don't process exploded ships
+   if(hasExploded)
+      return;
+
+   Parent::idle(path);
+
+   if(path == GameObject::ServerIdleMainLoop && isControlled())
+   {
+      // If this is a controlled object in the server's main
+      // idle loop, process the render state forward -- this
+      // is what projectiles will collide against.  This allows
+      // clients to properly lead other clients, instead of
+      // piecewise stepping only when packets arrive from the client.
+      processMove(RenderState);
+      setMaskBits(PositionMask);
+   }
+   else
+   {
+      // For all other cases, advance the actual state of the
+      // object with the current move.
+      processMove(ActualState);
+
+      // Apply impulse vector and reset it
+      mMoveState[ActualState].vel += mImpulseVector;
+      mImpulseVector.set(0,0);
+
+      if(path == GameObject::ServerIdleControlFromClient ||
+         path == GameObject::ClientIdleControlMain ||
+         path == GameObject::ClientIdleControlReplay)
+      {
+         // For different optimizer settings and different platforms
+         // the floating point calculations may come out slightly
+         // differently in the lowest mantissa bits.  So normalize
+         // after each update the position and velocity, so that
+         // the control state update will not differ from client to server.
+         const F32 ShipVarNormalizeMultiplier = 128;
+         const F32 ShipVarNormalizeFraction = 1 / ShipVarNormalizeMultiplier;
+
+         mMoveState[ActualState].pos.scaleFloorDiv(ShipVarNormalizeMultiplier, ShipVarNormalizeFraction);
+         mMoveState[ActualState].vel.scaleFloorDiv(ShipVarNormalizeMultiplier, ShipVarNormalizeFraction);
+      }
+
+      if(path == GameObject::ServerIdleMainLoop ||
+         path == GameObject::ServerIdleControlFromClient)
+      {
+         // Update the render state on the server to match
+         // the actual updated state, and mark the object
+         // as having changed Position state.  An optimization
+         // here would check the before and after positions
+         // so as to not update unmoving ships.
+         mMoveState[RenderState] = mMoveState[ActualState];
+         setMaskBits(PositionMask);
+      }
+      else if(path == GameObject::ClientIdleControlMain || path == GameObject::ClientIdleMainRemote)
+      {
+         // On the client, update the interpolation of this
+         // object unless we are replaying control moves.
+         mInterpolating = (getActualVel().lenSquared() < MoveObject::InterpMaxVelocity*MoveObject::InterpMaxVelocity);
+         updateInterpolation();
+      }
+   }
+
+   // Update the object in the game's extents database
+   updateExtent();
+
+   // If this is a move executing on the server and it's
+   // different from the last move, then mark the move to
+   // be updated to the ghosts.
+   if(path == GameObject::ServerIdleControlFromClient && !mCurrentMove.isEqualMove(&mLastMove))
+      setMaskBits(MoveMask);
+
+   mLastMove = mCurrentMove;
+   mSensorZoomTimer.update(mCurrentMove.time);
+   mCloakTimer.update(mCurrentMove.time);
+
+   if(path == GameObject::ServerIdleControlFromClient ||
+      path == GameObject::ClientIdleControlMain ||
+      path == GameObject::ClientIdleControlReplay)
+   {
+      // Process weapons and energy on controlled object objects
+      processWeaponFire();
+      processEnergy();     // and modules
+   }
+     
+   if(path == GameObject::ClientIdleMainRemote)
+   {
+      // For ghosts, find some repair targets for rendering the repair effect
+      if(isModuleActive(ModuleRepair))
+         findRepairTargets();
+   }
+   if(path == GameObject::ServerIdleControlFromClient && isModuleActive(ModuleRepair))
+      repairTargets();
+
+   if(path == GameObject::ClientIdleControlMain ||
+      path == GameObject::ClientIdleMainRemote)
+   {
+      mWarpInTimer.update(mCurrentMove.time);
+      // Emit some particles, trail sections and update the turbo noise
+      emitMovementSparks();
+      for(U32 i=0; i<TrailCount; i++)
+         mTrail[i].tick(mCurrentMove.time);
+      updateModuleSounds();
+   }
+}
+
+static Vector<DatabaseObject *> foundObjects;
+
+// Returns true if we found a suitable target
+bool Ship::findRepairTargets()
+{
+   // We use the render position in findRepairTargets so that
+   // ships that are moving can repair each other (server) and
+   // so that ships don't render funny repair lines to interpolating
+   // ships (client)
+
+   Point pos = getRenderPos();
+   Point extend(RepairRadius, RepairRadius);
+   Rect r(pos - extend, pos + extend);
+   
+   foundObjects.clear();
+   findObjects(ShipType | RobotType | EngineeredType, foundObjects, r);
+
+   mRepairTargets.clear();
+   for(S32 i = 0; i < foundObjects.size(); i++)
+   {
+      GameObject *s = dynamic_cast<GameObject *>(foundObjects[i]);
+      if(s->isDestroyed() || s->getHealth() >= 1)                             // Don't repair dead or fully healed objects...
+         continue;
+      if((s->getRenderPos() - pos).len() > (RepairRadius + CollisionRadius))  // ...or ones too far away...
+         continue;
+      if(s->getTeam() != -1 && s->getTeam() != getTeam())                     // ...or ones not on our team or neutral
+         continue;
+      mRepairTargets.push_back(s);
+   }
+   return mRepairTargets.size() != 0;
+}
+
+
+// Repairs ALL repair targets found above
+void Ship::repairTargets()
+{
+   F32 totalRepair = RepairHundredthsPerSecond * 0.01 * mCurrentMove.time * 0.001f;
+
+//   totalRepair /= mRepairTargets.size();
+
+   DamageInfo di;
+   di.damageAmount = -totalRepair;
+   di.damagingObject = this;
+   di.damageType = DamageTypePoint;
+
+   for(S32 i = 0; i < mRepairTargets.size(); i++)
+      mRepairTargets[i]->damageObject(&di);
+}
+
+
+void Ship::processEnergy()
+{
+   bool modActive[ModuleCount];
+   for(S32 i = 0; i < ModuleCount; i++)
+   {
+      modActive[i] = mModuleActive[i];
+      mModuleActive[i] = false;
+   }
+
+   if(mEnergy > EnergyCooldownThreshold)     // Only turn off cooldown if energy has risen above threshold, not if it falls below
+      mCooldown = false;
+
+   // Make sure we're allowed to use modules
+   bool allowed = getGame()->getGameType() && getGame()->getGameType()->okToUseModules(this);
+
+   // Are these checked on the server side?
+   for(S32 i = 0; i < ShipModuleCount; i++)   
+      // If you have passive module, it's always active, no restrictions, but is off for energy consumption purposes
+      if(getGame()->getModuleInfo(mModule[i])->getUseType() == ModuleUsePassive)    
+         mModuleActive[mModule[i]] = false;         
+
+      // No (active) modules if we're too hot or game has disallowed them
+      else if(mCurrentMove.module[i] && !mCooldown && allowed)  
+         mModuleActive[mModule[i]] = true;
+
+
+   // No boost if we're not moving
+    if(mModuleActive[ModuleBoost] &&
+       mCurrentMove.up == 0 && mCurrentMove.down == 0 &&
+       mCurrentMove.left == 0 && mCurrentMove.right == 0)
+   {
+      mModuleActive[ModuleBoost] = false;
+   }
+
+   // No repair with no targets
+   if(mModuleActive[ModuleRepair] && !findRepairTargets())
+      mModuleActive[ModuleRepair] = false;
+
+   // No cloak with nearby sensored people
+   if(mModuleActive[ModuleCloak])
+   {
+      if(mWeaponFireDecloakTimer.getCurrent() != 0)
+         mModuleActive[ModuleCloak] = false;
+      //else
+      //{
+      //   Rect cloakCheck(getActualPos(), getActualPos());
+      //   cloakCheck.expand(Point(CloakCheckRadius, CloakCheckRadius));
+
+      //   fillVector.clear();
+      //   findObjects(ShipType | RobotType, fillVector, cloakCheck);
+
+      //   if(fillVector.size() > 0)
+      //   {
+      //      for(S32 i=0; i<fillVector.size(); i++)
+      //      {
+      //         Ship *s = dynamic_cast<Ship *>(fillVector[i]);
+
+      //         if(!s) continue;
+
+      //         if(s->getTeam() != getTeam() && s->isModuleActive(ModuleSensor))
+      //         {
+      //            mModuleActive[ModuleCloak] = false;
+      //            break;
+      //         }
+      //      }
+      //   }
+      //}
+   }
+
+   F32 scaleFactor = mCurrentMove.time * 0.001;
+
+   // Update things based on available energy...
+   bool anyActive = false;
+   for(S32 i = 0; i < ModuleCount; i++)
+   {
+      if(mModuleActive[i])
+      {
+         mEnergy -= S32(getGame()->getModuleInfo((ShipModule) i)->getEnergyDrain() * scaleFactor);
+         anyActive = true;
+      }
+   }
+
+   if(!anyActive && mEnergy <= EnergyCooldownThreshold)
+      mCooldown = true;
+
+   if(mEnergy < EnergyMax)
+   {
+      // If we're not doing anything, recharge.
+      if(!anyActive)
+         mEnergy += S32(EnergyRechargeRate * scaleFactor);
+
+      if(mEnergy <= 0)
+      {
+         mEnergy = 0;
+         for(S32 i = 0; i < ModuleCount; i++)
+            mModuleActive[i] = false;
+         mCooldown = true;
+      }
+   }
+
+   if(mEnergy >= EnergyMax)
+      mEnergy = EnergyMax;
+
+   for(S32 i = 0; i < ModuleCount;i++)
+   {
+      if(mModuleActive[i] != modActive[i])
+      {
+         if(i == ModuleSensor)
+         {
+            mSensorZoomTimer.reset(SensorZoomTime - mSensorZoomTimer.getCurrent(), SensorZoomTime);
+            mSensorStartTime = getGame()->getCurrentTime();
+         }
+         else if(i == ModuleCloak)
+            mCloakTimer.reset(CloakFadeTime - mCloakTimer.getCurrent(), CloakFadeTime);
+
+         setMaskBits(ModulesMask);
+      }
+   }
+}
+
+
+void Ship::damageObject(DamageInfo *theInfo)
+{
+   if(mHealth == 0 || hasExploded) return; // Stop multi-kill problem. Might stop robots from getting invincible.
+
+   // Deal with grenades and other explody things, even if they cause no damage
+   if(theInfo->damageType == DamageTypeArea)
+      mImpulseVector += theInfo->impulseVector;
+
+   if(theInfo->damageAmount == 0)
+      return;
+
+   F32 damageAmount = theInfo->damageAmount;
+
+   if(theInfo->damageAmount > 0)
+   {
+      if(!getGame()->getGameType()->objectCanDamageObject(theInfo->damagingObject, this))
+         return;
+
+      // Factor in shields
+      if(isModuleActive(ModuleShield)) // && mEnergy >= EnergyShieldHitDrain)     // Commented code will cause
+      {                                                                           // shields to drain when they
+         //mEnergy -= EnergyShieldHitDrain;                                       // have been hit.
+         return;
+      }
+
+      // Having armor halves the damage
+      if(hasModule(ModuleArmor))
+         damageAmount /= 2;
+   }
+
+   GameConnection *damagerOwner = theInfo->damagingObject->getOwner();
+   GameConnection *victimOwner = this->getOwner();
+
+   // Healing things do negative damage, thus adding to health
+   mHealth -= damageAmount * ((victimOwner && damagerOwner == victimOwner) ? theInfo->damageSelfMultiplier : 1);
+   setMaskBits(HealthMask);
+
+   if(mHealth <= 0)
+   {
+      mHealth = 0;
+      kill(theInfo);
+   }
+   else if(mHealth > 1)
+      mHealth = 1;
+}
+
+
+// Runs when ship spawns -- runs on client and server
+void Ship::onAddedToGame(Game *game)
+{
+   Parent::onAddedToGame(game);
+
+   // Detect if we spawned on a GoFast
+   SpeedZone *speedZone = dynamic_cast<SpeedZone *>(isOnObject(SpeedZoneType));
+   if(speedZone)
+      speedZone->collide(this);
+
+   // From here on down, server only
+   if(!isGhost())
+      Robot::getEventManager().fireEvent(EventManager::ShipSpawnedEvent, this);
+}
+
+
+void Ship::updateModuleSounds()
+{
+   static S32 moduleSFXs[ModuleCount] =
+   {
+      SFXShieldActive,
+      SFXShipBoost,
+      SFXSensorActive,
+      SFXRepairActive,
+      SFXUIBoop, // Need better sound...
+      SFXCloakActive,
+   };
+
+   for(U32 i = 0; i < ModuleCount; i++)
+   {
+      if(mModuleActive[i])
+      {
+         if(mModuleSound[i].isValid())
+            mModuleSound[i]->setMovementParams(mMoveState[RenderState].pos, mMoveState[RenderState].vel);
+         else if(moduleSFXs[i] != -1)
+            mModuleSound[i] = SFXObject::play(moduleSFXs[i], mMoveState[RenderState].pos, mMoveState[RenderState].vel);
+      }
+      else
+      {
+         if(mModuleSound[i].isValid())
+         {
+            mModuleSound[i]->stop();
+            mModuleSound[i] = NULL;
+         }
+      }
+   }
+}
+
+
+static U32 MaxFireDelay = 0;
+
+// static method, only run during init on both client and server
+void Ship::computeMaxFireDelay()
+{
+   for(S32 i = 0; i < WeaponCount; i++)
+   {
+      if(gWeapons[i].fireDelay > MaxFireDelay)
+         MaxFireDelay = gWeapons[i].fireDelay;
+   }
+}
+
+void Ship::writeControlState(BitStream *stream)
+{
+   stream->write(mMoveState[ActualState].pos.x);
+   stream->write(mMoveState[ActualState].pos.y);
+   stream->write(mMoveState[ActualState].vel.x);
+   stream->write(mMoveState[ActualState].vel.y);
+   stream->writeRangedU32(mEnergy, 0, EnergyMax);
+   stream->writeFlag(mCooldown);
+   stream->writeRangedU32(mFireTimer.getCurrent(), 0, MaxFireDelay);
+   stream->writeRangedU32(mActiveWeaponIndx, 0, WeaponCount);
+}
+
+void Ship::readControlState(BitStream *stream)
+{
+   stream->read(&mMoveState[ActualState].pos.x);
+   stream->read(&mMoveState[ActualState].pos.y);
+   stream->read(&mMoveState[ActualState].vel.x);
+   stream->read(&mMoveState[ActualState].vel.y);
+   mEnergy = stream->readRangedU32(0, EnergyMax);
+   mCooldown = stream->readFlag();
+   U32 fireTimer = stream->readRangedU32(0, MaxFireDelay);
+   mFireTimer.reset(fireTimer);
+   mActiveWeaponIndx = stream->readRangedU32(0, WeaponCount);
+}
+
+
+// Transmit ship status from server to client
+// Any changes here need to be reflected in Ship::unpackUpdate
+U32 Ship::packUpdate(GhostConnection *connection, U32 updateMask, BitStream *stream)
+{
+   GameConnection *gameConnection = (GameConnection *) connection;
+
+   if(isInitialUpdate())      // This stuff gets sent only once per ship
+   {
+      stream->writeFlag(getGame()->getCurrentTime() - mRespawnTime < 300);  // If true, ship will appear to spawn on client
+      updateMask |= ChangeTeamMask;  // make this bit true to write team.
+
+      // Now write all the mounts:
+      for(S32 i = 0; i < mMountedItems.size(); i++)
+      {
+         if(mMountedItems[i].isValid())
+         {
+            S32 index = connection->getGhostIndex(mMountedItems[i]);
+            if(index != -1)
+            {
+               stream->writeFlag(true);
+               stream->writeInt(index, GhostConnection::GhostIdBitSize);
+            }
+         }
+      }
+      stream->writeFlag(false);
+   }  // End initial update
+   if(stream->writeFlag(updateMask & AuthenticationMask))     // Player authentication status changed
+   {
+      stream->writeStringTableEntry(mPlayerName);
+      stream->writeFlag(mIsAuthenticated);
+   }
+
+   if(stream->writeFlag(updateMask & ChangeTeamMask))   // A player with admin can change robots teams.
+   {
+      stream->write(mTeam);
+   }
+
+
+//if(isRobot())
+//{
+//Robot *robot = dynamic_cast<Robot *>(this);
+//stream->write((S32)robot->mTarget.x);
+//stream->write((S32)robot->mTarget.y);
+//
+//stream->write(robot->flightPlan.size());
+//   for(S32 i = 0; i < robot->flightPlan.size(); i++)
+//   {
+//      stream->write(robot->flightPlan[i].x);
+//      stream->write(robot->flightPlan[i].y);
+//   }
+//}
+
+
+   // Respawn --> only used by robots, but will be set on ships if all mask bits
+   // are set (as happens when a ship comes into scope).  Therefore, we'll force
+   // this to be robot only.
+   if(stream->writeFlag(updateMask & RespawnMask && isRobot()))
+      stream->writeFlag(getGame()->getCurrentTime() - mRespawnTime < 300);  // If true, ship will appear to spawn on client
+
+   if(stream->writeFlag(updateMask & HealthMask))     // Health
+      stream->writeFloat(mHealth, 6);
+
+   if(stream->writeFlag(updateMask & LoadoutMask))    // Module configuration
+   {
+      for(S32 i = 0; i < ShipModuleCount; i++)
+         stream->writeEnum(mModule[i], ModuleCount);
+
+      for(S32 i = 0; i < ShipWeaponCount; i++)
+         stream->writeEnum(mWeapon[i], WeaponCount);
+   }
+
+   stream->writeFlag(hasExploded);
+   stream->writeFlag(getControllingClient()->isBusy());
+
+   stream->writeFlag(updateMask & WarpPositionMask && updateMask != 0xFFFFFFFF);   
+
+   // Don't show warp effect when all mask flags are set, as happens when ship comes into scope
+   stream->writeFlag(updateMask & TeleportMask && !(updateMask & InitialMask));      
+
+   bool shouldWritePosition = (updateMask & InitialMask) || gameConnection->getControlObject() != this;
+   if(!shouldWritePosition)
+   {
+      stream->writeFlag(false);
+      stream->writeFlag(false);
+      stream->writeFlag(false);
+   }
+   else     // Write mCurrentMove data...
+   {
+      if(stream->writeFlag(updateMask & PositionMask))
+      {
+         // Send position and speed
+         gameConnection->writeCompressedPoint(mMoveState[RenderState].pos, stream);
+         writeCompressedVelocity(mMoveState[RenderState].vel, BoostMaxVelocity + 1, stream);
+      }
+      if(stream->writeFlag(updateMask & MoveMask))
+         mCurrentMove.pack(stream, NULL, false);      // Send current move
+
+      if(stream->writeFlag(updateMask & ModulesMask))
+         for(S32 i = 0; i < ModuleCount; i++)         // Send info about which modules are active
+            stream->writeFlag(mModuleActive[i]);
+   }
+   return 0;
+}
+
+
+// Any changes here need to be reflected in Ship::packUpdate
+void Ship::unpackUpdate(GhostConnection *connection, BitStream *stream)
+{
+   bool positionChanged = false;    // True when position changes a little
+   bool shipwarped = false;         // True when position changes a lot
+
+   bool wasInitialUpdate = false;
+   bool playSpawnEffect = false;
+
+
+   if(isInitialUpdate())
+   {
+      wasInitialUpdate = true;
+      shipwarped = true;
+      playSpawnEffect = stream->readFlag();
+
+      // Read mounted items:
+      while(stream->readFlag())
+      {
+         S32 index = stream->readInt(GhostConnection::GhostIdBitSize);
+         Item *theItem = (Item *) connection->resolveGhost(index);
+         theItem->mountToShip(this);
+      }
+
+   }  // initial update
+
+
+   if(stream->readFlag())     // Player authentication status changed
+   {
+      stream->readStringTableEntry(&mPlayerName);
+      mIsAuthenticated = stream->readFlag();
+   }
+
+   if(stream->readFlag())     // Team changed
+   {
+      stream->read(&mTeam);
+   }
+
+//if(isRobot())
+//{
+//Robot *robot = dynamic_cast<Robot *>(this);
+//S32 x;
+//S32 y;
+//stream->read(&x);
+//stream->read(&y);
+//
+//robot->mTarget.x = x;
+//robot->mTarget.y = y;
+//
+//S32 ttt;
+//stream->read(&ttt);
+//robot->flightPlan.clear();
+//for(S32 i = 0; i < ttt; i++)
+//{
+//   F32 x,y;
+//   stream->read(&x);
+//   stream->read(&y);
+//   Point p(x,y);
+//   robot->flightPlan.push_back(p);
+//}
+//
+//}
+
+
+   if(stream->readFlag())        // Respawn <--- will only occur on robots, will always be false with ships
+   {
+      hasExploded = false;
+      playSpawnEffect = stream->readFlag();    // prevent spawn effect every time the robot goes into scope.
+      shipwarped = true;
+      if(! isCollisionEnabled()) enableCollision();
+   }
+
+   if(stream->readFlag())        // Health
+      mHealth = stream->readFloat(6);
+
+   if(stream->readFlag())        // New module configuration
+   {
+      for(S32 i = 0; i < ShipModuleCount; i++)
+         mModule[i] = (ShipModule) stream->readEnum(ModuleCount);
+
+      for(S32 i = 0; i < ShipWeaponCount; i++)
+         mWeapon[i] = (WeaponType) stream->readEnum(WeaponCount);
+   }
+
+   bool explode = stream->readFlag();
+   isBusy = stream->readFlag();
+
+   if(stream->readFlag())        // Ship made a large change in position
+      shipwarped = true;
+
+   if(stream->readFlag())        // Ship just teleported
+   {
+      shipwarped = true;
+      mWarpInTimer.reset(WarpFadeInTime);    // Make ship all spinny (sfx, spiral bg are done by the teleporter itself)
+   }
+
+   if(stream->readFlag())     // UpdateMask
+   {
+      ((GameConnection *) connection)->readCompressedPoint(mMoveState[ActualState].pos, stream);
+      readCompressedVelocity(mMoveState[ActualState].vel, BoostMaxVelocity + 1, stream);
+      positionChanged = true;
+   }
+
+   if(stream->readFlag())     // MoveMask
+   {
+      mCurrentMove = Move();  // A new, blank move
+      mCurrentMove.unpack(stream, false);
+   }
+
+   if(stream->readFlag())     // ModulesMask
+   {
+      bool wasActive[ModuleCount];
+      for(S32 i = 0; i < ModuleCount; i++)
+      {
+         wasActive[i] = mModuleActive[i];
+         mModuleActive[i] = stream->readFlag();
+         if(i == ModuleSensor && wasActive[i] != mModuleActive[i])
+         {
+            mSensorZoomTimer.reset(SensorZoomTime - mSensorZoomTimer.getCurrent(), SensorZoomTime);
+            mSensorStartTime = gClientGame->getCurrentTime();
+         }
+         if(i == ModuleCloak && wasActive[i] != mModuleActive[i])
+            mCloakTimer.reset(CloakFadeTime - mCloakTimer.getCurrent(), CloakFadeTime);
+      }
+   }
+
+   mMoveState[ActualState].angle = mCurrentMove.angle;
+
+
+   if(positionChanged && !isRobot() )
+   {
+      mCurrentMove.time = (U32) connection->getOneWayTime();
+      processMove(ActualState);
+   }
+
+   if(shipwarped)
+   {
+      mInterpolating = false;
+      mMoveState[RenderState] = mMoveState[ActualState];
+
+      for(S32 i=0; i<TrailCount; i++)
+         mTrail[i].reset();
+   }
+   else
+      mInterpolating = true;
+
+
+   if(explode && !hasExploded)
+   {
+      hasExploded = true;
+      disableCollision();
+
+      if(!wasInitialUpdate)
+         emitShipExplosion(mMoveState[ActualState].pos);    // Boom!
+   }
+
+   if(playSpawnEffect)
+   {
+      mWarpInTimer.reset(WarpFadeInTime);    // Make ship all spinny
+
+      FXManager::emitTeleportInEffect(mMoveState[ActualState].pos, 1);
+      SFXObject::play(SFXTeleportIn, mMoveState[ActualState].pos, Point());
+   }
+
+}  // unpackUpdate
+
+
+F32 getAngleDiff(F32 a, F32 b)
+{
+   // Figure out the shortest path from a to b...
+   // Restrict them to the range 0-360
+   while(a<0)   a+=360;
+   while(a>360) a-=360;
+
+   while(b<0)   b+=360;
+   while(b>360) b-=360;
+
+   return  (fabs(b-a) > 180) ? 360-(b-a) : b-a;
+}
+
+
+// Returns index of first flag mounted on ship, or NO_FLAG if there aren't any
+S32 Ship::carryingFlag()
+{
+   for(S32 i = 0; i < mMountedItems.size(); i++)
+      if(mMountedItems[i].isValid() && (mMountedItems[i]->getObjectTypeMask() & FlagType))
+         return i;
+   return GameType::NO_FLAG;
+}
+
+
+S32 Ship::getFlagCount()
+{
+   S32 count = 0;
+   for(S32 i = 0; i < mMountedItems.size(); i++)
+      if(mMountedItems[i].isValid() && (mMountedItems[i]->getObjectTypeMask() & FlagType))
+         count++;
+   return count;
+}
+
+
+bool Ship::isCarryingItem(GameObjectType objectType)
+{
+   for(S32 i = mMountedItems.size() - 1; i >= 0; i--)
+      if(mMountedItems[i].isValid() && mMountedItems[i]->getObjectTypeMask() & objectType)
+         return true;
+   return false;
+}
+
+
+Item *Ship::unmountItem(GameObjectType objectType)
+{
+   //logprintf("%s ship->unmountItem", isGhost()? "Client:" : "Server:");
+   for(S32 i = mMountedItems.size() - 1; i >= 0; i--)
+   {
+      if(mMountedItems[i]->getObjectTypeMask() & objectType)
+      {
+         Item *item = mMountedItems[i];
+         item->dismount();
+         return item;
+      }
+   }
+   return NULL;
+}
+
+
+void Ship::setLoadout(const Vector<U32> &loadout)
+{
+   // Check to see if the new configuration is the same as the old.  If so, we have nothing to do.
+   bool theSame = true;
+
+   for(S32 i = 0; i < ShipModuleCount; i++)
+      theSame = theSame && (loadout[i] == (U32)mModule[i]);
+
+   for(S32 i = ShipModuleCount; i < ShipWeaponCount + ShipModuleCount; i++)
+      theSame = theSame && (loadout[i] == (U32)mWeapon[i - ShipModuleCount]);
+
+   if(theSame)      // Don't bother if ship config hasn't changed
+      return;
+
+   WeaponType currentWeapon = mWeapon[mActiveWeaponIndx];
+
+   for(S32 i = 0; i < ShipModuleCount; i++)
+      mModule[i] = (ShipModule) loadout[i];
+
+   for(S32 i = ShipModuleCount; i < ShipWeaponCount + ShipModuleCount; i++)
+      mWeapon[i - ShipModuleCount] = (WeaponType) loadout[i];
+
+   setMaskBits(LoadoutMask);
+
+   // Try to see if we can maintain the same weapon we had before.
+   S32 i;
+   for(i = 0; i < ShipWeaponCount; i++)
+      if(mWeapon[i] == currentWeapon)
+      {
+         mActiveWeaponIndx = i;
+         break;
+      }
+
+   if(i == ShipWeaponCount)   // Nope...
+      selectWeapon(0);        // ... so select first weapon
+
+   if(!hasModule(ModuleEngineer))        // We don't, so drop any resources we may be carrying
+      for(S32 i = mMountedItems.size() - 1; i >= 0; i--)
+         if(mMountedItems[i]->getObjectTypeMask() & ResourceItemType)
+            mMountedItems[i]->dismount();
+
+   // And notifiy user
+   GameConnection *cc = getControllingClient();
+   if(!cc)
+      cc = gClientGame->getConnectionToServer();      // Second try
+
+   if(cc)
+   {
+      static StringTableEntry msg("Ship loadout configuration updated.");
+      cc->s2cDisplayMessage(GameConnection::ColorAqua, SFXUIBoop, msg);
+   }
+}
+
+
+void Ship::kill(DamageInfo *theInfo)
+{
+   if(isGhost())     // Server only, please...
+      return;
+
+   GameConnection *controllingClient = getControllingClient();
+   if(controllingClient)
+   {
+      GameType *gt = getGame()->getGameType();
+      if(gt)
+         gt->controlObjectForClientKilled(controllingClient, this, theInfo->damagingObject);
+   }
+
+   kill();
+}
+
+
+void Ship::kill()
+{
+   if(!isGhost())
+      Robot::getEventManager().fireEvent(EventManager::ShipKilledEvent, this);
+   else
+      S32 x = 0;     // TODO: Delete this
+
+   deleteObject(KillDeleteDelay);
+   hasExploded = true;
+   setMaskBits(ExplosionMask);
+   disableCollision();
+   for(S32 i = mMountedItems.size() - 1; i >= 0; i--)
+      mMountedItems[i]->onMountDestroyed();
+}
+
+
+enum {
+   NumShipExplosionColors = 12,
+};
+
+Color ShipExplosionColors[NumShipExplosionColors] = {
+   Color(1, 0, 0),
+   Color(0.9, 0.5, 0),
+   Color(1, 1, 1),
+   Color(1, 1, 0),
+   Color(1, 0, 0),
+   Color(0.8, 1.0, 0),
+   Color(1, 0.5, 0),
+   Color(1, 1, 1),
+   Color(1, 0, 0),
+   Color(0.9, 0.5, 0),
+   Color(1, 1, 1),
+   Color(1, 1, 0),
+};
+
+void Ship::emitShipExplosion(Point pos)
+{
+   SFXObject::play(SFXShipExplode, pos, Point());
+
+   F32 a = TNL::Random::readF() * 0.4 + 0.5;
+   F32 b = TNL::Random::readF() * 0.2 + 0.9;
+
+   F32 c = TNL::Random::readF() * 0.15 + 0.125;
+   F32 d = TNL::Random::readF() * 0.2 + 0.9;
+
+   FXManager::emitExplosion(mMoveState[ActualState].pos, 0.9, ShipExplosionColors, NumShipExplosionColors);
+   FXManager::emitBurst(pos, Point(a,c), Color(1,1,0.25), Color(1,0,0));
+   FXManager::emitBurst(pos, Point(b,d), Color(1,1,0), Color(0,0.75,0));
+}
+
+void Ship::emitMovementSparks()
+{
+   //U32 deltaT = mCurrentMove.time;
+
+   // Do nothing if we're under 0.1 vel
+   if(hasExploded || mMoveState[ActualState].vel.len() < 0.1)
+      return;
+
+/*  Provisionally delete this...
+   mSparkElapsed += deltaT;
+
+   if(mSparkElapsed <= 32)  // What is the purpose of this?  To prevent sparks for the first 32ms of ship's life?!?
+      return;
+*/
+   bool boostActive = isModuleActive(ModuleBoost);
+   bool cloakActive = isModuleActive(ModuleCloak);
+
+   Point corners[3];
+   Point shipDirs[3];
+
+   corners[0].set(-20, -15);
+   corners[1].set(  0,  25);
+   corners[2].set( 20, -15);
+
+   F32 th = FloatHalfPi - mMoveState[RenderState].angle;
+
+   F32 sinTh = sin(th);
+   F32 cosTh = cos(th);
+   F32 warpInScale = (WarpFadeInTime - mWarpInTimer.getCurrent()) / F32(WarpFadeInTime);
+
+   for(S32 i=0; i<3; i++)
+   {
+      shipDirs[i].x = corners[i].x * cosTh + corners[i].y * sinTh;
+      shipDirs[i].y = corners[i].y * cosTh - corners[i].x * sinTh;
+      shipDirs[i] *= warpInScale;
+   }
+
+   Point leftVec ( mMoveState[ActualState].vel.y, -mMoveState[ActualState].vel.x);
+   Point rightVec(-mMoveState[ActualState].vel.y,  mMoveState[ActualState].vel.x);
+
+   leftVec.normalize();
+   rightVec.normalize();
+
+   S32 bestId = -1, leftId, rightId;
+   F32 bestDot = -1;
+
+   // Find the left-wards match
+   for(S32 i = 0; i < 3; i++)
+   {
+      F32 d = leftVec.dot(shipDirs[i]);
+      if(d >= bestDot)
+      {
+         bestDot = d;
+         bestId = i;
+      }
+   }
+
+   leftId = bestId;
+   Point leftPt = mMoveState[RenderState].pos + shipDirs[bestId];
+
+   // Find the right-wards match
+   bestId = -1;
+   bestDot = -1;
+
+   for(S32 i = 0; i < 3; i++)
+   {
+      F32 d = rightVec.dot(shipDirs[i]);
+      if(d >= bestDot)
+      {
+         bestDot = d;
+         bestId = i;
+      }
+   }
+
+   rightId = bestId;
+   Point rightPt = mMoveState[RenderState].pos + shipDirs[bestId];
+
+   // Stitch things up if we must...
+   if(leftId == mLastTrailPoint[0] && rightId == mLastTrailPoint[1])
+   {
+      mTrail[0].update(leftPt,  boostActive, cloakActive);
+      mTrail[1].update(rightPt, boostActive, cloakActive);
+      mLastTrailPoint[0] = leftId;
+      mLastTrailPoint[1] = rightId;
+   }
+   else if(leftId == mLastTrailPoint[1] && rightId == mLastTrailPoint[0])
+   {
+      mTrail[1].update(leftPt,  boostActive, cloakActive);
+      mTrail[0].update(rightPt, boostActive, cloakActive);
+      mLastTrailPoint[1] = leftId;
+      mLastTrailPoint[0] = rightId;
+   }
+   else
+   {
+      mTrail[0].update(leftPt,  boostActive, cloakActive);
+      mTrail[1].update(rightPt, boostActive, cloakActive);
+      mLastTrailPoint[0] = leftId;
+      mLastTrailPoint[1] = rightId;
+   }
+
+   if(isModuleActive(ModuleCloak))
+      return;
+
+   // Finally, do some particles
+   Point velDir(mCurrentMove.right - mCurrentMove.left, mCurrentMove.down - mCurrentMove.up);
+   F32 len = velDir.len();
+
+   if(len > 0)
+   {
+      if(len > 1)
+         velDir *= 1 / len;
+
+      Point shipDirs[4];
+      shipDirs[0].set(cos(mMoveState[RenderState].angle), sin(mMoveState[RenderState].angle) );
+      shipDirs[1].set(-shipDirs[0]);
+      shipDirs[2].set(shipDirs[0].y, -shipDirs[0].x);
+      shipDirs[3].set(-shipDirs[0].y, shipDirs[0].x);
+
+      for(U32 i = 0; i < 4; i++)
+      {
+         F32 th = shipDirs[i].dot(velDir);
+
+          if(th > 0.1)
+          {
+             // shoot some sparks...
+             if(th >= 0.2*velDir.len())
+             {
+                Point chaos(TNL::Random::readF(),TNL::Random::readF());
+                chaos *= 5;
+
+                // interp give us some nice enginey colors...
+                Color dim(1, 0, 0);
+                Color light(1, 1, boostActive ? 1.f : 0.f);
+                Color thrust;
+
+                F32 t = TNL::Random::readF();
+                thrust.interp(t, dim, light);
+
+                FXManager::emitSpark(mMoveState[RenderState].pos - shipDirs[i] * 13,
+                     -shipDirs[i] * 100 + chaos, thrust, 1.5 * TNL::Random::readF());
+             }
+          }
+      }
+   }
+}
+
+
+extern bool gShowAimVector;
+extern IniSettings gIniSettings;
+
+void Ship::render(S32 layerIndex)
+{
+   if(layerIndex == 0) return;   // Only render on layers -1 and 1
+   if(hasExploded) return;       // Don't render an exploded ship!
+
+   // An angle of 0 means the ship is heading down the +X axis
+   // since we draw the ship pointing up the Y axis, we should rotate
+   // by the ship's angle, - 90 degrees
+   glPushMatrix();
+   glTranslatef(mMoveState[RenderState].pos.x, mMoveState[RenderState].pos.y, 0);
+
+   F32 warpInScale = (WarpFadeInTime - mWarpInTimer.getCurrent()) / F32(WarpFadeInTime);
+
+   // Render base ship
+   F32 rotAmount = 0;      // We use rotAmount to add the spinny effect you see when a ship spawns or comes through a teleport
+   if(warpInScale < 0.8)
+      rotAmount = (0.8 - warpInScale) * 540;
+
+   GameConnection *conn = gClientGame->getConnectionToServer();
+   bool localShip = ! (conn && conn->getControlObject() != this);    // i.e. a ship belonging to a remote player
+   S32 localPlayerTeam = (conn && conn->getControlObject()) ? conn->getControlObject()->getTeam() : Item::NO_TEAM; // To show cloaked teammates
+
+   F32 alpha = isModuleActive(ModuleCloak) ? mCloakTimer.getFraction() : 1 - mCloakTimer.getFraction();
+
+   if(!localShip && layerIndex == 1)      // Need to draw this before the glRotatef below, but only on layer 1...
+   {
+      string str = mPlayerName.getString();
+
+      // Modify name if owner is "busy"
+      if(isBusy)
+         str = "<<" + str + ">>";
+
+      glEnableBlend;
+      F32 textAlpha = 0.5 * alpha;
+      U32 textSize = 14;
+#ifdef TNL_OS_XBOX
+      textAlpha *= 1 - gClientGame->getCommanderZoomFraction();
+      textSize = 23;
+#else
+      glLineWidth(gLineWidth1);
+#endif
+      glColor4f(1,1,1,textAlpha);
+      UserInterface::drawStringc(0, 30, textSize, str.c_str());
+
+      // Underline name if player is authenticated
+      if(mIsAuthenticated)
+      {
+         S32 xoff = UserInterface::getStringWidth(textSize, str.c_str()) / 2;
+         glBegin(GL_LINES);
+            glVertex2f(-xoff, 33 + textSize);
+            glVertex2f(xoff, 33 + textSize);
+         glEnd();
+      }
+
+      glDisableBlend;
+      glLineWidth(gDefaultLineWidth);
+   }
+   else
+   {
+      if(gGameUserInterface.mDebugShowShipCoords)
+      {
+         string str = string("@") + itos((S32) getActualPos().x) + "," + itos((S32) getActualPos().y);
+
+         glEnableBlend;
+            U32 textSize = 18;
+            glLineWidth(gLineWidth1);
+            glColor4f(1,1,1,0.5 * alpha);
+
+            UserInterface::drawStringc(0, 30 + (localShip ? 0 : textSize + 3), textSize, str.c_str() );
+         glDisableBlend;
+         glLineWidth(gDefaultLineWidth);
+      }
+   }
+
+   glRotatef(radiansToDegrees(mMoveState[RenderState].angle) - 90 + rotAmount, 0, 0, 1.0);
+   glScalef(warpInScale, warpInScale, 1);
+
+   if(layerIndex == -1)
+   {
+      // Draw the outline of the ship in solid black -- this will block out any stars and give
+      // a tantalizing hint of motion when the ship is cloaked.  Could also try some sort of star-twinkling or
+      // scrambling thing here as well...
+      glColor3f(0,0,0);
+      glDisableBlendfromLineSmooth;
+      glBegin(GL_POLYGON);
+         glVertex2f(-20, -15);
+         glVertex2f(0, 25);
+         glVertex2f(20, -15);
+      glEnd();
+      glEnableBlendfromLineSmooth;
+
+      glPopMatrix();
+      return;
+   }
+
+   // LayerIndex == 1
+
+   GameType *g = gClientGame->getGameType();
+   Color color;
+   if(g)
+      color = g->getShipColor(this);
+
+   Point velDir(mCurrentMove.right - mCurrentMove.left, mCurrentMove.down - mCurrentMove.up);
+   F32 len = velDir.len();
+   F32 thrusts[4];
+   for(U32 i = 0; i < 4; i++)
+      thrusts[i] = 0;            // Reset thrusts
+
+   if(len > 0)
+   {
+      if(len > 1)
+         velDir *= 1 / len;
+
+      Point shipDirs[4];
+      shipDirs[0].set(cos(mMoveState[RenderState].angle), sin(mMoveState[RenderState].angle) );
+      shipDirs[1].set(-shipDirs[0]);
+      shipDirs[2].set(shipDirs[0].y, -shipDirs[0].x);
+      shipDirs[3].set(-shipDirs[0].y, shipDirs[0].x);
+
+      for(U32 i = 0; i < 4; i++)
+         thrusts[i] = shipDirs[i].dot(velDir);
+   }
+
+   // Tweak side thrusters to show rotational force
+   F32 rotVel = getAngleDiff(mMoveState[LastProcessState].angle, mMoveState[RenderState].angle);
+
+   if(rotVel > 0.001)
+      thrusts[3] += 0.25;
+   else if(rotVel < -0.001)
+      thrusts[2] += 0.25;
+
+   if(isModuleActive(ModuleBoost))
+      for(U32 i = 0; i < 4; i++)
+         thrusts[i] *= 1.3;
+
+   // Don't completely hide local player or ships on same team
+   if(localShip || (showCloakedTeammates && getTeam() == localPlayerTeam && g->isTeamGame()))
+   {
+      if(alpha < 0.25)
+         alpha = 0.25;
+   }
+   else
+   {
+      // If local ship has sensor, it can see cloaked non-local ships
+      Ship *ship = dynamic_cast<Ship *>(conn->getControlObject());
+      if(ship && ship->isModuleActive(ModuleSensor) && alpha < 0.5)
+         alpha = 0.5;
+   }
+
+   renderShip(color, alpha, thrusts, mHealth, mRadius, isModuleActive(ModuleCloak), isModuleActive(ModuleShield));
+
+   if(gShowAimVector && gIniSettings.enableExperimentalAimMode && localShip)     // Only show for local ship
+      renderAimVector();
+
+if(isRobot())
+{
+   Robot *robot = dynamic_cast<Robot *>(this);
+   if(robot)
+   {
+      glColor3f(0,1,1);
+      glBegin(GL_LINES);
+      Point shipPos = getRenderPos();
+      glVertex2f(robot->mTarget.x , robot->mTarget.y );
+      glVertex2f(0 ,0 );
+      glEnd();
+   }
+}
+
+   // Now render some "addons"  --> should these be in renderShip?
+   glColor3f(1,1,1);
+   if(isModuleActive(ModuleSensor))
+   {
+      U32 delta = getGame()->getCurrentTime() - mSensorStartTime;
+      F32 radius = (delta & 0x1FF) * 0.002;
+      drawCircle(Point(), radius * Ship::CollisionRadius + 4);
+   }
+   glPopMatrix();
+
+   for(S32 i = 0; i < mMountedItems.size(); i++)
+      if(mMountedItems[i].isValid())
+         mMountedItems[i]->renderItem(mMoveState[RenderState].pos);
+
+   if(hasModule(ModuleArmor))
+   {
+      glLineWidth(gLineWidth3);
+      glColor3f(1,1,0);
+
+      drawPolygon(mMoveState[RenderState].pos, 5, 30, getAimVector().ATAN2());
+
+      glLineWidth(gDefaultLineWidth);
+   }
+
+   if(isModuleActive(ModuleRepair))
+   {
+      glLineWidth(gLineWidth3);
+      glColor3f(1,0,0);
+      // render repair rays to all the repairing objects
+      Point pos = mMoveState[RenderState].pos;
+
+      for(S32 i = 0; i < mRepairTargets.size(); i++)
+      {
+         if(mRepairTargets[i].getPointer() == this)
+            drawCircle(pos, RepairDisplayRadius);
+         else if(mRepairTargets[i])
+         {
+            glBegin(GL_LINES);
+            glVertex2f(pos.x, pos.y);
+
+            Point shipPos = mRepairTargets[i]->getRenderPos();
+            glVertex2f(shipPos.x, shipPos.y);
+            glEnd();
+         }
+      }
+      glLineWidth(gDefaultLineWidth);
+   }
+}
+
+S32 LuaShip::id = 99;
+
+const char LuaShip::className[] = "Ship";      // Class name as it appears to Lua scripts
+
+// Note that when adding a method here, also add it to LuaRobot so that it can inherit these methods
+Lunar<LuaShip>::RegType LuaShip::methods[] = {
+   method(LuaShip, getClassID),
+   method(LuaShip, isAlive),
+
+   method(LuaShip, getLoc),
+   method(LuaShip, getRad),
+   method(LuaShip, getVel),
+   method(LuaShip, getTeamIndx),
+   method(LuaShip, getPlayerInfo),
+
+   method(LuaShip, isModActive),
+   method(LuaShip, getEnergy),
+   method(LuaShip, getHealth),
+   method(LuaShip, hasFlag),
+
+   method(LuaShip, getAngle),
+   method(LuaShip, getActiveWeapon),
+
+   {0,0}    // End method list
+};
+
+
+// C++ constructor -- automatically constructed when a ship is created
+// This is the only constructor that's used.
+LuaShip::LuaShip(Ship *ship): thisShip(ship)
+{
+   id++;
+   mId = id;
+   logprintf(LogConsumer::LogLuaObjectLifecycle, "Creating luaship %d", mId);
+}
+
+
+S32 LuaShip::isAlive(lua_State *L) { return returnBool(L, thisShip.isValid()); }
+
+// Note: All of these methods will return nil if the ship in question has been deleted.
+S32 LuaShip::getRad(lua_State *L) { return thisShip ? returnFloat(L, thisShip->getRadius()) : returnNil(L); }
+S32 LuaShip::getLoc(lua_State *L) { return thisShip ? returnPoint(L, thisShip->getActualPos()) : returnNil(L); }
+S32 LuaShip::getVel(lua_State *L) { return thisShip ? returnPoint(L, thisShip->getActualVel()) : returnNil(L); }
+S32 LuaShip::hasFlag(lua_State *L) { return thisShip ? returnBool(L, thisShip->getFlagCount()) : returnNil(L); }
+
+// Returns number of flags ship is carrying (most games will always be 0 or 1)
+S32 LuaShip::getFlagCount(lua_State *L) { return thisShip ? returnInt(L, thisShip->getFlagCount()) : returnNil(L); }
+
+
+S32 LuaShip::getTeamIndx(lua_State *L) { return returnInt(L, thisShip->getTeam() + 1); }
+
+S32 LuaShip::getPlayerInfo(lua_State *L) { return thisShip ? returnPlayerInfo(L, thisShip) : returnNil(L); }
+
+
+S32 LuaShip::isModActive(lua_State *L) {
+   static const char *methodName = "Ship:isModActive()";
+   checkArgCount(L, 1, methodName);
+   ShipModule module = (ShipModule) getInt(L, 1, methodName, 0, ModuleCount - 1);
+   return thisShip ? returnBool(L, getObj()->isModuleActive(module)) : returnNil(L);
+}
+
+S32 LuaShip::getAngle(lua_State *L) { return thisShip ? returnFloat(L, getObj()->getCurrentMove().angle) : returnNil(L); }      // Get angle ship is pointing at
+S32 LuaShip::getActiveWeapon(lua_State *L) { return thisShip ?  returnInt(L, getObj()->getSelectedWeapon()) : returnNil(L); }    // Get WeaponIndex for current weapon
+
+S32 LuaShip::getEnergy(lua_State *L) { return thisShip ? returnFloat(L, thisShip->getEnergyFraction()) : returnNil(L); }        // Return ship's energy as a fraction between 0 and 1
+S32 LuaShip::getHealth(lua_State *L) { return thisShip ? returnFloat(L, thisShip->getHealth()) : returnNil(L); }                // Return ship's health as a fraction between 0 and 1
+
+
+GameObject *LuaShip::getGameObject()
+{
+   if(thisShip.isNull())    // This will only happen when thisShip is dead, and therefore developer has made a mistake.  So let's throw up a scolding error message!
+   {
+      logprintf(LogConsumer::LuaBotMessage, "Bad programmer!");
+      return NULL;      // Not right
+   }
+   else
+      return getObj();
+}
+
+};
+