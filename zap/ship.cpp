//-----------------------------------------------------------------------------------
//
// Bitfighter - A multiplayer vector graphics space game
// Based on Zap demo released for Torque Network Library by GarageGames.com
//
// Derivative work copyright (C) 2008-2009 Chris Eykamp
// Original work copyright (C) 2004 GarageGames.com, Inc.
// Other code copyright as noted
//
// This program is free software; you can redistribute it and/or modify
// it under the terms of the GNU General Public License as published by
// the Free Software Foundation; either version 2 of the License, or
// (at your option) any later version.
//
// This program is distributed in the hope that it will be useful (and fun!),
// but WITHOUT ANY WARRANTY; without even the implied warranty of
// MERCHANTABILITY or FITNESS FOR A PARTICULAR PURPOSE.  See the
// GNU General Public License for more details.
//
// You should have received a copy of the GNU General Public License
// along with this program; if not, write to the Free Software
// Foundation, Inc., 59 Temple Place, Suite 330, Boston, MA  02111-1307  USA
//
//------------------------------------------------------------------------------------

#include "ship.h"
#include "item.h"

#include "projectile.h"
#include "gameLoader.h"
#include "SoundSystem.h"
#include "gameType.h"
#include "NexusGame.h"
#include "gameConnection.h"
#include "shipItems.h"
#include "speedZone.h"
#include "gameWeapons.h"
#include "gameObjectRender.h"
#include "config.h"
#include "statistics.h"
#include "SlipZone.h"
#include "Colors.h"
#include "robot.h"            // For EventManager def
#include "stringUtils.h"      // For itos
//#include "game.h"
#include "shipItems.h"
#include "ClientInfo.h"
#include "teleporter.h"

#ifdef TNL_OS_WIN32
#include <windows.h>   // For ARRAYSIZE
#endif

#ifndef ZAP_DEDICATED
#include "ClientGame.h"
#include "OpenglUtils.h"
#include "sparkManager.h"
#include "UI.h"
#include "UIMenus.h"
#include "UIGame.h"
#endif

#include <stdio.h>
#include <math.h>

#define hypot _hypot    // Kill some warnings

#ifndef min
#  define min(a,b) ((a) <= (b) ? (a) : (b))
#  define max(a,b) ((a) >= (b) ? (a) : (b))
#endif

#define sq(a) ((a) * (a))

static const bool showCloakedTeammates = true;    // Set to true to allow players to see their cloaked teammates

namespace Zap
{

TNL_IMPLEMENT_NETOBJECT(Ship);

#ifdef _MSC_VER
#pragma warning(disable:4355)
#endif

// Constructor
// Note that on client, we use all default values set in declaration; on the server, these values will be provided
// Most of these values are set in the initial packet set from the server (see packUpdate() below)
// Also, the following is also run by robot's constructor
Ship::Ship(ClientInfo *clientInfo, S32 team, const Point &pos, bool isRobot) : MoveObject(pos, (F32)CollisionRadius), mSpawnPoint(pos)
{
   initialize(clientInfo, team, pos, isRobot);
}


// Combined Lua / C++ default constructor -- this is used by Lua and by TNL, so we need to programatically separate the two
Ship::Ship(lua_State *L) : MoveObject(Point(0,0), (F32)CollisionRadius)
{
   if(L)
   {
      luaL_error(L, "Currently cannot instantiate a Ship object from Lua.");
      return;
   }

   initialize(NULL, TEAM_NEUTRAL, Point(0,0), false);
}


// Destructor
Ship::~Ship()
{
   dismountAll();

   LUAW_DESTRUCTOR_CLEANUP;
}


void Ship::initialize(ClientInfo *clientInfo, S32 team, const Point &pos, bool isRobot)
{
   mObjectTypeNumber = PlayerShipTypeNumber;
   mFireTimer = 0;
   mFastRecharging = false;

   // Set up module secondary delay timer
   for(S32 i = 0; i < ModuleCount; i++)
      mModuleSecondaryTimer[i].setPeriod(ModuleSecondaryTimerDelay);

   mSpyBugPlacementTimer.setPeriod(SpyBugPlacementTimerDelay);
   mSensorEquipZoomTimer.setPeriod(SensorZoomTime);
   mFastRechargeTimer.reset(IdleRechargeCycleTimerDelay, IdleRechargeCycleTimerDelay);

   mNetFlags.set(Ghostable);

#ifndef ZAP_DEDICATED
   for(U32 i = 0; i < TrailCount; i++)
      mLastTrailPoint[i] = -1;   // Or something... doesn't really matter what
#endif

   mClientInfo = clientInfo;     // Will be NULL if being created by TNL

   setTeam(team);
   mass = 1.0;            // Ship's mass, not used

   // Name will be unique across all clients, but client and server may disagree on this name if the server has modified it to make it unique

   mIsRobot = isRobot;

   if(!isRobot)               // Robots will run this during their own initialization; no need to run it twice!
      initialize(pos);
   else
      hasExploded = false;    // Client needs this false for unpackUpdate

   mZones1IsCurrent = true;

#ifndef ZAP_DEDICATED
   mSparkElapsed = 0;
   mShapeType = ShipShape::Normal;
#endif

   LUAW_CONSTRUCTOR_INITIALIZATIONS;
}


Ship *Ship::clone() const
{
   return new Ship(*this);
}


// Initialize some things that both ships and bots care about... this will get run during the ship's constructor
// and also after a bot respawns and needs to reset itself
void Ship::initialize(const Point &pos)
{
   // Does this ever evaluate to true?
   if(getGame())
      mRespawnTime = getGame()->getCurrentTime();

   setPosVelAng(pos, Point(0,0), 0);

   updateExtentInDatabase();

   mHealth = 1.0;       // Start at full health
   hasExploded = false; // Haven't exploded yet!

#ifndef ZAP_DEDICATED
   for(S32 i = 0; i < TrailCount; i++)          // Clear any vehicle trails
      mTrail[i].reset();
#endif

   mEnergy = (S32) ((F32) EnergyMax * .80);     // Start off with 80% energy
   for(S32 i = 0; i < ModuleCount; i++)         // and all modules disabled
   {
      mModulePrimaryActive[i] = false;
      mModuleSecondaryActive[i] = false;
   }

   setDefaultLoadout();

   mActiveWeaponIndx = 0;
   mCooldownNeeded = false;

   // Start spawn shield timer
   mSpawnShield.reset(SpawnShieldTime);
}


bool Ship::processArguments(S32 argc, const char **argv, Game *game)
{
   if(argc != 3)
      return false;

   Point pos;
   pos.read(argv + 1);
   pos *= game->getGridSize();
   for(U32 i = 0; i < MoveStateCount; i++)
   {
      setPos(i, pos);
      setAngle(i, 0);
   }

   return true;
}


string Ship::toString(F32 gridSize) const
{
   return string(getClassName()) + " " + itos(getTeam()) + " " + geomToString(gridSize);
}


void Ship::setDefaultLoadout()
{
    // Set initial module and weapon selections
   for(S32 i = 0; i < ShipModuleCount; i++)
      mModule[i] = (ShipModule) DefaultLoadout[i];

   for(S32 i = 0; i < ShipWeaponCount; i++)
      mWeapon[i] = (WeaponType) DefaultLoadout[i + ShipModuleCount];
}


ClientInfo *Ship::getClientInfo()
{
   return mClientInfo;
}


bool Ship::canAddToEditor() { return false; }      // No ships in the editor


void Ship::setEngineeredTeleporter(Teleporter *teleporter)
{
   mEngineeredTeleporter = teleporter;
}


Teleporter *Ship::getEngineeredTeleporter()
{
   return mEngineeredTeleporter;
}


void Ship::onGhostRemove()
{
   Parent::onGhostRemove();
   for(S32 i = 0; i < ModuleCount; i++)
   {
      mModulePrimaryActive[i] = false;
      mModuleSecondaryActive[i] = false;
   }
   updateModuleSounds();
}


F32 Ship::getHealth()
{
   return mHealth;
}


S32 Ship::getEnergy()
{
   return mEnergy;
}


F32 Ship::getEnergyFraction()
{
   return (F32)mEnergy / (F32)EnergyMax;
}


S32 Ship::getMaxEnergy()
{
   return EnergyMax;
}


bool Ship::isModulePrimaryActive(ShipModule mod)
{
   return mModulePrimaryActive[mod];
}


bool Ship::isModuleSecondaryActive(ShipModule mod)
{
   return mModuleSecondaryActive[mod];
}


void Ship::activateModulePrimary(U32 index)
{
   mCurrentMove.modulePrimary[index] = true;
}


void Ship::activateModuleSecondary(U32 index)
{
   mCurrentMove.moduleSecondary[index] = true;
}


void Ship::setActualPos(Point p, bool warp)
{
   Parent::setActualPos(p);
   Parent::setRenderPos(p);

   if(warp)
      setMaskBits(PositionMask | WarpPositionMask | TeleportMask);
   else
      setMaskBits(PositionMask);
}


// Process a move.  This will advance the position of the ship, as well as adjust its velocity and angle.
void Ship::processMove(U32 stateIndex)
{
   static const F32 ARMOR_ACCEL_PENALTY_FACT = 0.35f;
   static const F32 ARMOR_SPEED_PENALTY_FACT = 1;

   copyMoveState(stateIndex, LastProcessState);
   setAngle(stateIndex, mCurrentMove.angle);

   if(mCurrentMove.x == 0 && mCurrentMove.y == 0 && getVel(stateIndex) == Point(0,0))
      return;  // saves small amount of CPU processing to not processing any of below when ship is not moving.

   F32 maxVel = (isModulePrimaryActive(ModuleBoost) ? BoostMaxVelocity : MaxVelocity) *
                (hasModule(ModuleArmor) ? ARMOR_SPEED_PENALTY_FACT : 1);

   F32 time = mCurrentMove.time * 0.001f;
   Point requestVel(mCurrentMove.x, mCurrentMove.y);

   // If going above this speed, you cannot change course
   static const S32 MAX_CONTROLLABLE_SPEED = 1000;     // 1000 is completely arbitrary, but it seems to work well...
   if(getVel(stateIndex).lenSquared() > sq(MAX_CONTROLLABLE_SPEED))
      requestVel.set(0,0);

   requestVel *= maxVel;
   F32 len = requestVel.len();

   if(len > maxVel)
      requestVel *= maxVel / len;

   Point velDelta = requestVel - getVel(stateIndex);
   F32 accRequested = velDelta.len();


   // Apply turbo-boost if active, reduce accel and max vel when armor is present
   F32 maxAccel = (isModulePrimaryActive(ModuleBoost) ? BoostAcceleration : Acceleration) * time *
                  (hasModule(ModuleArmor) ? ARMOR_ACCEL_PENALTY_FACT : 1);
   maxAccel *= getSlipzoneSpeedMoficationFactor();

   if(accRequested > maxAccel)
   {
      velDelta *= maxAccel / accRequested;
      setVel(stateIndex, getVel(stateIndex) + velDelta);
   }
   else
      setVel(stateIndex, requestVel);

   move(time, stateIndex, false);
}


// Returns the zone in question if this ship is in a zone of type zoneType
// Note: If you are in multiple zones of type zoneTypeNumber, and aribtrary one will be returned, and the level designer will be flogged
/* //// BUG: always returns NULL on client side, needed to avoid jumpy energy drain on hostile loadout, and slip zone, when lagging in someone server.
BfObject *Ship::isInZone(U8 zoneTypeNumber)
{
   Vector<DatabaseObject *> *currZoneList = getCurrZoneList();

   for(S32 i = 0; i < currZoneList->size(); i++)
      if(currZoneList->get(i)->getObjectTypeNumber() == zoneTypeNumber)
         return static_cast<BfObject *>(currZoneList->get(i));

   return NULL;
}
*/


// Returns the zone in question if this ship is in any zone.
// If ship is in multiple zones, an aribtrary one will be returned, and the level designer will be flogged.

BfObject *Ship::isInAnyZone()
{
   findObjectsUnderShip((TestFunc)isZoneType);  // Fills fillVector
   return doIsInZone(fillVector);
}


// Returns the zone in question if this ship is in a zone of type zoneType.
// If ship is in multiple zones of type zoneTypeNumber, an aribtrary one will be returned, and the level designer will be flogged.
BfObject *Ship::isInZone(U8 zoneTypeNumber)
{
   findObjectsUnderShip(zoneTypeNumber);        // Fills fillVector
   return doIsInZone(fillVector);
}


// Private helper for isInZone() and isInAnyZone() -- these fill fillVector, and we operate on it below
BfObject *Ship::doIsInZone(const Vector<DatabaseObject *> &objects)
{
   if(objects.size() == 0)  // Ship isn't in extent of any objectType objects, can bail here
      return NULL;

   // Extents overlap...  now check for actual overlap

   for(S32 i = 0; i < objects.size(); i++)
   {
      BfObject *zone = static_cast<BfObject *>(objects[i]);

      // Get points that define the zone boundaries
      const Vector<Point> *polyPoints = zone->getCollisionPoly();

      if( polyPoints->size() != 0 && PolygonContains2(polyPoints->address(), polyPoints->size(), getActualPos()) )
         return zone;
   }
   return NULL;
}


F32 Ship::getSlipzoneSpeedMoficationFactor()
{
   BfObject *obj = isInZone(SlipZoneTypeNumber);
   if(obj)
   {
      TNLAssert(dynamic_cast<SlipZone *>(obj), "SlipZoneTypeNumber must be SlipZone only");
      SlipZone *slipzone = static_cast<SlipZone *>(obj);
      return slipzone->slipAmount;
   }
   return 1.0f;
}


// Returns the object in question if this ship is on an object of type objectType
DatabaseObject *Ship::isOnObject(U8 objectType)
{
   findObjectsUnderShip(objectType);

   if(fillVector.size() == 0)  // Ship isn't in extent of any objectType objects, can bail here
      return NULL;

   // Return first actually overlapping object on our candidate list
   for(S32 i = 0; i < fillVector.size(); i++)
      if(isOnObject(dynamic_cast<BfObject *>(fillVector[i])))
         return fillVector[i];

   return NULL;
}


// Given an object, see if the ship is sitting on it (useful for figuring out if ship is on top of a regenerated repair item, z.B.)
bool Ship::isOnObject(BfObject *object)
{
   Point center;
   float radius;
   static Vector<Point> polyPoints;
   polyPoints.clear();
   Rect rect;

   // Ships don't have collisionPolys, so this first check is utterly unneeded unless we change that
   /*if(getCollisionPoly(polyPoints))
      return object->collisionPolyPointIntersect(polyPoints);
   else */
   if(getCollisionCircle(ActualState, center, radius))
      return object->collisionPolyPointIntersect(center, radius);
   else
      return false;
}


F32 Ship::getSensorZoomFraction()
{
   return 1 - mSensorEquipZoomTimer.getFraction();
}


// Returns vector for aiming a weapon based on direction ship is facing
Point Ship::getAimVector()
{
   return Point(cos(getActualAngle()), sin(getActualAngle()));
}


void Ship::selectNextWeapon()
{
   selectWeapon(mActiveWeaponIndx + 1);
}


void Ship::selectPrevWeapon()
{
   selectWeapon(mActiveWeaponIndx - 1);
}


// I *think* this runs only on the server
void Ship::selectWeapon(S32 weaponIdx)
{
   while(weaponIdx < 0)
      weaponIdx += ShipWeaponCount;

   mActiveWeaponIndx = weaponIdx % ShipWeaponCount;      // Advance index to selected weapon
}


WeaponType Ship::getWeapon(U32 indx)
{
   return mWeapon[indx];
}


ShipModule Ship::getModule(U32 indx)
{
   return mModule[indx];
}


void Ship::processWeaponFire()
{
   // Can only fire when mFireTimer <= 0
   if(mFireTimer > 0)
      mFireTimer -= S32(mCurrentMove.time);

   if(!mCurrentMove.fire && mFireTimer < 0)
      mFireTimer = 0;

   mWeaponFireDecloakTimer.update(mCurrentMove.time);

   WeaponType curWeapon = mWeapon[mActiveWeaponIndx];

   GameType *gameType = getGame()->getGameType();

   //             player is firing            player's ship is still largely functional
   if(gameType && mCurrentMove.fire && (!getClientInfo() || !getClientInfo()->isShipSystemsDisabled()))
   {
      // In a while loop, to catch up the firing rate for low Frame Per Second
      while(mFireTimer <= 0 && mEnergy >= GameWeapon::weaponInfo[curWeapon].minEnergy)
      {
         mEnergy -= GameWeapon::weaponInfo[curWeapon].drainEnergy;      // Drain energy
#ifdef SHOW_SERVER_SITUATION
         // Make a noise when the client thinks we've shot -- ideally, there should be one boop per shot, delayed by about half
         // of whatever /lag is set to.
         if(!getGame()->isServer())
            UserInterface::playBoop();
#endif
         mWeaponFireDecloakTimer.reset(WeaponFireDecloakTime);          // Uncloak ship

         if(getClientInfo())
            getClientInfo()->getStatistics()->countShot(curWeapon);

         if(!isGhost())    // i.e. server only
         {
            Point dir = getAimVector();

            // TODO: To fix skip fire effect on jittery server, need to replace the 0 with... something...
            GameWeapon::createWeaponProjectiles(curWeapon, dir, getActualPos(), getActualVel(), 0, CollisionRadius - 2, this);
         }

         mFireTimer += S32(GameWeapon::weaponInfo[curWeapon].fireDelay);

         // If we've fired, Spawn Shield turns off
         if(mSpawnShield.getCurrent() != 0)
         {
            setMaskBits(SpawnShieldMask);
            mSpawnShield.clear();
         }
      }
   }
}


void Ship::controlMoveReplayComplete()
{
   // Compute the delta between our current render position
   // and the server position after client-side prediction has
   // been run
   Point delta = getActualPos() - getRenderPos();
   F32 deltaLenSq = delta.lenSquared();

   // If the delta is either very small, or greater than the
   // max interpolation threshold, just warp to the new position
   if(deltaLenSq <= sq(0.5) || deltaLenSq > sq(MaxControlObjectInterpDistance))
   {
#ifndef ZAP_DEDICATED
      // If it's a large delta, get rid of the movement trails
      if(deltaLenSq > sq(MaxControlObjectInterpDistance))
         for(S32 i=0; i<TrailCount; i++)
            mTrail[i].reset();
#endif

      copyMoveState(ActualState, RenderState);
      mInterpolating = false;
   }
   else
      mInterpolating = true;
}


void Ship::idle(BfObject::IdleCallPath path)
{
   // Don't process exploded ships
   if(hasExploded)
      return;

   if(path == BfObject::ServerIdleControlFromClient && getClientInfo())
      getClientInfo()->getStatistics()->mPlayTime += mCurrentMove.time;

   Parent::idle(path);

   if(path == BfObject::ServerIdleMainLoop && controllingClientIsValid())
   {
      // If this is a controlled object in the server's main
      // idle loop, process the render state forward -- this
      // is what projectiles will collide against.  This allows
      // clients to properly lead other clients, instead of
      // piecewise stepping only when packets arrive from the client.
      processMove(RenderState);
      if(getActualVel().lenSquared() != 0 || getActualPos() != getRenderPos())
         setMaskBits(PositionMask);

      mFastRechargeTimer.update(mCurrentMove.time);
      mFastRecharging = mFastRechargeTimer.getCurrent() == 0;
   }
   else
   {
      if((path == BfObject::ClientIdleControlMain || path == BfObject::ClientIdleMainRemote) && 
               getActualVel().lenSquared() != 0 && 
               getControllingClient() &&  getControllingClient()->lostContact())
         return;  // If we're out-of-touch, don't move the ship... moving won't actually hurt, but this seems somehow better

      if(path == BfObject::ClientIdleControlMain)
      {
         mFastRechargeTimer.update(mCurrentMove.time);
         mFastRecharging = mFastRechargeTimer.getCurrent() == 0;
      }


      // Apply impulse vector and reset it
      setActualVel(getActualVel() + mImpulseVector);
      mImpulseVector.set(0,0);


      // For all other cases, advance the actual state of the
      // object with the current move.
      processMove(ActualState);

      checkForSpeedzones();

      if(path == BfObject::ServerIdleControlFromClient ||
         path == BfObject::ClientIdleControlMain ||
         path == BfObject::ClientIdleControlReplay)
      {
         // For different optimizer settings and different platforms
         // the floating point calculations may come out slightly
         // differently in the lowest mantissa bits.  So normalize
         // after each update the position and velocity, so that
         // the control state update will not differ from client to server.
         static const F32 ShipVarNormalizeMultiplier = 128;
         static const F32 ShipVarNormalizeFraction = 0.0078125; // 1/ShipVarNormalizeMultiplier

         Point p;
         
         p = getActualPos();
         p.scaleFloorDiv(ShipVarNormalizeMultiplier, ShipVarNormalizeFraction);
         Parent::setActualPos(p);

         p = getActualVel();
         p.scaleFloorDiv(ShipVarNormalizeMultiplier, ShipVarNormalizeFraction);
         Parent::setActualVel(p);
      }

      if(path == BfObject::ServerIdleMainLoop ||
         path == BfObject::ServerIdleControlFromClient)
      {
         // Update the render state on the server to match
         // the actual updated state, and mark the object
         // as having changed Position state.  An optimization
         // here would check the before and after positions
         // so as to not update unmoving ships.
         if(getRenderAngle() != getActualAngle() || getRenderPos() != getActualPos() || getRenderVel() != getActualVel())
            setMaskBits(PositionMask);

         copyMoveState(ActualState, RenderState);
      }
      else if(path == BfObject::ClientIdleControlMain || path == BfObject::ClientIdleMainRemote)
      {
         // On the client, update the interpolation of this
         // object unless we are replaying control moves.
         mInterpolating = (getActualVel().lenSquared() < MoveObject::InterpMaxVelocity*MoveObject::InterpMaxVelocity);
         updateInterpolation();
      }

      if(path != BfObject::ClientIdleControlReplay) // don't want the replay to make timer count down much faster, while having high ping.
      {
         mSensorEquipZoomTimer.update(mCurrentMove.time);
         mCloakTimer.update(mCurrentMove.time);

         // Update spawn shield unless we move the ship - then it turns off .. server only
         if(mSpawnShield.getCurrent() != 0)
         {
            if(path == ServerIdleControlFromClient && (mCurrentMove.x != 0 || mCurrentMove.y != 0))
            {
               mSpawnShield.clear();
               setMaskBits(SpawnShieldMask);  // tell clients spawn shield did turn off due to moving
            }
            else
               mSpawnShield.update(mCurrentMove.time);
         }
      }
   }

   if(path == BfObject::ServerIdleMainLoop)
      checkForZones();  // for energy drain checks

   // Update the object in the game's extents database
   updateExtentInDatabase();

   // If this is a move executing on the server and it's different from the last move,
   // then mark the move to be updated to the ghosts
   if(path == BfObject::ServerIdleControlFromClient && !mCurrentMove.isEqualMove(&mLastMove))
      setMaskBits(MoveMask);

   mLastMove = mCurrentMove;

   if(path == BfObject::ServerIdleControlFromClient ||
      path == BfObject::ClientIdleControlMain       ||
      path == BfObject::ClientIdleControlReplay       )
   {
      // Process weapons and modules on controlled objects; handles all the energy reductions as well
      if(path != ClientIdleControlReplay)
      {
         processWeaponFire();
         processModules();
         rechargeEnergy();
      }

      if(path == BfObject::ServerIdleControlFromClient && mModulePrimaryActive[ModuleRepair])
         repairTargets();
   }

#ifndef ZAP_DEDICATED
   if(path == BfObject::ClientIdleControlMain || path == BfObject::ClientIdleMainRemote)
   {
      if(path == BfObject::ClientIdleMainRemote && isModulePrimaryActive(ModuleRepair))
         findRepairTargets(); // for rendering found targets

      mWarpInTimer.update(mCurrentMove.time);

      // Emit some particles, trail sections and update the turbo noise
      emitMovementSparks();
      for(U32 i = 0; i < TrailCount; i++)
         mTrail[i].idle(mCurrentMove.time);

      updateModuleSounds();
   }
#endif
}


void Ship::checkForSpeedzones()
{
   SpeedZone *speedZone = static_cast<SpeedZone *>(isOnObject(SpeedZoneTypeNumber));

   if(speedZone && speedZone->collide(this))
      speedZone->collided(this, ActualState);
}


// Get list of zones ship is currently in
Vector<DatabaseObject *> *Ship::getCurrZoneList()
{
   return mZones1IsCurrent ? &mZones1 : &mZones2;
}


// Get list of zones ship was in last tick
Vector<DatabaseObject *> *Ship::getPrevZoneList()
{
   return mZones1IsCurrent ? &mZones2 : &mZones1;
}
 

// Server only
void Ship::checkForZones()
{
   Vector<DatabaseObject *> *currZoneList = getCurrZoneList();
   Vector<DatabaseObject *> *prevZoneList = getPrevZoneList();

   getZonesShipIsIn(currZoneList);     // Fill currZoneList with a list of all zones ship is currently in

   // Now compare currZoneList with prevZoneList to figure out if ship entered or exited any zones
   for(S32 i = 0; i < currZoneList->size(); i++)
      if(!prevZoneList->contains(currZoneList->get(i)))
         EventManager::get()->fireEvent(EventManager::ShipEnteredZoneEvent, this, static_cast<Zone *>(currZoneList->get(i)));

   for(S32 i = 0; i < prevZoneList->size(); i++)
      if(!currZoneList->contains(prevZoneList->get(i)))
         EventManager::get()->fireEvent(EventManager::ShipLeftZoneEvent, this, static_cast<Zone *>(prevZoneList->get(i)));
}


// Fill zoneList with a list of all zones that the ship is currently in
// Server only
void Ship::getZonesShipIsIn(Vector<DatabaseObject *> *zoneList)
{
   // Use this boolean as a cheap way of making the current zone list be the previous out without copying
   mZones1IsCurrent = !mZones1IsCurrent;     

   zoneList->clear();

   Rect rect(getActualPos(), getActualPos());      // Center of ship

   fillVector.clear();                             
   findObjects((TestFunc)isZoneType, fillVector, rect);  // Find all zones the ship might be in

   // Extents overlap...  now check for actual overlap
   for(S32 i = 0; i < fillVector.size(); i++)
   {
      // Get points that define the zone boundaries
      const Vector<Point> *polyPoints = fillVector[i]->getCollisionPoly();

      if(PolygonContains2(polyPoints->address(), polyPoints->size(), getActualPos()))
         zoneList->push_back(fillVector[i]);
   }
}


static Vector<DatabaseObject *> foundObjects;      // Reusable container

// Returns true if we found a suitable target
void Ship::findRepairTargets()
{
   mRepairTargets.clear();

   // We use the render position in findRepairTargets so that
   // ships that are moving can repair each other (server) and
   // so that ships don't render funny repair lines to interpolating
   // ships (client)

   Point pos = getRenderPos();
   Rect r(pos, 2 * (RepairRadius + CollisionRadius));
   
   foundObjects.clear();
   findObjects((TestFunc)isWithHealthType, foundObjects, r);   // All isWithHealthType objects are items

   for(S32 i = 0; i < foundObjects.size(); i++)
   {
      TNLAssert(dynamic_cast<Item *>(foundObjects[i]), "Expected to find an item!");      

      Item *item = static_cast<Item *>(foundObjects[i]);

      // Don't repair dead or fully healed objects...
      if(item->isDestroyed() || item->getHealth() >= 1)
         continue;

      // ...or ones not on our team or neutral
      if(item->getTeam() != TEAM_NEUTRAL && item->getTeam() != getTeam())
         continue;

      // Only repair items within a circle around the ship since we did an object search with a rectangle
      if((item->getPos() - pos).lenSquared() > sq(RepairRadius + CollisionRadius + item->getRadius()))
         continue;

      // In case of CoreItem, don't repair if no repair locations are returned
      if(item->getRepairLocations(pos).size() == 0)
         continue;

      mRepairTargets.push_back(item);
   }
}


// Repairs ALL repair targets found above
void Ship::repairTargets()
{
   F32 totalRepair = RepairHundredthsPerSecond * 0.01f * mCurrentMove.time * 0.001f;

//   totalRepair /= mRepairTargets.size();      // Divide repair amongst repair targets... makes repair too weak

   DamageInfo di;
   di.damageAmount = -totalRepair;
   di.damagingObject = this;
   di.damageType = DamageTypePoint;

   for(S32 i = 0; i < mRepairTargets.size(); i++)
      mRepairTargets[i]->damageObject(&di);
}


void Ship::processModules()
{
   // Update some timers
   for(S32 i = 0; i < ModuleCount; i++)
      mModuleSecondaryTimer[i].update(mCurrentMove.time);

   mSpyBugPlacementTimer.update(mCurrentMove.time);

   // Save the previous module primary/secondary component states; reset them - to be set later
   bool wasModulePrimaryActive[ModuleCount];
   bool wasModuleSecondaryActive[ModuleCount];

   for(S32 i = 0; i < ModuleCount; i++)
   {
      wasModulePrimaryActive[i] = mModulePrimaryActive[i];
      wasModuleSecondaryActive[i] = mModuleSecondaryActive[i];

      mModulePrimaryActive[i] = false;
      mModuleSecondaryActive[i] = false;
   }

   // Go through our loaded modules and see if they are currently turned on
   // Are these checked on the server side?
   for(S32 i = 0; i < ShipModuleCount; i++)   
   {
      // If you have passive module, it's always active, no restrictions, but is off for energy consumption purposes
      if(getGame()->getModuleInfo(mModule[i])->getPrimaryUseType() == ModulePrimaryUsePassive)
         mModulePrimaryActive[mModule[i]] = true;         // needs to be true to allow stats counting

      // Set loaded module states to 'on' if detected as so, unless modules are disabled or we need to cooldown
      if(!mCooldownNeeded && (!getClientInfo() || (getClientInfo() && !getClientInfo()->isShipSystemsDisabled())))
      {
         if(mCurrentMove.modulePrimary[i])
            mModulePrimaryActive[mModule[i]] = true;

         if(mCurrentMove.moduleSecondary[i])
            mModuleSecondaryActive[mModule[i]] = true;
      }
   }

   // No Turbo or Pulse if we're not moving
   if(mModulePrimaryActive[ModuleBoost] && mCurrentMove.x == 0 && mCurrentMove.y == 0)
   {
      mModulePrimaryActive[ModuleBoost] = false;
      mModuleSecondaryActive[ModuleBoost] = false;
   }

   if(isModulePrimaryActive(ModuleRepair))
   {
      findRepairTargets();
      // If there are no repair targets, turn off repair
      if(mRepairTargets.size() == 0)
         mModulePrimaryActive[ModuleRepair] = false;
   }

   // No cloak with nearby sensored people
   if(mModulePrimaryActive[ModuleCloak])
   {
      if(mWeaponFireDecloakTimer.getCurrent() != 0)
         mModulePrimaryActive[ModuleCloak] = false;
      //else
      //{
      //   Rect cloakCheck(getActualPos(), getActualPos());
      //   cloakCheck.expand(Point(CloakCheckRadius, CloakCheckRadius));

      //   fillVector.clear();
      //   findObjects(ShipType | RobotType, fillVector, cloakCheck);

      //   if(fillVector.size() > 0)
      //   {
      //      for(S32 i=0; i<fillVector.size(); i++)
      //      {
      //         Ship *s = dynamic_cast<Ship *>(fillVector[i]);

      //         if(!s) continue;

      //         if(s->getTeam() != getTeam() && s->isModuleActive(ModuleSensor))
      //         {
      //            mModuleActive[ModuleCloak] = false;
      //            break;
      //         }
      //      }
      //   }
      //}
   }

   U32 timeInMilliSeconds = mCurrentMove.time;

   // Modules with active primary components
   S32 primaryActivationCount = 0;

   // Update things based on available energy...
   for(S32 i = 0; i < ModuleCount; i++)
   {
      if(mModulePrimaryActive[i])
      {
         const ModuleInfo *moduleInfo = getGame()->getModuleInfo((ShipModule) i);
         S32 energyUsed = moduleInfo->getPrimaryEnergyDrain() * timeInMilliSeconds;
         mEnergy -= energyUsed;

         // Exclude passive modules
         if(energyUsed != 0)
            primaryActivationCount += 1;

         if(getClientInfo())
            getClientInfo()->getStatistics()->addModuleUsed(ShipModule(i), mCurrentMove.time);


         // Sensor module needs to place a spybug
         if(i == ModuleSensor &&  
               mSpyBugPlacementTimer.getCurrent() == 0 &&        // Prevent placement too fast
               mEnergy > moduleInfo->getPrimaryPerUseCost() &&   // Have enough energy
               isGhost())                                        // Is happening on client side
         {
            GameConnection *cc = getControllingClient();

            if(cc)
            {
               mSpyBugPlacementTimer.reset();
               mEnergy -= moduleInfo->getPrimaryPerUseCost();
               cc->c2sDeploySpybug();
            }
         }
      }

      // Fire the module secondary component if it is active and the delay timer has run out
      if(mModuleSecondaryActive[i] && mModuleSecondaryTimer[i].getCurrent() == 0)
      {
         S32 energyCost = gModuleInfo[i].getSecondaryPerUseCost();
         // If we have enough energy, fire the module
         if(mEnergy >= energyCost)
         {
            // Reduce energy
            mEnergy -= energyCost;

            // Pulse uses up all energy and applies an impulse vector
            if(i == ModuleBoost)
            {
               // The impulse should be in the same direction you're already going
               mImpulseVector = getActualVel();

               // Change to Pulse speed based on current energy
               mImpulseVector.normalize((((F32)mEnergy/(F32)EnergyMax) * (PulseMaxVelocity - PulseMinVelocity)) + PulseMinVelocity);

               mEnergy = 0;
            }
         }
      }
   }

   // Only toggle cooldown if no primary components are active
   if(primaryActivationCount == 0)
      mCooldownNeeded = mEnergy <= EnergyCooldownThreshold;

   // Offset recharge bonus when using modules in a friendly zone
   //if (primaryActivationCount > 0)
   //{
   //   // This assumes the neutral and friendly bonuses are equal
   //   BfObject *object = isInZone(LoadoutZoneTypeNumber);
   //   S32 currentZoneTeam = object ? object->getTeam() : NO_TEAM;
   //   if (currentZoneTeam == TEAM_NEUTRAL || currentZoneTeam == getTeam())
   //      mEnergy -= EnergyRechargeRateInFriendlyLoadoutZoneModifier * timeInMilliSeconds;            
   //}

   // Reduce total energy consumption when more than one module is used
   if(primaryActivationCount > 1)
      mEnergy += EnergyRechargeRate * timeInMilliSeconds;

   // Do logic triggered when module primary component state changes
   for(S32 i = 0; i < ModuleCount;i++)
   {
      if(mModulePrimaryActive[i] != wasModulePrimaryActive[i])
      {
         if(i == ModuleCloak)
            mCloakTimer.reset(CloakFadeTime - mCloakTimer.getCurrent(), CloakFadeTime);

         setMaskBits(ModulePrimaryMask);
      }
   }

   // Do logic triggered when module secondary component state changes
   for(S32 i = 0; i < ModuleCount;i++)
   {
      if(mModuleSecondaryActive[i] != wasModuleSecondaryActive[i])
      {
         // If current state is active, reset the delay timer if it has run out
         if(mModuleSecondaryActive[i])
            if(mModuleSecondaryTimer[i].getCurrent() == 0)
               mModuleSecondaryTimer[i].reset();

         setMaskBits(ModuleSecondaryMask);
      }
   }
}


// Runs on server only, at the request of c2sDeploySpybug
void Ship::deploySpybug()
{
   const ModuleInfo *moduleInfo = getGame()->getModuleInfo(ModuleSensor);     // Spybug is attached to this module

   S32 deploymentEnergy = moduleInfo->getPrimaryPerUseCost();

   // Double check the requirements... we don't want no monkey business
   if(mEnergy < deploymentEnergy || mSpyBugPlacementTimer.getCurrent() > 0)
   {
      // Problem! -- send message to client to recredit their energy.  This is a very rare circumstance.
      GameConnection *cc = getControllingClient();

      if(cc)
         cc->s2cCreditEnergy(deploymentEnergy);

      return;
   }

   mEnergy -= deploymentEnergy;                             
   mSpyBugPlacementTimer.reset();

   Point direction = getAimVector();
   GameWeapon::createWeaponProjectiles(WeaponSpyBug, direction, getActualPos(),
                                    getActualVel(), 0, CollisionRadius - 2, this);

   if(getClientInfo())
      getClientInfo()->getStatistics()->countShot(WeaponSpyBug);
}


// Energy can be negative!
void Ship::creditEnergy(S32 deltaEnergy)
{
   mEnergy = max(0, min(EnergyMax, mEnergy + deltaEnergy));
}


// Runs on client and server
void Ship::rechargeEnergy()
{
   U32 timeInMilliSeconds = mCurrentMove.time;

   // Energy will not recharge if spawn shield is up
   if(mSpawnShield.getCurrent() != 0)     
      mFastRechargeTimer.reset();    // Fast recharge timer doesn't really get going until after spawn shield is down
   else
   {
      // Base recharge rate
      mEnergy += EnergyRechargeRate * timeInMilliSeconds;

      //// Apply energy recharge modifier for the zone the player is in
      //BfObject *object = isInZone(LoadoutZoneTypeNumber);
      //S32 currentLoadoutZoneTeam = object ? object->getTeam() : NO_TEAM;

      //if(currentLoadoutZoneTeam == TEAM_HOSTILE)
      //   mEnergy += EnergyRechargeRateInHostileLoadoutZoneModifier * timeInMilliSeconds;

      //else if(currentLoadoutZoneTeam == TEAM_NEUTRAL)
      //   mEnergy += EnergyRechargeRateInNeutralLoadoutZoneModifier * timeInMilliSeconds;

      //else if(currentLoadoutZoneTeam == getTeam())
      //   mEnergy += EnergyRechargeRateInFriendlyLoadoutZoneModifier * timeInMilliSeconds;

      //else if(currentLoadoutZoneTeam != NO_TEAM)
      //   mEnergy += EnergyRechargeRateInEnemyLoadoutZoneModifier * timeInMilliSeconds;

      // Recharge energy very fast if we're completely idle for a given amount of time, unless
      // we're in a hostile loadout zone
      if(mCurrentMove.x != 0 || mCurrentMove.y != 0 || mCurrentMove.fire || mCurrentMove.isAnyModActive() /*||
            currentLoadoutZoneTeam == TEAM_HOSTILE*/)
      {
         mFastRechargeTimer.reset();
         mFastRecharging = false;
      }

      if(mFastRecharging)
         mEnergy += EnergyRechargeRateIdleRechargeCycle * timeInMilliSeconds;
   }

   // Movement penalty
   //if (mCurrentMove.x != 0 || mCurrentMove.y != 0)
   //   mEnergy += EnergyRechargeRateMovementModifier * timeInMilliSeconds;

   // Handle energy falling below 0
   if(mEnergy <= 0)
   {
      mEnergy = 0;
      mCooldownNeeded = true;
   }

   // Cap energy at max
   else if(mEnergy >= EnergyMax)
      mEnergy = EnergyMax;
}


void Ship::damageObject(DamageInfo *theInfo)
{
   if(mHealth == 0 || hasExploded) return; // Stop multi-kill problem. Might stop robots from getting invincible.

   // Deal with grenades and other explody things, even if they cause no damage
   if(theInfo->damageType == DamageTypeArea)
      mImpulseVector += theInfo->impulseVector;

   if(theInfo->damageAmount == 0)
      return;

   F32 damageAmount = theInfo->damageAmount;

   if(theInfo->damageAmount > 0)
   {
      if(!getGame()->getGameType()->objectCanDamageObject(theInfo->damagingObject, this))
         return;

      // Factor in shields
      if(isModulePrimaryActive(ModuleShield)) // && mEnergy >= EnergyShieldHitDrain)     // Commented code will cause
      {                                                                           // shields to drain when they
         //mEnergy -= EnergyShieldHitDrain;                                       // have been hit.
         return;
      }

      // No damage done if spawn shield is active
      if(mSpawnShield.getCurrent() != 0)
         return;

      // Having armor halves the damage
      if(hasModule(ModuleArmor))
      {
         // Except for bouncers - they do a little more damage
         Projectile* projectile = dynamic_cast<Projectile*>(theInfo->damagingObject);
         if(projectile && projectile->mWeaponType == WeaponBounce)
            damageAmount *= 0.75;  // Bouncers do 3/4 damage
         else
            damageAmount *= 0.5;        // Everything else does 1/2
      }
   }

   ClientInfo *damagerOwner = theInfo->damagingObject->getOwner();
   ClientInfo *victimOwner = this->getOwner();

   // Healing things do negative damage, thus adding to health
   mHealth -= damageAmount * ((victimOwner && damagerOwner == victimOwner) ? theInfo->damageSelfMultiplier : 1);
   setMaskBits(HealthMask);

   if(mHealth <= 0)
   {
      mHealth = 0;
      kill(theInfo);
   }
   else if(mHealth > 1)
      mHealth = 1;


   if(getClientInfo()) // could be NULL
   {
      Projectile *projectile = dynamic_cast<Projectile *>(theInfo->damagingObject);

      if(projectile)
         getClientInfo()->getStatistics()->countHitBy(projectile->mWeaponType);
 
      else if(mHealth == 0 && theInfo->damagingObject->getObjectTypeNumber() == AsteroidTypeNumber)
         getClientInfo()->getStatistics()->mCrashedIntoAsteroid++;
   }
}

#ifndef ZAP_DEDICATED
// Returns true if ship represents local player
bool Ship::isLocalPlayerShip(ClientGame *game)
{
   return getClientInfo() == game->getLocalRemoteClientInfo();
}
#endif

// Runs when ship spawns -- runs on client and server
// Gets run on client every time ship spawns, gets run on server once per level
void Ship::onAddedToGame(Game *game)
{
   Parent::onAddedToGame(game);
#ifndef ZAP_DEDICATED
   if(isGhost())        // Client
   {
      ClientGame *clientGame = static_cast<ClientGame *>(game);
      if(isLocalPlayerShip(clientGame))
         clientGame->setSpawnDelayed(false);    // Server tells us we're undelayed by spawning our ship
   }

   else                 // Server
#endif
   {
      mRespawnTime = getGame()->getCurrentTime();
      EventManager::get()->fireEvent(EventManager::ShipSpawnedEvent, this);
   }
}


void Ship::updateModuleSounds()
{
   const S32 moduleSFXs[ModuleCount] =
   {
      SFXShieldActive,
      SFXShipBoost,
      SFXNone,  // No more sensor
      SFXRepairActive,
      SFXUIBoop, // Need better sound...
      SFXCloakActive,
      SFXNone, // armor
   };
   
   for(U32 i = 0; i < ModuleCount; i++)
   {
      if(mModulePrimaryActive[i] && moduleSFXs[i] != SFXNone)
      {
         if(mModuleSound[i].isValid())
            SoundSystem::setMovementParams(mModuleSound[i], getRenderPos(), getRenderVel());
         else if(moduleSFXs[i] != -1)
            mModuleSound[i] = SoundSystem::playSoundEffect(moduleSFXs[i], getRenderPos(),  getRenderVel());
      }
      else
      {
         if(mModuleSound[i].isValid())
         {
//            mModuleSound[i]->stop();
            SoundSystem::stopSoundEffect(mModuleSound[i]);
            mModuleSound[i] = NULL;
         }
      }
   }
}


static U32 MaxFireDelay = 0;

// static method, only run during init on both client and server
void Ship::computeMaxFireDelay()
{
   for(S32 i = 0; i < WeaponCount; i++)
   {
      if(GameWeapon::weaponInfo[i].fireDelay > MaxFireDelay)
         MaxFireDelay = GameWeapon::weaponInfo[i].fireDelay;
   }
}


const U32 negativeFireDelay = 123;  // how far into negative we are allowed to send.
// MaxFireDelay + negativeFireDelay, 900 + 123 = 1023, so writeRangedU32 are sending full range of 10 bits of information.

void Ship::writeControlState(BitStream *stream)
{
   stream->write(getActualPos().x);
   stream->write(getActualPos().y);
   stream->write(getActualVel().x);
   stream->write(getActualVel().y);

   //stream->writeRangedU32(mEnergy, 0, EnergyMax);
   //stream->writeFlag(mFastRecharging);
   stream->writeFlag(mCooldownNeeded);
   if(mFireTimer < 0)   // mFireTimer could be negative
      stream->writeRangedU32(MaxFireDelay + (mFireTimer < -S32(negativeFireDelay) ? negativeFireDelay : U32(-mFireTimer)),0, MaxFireDelay + negativeFireDelay);
   else
      stream->writeRangedU32(U32(mFireTimer), 0, MaxFireDelay + negativeFireDelay);
   stream->writeRangedU32(mActiveWeaponIndx, 0, WeaponCount);
}


void Ship::readControlState(BitStream *stream)
{
   F32 x, y;

   stream->read(&x);
   stream->read(&y);
   Parent::setActualPos(Point(x, y));

   stream->read(&x);
   stream->read(&y);
   Parent::setActualVel(Point(x, y));

   //int serverReportedEnergy = stream->readRangedU32(0, EnergyMax);
   //bool rrrmFastRecharging = stream->readFlag();

   mCooldownNeeded = stream->readFlag();
   int xmFireTimer = S32(stream->readRangedU32(0, MaxFireDelay + negativeFireDelay));     // TODO: Remove for 019
   //if(mFireTimer > S32(MaxFireDelay))
   //   mFireTimer =  S32(MaxFireDelay) - mFireTimer;

   U32 previousWeaponIndex = mActiveWeaponIndx;
   mActiveWeaponIndx = stream->readRangedU32(0, WeaponCount);

#ifndef ZAP_DEDICATED
   if(previousWeaponIndex != mActiveWeaponIndx && !getGame()->getSettings()->getIniSettings()->showWeaponIndicators)
      static_cast<ClientGame *>(getGame())->displayMessage(Colors::cyan, "%s selected.", GameWeapon::weaponInfo[mWeapon[mActiveWeaponIndx]].name.getString());
#endif
}


// Transmit ship status from server to client
// Any changes here need to be reflected in Ship::unpackUpdate
U32 Ship::packUpdate(GhostConnection *connection, U32 updateMask, BitStream *stream)
{
   GameConnection *gameConnection = (GameConnection *) connection;

   if(isInitialUpdate())      // This stuff gets sent only once per ship
   {
      // We'll need the name (or some other identifier) to match the ship to its clientInfo on the client side
      stream->writeStringTableEntry(getClientInfo() ? getClientInfo()->getName() : StringTableEntry());

      // Now write all the mounts:
      for(S32 i = 0; i < mMountedItems.size(); i++)
      {
         if(mMountedItems[i].isValid())
         {
            S32 index = connection->getGhostIndex(mMountedItems[i]);
            if(index != -1)      // This will skip any items that haven't yet been created on the client
            {
               stream->writeFlag(true);
               stream->writeInt(index, GhostConnection::GhostIdBitSize);
            }
         }
      }
      stream->writeFlag(false);
   }  // End initial update

   if(stream->writeFlag(updateMask & ChangeTeamMask))    // A player with admin can change robots teams
      writeThisTeam(stream);

   if(stream->writeFlag(updateMask & LoadoutMask))       // Module configuration
   {
      for(S32 i = 0; i < ShipModuleCount; i++)
         stream->writeEnum(mModule[i], ModuleCount);

      for(S32 i = 0; i < ShipWeaponCount; i++)
         stream->writeEnum(mWeapon[i], WeaponCount);
   }

   if(!stream->writeFlag(hasExploded))
   {
      // Note that RespawnMask is only used by Robots -- can this be refactored out of Ship.cpp?
      if(stream->writeFlag(updateMask & (RespawnMask | SpawnShieldMask)))
      {
         stream->writeFlag((updateMask & RespawnMask) != 0 && getGame()->getCurrentTime() - mRespawnTime < 300);  // If true, ship will appear to spawn on client
         U32 sendNumber = (mSpawnShield.getCurrent() + (SpawnShieldTime / 16 / 2)) * 16 / SpawnShieldTime; // rounding
         if(stream->writeFlag(sendNumber != 0))
            stream->writeInt(sendNumber - 1, 4); 
      }

      if(stream->writeFlag(updateMask & HealthMask))     // Health
         stream->writeFloat(mHealth, 6);
   }

   stream->writeFlag((updateMask & WarpPositionMask) && updateMask != 0xFFFFFFFF);

   // Don't show warp effect when all mask flags are set, as happens when ship comes into scope
   stream->writeFlag((updateMask & TeleportMask) && !(updateMask & InitialMask));

   bool shouldWritePosition = (updateMask & InitialMask) || gameConnection->getControlObject() != this;

   if(!shouldWritePosition)
   {
      // The number of writeFlags here *must* match the same number in the else statement
      stream->writeFlag(false);
      stream->writeFlag(false);
      stream->writeFlag(false);
      stream->writeFlag(false);
   }
   else     // Write mCurrentMove data...
   {
      if(stream->writeFlag(updateMask & PositionMask))         // <=== ONE
      {
         // Send position and speed
         gameConnection->writeCompressedPoint(getRenderPos(), stream);
         writeCompressedVelocity(getRenderVel(), BoostMaxVelocity + 1, stream);
      }
      if(stream->writeFlag(updateMask & MoveMask))             // <=== TWO
         mCurrentMove.pack(stream, NULL, false);               // Send current move

      // If a module primary component is detected as on, pack it
      if(stream->writeFlag(updateMask & ModulePrimaryMask))    // <=== THREE
         for(S32 i = 0; i < ModuleCount; i++)                  // Send info about which modules are active
            stream->writeFlag(mModulePrimaryActive[i]);

      // If a module secondary component is detected as on, pack it
      if(stream->writeFlag(updateMask & ModuleSecondaryMask))  // <=== FOUR
         for(S32 i = 0; i < ModuleCount; i++)                  // Send info about which modules are active
            stream->writeFlag(mModuleSecondaryActive[i]);
   }
   return 0;
}


// Any changes here need to be reflected in Ship::packUpdate
void Ship::unpackUpdate(GhostConnection *connection, BitStream *stream)
{
#ifndef ZAP_DEDICATED
   bool positionChanged = false;    // True when position changes a little
   bool shipwarped = false;         // True when position changes a lot

   bool wasInitialUpdate = false;
   bool playSpawnEffect = false;

   TNLAssert(!getGame()->isServer(), "We are expecting a ClientGame here!");

   if(isInitialUpdate())
   {
      wasInitialUpdate = true;

      // Read the name and use it to find the clientInfo that should be waiting for us... hopefully
      StringTableEntry playerName;
      stream->readStringTableEntry(&playerName);

      ClientInfo *clientInfo = getGame()->findClientInfo(playerName);

      // A null player name is the tell-tale sign of a 'Ship' object in the level file
//      TNLAssert(clientInfo || playerName.isNull(), "We need a clientInfo for this ship!");

      mClientInfo = clientInfo;

      // Read mounted items:
      while(stream->readFlag())
      {
         S32 index = stream->readInt(GhostConnection::GhostIdBitSize);
<<<<<<< HEAD
         NetObject *netObj = connection->resolveGhost(index);
         if(netObj) // can be NULL?
         {
            MountableItem *item = static_cast<MountableItem *>(netObj);
=======
         MountableItem *item = static_cast<MountableItem *>(connection->resolveGhost(index));
         if(item)                      // Could be NULL if server hasn't yet sent mounted item to us
>>>>>>> 77f80a6f
            item->mountToShip(this);
      }

   }  // initial update

   if(stream->readFlag())        // Team changed (ChangeTeamMask)
      readThisTeam(stream);

   if(stream->readFlag())        // New module configuration
   {
      bool hadSensorThen = false;
      bool hasSensorNow = false;
      bool hasEngineerModule = false;

      for(S32 i = 0; i < ShipModuleCount; i++)
      {
         // Check old loadout for sensor
         if(mModule[i] == ModuleSensor)
            hadSensorThen = true;

         // Set to new loadout
         mModule[i] = (ShipModule) stream->readEnum(ModuleCount);

         // Check new loadout for sensor
         if(mModule[i] == ModuleSensor)
            hasSensorNow = true;
         if(mModule[i] == ModuleEngineer)
            hasEngineerModule = true;
      }

      // Set sensor zoom timer if sensor carrying status has switched
      if(hadSensorThen != hasSensorNow && !isInitialUpdate())  // ! isInitialUpdate(), don't do zoom out effect of ship spawn
         mSensorEquipZoomTimer.reset();

      for(S32 i = 0; i < ShipWeaponCount; i++)
         mWeapon[i] = (WeaponType) stream->readEnum(WeaponCount);

      if(!hasEngineerModule)  // can't engineer without this module
      {
         ClientGame *game = static_cast<ClientGame*>(getGame());
         if(isLocalPlayerShip(game))  // If this ship is ours, quit engineer menu.
            game->getUIManager()->getGameUserInterface()->quitEngineerHelper();
      }
   }

   if(stream->readFlag())  // hasExploded
   {
      mHealth = 0;
      if(!hasExploded)
      {
         hasExploded = true;
         disableCollision();

         if(!wasInitialUpdate)
            emitShipExplosion(getRenderPos());    // Boom!
      }

      ClientGame *game = static_cast<ClientGame*>(getGame());
      if(isLocalPlayerShip(game))   // If this ship is ours, quit engineer menu
         game->getUIManager()->getGameUserInterface()->quitEngineerHelper();
   }
   else
   {
      if(stream->readFlag())        // Respawn
      {
         if(hasExploded)
            enableCollision();
         hasExploded = false;
         playSpawnEffect = stream->readFlag();    // Prevent spawn effect every time the robot goes into scope
         shipwarped = true;

         if(stream->readFlag())
            mSpawnShield.reset((stream->readInt(4) + 1) * SpawnShieldTime / 16);
         else
            mSpawnShield.reset(0);
      }
      if(stream->readFlag())        // Health
         mHealth = stream->readFloat(6);
   }

   if(stream->readFlag())        // Ship made a large change in position
      shipwarped = true;

   if(stream->readFlag())        // Ship just teleported
   {
      shipwarped = true;
      mWarpInTimer.reset(WarpFadeInTime);    // Make ship all spinny (sfx, spiral bg are done by the teleporter itself)
   }

   if(stream->readFlag())     // UpdateMask
   {
      Point p;
      ((GameConnection *) connection)->readCompressedPoint(p, stream);
      Parent::setActualPos(p);

      readCompressedVelocity(p, BoostMaxVelocity + 1, stream);
      Parent::setActualVel(p);
      positionChanged = true;
   }

   if(stream->readFlag())     // MoveMask
   {
      mCurrentMove = Move();  // A new, blank move
      mCurrentMove.unpack(stream, false);
   }

   if(stream->readFlag())     // ModulePrimaryMask
   {
      bool wasPrimaryActive[ModuleCount];
      for(S32 i = 0; i < ModuleCount; i++)
      {
         wasPrimaryActive[i] = mModulePrimaryActive[i];
         mModulePrimaryActive[i] = stream->readFlag();

         // Module activity toggled
         if(wasPrimaryActive[i] != mModulePrimaryActive[i])
         {
            if(i == ModuleCloak)
               mCloakTimer.reset(CloakFadeTime - mCloakTimer.getCurrent(), CloakFadeTime);
         }
      }
   }

   if(stream->readFlag())     // ModuleSecondaryMask
      for(S32 i = 0; i < ModuleCount; i++)
         mModuleSecondaryActive[i] = stream->readFlag();

   setActualAngle(mCurrentMove.angle);


   if(positionChanged && !isRobot() )
   {
      mCurrentMove.time = (U32) connection->getOneWayTime();
      processMove(ActualState);
   }

   if(shipwarped)
   {
      mInterpolating = false;
      copyMoveState(ActualState, RenderState);

      for(S32 i = 0; i < TrailCount; i++)
         mTrail[i].reset();
   }
   else
      mInterpolating = true;


   if(playSpawnEffect)
   {
      mWarpInTimer.reset(WarpFadeInTime);    // Make ship all spinny

      TNLAssert(dynamic_cast<ClientGame *>(getGame()) != NULL, "Not a ClientGame");

      static_cast<ClientGame *>(getGame())->emitTeleportInEffect(getActualPos(), 1);

      SoundSystem::playSoundEffect(SFXTeleportIn, getActualPos());
   }

#endif
}  // unpackUpdate


F32 Ship::getUpdatePriority(NetObject *scopeObject, U32 updateMask, S32 updateSkips)
{
   F32 value = Parent::getUpdatePriority(scopeObject, updateMask, updateSkips);

   if(getControllingClient())
      value += 2.3f;
   else
      value -= 2.3f;

   return value;
}


static F32 getAngleDiff(F32 a, F32 b)
{
   // Figure out the shortest path from a to b...
   // Restrict them to the range 0-360
   while(a<0)   a+=360;
   while(a>360) a-=360;

   while(b<0)   b+=360;
   while(b>360) b-=360;

   return  (fabs(b-a) > 180) ? 360-(b-a) : b-a;
}


bool Ship::hasModule(ShipModule mod)
{
   for(S32 i = 0; i < ShipModuleCount; i++)
      if(mModule[i] == mod)
         return true;
   return false;
}


bool Ship::isDestroyed()
{
   return hasExploded;
}


bool Ship::isVisible(bool viewerHasSensor) 
{
   if(viewerHasSensor || !isModulePrimaryActive(ModuleCloak))
      return true;

   for(S32 i = 0; i < mMountedItems.size(); i++)
      if(mMountedItems[i].isValid() && mMountedItems[i]->isItemThatMakesYouVisibleWhileCloaked())
         return true;

   return false;
}


// Returns index of first flag mounted on ship, or NO_FLAG if there aren't any
S32 Ship::getFlagIndex()
{
   for(S32 i = 0; i < mMountedItems.size(); i++)
      if(mMountedItems[i].isValid() && (mMountedItems[i]->getObjectTypeNumber() == FlagTypeNumber))
         return i;
   return GameType::NO_FLAG;
}


S32 Ship::getFlagCount()
{
   S32 count = 0;
   for(S32 i = 0; i < mMountedItems.size(); i++)
      if(mMountedItems[i].isValid() && (mMountedItems[i]->getObjectTypeNumber() == FlagTypeNumber))
      {
         FlagItem *flag = static_cast<FlagItem *>(mMountedItems[i].getPointer());
         count += flag->getFlagCount();      // Nexus flag have multiple flags as one item
      }
   return count;
}


bool Ship::isCarryingItem(U8 objectType) const
{
   for(S32 i = mMountedItems.size() - 1; i >= 0; i--)
      if(mMountedItems[i].isValid() && mMountedItems[i]->getObjectTypeNumber() == objectType)
         return true;

   return false;
}


// Dismounts first object found of specified type, and returns the object.  If no objects of specified type found, will return NULL.
MountableItem *Ship::unmountItem(U8 objectType)
{
   for(S32 i = mMountedItems.size() - 1; i >= 0; i--)
      if(mMountedItems[i]->getObjectTypeNumber() == objectType)
      {
         MountableItem *item = mMountedItems[i];
         item->dismount(false);
         return item;
      }

   return NULL;
}


// Dismount all objects of any type -- runs on client and server
void Ship::dismountAll()
{
   // Count down here because as items are dismounted, they will be removed from the mMountedItems vector
   for(S32 i = mMountedItems.size() - 1; i >= 0; i--)       
      if(mMountedItems[i].isValid())               // Can be NULL when quitting the server
         mMountedItems[i]->dismount(true);
}


// Dismount all objects of specified type
void Ship::dismountAll(U8 objectType)
{
   for(S32 i = mMountedItems.size() - 1; i >= 0; i--)
      if(mMountedItems[i]->getObjectTypeNumber() == objectType)
         mMountedItems[i]->dismount(false);
}


WeaponType Ship::getSelectedWeapon()
{
   return mWeapon[mActiveWeaponIndx];
}


U32 Ship::getSelectedWeaponIndex()
{
   return mActiveWeaponIndx;
}


// Fills loadout 
void Ship::getLoadout(Vector<U8> &loadout)
{
   loadout.clear();
   for(S32 i = 0; i < ShipModuleCount; i++)
      loadout.push_back(mModule[i]);

   for(S32 i = 0; i < ShipWeaponCount; i++)
      loadout.push_back(mWeapon[i]);
}


bool Ship::isLoadoutSameAsCurrent(const Vector<U8> &loadout)
{
   for(S32 i = 0; i < ShipModuleCount; i++)
      if(loadout[i] != (U8)mModule[i])
         return false;

   for(S32 i = ShipModuleCount; i < ShipWeaponCount + ShipModuleCount; i++)
      if(loadout[i] != (U8)mWeapon[i - ShipModuleCount])
         return false;

   return true;
}


// This actualizes the requested loadout... when, for example the user enters a loadout zone
// To set the "on-deck" loadout, use GameType->setClientShipLoadout()
// Returns true if loadout has changed
bool Ship::setLoadout(const Vector<U8> &loadout, bool silent)
{
   // Check to see if the new configuration is the same as the old.  If so, we have nothing to do.
   if(isLoadoutSameAsCurrent(loadout))      // Don't bother if ship config hasn't changed
      return false;

   if(getClientInfo())
      getClientInfo()->getStatistics()->mChangedLoadout++;

   WeaponType currentWeapon = mWeapon[mActiveWeaponIndx];

   for(S32 i = 0; i < ShipModuleCount; i++)
      mModule[i] = (ShipModule) loadout[i];

   for(S32 i = ShipModuleCount; i < ShipWeaponCount + ShipModuleCount; i++)
      mWeapon[i - ShipModuleCount] = (WeaponType) loadout[i];

   setMaskBits(LoadoutMask);

   if(silent) 
      return true;

   // Try to see if we can maintain the same weapon we had before.
   S32 i;
   for(i = 0; i < ShipWeaponCount; i++)
      if(mWeapon[i] == currentWeapon)
      {
         mActiveWeaponIndx = i;
         break;
      }

   if(i == ShipWeaponCount)               // Nope...
      selectWeapon(0);                    // ...so select first weapon

   if(!hasModule(ModuleEngineer))         // We don't have engineer, so drop any resources we may be carrying
   {
      dismountAll(ResourceItemTypeNumber);

      if(getClientInfo())
      {
         destroyPartiallyDeployedTeleporter();
         getClientInfo()->sTeleporterCleanup();
      }
   }

   // And notifiy user
   GameConnection *cc = getControllingClient();

   if(cc)
   {
      static StringTableEntry msg("Ship loadout configuration updated.");
      cc->s2cDisplayMessage(GameConnection::ColorAqua, SFXUIBoop, msg);
   }

   return true;
}


// Will return an empty string if loadout looks invalid
string Ship::loadoutToString(const Vector<U8> &loadout)
{
   // Only expect missized loadout when presets haven't all been set, and loadout.size will be 0
   if(loadout.size() != ShipModuleCount + ShipWeaponCount)
      return "";

   Vector<string> loadoutStrings(ShipModuleCount + ShipWeaponCount);    // Reserving some space makes things a tiny bit more efficient

   // First modules
   for(S32 i = 0; i < ShipModuleCount; i++)
      loadoutStrings.push_back(Game::getModuleInfo((ShipModule) loadout[i])->getName());

   // Then weapons
   for(S32 i = ShipModuleCount; i < ShipWeaponCount + ShipModuleCount; i++)
      loadoutStrings.push_back(GameWeapon::weaponInfo[loadout[i]].name.getString());

   return listToString(loadoutStrings, ',');
}


// Fills loadout with appropriate values; returns true if string looks valid, false if not
// Note that even if we are able to parse the loadout successfully, it might still be invalid for a 
// particular server or gameType... engineer, for example, is not allowed everywhere.
bool Ship::stringToLoadout(string loadoutStr, Vector<U8> &loadout)
{
   loadout.clear();

   // If loadout preset hasn't been set, we'll get a blank string.  Handle that here so we don't log an error later.
   if(loadoutStr == "")
      return false;

   Vector<string> words;
   parseString(loadoutStr, words, ',');

   if(words.size() != ShipModuleCount + ShipWeaponCount)      // Invalid loadout string
   {
      logprintf(LogConsumer::ConfigurationError, "Misconfigured loadout preset found in INI");
      loadout.clear();

      return false;
   }

   loadout.reserve(ShipModuleCount + ShipWeaponCount);        // Preallocate the amount of space we expect to have

   bool found;

   for(S32 i = 0; i < ShipModuleCount; i++)
   {
      found = false;
      const char *word = words[i].c_str();

      for(S32 j = 0; j < ModuleCount; j++)
         if(!stricmp(word, Game::getModuleInfo((ShipModule) j)->getName()))     // Case insensitive
         {
            loadout.push_back(j);
            found = true;
            break;
         }

      if(!found)
      {
         logprintf(LogConsumer::ConfigurationError, "Unknown module found in loadout preset in INI file: %s", word);
         loadout.clear();

         return false;
      }
   }

   for(S32 i = ShipModuleCount; i < ShipWeaponCount + ShipModuleCount; i++)
   {
      found = false;
      const char *word = words[i].c_str();

      for(S32 j = 0; j < WeaponCount; j++)
         if(!stricmp(word, GameWeapon::weaponInfo[j].name.getString()))
         {
            loadout.push_back(j);
            found = true;
            break;
         }

      if(!found)
      {
         logprintf(LogConsumer::ConfigurationError, "Unknown weapon found in loadout preset in INI file: %s", word);
         loadout.clear();

         return false;
      }
   }

   return true;
}


void Ship::kill(DamageInfo *theInfo)
{
   if(isGhost())     // Server only, please...
      return;

   GameType *gt = getGame()->getGameType();
   if(gt)
      gt->controlObjectForClientKilled(getClientInfo(), this, theInfo->damagingObject);

   kill();
}


void Ship::kill()
{
   if(!isGhost())    // Server only
   {
      if(getOwner())
         getLoadout(getOwner()->mOldLoadout);      // Save current loadout in getOwner()->mOldLoadout

      // Fire some events, starting with ShipKilledEvent
      EventManager::get()->fireEvent(EventManager::ShipKilledEvent, this);

      // Fire the ShipLeftZoneEvent for every zone the ship is in
      Vector<DatabaseObject *> *zoneList = &foundObjects;   // Reuse our reusable container

      getZonesShipIsIn(zoneList);
   
      for(S32 i = 0; i < zoneList->size(); i++)
         EventManager::get()->fireEvent(EventManager::ShipLeftZoneEvent, this, static_cast<Zone *>(zoneList->get(i)));
   }

   // Client and server
   deleteObject(KillDeleteDelay);
   hasExploded = true;
   setMaskBits(ExplodedMask);
   disableCollision();

   // Jettison any mounted items
   dismountAll();

   // Handle if in the middle of building a teleport
   if(!isGhost())   // Server only
   {
      destroyPartiallyDeployedTeleporter();
      if(getClientInfo())
         getClientInfo()->sTeleporterCleanup();
   }
}


// Server only
void Ship::destroyPartiallyDeployedTeleporter()
{
   if(mEngineeredTeleporter.isValid())
   {
      Teleporter *t = mEngineeredTeleporter;
      mEngineeredTeleporter = NULL;
      t->onDestroyed();       // Set to NULL first to avoid "Your teleporter got destroyed" message
   }
}


void Ship::setChangeTeamMask()
{
   setMaskBits(ChangeTeamMask);  
}


Color ShipExplosionColors[] = {
   Colors::red,
   Color(0.9, 0.5, 0),
   Colors::white,
   Colors::yellow,
   Colors::red,
   Color(0.8, 1.0, 0),
   Color(1, 0.5, 0),
   Colors::white,
   Colors::red,
   Color(0.9, 0.5, 0),
   Colors::white,
   Colors::yellow,
};


static const S32 NumShipExplosionColors = ARRAYSIZE(ShipExplosionColors);

void Ship::emitShipExplosion(Point pos)
{
#ifndef ZAP_DEDICATED
   SoundSystem::playSoundEffect(SFXShipExplode, pos);

   F32 a = TNL::Random::readF() * 0.4f + 0.5f;
   F32 b = TNL::Random::readF() * 0.2f + 0.9f;

   F32 c = TNL::Random::readF() * 0.15f + 0.125f;
   F32 d = TNL::Random::readF() * 0.2f + 0.9f;

   TNLAssert(dynamic_cast<ClientGame *>(getGame()) != NULL, "Not a ClientGame");
   ClientGame *game = static_cast<ClientGame *>(getGame());

   game->emitExplosion(getActualPos(), 0.9f, ShipExplosionColors, NumShipExplosionColors);
   game->emitBurst(pos, Point(a,c), Color(1,1,0.25), Colors::red);
   game->emitBurst(pos, Point(b,d), Colors::yellow, Color(0,0.75,0));
#endif
}


void Ship::emitMovementSparks()
{
#ifndef ZAP_DEDICATED
   //U32 deltaT = mCurrentMove.time;

   static const F32 TOO_SLOW_FOR_SPARKS = 0.1f;
   if(hasExploded || getActualVel().lenSquared() < sq(TOO_SLOW_FOR_SPARKS))
      return;

   bool boostActive = isModulePrimaryActive(ModuleBoost);
   bool cloakActive = isModulePrimaryActive(ModuleCloak);

   ShipShapeInfo *shipShapeInfo = &ShipShape::shipShapeInfos[mShapeType];
   S32 cornerCount = shipShapeInfo->cornerCount;

   Vector<Point> corners;
   corners.resize(cornerCount);

   Vector<Point> shipDirs;
   shipDirs.resize(cornerCount);

   for(S32 i = 0; i < cornerCount; i++)
      corners[i].set(shipShapeInfo->cornerPoints[i*2], shipShapeInfo->cornerPoints[i*2 + 1]);

   F32 th = FloatHalfPi - getRenderAngle();

   F32 sinTh = sin(th);
   F32 cosTh = cos(th);
   F32 warpInScale = (WarpFadeInTime - mWarpInTimer.getCurrent()) / F32(WarpFadeInTime);

   for(S32 i = 0; i < cornerCount; i++)
   {
      shipDirs[i].x = corners[i].x * cosTh + corners[i].y * sinTh;
      shipDirs[i].y = corners[i].y * cosTh - corners[i].x * sinTh;
      shipDirs[i] *= warpInScale;
   }

   Point leftVec ( getActualVel().y, -getActualVel().x);
   Point rightVec(-getActualVel().y,  getActualVel().x);

   leftVec.normalize();
   rightVec.normalize();

   S32 bestId = -1, leftId, rightId;
   F32 bestDot = -1;

   // Find the left-wards match
   for(S32 i = 0; i < cornerCount; i++)
   {
      F32 d = leftVec.dot(shipDirs[i]);
      if(d >= bestDot)
      {
         bestDot = d;
         bestId = i;
      }
   }

   leftId = bestId;
   Point leftPt = getRenderPos() + shipDirs[bestId];

   // Find the right-wards match
   bestId = -1;
   bestDot = -1;

   for(S32 i = 0; i < cornerCount; i++)
   {
      F32 d = rightVec.dot(shipDirs[i]);
      if(d >= bestDot)
      {
         bestDot = d;
         bestId = i;
      }
   }

   rightId = bestId;
   Point rightPt = getRenderPos() + shipDirs[bestId];

   // Select profile
   FXTrail::TrailProfile profile;

   if(cloakActive)
      profile = FXTrail::CloakedShip;
   else if(boostActive)
      profile = FXTrail::TurboShip;
   else
      profile = FXTrail::Ship;

   // Stitch things up if we must...
   if(leftId == mLastTrailPoint[0] && rightId == mLastTrailPoint[1])
   {
      mTrail[0].update(leftPt,  profile);
      mTrail[1].update(rightPt, profile);
      mLastTrailPoint[0] = leftId;
      mLastTrailPoint[1] = rightId;
   }
   else if(leftId == mLastTrailPoint[1] && rightId == mLastTrailPoint[0])
   {
      mTrail[1].update(leftPt,  profile);
      mTrail[0].update(rightPt, profile);
      mLastTrailPoint[1] = leftId;
      mLastTrailPoint[0] = rightId;
   }
   else
   {
      mTrail[0].update(leftPt,  profile);
      mTrail[1].update(rightPt, profile);
      mLastTrailPoint[0] = leftId;
      mLastTrailPoint[1] = rightId;
   }

   if(isModulePrimaryActive(ModuleCloak))
      return;

   // Finally, do some particles
   Point velDir(mCurrentMove.x, mCurrentMove.y);
   F32 len = velDir.len();

   if(len > 0)
   {
      if(len > 1)
         velDir *= 1 / len;

      Point shipDirs[4];
      shipDirs[0].set(cos(getRenderAngle()), sin(getRenderAngle()));
      shipDirs[1].set(-shipDirs[0]);
      shipDirs[2].set( shipDirs[0].y, -shipDirs[0].x);
      shipDirs[3].set(-shipDirs[0].y, shipDirs[0].x);

      for(U32 i = 0; i < 4; i++)
      {
         F32 th = shipDirs[i].dot(velDir);

          if(th > 0.1)
          {
             // shoot some sparks...
             if(th >= 0.2*velDir.len())
             {
                Point chaos(TNL::Random::readF(),TNL::Random::readF());
                chaos *= 5;

                // interp give us some nice enginey colors...
                Color dim(Colors::red);
                Color light(1, 1, boostActive ? 1.f : 0.f);
                Color thrust;

                F32 t = TNL::Random::readF();
                thrust.interp(t, dim, light);

                TNLAssert(dynamic_cast<ClientGame *>(getGame()) != NULL, "Not a ClientGame");

                static_cast<ClientGame *>(getGame())->emitSpark(getRenderPos() - shipDirs[i] * 13,
                                          -shipDirs[i] * 100 + chaos, thrust, TNL::Random::readI(0, 1500));
             }
          }
      }
   }
#endif
}


extern bool gShowAimVector;

void Ship::render(S32 layerIndex)
{
#ifndef ZAP_DEDICATED
   if(layerIndex == 0)  // Only render on layers -1 and 1
      return;

   if(hasExploded)      // Don't render an exploded ship!
      return;

   F32 warpInScale = (WarpFadeInTime - mWarpInTimer.getCurrent()) / F32(WarpFadeInTime);
   F32 rotAmount = 0;      // We use rotAmount to add the spinny effect you see when a ship spawns or comes through a teleport
   if(warpInScale < 0.8f)
      rotAmount = (0.8f - warpInScale) * 540;

   // An angle of 0 means the ship is heading down the +X axis
   // since we draw the ship pointing up the Y axis, we should rotate
   // by the ship's angle, - 90 degrees
   ClientGame *clientGame = static_cast<ClientGame *>(getGame());
   GameConnection *conn = clientGame->getConnectionToServer();

   bool isLocalShip = !(conn && conn->getControlObject() != this);    // i.e. the ship belongs to the player viewing the rendering
   S32 localPlayerTeam = (conn && conn->getControlObject()) ? conn->getControlObject()->getTeam() : NO_TEAM; // To show cloaked teammates

   // Now adjust if using cloak module
   F32 alpha = isModulePrimaryActive(ModuleCloak) ? mCloakTimer.getFraction() : 1 - mCloakTimer.getFraction();

   glPushMatrix();
   glTranslate(getRenderPos());

   ClientInfo *clientInfo = getClientInfo();

   if(!isLocalShip && layerIndex == 1 && clientInfo)      // Need to draw this before the glRotatef below, but only on layer 1...
   {
      string str = getClientInfo() ? clientInfo->getName().getString() : string();

      // Modify name if owner is busy
      if(clientInfo->isBusy())
         str = "<<" + str + ">>";

      TNLAssert(glIsEnabled(GL_BLEND), "Blending should be enabled here!");

      F32 textAlpha = 0.5f * alpha;
      S32 textSize = 14;

      glLineWidth(gLineWidth1);

      glColor(Colors::white, textAlpha);
      UserInterface::drawStringc(0, 30 + textSize, textSize, str.c_str());

      // Underline name if player is authenticated
      if(clientInfo->isAuthenticated())
      {
         S32 xoff = UserInterface::getStringWidth(textSize, str.c_str()) / 2;
         drawHorizLine(-xoff, xoff, 33 + textSize);
      }

      // Show if that player is engineering a teleport
      if(clientInfo->isEngineeringTeleporter())
      {
         renderTeleporterOutline(Point(cos(getRenderAngle()), sin(getRenderAngle())) * (Ship::CollisionRadius + Teleporter::TELEPORTER_RADIUS),
               (F32)Teleporter::TELEPORTER_RADIUS, Colors::richGreen);
      }

      glLineWidth(gDefaultLineWidth);
   }

   if(clientGame->isShowingDebugShipCoords() && layerIndex == 1)
      renderShipCoords(getActualPos(), isLocalShip, alpha);

   glRotatef(radiansToDegrees(getRenderAngle()) - 90 + rotAmount, 0, 0, 1.0);
   glScale(warpInScale);

   if(layerIndex == -1)    // TODO: Get rid of this if we stop sending location of cloaked ship to clients
   {
      // Draw the outline of the ship in solid black -- this will block out any stars and give
      // a tantalizing hint of motion when the ship is cloaked.  Could also try some sort of star-twinkling or
      // scrambling thing here as well...
      glColor(Colors::black);

      glDisable(GL_BLEND);

      F32 vertices[] = {
            -20, -15,
              0,  25,
             20, -15
      };
      renderVertexArray(vertices, ARRAYSIZE(vertices) / 2, GL_TRIANGLE_FAN);

      glEnable(GL_BLEND);


      glPopMatrix();
      return;
   }

   // LayerIndex == 1

   GameType *gameType = clientGame->getGameType();
   TNLAssert(gameType, "gameType should always be valid here");

   if(!gameType)
      return;     

   F32 thrusts[4];
   calcThrustComponents(thrusts);      // Calculate the various thrust components for rendering purposes


   bool showSensorIndicator = false;

   // Don't completely hide local player or ships on same team
   if(isLocalShip || (showCloakedTeammates && getTeam() == localPlayerTeam && gameType->isTeamGame()))
      alpha = max(alpha, 0.25f);     // Make sure we have at least .25 alpha

   // Apply rules to cloaked players not on your team
   else
   {
      // This is our local ship
      Ship *localShip = dynamic_cast<Ship *>(conn->getControlObject());

      if(localShip)
      {
         // If we have sensor equipped and this non-local ship is cloaked
         if(localShip->hasModule(ModuleSensor) && alpha < 0.5)
         {
            // Do a distance check - cloaked ships are detected at a reduced distance
            F32 distanceSquared = (localShip->getPos() - getPos()).lenSquared();

            // Ship is within outer detection radius
            if(distanceSquared < sq(SensorCloakOuterDetectionDistance))
            {
               // De-cloak a maximum of 0.5
               if(distanceSquared < sq(SensorCloakInnerDetectionDistance))
                  alpha = 0.5;
               // Otherwise de-cloak proportionally to the distance between inner and outer detection radii
               else
               {
                  F32 ratio = (sq(SensorCloakOuterDetectionDistance) - distanceSquared) /
                        (sq(SensorCloakOuterDetectionDistance) - sq(SensorCloakInnerDetectionDistance));
                  alpha = sq(ratio) * 0.5f;  // Non-linear
               }
            }
         }

         // If we have cloak, and this non-local ship has sensor
         if(localShip->isModulePrimaryActive(ModuleCloak) && hasModule(ModuleSensor))
         {
            // Do the same distance check as when cloak is detected
            F32 distanceSquared = (localShip->getPos() - getPos()).lenSquared();

            if(distanceSquared < sq(SensorCloakOuterDetectionDistance))
            {
               // Now show that the ship has sensor
               showSensorIndicator = true;
            }
         }
      }
   }


   renderShip(mShapeType, gameType->getTeamColor(this), alpha, thrusts, mHealth, mRadius, clientGame->getCurrentTime(),
              isModulePrimaryActive(ModuleCloak), isModulePrimaryActive(ModuleShield), showSensorIndicator,
              isModulePrimaryActive(ModuleRepair) && mHealth < 1, hasModule(ModuleArmor));

   if(isLocalShip && gShowAimVector && mGame->getSettings()->getEnableExperimentalAimMode())   // Only show for local ship
      renderAimVector();

   glPopMatrix();

   if(mSpawnShield.getCurrent() != 0)  // Add spawn shield -- has a period of being on solidly, then blinks yellow 
   {
      static const U32 blinkStartTime = 1500;
      static const U32 blinkCycleDuration = 300;
      static const U32 blinkDuration = blinkCycleDuration * 0.5f;       // Time shield is yellow or green during

      if(mSpawnShield.getCurrent() > blinkStartTime || mSpawnShield.getCurrent() % blinkCycleDuration > blinkDuration)
         glColor(Colors::green65);  
      else
         glColor(Colors::yellow40);

      // This rather gross looking variable helps manage problems with the resolution of F32s when getRealMilliseconds() returns a large value
      const S32 biggishNumber = 21988;
      F32 offset = F32(Platform::getRealMilliseconds() % biggishNumber) * FloatTau / biggishNumber;
      drawDashedHollowArc(getRenderPos(), CollisionRadius + 5, CollisionRadius + 10, 8, FloatTau / 24.0f, offset);
   }

   if(isModulePrimaryActive(ModuleRepair) && alpha != 0)     // Don't bother when completely transparent
      renderShipRepairRays(getRenderPos(), this, mRepairTargets, alpha);

   // Render mounted items
   for(S32 i = 0; i < mMountedItems.size(); i++)
      if(mMountedItems[i].isValid())
         mMountedItems[i]->renderItemAlpha(getRenderPos(), alpha);
#endif
}


S32 Ship::getMountedItemCount() const
{
   return mMountedItems.size();
}


MountableItem *Ship::getMountedItem(S32 index) const
{
   if(index < 0 || index >= mMountedItems.size())
      return NULL;

   return mMountedItems[index];    
}


void Ship::addMountedItem(MountableItem *item)
{
   mMountedItems.push_back(item);
}


// Supposes mountedItems are not repeated, and list is unordered
void Ship::removeMountedItem(MountableItem *item)
{
   for(S32 i = 0; i < mMountedItems.size(); i++)
      if(mMountedItems[i] == item)
      {
         mMountedItems.erase_fast(i);
         return;
      }
}


void Ship::calcThrustComponents(F32 *thrusts)
{
   Point velDir(mCurrentMove.x, mCurrentMove.y);
   F32 len = velDir.len();

   for(U32 i = 0; i < 4; i++)
      thrusts[i] = 0;            // Reset thrusts

   if(len > 0)
   {
      if(len > 1)
         velDir *= 1 / len;

      Point shipDirs[4];
      shipDirs[0].set(cos(getRenderAngle()), sin(getRenderAngle()) );
      shipDirs[1].set(-shipDirs[0]);
      shipDirs[2].set( shipDirs[0].y, -shipDirs[0].x);
      shipDirs[3].set(-shipDirs[0].y,  shipDirs[0].x);

      for(U32 i = 0; i < ARRAYSIZE(shipDirs); i++)
         thrusts[i] = shipDirs[i].dot(velDir);
   }

   // Tweak side thrusters to show rotational force
   F32 rotVel = getAngleDiff(getLastProcessStateAngle(), getRenderAngle());

   if(rotVel > 0.001)
      thrusts[3] += 0.25;
   else if(rotVel < -0.001)
      thrusts[2] += 0.25;

   
   if(isModulePrimaryActive(ModuleBoost))
      for(U32 i = 0; i < 4; i++)
         thrusts[i] *= 1.3f;
}


bool Ship::isRobot()
{
   return mIsRobot;
}


//// Lua methods

//               Fn name           Param profiles  Profile count                           
#define LUA_METHODS(CLASS, METHOD) \
   METHOD(CLASS, isAlive,         ARRAYDEF({{ END }}), 1 ) \
   METHOD(CLASS, getPlayerInfo,   ARRAYDEF({{ END }}), 1 ) \
                                                           \
   METHOD(CLASS, isModActive,     ARRAYDEF({{ END }}), 1 ) \
   METHOD(CLASS, getEnergy,       ARRAYDEF({{ END }}), 1 ) \
   METHOD(CLASS, getHealth,       ARRAYDEF({{ END }}), 1 ) \
   METHOD(CLASS, hasFlag,         ARRAYDEF({{ END }}), 1 ) \
   METHOD(CLASS, getFlagCount,    ARRAYDEF({{ END }}), 1 ) \
                                                           \
   METHOD(CLASS, getAngle,        ARRAYDEF({{ END }}), 1 ) \
   METHOD(CLASS, getActiveWeapon, ARRAYDEF({{ END }}), 1 ) \
   METHOD(CLASS, getMountedItems, ARRAYDEF({{ END }}), 1 ) \
   METHOD(CLASS, getCurrLoadout,  ARRAYDEF({{ END }}), 1 ) \
   METHOD(CLASS, getReqLoadout,   ARRAYDEF({{ END }}), 1 ) \


GENERATE_LUA_METHODS_TABLE(Ship, LUA_METHODS);
GENERATE_LUA_FUNARGS_TABLE(Ship, LUA_METHODS);

#undef LUA_METHODS


const char *Ship::luaClassName = "Ship";
REGISTER_LUA_SUBCLASS(Ship, MoveObject);

// Note: All of these methods will return nil if the ship in question has been deleted.

S32 Ship::isAlive(lua_State *L)    { return returnBool(L, !isDestroyed()); }
S32 Ship::hasFlag(lua_State *L)    { return returnBool (L, getFlagCount() > 0); }

// Returns number of flags ship is carrying (most games will always be 0 or 1)
S32 Ship::getFlagCount(lua_State *L) { return returnInt(L, getFlagCount()); }


S32 Ship::getPlayerInfo(lua_State *L) { return returnPlayerInfo(L, this); }


S32 Ship::isModActive(lua_State *L) {
   static const char *methodName = "Ship:isModActive()";
   checkArgCount(L, 1, methodName);
   ShipModule module = (ShipModule) getInt(L, 1, methodName, 0, ModuleCount - 1);
   return returnBool(L, isModulePrimaryActive(module) || isModuleSecondaryActive(module));
}

S32 Ship::getAngle(lua_State *L)        { return returnFloat(L, getCurrentMove().angle); }  // Get angle ship is pointing at
S32 Ship::getActiveWeapon(lua_State *L) { return returnInt  (L, getSelectedWeapon());    }  // Get WeaponIndex for current weapon
                               
// Ship status
S32 Ship::getEnergy(lua_State *L)       { return returnFloat(L, getEnergyFraction()); }     // Return ship's energy as a fraction between 0 and 1
S32 Ship::getHealth(lua_State *L)       { return returnFloat(L, getHealth()); }             // Return ship's health as a fraction between 0 and 1

S32 Ship::getMountedItems(lua_State *L)
{
   bool hasArgs = lua_isnumber(L, 1);
   Vector<BfObject *> tempVector;

   // Loop through all the mounted items
   for(S32 i = 0; i < mMountedItems.size(); i++)
   {
      // Add every item to the list if no arguments were specified
      if(!hasArgs)
         tempVector.push_back(dynamic_cast<BfObject *>(mMountedItems[i].getPointer()));

      // Else, compare against argument type and add to the list if matched
      else
      {
         S32 index = 1;
         while(lua_isnumber(L, index))
         {
            U8 objectType = (U8) lua_tointeger(L, index);

            if(mMountedItems[i]->getObjectTypeNumber() == objectType)
            {
               tempVector.push_back(dynamic_cast<BfObject *>(mMountedItems[i].getPointer()));
               break;
            }

            index++;
         }
      }
   }

   clearStack(L);

   lua_createtable(L, mMountedItems.size(), 0);    // Create a table, with enough slots pre-allocated for our data

   // Now push all found items back to LUA
   S32 pushed = 0;      // Count of items actually pushed onto the stack

   for(S32 i = 0; i < tempVector.size(); i++)
   {
      tempVector[i]->push(L);
      pushed++;      // Increment pushed before using it because Lua uses 1-based arrays
      lua_rawseti(L, 1, pushed);
   }

   return 1;
}

// Return current loadout
S32 Ship::getCurrLoadout(lua_State *L)
{
   U8 loadoutItems[ShipModuleCount + ShipWeaponCount];

   for(S32 i = 0; i < ShipModuleCount; i++)
      loadoutItems[i] = (U8)getModule(i);

   for(S32 i = 0; i < ShipWeaponCount; i++)
      loadoutItems[i + ShipModuleCount] = (U8)getWeapon(i);

   LuaLoadout *loadout = new LuaLoadout(loadoutItems);
   luaW_push<LuaLoadout>(L, loadout);
   luaW_hold<LuaLoadout>(L, loadout);

   return 1;
}


// Return requested loadout
S32 Ship::getReqLoadout(lua_State *L)
{
   U8 loadoutItems[ShipModuleCount + ShipWeaponCount];
   ClientInfo *clientInfo = getOwner();

   const Vector<U8> requestedLoadout = clientInfo ? clientInfo->getLoadout() : Vector<U8>();

   if(!clientInfo || requestedLoadout.size() != ShipModuleCount + ShipWeaponCount)    // Robots and clients starts at zero size requested loadout
      return getCurrLoadout(L);

   for(S32 i = 0; i < ShipModuleCount + ShipWeaponCount; i++)
      loadoutItems[i] = requestedLoadout[i];

   LuaLoadout *loadout = new LuaLoadout(loadoutItems);
   luaW_push<LuaLoadout>(L, loadout);
   luaW_hold<LuaLoadout>(L, loadout);

   return 1;
}


};
<|MERGE_RESOLUTION|>--- conflicted
+++ resolved
@@ -1524,15 +1524,8 @@
       while(stream->readFlag())
       {
          S32 index = stream->readInt(GhostConnection::GhostIdBitSize);
-<<<<<<< HEAD
-         NetObject *netObj = connection->resolveGhost(index);
-         if(netObj) // can be NULL?
-         {
-            MountableItem *item = static_cast<MountableItem *>(netObj);
-=======
          MountableItem *item = static_cast<MountableItem *>(connection->resolveGhost(index));
          if(item)                      // Could be NULL if server hasn't yet sent mounted item to us
->>>>>>> 77f80a6f
             item->mountToShip(this);
       }
 
