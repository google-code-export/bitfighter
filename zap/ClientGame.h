--- conflicted
+++ resolved
@@ -196,11 +196,7 @@
 
 
    // Team related
-<<<<<<< HEAD
-   S32 getCurrentTeamIndex();
-=======
    S32 getCurrentTeamIndex() const;
->>>>>>> f6375f91
    void changePlayerTeam(const StringTableEntry &playerName, S32 teamIndex) const;
    void changeOwnTeam(S32 teamIndex) const;
    void switchTeams();     // User selected Switch Teams meunu item
