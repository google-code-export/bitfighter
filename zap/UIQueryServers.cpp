--- conflicted
+++ resolved
@@ -262,24 +262,7 @@
    // Now add any new servers
    for(S32 i = 0; i < ipList.size(); i++)
    {
-<<<<<<< HEAD
-      bool isHidden = false;
-
-      // Make sure this isn't a server we're banned from... if so, don't show the connection
-      for(S32 j = 0; j < hidden.size(); j++)
-      {
-         if(hidden[j].serverAddress == Address(ipList[i]))
-            isHidden = true;
-         break;
-      }
-
-      if(isHidden)
-         break;
-
       serverList->push_back(Address(ipList[i]).toString());
-=======
-      gIniSettings.prevServerListFromMaster.push_back( Address(ipList[i]).toString() );
->>>>>>> 4b8a72f2
 
       bool found = false;
       // Is this server already in our list?
