--- conflicted
+++ resolved
@@ -98,11 +98,7 @@
    static const GoalZoneFlashStyle flashStyle = 
             GameSettings::get()->getSetting<GoalZoneFlashStyle>(IniKey::GoalZoneFlashStyle);
 
-<<<<<<< HEAD
-   renderGoalZone(*getColor(), getOutline(), getFill(), getCentroid(), getLabelAngle(), false, 0, 0, 0, useOldStyle);
-=======
    renderGoalZone(getColor(), getOutline(), getFill(), getCentroid(), getLabelAngle(), false, 0, 0, 0, flashStyle);
->>>>>>> 5bfb4b48
    PolygonObject::renderEditor(currentScale, snappingToWallCornersEnabled, true);
 }
 
