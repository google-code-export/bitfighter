//-----------------------------------------------------------------------------------
//
// Bitfighter - A multiplayer vector graphics space game
// Based on Zap demo released for Torque Network Library by GarageGames.com
//
// Derivative work copyright (C) 2008-2009 Chris Eykamp
// Original work copyright (C) 2004 GarageGames.com, Inc.
// Other code copyright as noted
//
// This program is free software; you can redistribute it and/or modify
// it under the terms of the GNU General Public License as published by
// the Free Software Foundation; either version 2 of the License, or
// (at your option) any later version.
//
// This program is distributed in the hope that it will be useful (and fun!),
// but WITHOUT ANY WARRANTY; without even the implied warranty of
// MERCHANTABILITY or FITNESS FOR A PARTICULAR PURPOSE.  See the
// GNU General Public License for more details.
//
// You should have received a copy of the GNU General Public License
// along with this program; if not, write to the Free Software
// Foundation, Inc., 59 Temple Place, Suite 330, Boston, MA  02111-1307  USA
//
//------------------------------------------------------------------------------------

// Use this for testing the scoreboard
//#define USE_DUMMY_PLAYER_SCORES

#include "UIGame.h"

#include "quickChatHelper.h"
#include "loadoutHelper.h"
#include "engineerHelper.h"
#include "TeamShuffleHelper.h"

#include "gameConnection.h"
#include "ServerGame.h"          // For gServerGame refs
#include "UIMenus.h"
#include "UIInstructions.h"
#include "UIChat.h"
#include "UIMessage.h"
#include "UIDiagnostics.h"
#include "UIErrorMessage.h"
#include "EventManager.h"
#include "gameType.h"
#include "IniFile.h"             // For access to gINI functions
#include "EngineeredItem.h"      // For EngineerModuleDeployer
#include "shipItems.h"           // For EngineerBuildObjects
#include "gameObjectRender.h"
#include "input.h"
#include "config.h"
#include "loadoutHelper.h"
#include "gameNetInterface.h"
#include "SoundSystem.h"
#include "md5wrapper.h"          // For submission of passwords
#include "oglconsole.h"          // Our console object
#include "config.h"              // for Getmap level dir
#include "ScreenInfo.h"
#include "ClientGame.h"
#include "ClientInfo.h"
#include "Colors.h"
#include "Cursor.h"
#include "CoreGame.h"

#include "../tnl/tnlEndian.h"

#include "SDL.h"
#include "SDL_opengl.h"

#include <ctype.h>
#include <stdio.h>
#include <stdarg.h>
#include <math.h>

namespace Zap
{

//GameUserInterface mGameUserInterface;

// TODO: Make these static like privateF5MessageDisplayedInGameColor!
Color gGlobalChatColor(0.9, 0.9, 0.9);
Color gTeamChatColor(Colors::green);
extern Color gCmdChatColor;


Color GameUserInterface::privateF5MessageDisplayedInGameColor(Colors::blue);


static void makeCommandCandidateList();      // Forward delcaration

// Constructor
GameUserInterface::GameUserInterface(ClientGame *game) : Parent(game), 
                                                         mVoiceRecorder(game),
                                                         mLineEditor(200)
                                                         
{
   mInScoreboardMode = false;
   mFPSVisible = false;
   mHelper = NULL;
   displayInputModeChangeAlert = false;
   mMissionOverlayActive = false;

   setMenuID(GameUI);
   enterMode(PlayMode);          // Also initializes mCurrentUIMode
   mInScoreboardMode = false;

   mQuickChatHelper = NULL;
   mLoadoutHelper = NULL;
   mEngineerHelper = NULL;
   mTeamShuffleHelper = NULL;


#if 0 //defined(TNL_OS_XBOX)
   mFPSVisible = true;
#else
   mFPSVisible = false;
#endif

   mFPSAvg = 0;
   mPingAvg = 0;
   mFrameIndex = 0;

   for(S32 i = 0; i < FPS_AVG_COUNT; i++)
   {
      mIdleTimeDelta[i] = 50;
      mPing[i] = 100;
   }


   // Initialize message buffers
   for(S32 i = 0; i < MessageDisplayCount; i++)
      mDisplayMessage[i][0] = 0;

   for(S32 i = 0; i < ChatMessageStoreCount; i++)
      mStoreChatMessage[i][0] = 0;

   for(S32 i = 0; i < ChatMessageDisplayCount; i++)
      mDisplayChatMessage[i][0] = 0;

   mGotControlUpdate = false;
   mRecalcFPSTimer = 0;

   mFiring = false;
   for(U32 i = 0; i < (U32)ShipModuleCount; i++)
   {
      mModPrimaryActivated[i] = false;
      mModSecondaryActivated[i] = false;
      mModuleDoubleTapTimer[i].setPeriod(DoubleClickTimeout);
   }

   mDisplayMessageTimer.setPeriod(DisplayMessageTimeout);    // Set the period of our message timeout timer
   mDisplayChatMessageTimer.setPeriod(DisplayChatMessageTimeout);
   //populateChatCmdList();

   makeCommandCandidateList();
}


// Destructor  -- only runs when we're exiting to the OS
GameUserInterface::~GameUserInterface()
{
   delete mQuickChatHelper;
   delete mLoadoutHelper;
   delete mEngineerHelper;
   delete mTeamShuffleHelper;
}


// Lazily initialize these...
QuickChatHelper *GameUserInterface::getQuickChatHelper(ClientGame *game)
{
   if(!mQuickChatHelper)
      mQuickChatHelper = new QuickChatHelper(game);

   return mQuickChatHelper;
}

   
LoadoutHelper *GameUserInterface::getLoadoutHelper(ClientGame *game)
{
   if(!mLoadoutHelper)
      mLoadoutHelper = new LoadoutHelper(game);

   return mLoadoutHelper;
}


EngineerHelper *GameUserInterface::getEngineerHelper(ClientGame *game)
{
   if(!mEngineerHelper)
      mEngineerHelper = new EngineerHelper(game);

   return mEngineerHelper;
}


TeamShuffleHelper *GameUserInterface::getTeamShuffleHelper(ClientGame *game)
{
   if(!mTeamShuffleHelper)
      mTeamShuffleHelper = new TeamShuffleHelper(game);

   return mTeamShuffleHelper;
}

void processGameConsoleCommand(OGLCONSOLE_Console console, char *cmd)
{
   if(strncmp(cmd, "quit", 4) == 0 || strncmp(cmd, "exit", 4) == 0) 
      OGLCONSOLE_HideConsole();

   else if(strncmp(cmd, "help", 4) == 0 || strncmp(cmd, "?", 1) == 0)
      OGLCONSOLE_Output(console, "Commands: help; add; logprint; quit\n");

   else if(strncmp(cmd, "add", 3) == 0)
   {
      int a, b;
      if(sscanf(cmd, "add %i %i", &a, &b) == 2)
      {
         OGLCONSOLE_Output(console, "%i + %i = %i\n", a, b, a+b);
         return;
      }

      OGLCONSOLE_Output(console, "usage: add INT INT\n");
   }

   else if(strncmp(cmd, "logprint", 8) == 0)
   {
      const char *cstr = strstr(cmd, " ");

      if(cstr)
         logprintf("%s", trim_left(cstr).c_str());
      else
         logprintf("");
   }
    else
      OGLCONSOLE_Output(console, "Unknown command: %s\n", cmd);
}


void GameUserInterface::onActivate()
{
   mDisableShipKeyboardInput = false;  // Make sure our ship controls are active
   mMissionOverlayActive = false;      // Turn off the mission overlay (if it was on)
   Cursor::disableCursor();            // Turn off cursor
   onMouseMoved();                     // Make sure ship pointed is towards mouse

   // Clear out any lingering chat messages
   for(S32 i = 0; i < ChatMessageStoreCount; i++)
      mDisplayMessage[i][0] = 0;

   for(S32 i = 0; i < MessageDisplayCount; i++)
      mStoreChatMessage[i][0] = 0;

   mMessageDisplayMode = ShortTimeout;          // Start with normal chat msg display
   enterMode(PlayMode);                         // Make sure we're not in chat or loadout-select mode

   for(S32 i = 0; i < ShipModuleCount; i++)
   {
      mModPrimaryActivated[i] = false;
      mModSecondaryActivated[i] = false;
   }

   mShutdownMode = None;

   OGLCONSOLE_EnterKey(processGameConsoleCommand);        // Setup callback for processing console commands
}


void GameUserInterface::onReactivate()
{
   if(getGame()->isSuspended())
      unsuspendGame();

   getGame()->undelaySpawn();

   mDisableShipKeyboardInput = false;
   Cursor::disableCursor();    // Turn off cursor

   if(mCurrentChatType == NoChat)
      setBusyChatting(false);

   for(S32 i = 0; i < ShipModuleCount; i++)
   {
      mModPrimaryActivated[i] = false;
      mModSecondaryActivated[i] = false;
   }

   onMouseMoved();   // Call onMouseMoved to get ship pointed at current cursor location
}


bool GameUserInterface::isShowingMissionOverlay() const
{
   return mMissionOverlayActive;
}


static char stringBuffer[256];

void GameUserInterface::displayErrorMessage(const char *format, ...)
{
   va_list args;

   va_start(args, format);
   vsnprintf(stringBuffer, sizeof(stringBuffer), format, args);
   va_end(args);

   displayMessage(gCmdChatColor, stringBuffer);
}


void GameUserInterface::displaySuccessMessage(const char *format, ...)
{
   va_list args;

   va_start(args, format);
   vsnprintf(stringBuffer, sizeof(stringBuffer), format, args);
   va_end(args);

   displayMessage(Color(0.6, 1, 0.8), stringBuffer);
}


// A new server message is here!  We don't actually display anything here, despite the name...
// just add it to the list, will be displayed in render()
void GameUserInterface::displayMessagef(const Color &msgColor, const char *format, ...)
{
   va_list args;
   char message[MAX_CHAT_MSG_LENGTH]; 

   va_start(args, format);
   vsnprintf(message, sizeof(message), format, args); 
   va_end(args);
    
   displayMessage(msgColor, message);
}


void GameUserInterface::displayMessage(const Color &msgColor, const char *message)
{
   // Ignore empty message
   if(!strcmp(message, ""))
      return;

   // Create a slot for our new message
   if(mDisplayMessage[0][0])
      for(S32 i = MessageDisplayCount - 1; i > 0; i--)
      {
         strcpy(mDisplayMessage[i], mDisplayMessage[i-1]);
         mDisplayMessageColor[i] = mDisplayMessageColor[i-1];
      }

   strncpy(mDisplayMessage[0], message, sizeof(mDisplayMessage[0]));    // Use strncpy to avoid buffer overflows
   mDisplayMessageColor[0] = msgColor;
   mDisplayMessageTimer.reset();
}


// Add it to the list, will be displayed in render()
void GameUserInterface::onChatMessageRecieved(const Color &msgColor, const char *format, ...)
{
   // Ignore empty message
   if(!strcmp(format, ""))
      return;

   // Create a slot for our new message
   if(mDisplayChatMessage[0][0])
      for(S32 i = ChatMessageDisplayCount - 1; i > 0; i--)
      {
         strcpy(mDisplayChatMessage[i], mDisplayChatMessage[i-1]);
         mDisplayChatMessageColor[i] = mDisplayChatMessageColor[i-1];
      }

   for(S32 i = ChatMessageStoreCount - 1; i > 0; i--)
   {
      strcpy(mStoreChatMessage[i], mStoreChatMessage[i-1]);
      mStoreChatMessageColor[i] = mStoreChatMessageColor[i-1];
   }

   va_list args;

   va_start(args, format);
   vsnprintf(mDisplayChatMessage[0], sizeof(mDisplayChatMessage[0]), format, args);
   va_end(args);

   // Check if we have any %variables% that need substituting

   bool inside = false;
   bool replacedAny = false;

   S32 startPos, endPos;

   inside = false;

   string s = mDisplayChatMessage[0];

   for(size_t i = 0; i < s.length(); i++)
   {
      if(s[i] == '%')
      {
         if(!inside)    // Found beginning of variable
         {
            startPos = i + 1;
            inside = true;
         }
         else           // Found end of variable
         {
            endPos = i - startPos;
            inside = false;

            string var = s.substr(startPos, endPos);
            string val = getSubstVarVal(var);

            s.replace(startPos - 1, endPos + 2, val);
            replacedAny = true;

            i += val.length() - var.length() - 2;     // Make sure we don't evaluate the contents of val
         }
      }
   }

   if(replacedAny)
      strncpy(mDisplayChatMessage[0], s.c_str(), sizeof(mDisplayChatMessage[0]));
   
   strncpy(mStoreChatMessage[0], mDisplayChatMessage[0], sizeof(mStoreChatMessage[0]));

   mDisplayChatMessageColor[0] = msgColor;
   mStoreChatMessageColor[0] = msgColor;

   mDisplayChatMessageTimer.reset();
}


// Replace %vars% in chat messages 
// Currently only evaluates names of keybindings (as used in the INI file), and %playerName%
// Vars are case insensitive
string GameUserInterface::getSubstVarVal(const string &var)
{
   InputCode inputCode = getGame()->getSettings()->getInputCodeManager()->getKeyBoundToBindingCodeName(var);
   if(inputCode != KEY_UNKNOWN)
      return string("[") + InputCodeManager::inputCodeToString(inputCode) + "]";
   
   if(caseInsensitiveStringCompare(var, "playerName"))
      return getGame()->getClientInfo()->getName().getString();

   return "%" + var + "%";
}


void GameUserInterface::idle(U32 timeDelta)
{
   Parent::idle(timeDelta);

   // Update some timers
   mShutdownTimer.update(timeDelta);
   mInputModeChangeAlertDisplayTimer.update(timeDelta);
   mWrongModeMsgDisplay.update(timeDelta);
   mProgressBarFadeTimer.update(timeDelta);
   mLevelInfoDisplayTimer.update(timeDelta);
   for(U32 i = 0; i < (U32)ShipModuleCount; i++)
      mModuleDoubleTapTimer[i].update(timeDelta);

   // Server messages
   if(mDisplayMessageTimer.update(timeDelta))
   {
      for(S32 i = MessageDisplayCount - 1; i > 0; i--)
      {
         strcpy(mDisplayMessage[i], mDisplayMessage[i-1]);
         mDisplayMessageColor[i] = mDisplayMessageColor[i-1];
      }

      mDisplayMessage[0][0] = 0;    // Null, that is
      mDisplayMessageTimer.reset();
   }

   // Chat messages
   if(mDisplayChatMessageTimer.update(timeDelta))
   {
      for(S32 i = ChatMessageDisplayCount - 1; i > 0; i--)
      {
         strcpy(mDisplayChatMessage[i], mDisplayChatMessage[i-1]);
         mDisplayChatMessageColor[i] = mDisplayChatMessageColor[i-1];
      }

      mDisplayChatMessage[0][0] = 0;    // Null, that is
      mDisplayChatMessageTimer.reset();
   }

   // Time to recalc FPS?
   if(mFPSVisible)        // Only bother if we're displaying the value...
   {
      if(timeDelta > mRecalcFPSTimer)
      {
         U32 sum = 0, sumping = 0;

         for(S32 i = 0; i < FPS_AVG_COUNT; i++)
         {
            sum += mIdleTimeDelta[i];
            sumping += mPing[i];
         }

         mFPSAvg = (1000 * FPS_AVG_COUNT) / F32(sum);
         mPingAvg = F32(sumping) / 32;
         mRecalcFPSTimer = 750;
      }
      else
         mRecalcFPSTimer -= timeDelta;
   }

   if(mHelper)
      mHelper->idle(timeDelta);

   mVoiceRecorder.idle(timeDelta);

   U32 indx = mFrameIndex % FPS_AVG_COUNT;
   mIdleTimeDelta[indx] = timeDelta;

   if(getGame()->getConnectionToServer())
      mPing[indx] = (U32)getGame()->getConnectionToServer()->getRoundTripTime();

   mFrameIndex++;

   // Should we move this timer over to UIGame??
   HostMenuUserInterface *ui = getUIManager()->getHostMenuUserInterface();
   if(ui->levelLoadDisplayFadeTimer.update(timeDelta))
      ui->clearLevelLoadDisplay();
}


void GameUserInterface::resetInputModeChangeAlertDisplayTimer(U32 timeInMs)
{
   mInputModeChangeAlertDisplayTimer.reset(timeInMs);
}


#ifdef TNL_OS_WIN32
extern void checkMousePos(S32 maxdx, S32 maxdy);
#endif


// Draw main game screen (client only)
void GameUserInterface::render()
{
   glColor(Colors::black);

   if(!getGame()->isConnectedToServer())
   {
      glColor(Colors::white);
      drawCenteredString(260, 30, "Connecting to server...");

      glColor(Colors::green);
      if(getGame()->getConnectionToServer())
         drawCenteredString(310, 16, GameConnection::getConnectionStateString(getGame()->getConnectionToServer()->getConnectionState()));

      glColor(Colors::white);
      drawCenteredString(346, 20, "Press <ESC> to abort");
   }

   getGame()->render();

   if(getGame()->isSuspended()  || getGame()->isSpawnDelayed())
   {
      renderCurrentChat();
      renderSuspendedMessage();

      if(mHelper)
         mHelper->render();
   }
   else
   {
      renderReticle();              // Draw crosshairs if using mouse
      renderMessageDisplay();       // Render incoming server msgs
      renderChatMessageDisplay();   // Render incoming chat msgs
      renderCurrentChat();          // Render any chat msg user is composing
      renderLoadoutIndicators();    // Draw indicators for the various loadout items

      getUIManager()->getHostMenuUserInterface()->renderProgressListItems();  // This is the list of levels loaded while hosting

      renderProgressBar();          // This is the status bar that shows progress of loading this level

      mVoiceRecorder.render();      // This is the indicator that someone is sending a voice msg

      // Display running average FPS
      if(mFPSVisible)
      {
         glColor(Colors::white);
         drawStringf(gScreenInfo.getGameCanvasWidth() - horizMargin - 220, vertMargin, 20, "%4.1f fps | %1.0f ms", mFPSAvg, mPingAvg);
      }

      // Render QuickChat / Loadout menus
      if(mHelper)
         mHelper->render();

      GameType *gameType = getGame()->getGameType();

      if(gameType)
         gameType->renderInterfaceOverlay(mInScoreboardMode);

      renderLostConnectionMessage();      // Renders message overlay if we're losing our connection to the server
   }

   renderShutdownMessage();

   renderConsole();  // Rendered last, so it's always on top

#if 0
// Some code for outputting the position of the ship for finding good spawns
GameConnection *con = getGame()->getConnectionToServer();

if(con)
{
   BfObject *co = con->getControlObject();
   if(co)
   {
      Point pos = co->getActualPos() * F32(1 / 300.0f);
      drawStringf(10, 550, 30, "%0.2g, %0.2g", pos.x, pos.y);
   }
}

if(mGotControlUpdate)
   drawString(710, 10, 30, "CU");
#endif
}


void GameUserInterface::renderSuspendedMessage()
{
   static string msg[] = { "", 
                           "PRESS ANY",
                           "KEY TO",
                           "RESPAWN",
                           "" };

   renderMessageBox("", "", msg, 5, -30, 2);

   drawCenteredString(350, 20, itos(getGame()->getSpawnUndelayTimer().getCurrent()).c_str());
}


void GameUserInterface::renderLostConnectionMessage()
{
   GameConnection *connection = getGame()->getConnectionToServer();

   if(connection && connection->lostContact())
   {
      static string msg[] = { "", 
                              "We may have lost contact with the server...", 
                              "",
                              " You can't play until the connection has been re-established ", 
                              "" };
      renderMessageBox("SERVER CONNECTION PROBLEMS", "", msg, 5, -30);
   }
}


void GameUserInterface::renderShutdownMessage()
{
   if(mShutdownMode == None)
      return;

   else if(mShutdownMode == ShuttingDown)
   {
      char timemsg[255];
      dSprintf(timemsg, sizeof(timemsg), "Server is shutting down in %d seconds.", (S32) (mShutdownTimer.getCurrent() / 1000));

      if(mShutdownInitiator)     // Local client intitiated the shutdown
      {
         string msg[] = { "", timemsg, "", "Shutdown sequence intitated by you.", "", mShutdownReason.getString(), "" };
         renderMessageBox("SERVER SHUTDOWN INITIATED", "Press <ESC> to cancel shutdown", msg, 7);
      }
      else                       // Remote user intiated the shutdown
      {
         char whomsg[255];
         dSprintf(whomsg, sizeof(whomsg), "Shutdown sequence initiated by %s.", mShutdownName.getString());

         string msg[] = { "", timemsg, "", whomsg, "", mShutdownReason.getString(), "" };
         renderMessageBox("SHUTDOWN INITIATED", "Press <ESC> to dismiss", msg, 7);
      }
   }
   else if(mShutdownMode == Canceled)
   {
      // Keep same number of messages as above, so if message changes, it will be a smooth transition
      string msg[] = { "", "", "Server shutdown sequence canceled.", "", "Play on!", "", "" };     

      renderMessageBox("SHUTDOWN CANCELED", "Press <ESC> to dismiss", msg, 7);
   }
}


void GameUserInterface::shutdownInitiated(U16 time, const StringTableEntry &who, const StringPtr &why, bool initiator)
{
   mShutdownMode = ShuttingDown;
   mShutdownName = who;
   mShutdownReason = why;
   mShutdownInitiator = initiator;
   mShutdownTimer.reset(time * 1000);
}


void GameUserInterface::cancelShutdown()
{
   mShutdownMode = Canceled;
}


// Draws level-load progress bar across the bottom of the screen
void GameUserInterface::renderProgressBar()
{
   GameType *gt = getGame()->getGameType();
   if((mShowProgressBar || mProgressBarFadeTimer.getCurrent() > 0) && gt && gt->mObjectsExpected > 0)
   {
      TNLAssert(glIsEnabled(GL_BLEND), "Why is blending off here?");

      glColor(Colors::green, mShowProgressBar ? 1 : mProgressBarFadeTimer.getFraction());

      // Outline
      const S32 left = 200;
      const S32 width = gScreenInfo.getGameCanvasWidth() - 2 * left;
      const S32 height = 10;

      // For some reason, there are occasions where the status bar doesn't progress all the way over during the load process.
      // The problem is that, for some reason, some objects do not add themselves to the loaded object counter, and this creates
      // a disconcerting effect, as if the level did not fully load.  Rather than waste any more time on this problem, we'll just
      // fill in the status bar while it's fading, to make it look like the level fully loaded.  Since the only thing that this
      // whole mechanism is used for is to display something to the user, this should work fine.
      S32 barWidth = mShowProgressBar ? S32((F32) width * (F32) getGame()->mObjectsLoaded / (F32) gt->mObjectsExpected) : width;

      for(S32 i = 1; i >= 0; i--)
      {
         S32 w = i ? width : barWidth;

         glBegin(i ? GL_LINE_LOOP : GL_POLYGON);
            glVertex2i(left,     gScreenInfo.getGameCanvasHeight() - vertMargin);
            glVertex2i(left + w, gScreenInfo.getGameCanvasHeight() - vertMargin);
            glVertex2i(left + w, gScreenInfo.getGameCanvasHeight() - vertMargin - height);
            glVertex2i(left,     gScreenInfo.getGameCanvasHeight() - vertMargin - height);
         glEnd();
      }
   }
}


// Draw the reticle (i.e. the mouse cursor) if we are using keyboard/mouse
void GameUserInterface::renderReticle()
{
   bool shouldRender = getGame()->getSettings()->getInputCodeManager()->getInputMode() == InputModeKeyboard &&   // Reticle in keyboard mode only
                       current->getMenuID() == GameUI;                                                           // And not when menu is active
   if(shouldRender)
   {
#if 0 // TNL_OS_WIN32
      Point realMousePoint = mMousePoint;
      if(!getGame()->getSettings()->getIniSettings()->controlsRelative)
      {
         F32 len = mMousePoint.len();
         checkMousePos(gScreenInfo.getWindowWidth()  * 100 / canvasWidth,
                       gScreenInfo.getWindowHeight() * 100 / canvasHeight);

         if(len > 100)
            realMousePoint *= 100 / len;
      }
#endif
      Point offsetMouse = mMousePoint + Point(gScreenInfo.getGameCanvasWidth() / 2, gScreenInfo.getGameCanvasHeight() / 2);

      glColor(Colors::green, 0.7f);
      glBegin(GL_LINES);
         glVertex2f(offsetMouse.x - 15, offsetMouse.y);
         glVertex2f(offsetMouse.x + 15, offsetMouse.y);
         glVertex2f(offsetMouse.x, offsetMouse.y - 15);
         glVertex2f(offsetMouse.x, offsetMouse.y + 15);

         if(offsetMouse.x > 30)
         {
            glColor(Colors::green, 0);
            glVertex2f(0, offsetMouse.y);
            glColor(Colors::green, 0.7f);
            glVertex2f(offsetMouse.x - 30, offsetMouse.y);
         }
         if(offsetMouse.x < gScreenInfo.getGameCanvasWidth() - 30)
         {
            glColor(Colors::green, 0.7f);
            glVertex2f(offsetMouse.x + 30, offsetMouse.y);
            glColor(Colors::green, 0);
            glVertex2f((F32)gScreenInfo.getGameCanvasWidth(), offsetMouse.y);
         }
         if(offsetMouse.y > 30)
         {
            glColor(Colors::green, 0);
            glVertex2f(offsetMouse.x, 0);
            glColor(Colors::green, 0.7f);
            glVertex2f(offsetMouse.x, offsetMouse.y - 30);
         }
         if(offsetMouse.y < gScreenInfo.getGameCanvasHeight() - 30)
         {
            glColor(Colors::green, 0.7f);
            glVertex2f(offsetMouse.x, offsetMouse.y + 30);
            glColor(Colors::green, 0);
            glVertex2f(offsetMouse.x, (F32)gScreenInfo.getGameCanvasHeight());
         }

      glEnd();
   }

   if(mWrongModeMsgDisplay.getCurrent())
   {
      glColor(Colors::paleRed);
      drawCenteredString(225, 20, "You are in joystick mode.");
      drawCenteredString(250, 20, "You can change to Keyboard input with the Options menu.");
   }
}

static const S32 fontSize = 15;
static const S32 gapSize = 3;       // Gap between text and box

S32 gLoadoutIndicatorHeight = fontSize + gapSize * 2;


static S32 renderIndicator(S32 xPos, const char *name)
{
   S32 width = UserInterface::getStringWidth(fontSize, name);

   UserInterface::drawHollowRect(xPos, UserInterface::vertMargin, 
                                 xPos + width + 2 * gapSize, UserInterface::vertMargin + fontSize + 2 * gapSize + 1);

   // Add the weapon or module name
   UserInterface::drawString(xPos + gapSize, UserInterface::vertMargin + gapSize, fontSize, name);

   return width + 2 * gapSize;
}


// Draw weapon indicators at top of the screen, runs on client
void GameUserInterface::renderLoadoutIndicators()
{
   if(!getGame()->getSettings()->getIniSettings()->showWeaponIndicators)      // If we're not drawing them, we've got nothing to do
      return;

   if(!getGame()->getConnectionToServer())     // Can happen when first joining a game.  This was XelloBlue's crash...
      return;

   Ship *localShip = dynamic_cast<Ship *>(getGame()->getConnectionToServer()->getControlObject());
   if(!localShip)
      return;

   static const Color *INDICATOR_INACTIVE_COLOR = &Colors::green80;      
   static const Color *INDICATOR_ACTIVE_COLOR = &Colors::red80;        
   static const Color *INDICATOR_PASSIVE_COLOR = &Colors::yellow;

   U32 xPos = horizMargin;

   // First, the weapons
   for(U32 i = 0; i < (U32)ShipWeaponCount; i++)
   {
      glColor(i == localShip->mActiveWeaponIndx ? INDICATOR_ACTIVE_COLOR : INDICATOR_INACTIVE_COLOR);

      S32 width = renderIndicator(xPos, GameWeapon::weaponInfo[localShip->getWeapon(i)].name.getString());

      xPos += width + gapSize;
   }

   xPos += 20;    // Small horizontal gap to seperate the weapon indicators from the module indicators

   // Next, loadout modules
   for(U32 i = 0; i < (U32)ShipModuleCount; i++)
   {
      if(gModuleInfo[localShip->getModule(i)].getPrimaryUseType() != ModulePrimaryUseActive)
      {
         if(gModuleInfo[localShip->getModule(i)].getPrimaryUseType() == ModulePrimaryUseHybrid &&
               localShip->isModulePrimaryActive(localShip->getModule(i)))
            glColor(INDICATOR_ACTIVE_COLOR);
         else
            glColor(INDICATOR_PASSIVE_COLOR);
      }
      else if(localShip->isModulePrimaryActive(localShip->getModule(i)))
         glColor(INDICATOR_ACTIVE_COLOR);
      else 
         glColor(INDICATOR_INACTIVE_COLOR);

      // Always change to orange if module secondary is fired
      if(gModuleInfo[localShip->getModule(i)].hasSecondary() &&
            localShip->isModuleSecondaryActive(localShip->getModule(i)))
         glColor(Colors::orange67);

      S32 width = renderIndicator(xPos, getGame()->getModuleInfo(localShip->getModule(i))->getName());

      xPos += width + gapSize;
   }
}


// Render any incoming server msgs
void GameUserInterface::renderMessageDisplay()
{
   glColor(Colors::white);

   S32 y = getGame()->getSettings()->getIniSettings()->showWeaponIndicators ? messageMargin : vertMargin;
   S32 msgCount;

   msgCount = MessageDisplayCount;  // Short form

   S32 y_end = y + msgCount * (SERVER_MSG_FONT_SIZE + SERVER_MSG_FONT_GAP);

   for(S32 i = msgCount - 1; i >= 0; i--)
   {
      if(mDisplayMessage[i][0])
      {
         glColor(mDisplayMessageColor[i]);
         //drawString(UserInterface::horizMargin, y, FONTSIZE, mDisplayMessage[i]);
         //y += FONTSIZE + FONT_GAP;
         y += (SERVER_MSG_FONT_SIZE + SERVER_MSG_FONT_GAP)
            * drawWrapText(mDisplayMessage[i], horizMargin, y,
               750, // wrap width
               y_end, // ypos_end
               SERVER_MSG_FONT_SIZE + SERVER_MSG_FONT_GAP, // line height
               SERVER_MSG_FONT_SIZE, // font size
               false); // align top
      }
   }
}


// Render any incoming player chat msgs
void GameUserInterface::renderChatMessageDisplay()
{
   glColor(Colors::white);

   S32 y = chatMessageMargin;
   S32 msgCount;

   if(mMessageDisplayMode == LongFixed)
      msgCount = ChatMessageStoreCount;    // Long form
   else
      msgCount = ChatMessageDisplayCount;  // Short form

   S32 y_end = y - msgCount * (CHAT_FONT_SIZE + CHAT_FONT_GAP);


   TNLAssert(glIsEnabled(GL_BLEND), "Why is blending off here?");

   if(mMessageDisplayMode == ShortTimeout)
      for(S32 i = 0; i < msgCount; i++)
      {
         if(mDisplayChatMessage[i][0])
         {
            if(mHelper)   // fade out text if a helper menu is active
               glColor(mDisplayChatMessageColor[i], 0.2f);
            else
               glColor(mDisplayChatMessageColor[i]);

            //drawString(horizMargin, y, CHAT_FONTSIZE, mDisplayChatMessage[i]);
            y -= (CHAT_FONT_SIZE + CHAT_FONT_GAP) * drawWrapText(mDisplayChatMessage[i], horizMargin, y,
                  700, // wrap width
                  y_end, // ypos_end
                  CHAT_FONT_SIZE + CHAT_FONT_GAP, // line height
                  CHAT_FONT_SIZE, // font size
                  CHAT_MULTILINE_INDENT, // how much extra to indent if chat has muliple lines
                  true); // align bottom
         }
      }
   else
      for(S32 i = 0; i < msgCount; i++)
      {
         if(mStoreChatMessage[i][0])
         {
            if(mHelper)   // fade out text if a helper menu is active
               glColor(mStoreChatMessageColor[i], 0.2f);
            else
               glColor(mStoreChatMessageColor[i]);

            //drawString(horizMargin, y, CHAT_FONTSIZE, mStoreChatMessage[i]);
            y -= (CHAT_FONT_SIZE + CHAT_FONT_GAP) * drawWrapText(mStoreChatMessage[i], horizMargin, y,
                  700, // wrap width
                  y_end, // ypos_end
                  CHAT_FONT_SIZE + CHAT_FONT_GAP, // line height
                  CHAT_FONT_SIZE, // font size
                  CHAT_MULTILINE_INDENT, // how much extra to indent if chat has muliple lines
                  true); // align bottom
         }
      }
}


bool GameUserInterface::isCmdChat()
{
   return mLineEditor.at(0) == '/' || mCurrentChatType == CmdChat;
}


void GameUserInterface::onMouseDragged()
{
   TNLAssert(false, "Is this ever called?");
   onMouseMoved();
}


void GameUserInterface::onMouseMoved()
{
   Parent::onMouseMoved();

   mMousePoint.set(gScreenInfo.getMousePos()->x - gScreenInfo.getGameCanvasWidth()  / 2,
                   gScreenInfo.getMousePos()->y - gScreenInfo.getGameCanvasHeight() / 2);

   if(getGame()->getInCommanderMap())     // Ship not in center of the screen in cmdrs map.  Where is it?
   {
      // If we join a server while in commander's map, we'll be here without a gameConnection and we'll get a crash without this check
      GameConnection *gameConnection = getGame()->getConnectionToServer();
      if(!gameConnection)
         return;

      // Here's our ship...
      Ship *ship = dynamic_cast<Ship *>(gameConnection->getControlObject());
      if(!ship)      // Can sometimes happen when switching levels. This will stop the ensuing crashing.
         return;

      Point o = ship->getRenderPos();  // To avoid taking address of temporary
      Point p = getGame()->worldToScreenPoint( &o );

      mCurrentMove.angle = atan2(mMousePoint.y + gScreenInfo.getGameCanvasHeight() / 2 - p.y, 
                                 mMousePoint.x + gScreenInfo.getGameCanvasWidth() / 2 - p.x);
   }

   else     // Ship is at center of the screen
      mCurrentMove.angle = atan2(mMousePoint.y, mMousePoint.x);
}


UIMode GameUserInterface::getUIMode()
{
   return mCurrentUIMode;
}


// Enter QuickChat, Loadout, or Engineer mode
void GameUserInterface::enterMode(UIMode mode)
{
   TNLAssert(mode != ChatMode, "Should not be called to enter chat mode!");

   playBoop();
   mCurrentChatType = NoChat;

   if(mode == QuickChatMode)
      mHelper = getQuickChatHelper(getGame());
   else if(mode == LoadoutMode)
      mHelper = getLoadoutHelper(getGame());
   else if(mode == EngineerMode)
      mHelper = getEngineerHelper(getGame());
   else if(mode == TeamShuffleMode)
      mHelper = getTeamShuffleHelper(getGame());
   else if(mode == ChatMode)
      mHelper = NULL;
   else if(mode == PlayMode)
   {
      cancelChat();
      mHelper = NULL;

      getGame()->unsuspendGame();  
   }
   else
      TNLAssert(false, "Invalid mode!");

   mCurrentUIMode = mode;

   if(mHelper)
      mHelper->onMenuShow();
}


bool GameUserInterface::isHelperActive()
{
   return mHelper != NULL;
}


bool GameUserInterface::isChatting()
{
   return mCurrentChatType != NoChat;
}


void GameUserInterface::renderEngineeredItemDeploymentMarker(Ship *ship)
{
   if(mHelper && mHelper->isEngineerHelper())
   {
      TNLAssert(mEngineerHelper, "Engineer helper does not exist!");
      mEngineerHelper->renderDeploymentMarker(ship);
   }
}


// Runs on client
void GameUserInterface::dropItem()
{
   if(!getGame()->getConnectionToServer())
      return;

   Ship *ship = dynamic_cast<Ship *>(getGame()->getConnectionToServer()->getControlObject());
   if(!ship)
      return;

   GameType *gt = getGame()->getGameType();
   if(!gt)
      return;

   if(!gt->isCarryingItems(ship))
   {
      displayMessage(Colors::paleRed, "You don't have any items to drop!");
      return;
   }

   gt->c2sDropItem();
}


// Send a message to the server that we are (or are not) busy chatting
void GameUserInterface::setBusyChatting(bool isBusy)
{
   GameConnection *conn = getGame()->getConnectionToServer();
   if(conn)
      conn->c2sSetIsBusy(isBusy);
}


// Select next weapon
void GameUserInterface::chooseNextWeapon()
{
   GameType *gameType = getGame()->getGameType();
   if(gameType)
      gameType->c2sChooseNextWeapon();
}


void GameUserInterface::choosePrevWeapon()
{
   GameType *gameType = getGame()->getGameType();
   if(gameType)
      gameType->c2sChoosePrevWeapon();
}


// Select a weapon by its index
void GameUserInterface::selectWeapon(U32 indx)
{
   GameType *gameType = getGame()->getGameType();
   if(gameType)
      gameType->c2sSelectWeapon(indx);
}


void GameUserInterface::activateModule(S32 index)
{
   // Still active, just return
   if(mModPrimaryActivated[index])
      return;

   // Activate module primary component
   mModPrimaryActivated[index] = true;

   // If the module secondary double-tap timer hasn't run out, activate the secondary component
   if (mModuleDoubleTapTimer[index].getCurrent() != 0)
      mModSecondaryActivated[index] = true;

   // Now reset the double-tap timer since we've just activate this module
   mModuleDoubleTapTimer[index].reset();
}


void GameUserInterface::onTextInput(char ascii)
{
   // Pass the key on to the console for processing
   if(OGLCONSOLE_ProcessBitfighterTextInputEvent(ascii) != 0)
      return;

   // Make sure we have a chat box open
   if(mCurrentChatType != NoChat)
      // Append any keys to the chat message
      if(ascii)
         // Protect against crashes while game is initializing (because we look at the ship for the player's name)
         if(getGame()->getConnectionToServer())     // getGame() cannot return NULL here
            mLineEditor.addChar(ascii);
}


// Key pressed --> take action!
// Handles all keypress events, including mouse clicks and controller button presses
bool GameUserInterface::onKeyDown(InputCode inputCode)
{
   GameSettings *settings = getGame()->getSettings();

   bool startedInHelper = mHelper || mCurrentChatType != NoChat;

   // Kind of hacky, but this will unsuspend and swallow the keystroke, which is what we want
   if(!startedInHelper && (getGame()->isSuspended() || getGame()->isSpawnDelayed()))
   {
      getGame()->undelaySpawn();
      return true;
   }

   if(checkInputCode(settings, InputCodeManager::BINDING_OUTGAMECHAT, inputCode))
      setBusyChatting(true);

   if(!startedInHelper || (!mHelper && mCurrentChatType == NoChat))
      getGame()->undelaySpawn();

   if(Parent::onKeyDown(inputCode))
      return true;

   else if(OGLCONSOLE_ProcessBitfighterKeyEvent(inputCode))   // Pass the key on to the console for processing
      return true;

   else if(checkInputCode(settings, InputCodeManager::BINDING_HELP, inputCode))   // Turn on help screen
   {
      playBoop();
      setBusyChatting(true);

      // If we have a helper, let that determine what happens when the help key is pressed.  Otherwise, show help normally.
      if(mHelper)
         mHelper->activateHelp(getUIManager());
      else if(mCurrentChatType == CmdChat)
         getUIManager()->getInstructionsUserInterface()->activatePage(InstructionsUserInterface::InstructionAdvancedCommands);
      else
         getUIManager()->getInstructionsUserInterface()->activate();

      return true;
   }

   // Ctrl-/ toggles console window for the moment
   // Only open when not in any special mode.
   else if(!mHelper && inputCode == KEY_SLASH && InputCodeManager::checkModifier(KEY_CTRL))
   {
      if(OGLCONSOLE_GetVisibility())      // Hide console if it's visible...
         OGLCONSOLE_HideConsole();
      else                                // ...and show it if it's not
         OGLCONSOLE_ShowConsole();

      return true;
   }
   else if(checkInputCode(settings, InputCodeManager::BINDING_MISSION, inputCode))
   {
      mMissionOverlayActive = true;
      getUIManager()->getGameUserInterface()->clearLevelInfoDisplayTimer();    // Clear level-start display if user hits F2

      return true;
   }
   else if(inputCode == KEY_M && InputCodeManager::checkModifier(KEY_CTRL))    // Ctrl-M, for now, to cycle through message dispaly modes
   {
      S32 m = mMessageDisplayMode + 1;
      if(m >= MessageDisplayModes)
         m = 0;
      mMessageDisplayMode = MessageDisplayMode(m);

      return true;
   }
   else if(mHelper && mHelper->processInputCode(inputCode))   // Will return true if key was processed
   {
      // Experimental, to keep ship from moving after entering a quick chat that has the same shortcut as a movement key
      InputCodeManager::setState(inputCode, false);
      return true;
   }
   else 
   {
      // If we're in play mode, and we apply the engineer module, then we can handle that locally by throwing up a menu or message
      if(!mHelper && mCurrentChatType == NoChat)
      {
         Ship *ship = NULL;
         if(getGame()->getConnectionToServer())   // Prevents errors, getConnectionToServer() might be NULL, and getControlObject may crash if NULL
            ship = dynamic_cast<Ship *>(getGame()->getConnectionToServer()->getControlObject());
         
         if(ship)
         {
            if((checkInputCode(settings, InputCodeManager::BINDING_MOD1, inputCode) && ship->getModule(0) == ModuleEngineer) ||
                (checkInputCode(settings, InputCodeManager::BINDING_MOD2, inputCode) && ship->getModule(1) == ModuleEngineer))
            {
               string msg = EngineerModuleDeployer::checkResourcesAndEnergy(ship);      // Returns "" if ok, error message otherwise

               if(msg != "")
                  displayErrorMessage(msg.c_str());
               else
                  enterMode(EngineerMode);

               return true;
            }
         }
      }

      bool handled = false;
      if(!OGLCONSOLE_GetVisibility())
      {
         if(mCurrentChatType == NoChat)
            handled = processPlayModeKey(inputCode);
         else
            handled = processChatModeKey(inputCode);
      }

      return handled;
   }

   return false;
}


// Helper function...
static void saveLoadoutPreset(ClientGame *game, S32 slot)
{
   GameConnection *conn = game->getConnectionToServer();
   if(!conn)
      return;

   Ship *ship = dynamic_cast<Ship *>(conn->getControlObject());
   if(!ship)
      return;

   Vector<U8> loadout(ShipModuleCount + ShipWeaponCount);
   ship->getLoadout(loadout);

   game->getSettings()->setLoadoutPreset(slot, loadout);
   game->displaySuccessMessage(("Current loadout saved as preset " + itos(slot + 1)).c_str());
}


static void loadLoadoutPreset(ClientGame *game, S32 slot)
{
   Vector<U8> loadout(ShipModuleCount + ShipWeaponCount);      // Define it
   game->getSettings()->getLoadoutPreset(slot, loadout);       // Fill it

   if(loadout.size() == 0)    // Looks like the preset might be empty!
   {
      string msg = "Preset " + itos(slot + 1) + " is undefined -- to define it, try Ctrl-" + itos(slot + 1);
      game->displayErrorMessage(msg.c_str());
      return;
   }

   GameType *gameType = game->getGameType();
   if(!gameType)
      return;
   
   string err = gameType->validateLoadout(loadout);
   
   if(err != "")
   {
      game->displayErrorMessage((err + "; loadout not set").c_str());
      return;
   }

   GameConnection *conn = game->getConnectionToServer();
   if(!conn)
      return;

   if(game->getSettings()->getIniSettings()->verboseHelpMessages)
      game->displayShipDesignChangedMessage(loadout, "Preset same as the current design");

   // Request loadout even if it was the same -- if I have loadout A, with on-deck loadout B, and I enter a new loadout
   // that matches A, it would be better to have loadout remain unchanged if I entered a loadout zone.
   // Tell server loadout has changed.  Server will activate it when we enter a loadout zone.
   conn->c2sRequestLoadout(loadout);    
}


bool checkInputCode(InputCode codeUserEntered, InputCode codeToActivateCommand)
{
   // Look for some common synonyms, like keypad_4 and 4
   return codeUserEntered == codeToActivateCommand;
}


// Can only get here if we're not in chat mode
bool GameUserInterface::processPlayModeKey(InputCode inputCode)
{
   GameSettings *settings = getGame()->getSettings();
   //InputMode inputMode = getGame()->getSettings()->getIniSettings()->inputMode;

   // The following keys are allowed in both play mode and in loadout or
   // engineering menu modes if not used in the loadout menu above
   if(inputCode == KEY_CLOSEBRACKET && InputCodeManager::checkModifier(KEY_ALT))          // Alt-] advances bots by one step if frozen
      EventManager::get()->addSteps(1);
   else if(inputCode == KEY_CLOSEBRACKET && InputCodeManager::checkModifier(KEY_CTRL))    // Ctrl-] advances bots by 10 steps if frozen
      EventManager::get()->addSteps(10);
   else if(inputCode == KEY_1 && InputCodeManager::checkModifier(KEY_CTRL))               // Ctrl-1 saves loadout preset in first slot
      saveLoadoutPreset(getGame(), 0);
   else if(inputCode == KEY_1 && InputCodeManager::checkModifier(KEY_ALT))                // Alt-1 loads preset from first slot
      loadLoadoutPreset(getGame(), 0);
   else if(inputCode == KEY_2 && InputCodeManager::checkModifier(KEY_CTRL))              
      saveLoadoutPreset(getGame(), 1);
   else if(inputCode == KEY_2 && InputCodeManager::checkModifier(KEY_ALT))             
      loadLoadoutPreset(getGame(), 1);
   else if(inputCode == KEY_3 && InputCodeManager::checkModifier(KEY_CTRL))              
      saveLoadoutPreset(getGame(), 2);
   else if(inputCode == KEY_3 && InputCodeManager::checkModifier(KEY_ALT))             
      loadLoadoutPreset(getGame(), 2);

   else if(checkInputCode(settings, InputCodeManager::BINDING_MOD1, inputCode))
      activateModule(0);
   else if(checkInputCode(settings, InputCodeManager::BINDING_MOD2, inputCode))
      activateModule(1);
   else if(checkInputCode(settings, InputCodeManager::BINDING_FIRE, inputCode))
      mFiring = true;
   else if(checkInputCode(settings, InputCodeManager::BINDING_SELWEAP1, inputCode))
      selectWeapon(0);
   else if(checkInputCode(settings, InputCodeManager::BINDING_SELWEAP2, inputCode))
      selectWeapon(1);
   else if(checkInputCode(settings, InputCodeManager::BINDING_SELWEAP3, inputCode))
      selectWeapon(2);
   else if(checkInputCode(settings, InputCodeManager::BINDING_FPS, inputCode))
      mFPSVisible = !mFPSVisible;
   else if(checkInputCode(settings, InputCodeManager::BINDING_ADVWEAP, inputCode))
      chooseNextWeapon();

   // Handle mouse wheel
   else if(inputCode == MOUSE_WHEEL_UP && InputCodeManager::checkModifier(KEY_NONE)) 
      chooseNextWeapon();
   else if(inputCode == MOUSE_WHEEL_DOWN && InputCodeManager::checkModifier(KEY_NONE)) 
      choosePrevWeapon();

   else if(inputCode == KEY_ESCAPE || inputCode == BUTTON_BACK)
   {
      if(mShutdownMode == ShuttingDown)
      {
         if(mShutdownInitiator)
         {
            getGame()->getConnectionToServer()->c2sRequestCancelShutdown();
            mShutdownMode = Canceled;
         }
         else
            mShutdownMode = None;

         return true;
      }
      else if(mShutdownMode == Canceled)
      {
         mShutdownMode = None;
         return true;
      }

      playBoop();

      if(!getGame()->isConnectedToServer())      // Perhaps we're still joining?
      {
         getGame()->closeConnectionToGameServer();
         getUIManager()->getMainMenuUserInterface()->activate();     // Back to main menu
      }
      else
      {
         setBusyChatting(true);
         getUIManager()->getGameMenuUserInterface()->activate();
      }
   }     
   else if(checkInputCode(settings, InputCodeManager::BINDING_CMDRMAP, inputCode))
      getGame()->zoomCommanderMap();

   else if(checkInputCode(settings, InputCodeManager::BINDING_SCRBRD, inputCode))
   {     // (braces needed)
      if(!mInScoreboardMode)    // We're activating the scoreboard
      {
         mInScoreboardMode = true;
         GameType *gameType = getGame()->getGameType();
         if(gameType)
            gameType->c2sRequestScoreboardUpdates(true);
      }
   }
   else if(checkInputCode(settings, InputCodeManager::BINDING_TOGVOICE, inputCode))
   {     // (braces needed)
      if(!mVoiceRecorder.mRecordingAudio)  // Turning recorder on
         mVoiceRecorder.start();
   }
   else if(!mHelper)    // The following keys are only allowed in PlayMode
   {
      if(checkInputCode(settings, InputCodeManager::BINDING_TEAMCHAT, inputCode))          // Start entering a team chat msg
      {
         mCurrentChatType = TeamChat;
         setBusyChatting(true);
      }
      else if(checkInputCode(settings, InputCodeManager::BINDING_GLOBCHAT, inputCode))     // Start entering a global chat msg
      {
         mCurrentChatType = GlobalChat;
         setBusyChatting(true);
      }
      else if(checkInputCode(settings, InputCodeManager::BINDING_CMDCHAT, inputCode))      // Start entering a command
      {
         mCurrentChatType = CmdChat;
         setBusyChatting(true);
      }
      else if(checkInputCode(settings, InputCodeManager::BINDING_QUICKCHAT, inputCode))
         enterMode(QuickChatMode);
      else if(checkInputCode(settings, InputCodeManager::BINDING_LOADOUT, inputCode))
         enterMode(LoadoutMode);
      else if(checkInputCode(settings, InputCodeManager::BINDING_DROPITEM, inputCode))
         dropItem();
      // Check if the user is trying to use keyboard to move when in joystick mode
      else if(settings->getInputCodeManager()->getInputMode() == InputModeJoystick)      
         if(checkInputCode(settings, InputCodeManager::BINDING_UP,    inputCode) ||
            checkInputCode(settings, InputCodeManager::BINDING_DOWN,  inputCode) ||
            checkInputCode(settings, InputCodeManager::BINDING_LEFT,  inputCode) ||
            checkInputCode(settings, InputCodeManager::BINDING_RIGHT, inputCode))
               mWrongModeMsgDisplay.reset(WRONG_MODE_MSG_DISPLAY_TIME);
   }
   else
      return false;

   return true;
}


// Returns a pointer of string of chars, after "count" number of args
static const char *findPointerOfArg(const char *message, S32 count)
{
   S32 spacecount = 0;
   S32 cur = 0;
   char prevchar = 0;

   // Message needs to include everything including multiple spaces.  Message starts after second space.
   while(message[cur] != '\0' && spacecount != count)
   {
      if(message[cur] == ' ' && prevchar != ' ')
         spacecount++;        // Double space does not count as a seperate parameter
      prevchar = message[cur];
      cur++;
   }
   return &message[cur];
}


// static method
void GameUserInterface::addTimeHandler(const Vector<string> &words)
{
   ClientGame *game = getGame();
   if(words.size() < 2 || words[1] == "")
      game->displayErrorMessage("!!! Need to supply a time (in minutes)");
   else
   {
      U8 mins;    // Use U8 to limit number of mins that can be added, while nominally having no limit!
                  // Parse 2nd arg -- if first digit isn't a number, user probably screwed up.
                  // atoi will return 0, but this probably isn't what the user wanted.

      bool err = false;
      if(words[1][0] >= '0' && words[1][0] <= '9')
         mins = atoi(words[1].c_str());
      else
         err = true;

      if(err || mins == 0)
         game->displayErrorMessage("!!! Invalid value... game time not changed");
      else
      {
         if(game->getGameType())
         {
            game->displayMessage(gCmdChatColor, "Extended game by %d minute%s", mins, (mins == 1) ? "" : "s");
            game->getGameType()->addTime(mins * 60 * 1000);
         }
      }
   }
}


void GameUserInterface::sVolHandler(const Vector<string> &words)
{
   setVolume(SfxVolumeType, words);
}

void GameUserInterface::mVolHandler(const Vector<string> &words)
{
   setVolume(MusicVolumeType, words);
}

void GameUserInterface::vVolHandler(const Vector<string> &words)
{
   setVolume(VoiceVolumeType, words);
}

void GameUserInterface::servVolHandler(const Vector<string> &words)
{
   setVolume(ServerAlertVolumeType, words);
}


void GameUserInterface::mNextHandler(const Vector<string> &words)
{
   SoundSystem::playNextTrack();
}


void GameUserInterface::mPrevHandler(const Vector<string> &words)
{
   SoundSystem::playPrevTrack();
}


void GameUserInterface::getMapHandler(const Vector<string> &words)
{
   ClientGame *game = getGame();
   GameConnection *gc = game->getConnectionToServer();

   if(gc->isLocalConnection())
      game->displayErrorMessage("!!! Can't download levels from a local server");
   else
   {
      string filename;

      if(words.size() > 1 && words[1] != "")
         filename = words[1];
      else
         filename = "downloaded_" + makeFilenameFromString(game->getGameType() ?
               game->getGameType()->getLevelName()->getString() : "Level");

      // Add an extension if needed
      if(filename.find(".") == string::npos)
         filename += ".level";

      game->setRemoteLevelDownloadFilename(filename);

      gc->c2sRequestCurrentLevel();
   }
}


void GameUserInterface::nextLevelHandler(const Vector<string> &words)
{
   ClientGame *game = getGame();
   if(game->hasLevelChange("!!! You don't have permission to change levels"))
      game->getConnectionToServer()->c2sRequestLevelChange(ServerGame::NEXT_LEVEL, false);
}


void GameUserInterface::prevLevelHandler(const Vector<string> &words)
{
   ClientGame *game = getGame();
   if(game->hasLevelChange("!!! You don't have permission to change levels"))
      game->getConnectionToServer()->c2sRequestLevelChange(ServerGame::PREVIOUS_LEVEL, false);
}


void GameUserInterface::restartLevelHandler(const Vector<string> &words)
{
   ClientGame *game = getGame();
   if(game->hasLevelChange("!!! You don't have permission to change levels"))
      game->getConnectionToServer()->c2sRequestLevelChange(ServerGame::REPLAY_LEVEL, false);
}

void GameUserInterface::randomLevelHandler(const Vector<string> &words)
{
   ClientGame *game = getGame();
   if(game->hasLevelChange("!!! You don't have permission to change levels"))
      game->getConnectionToServer()->c2sRequestLevelChange(ServerGame::RANDOM_LEVEL, false);
}


void GameUserInterface::shutdownServerHandler(const Vector<string> &words)
{
   ClientGame *game = getGame();
   if(game->hasAdmin("!!! You don't have permission to shut the server down"))
   {
      U16 time = 0;
      bool timefound = true;
      string reason;

      if(words.size() > 1)
         time = (U16) atoi(words[1].c_str());
      if(time <= 0)
      {
         time = 10;
         timefound = false;
      }

      S32 first = timefound ? 2 : 1;
      for(S32 i = first; i < words.size(); i++)
      {
         if(i != first)
            reason = reason + " ";
         reason = reason + words[i];
      }

      game->getConnectionToServer()->c2sRequestShutdown(time, reason.c_str());
   }
}


void GameUserInterface::kickPlayerHandler(const Vector<string> &words)
{
   ClientGame *game = getGame();
   if(game->hasAdmin("!!! You don't have permission to kick players"))
   {
      if(words.size() < 2 || words[1] == "")
         game->displayErrorMessage("!!! Need to specify who to kick");
      else
      {
         // Did user provide a valid, known name?
         string name = words[1];
         
         if(!game->checkName(name))
         {
            game->displayErrorMessage("!!! Could not find player: %s", words[1].c_str());
            return;
         }

         if(game->getGameType())
            game->getGameType()->c2sKickPlayer(words[1].c_str());
      }
   }
}


void GameUserInterface::submitPassHandler(const Vector<string> &words)
{
   ClientGame *game = getGame();
   if(words.size() < 2)
      return;

   GameConnection *conn = game->getConnectionToServer();
   conn->submitPassword(words[1].c_str());
}


void GameUserInterface::showCoordsHandler(const Vector<string> &words)
{
   ClientGame *game = getGame();
   game->toggleShowingShipCoords();
}


void GameUserInterface::showZonesHandler(const Vector<string> &words)
{
   ClientGame *game = getGame();
   if(!(gServerGame))// && gServerGame->isTestServer()))  sam: problem with not being able to test from editor due to editor crashing and loading improperly...
      game->displayErrorMessage("!!! Zones can only be displayed on a local host");
   else
      game->toggleShowingMeshZones();
}


extern bool showDebugBots;  // in game.cpp

void GameUserInterface::showPathsHandler(const Vector<string> &words)
{
   ClientGame *game = getGame();
   if(!(gServerGame && gServerGame->isTestServer())) 
      game->displayErrorMessage("!!! Robots can only be shown on a test server");
   else
      showDebugBots = !showDebugBots;
}


void GameUserInterface::pauseBotsHandler(const Vector<string> &words)
{
   ClientGame *game = getGame();
   if(!(gServerGame && gServerGame->isTestServer())) 
      game->displayErrorMessage("!!! Robots can only be frozen on a test server");
   else
      EventManager::get()->togglePauseStatus();
}


void GameUserInterface::stepBotsHandler(const Vector<string> &words)
{
   ClientGame *game = getGame();
   if(!(gServerGame && gServerGame->isTestServer())) 
      game->displayErrorMessage("!!! Robots can only be stepped on a test server");
   else
   {
      S32 steps = words.size() > 1 ? atoi(words[1].c_str()) : 1;
      EventManager::get()->addSteps(steps);
   }
}


void GameUserInterface::setAdminPassHandler(const Vector<string> &words)
{
   ClientGame *game = getGame();
   if(game->hasAdmin("!!! You don't have permission to set the admin password"))
      game->changePassword(GameConnection::AdminPassword, words, true);
}


void GameUserInterface::setServerPassHandler(const Vector<string> &words)
{
   ClientGame *game = getGame();
   if(game->hasAdmin("!!! You don't have permission to set the server password"))
      game->changePassword(GameConnection::ServerPassword, words, false);
}


void GameUserInterface::setLevPassHandler(const Vector<string> &words)
{
   ClientGame *game = getGame();
   if(game->hasAdmin("!!! You don't have permission to set the level change password"))
      game->changePassword(GameConnection::LevelChangePassword, words, false);
}


void GameUserInterface::setServerNameHandler(const Vector<string> &words)
{
   ClientGame *game = getGame();
   if(game->hasAdmin("!!! You don't have permission to set the server name"))
      game->changeServerParam(GameConnection::ServerName, words);
}


void GameUserInterface::setServerDescrHandler(const Vector<string> &words)
{
   ClientGame *game = getGame();
   if(game->hasAdmin("!!! You don't have permission to set the server description"))
      game->changeServerParam(GameConnection::ServerDescr, words);
}


void GameUserInterface::setLevelDirHandler(const Vector<string> &words)
{
   ClientGame *game = getGame();
   if(game->hasAdmin("!!! You don't have permission to set the leveldir param"))
      game->changeServerParam(GameConnection::LevelDir, words);
}


void GameUserInterface::deleteCurrentLevelHandler(const Vector<string> &words)
{
   ClientGame *game = getGame();

   if(game->hasAdmin("!!! You don't have permission to delete the current level"))
      game->changeServerParam(GameConnection::DeleteLevel, words);    // handles deletes too
}


void GameUserInterface::idleHandler(const Vector<string> &words)
{
<<<<<<< HEAD
   getGame()->requestSpawnDelayed();
=======
   ClientGame *game = getGame();
   game->requestSpawnDelayed();
   game->getSpawnUndelayTimer().reset();
>>>>>>> 3f41995f
}


void GameUserInterface::suspendHandler(const Vector<string> &words)
{
   ClientGame *game = getGame();

   if(game->getPlayerCount() > 1)
      game->displayErrorMessage("!!! Can't suspend when others are playing");
   else
      game->getUIManager()->getGameUserInterface()->suspendGame();
}


extern S32 LOADOUT_PRESETS;

void GameUserInterface::showPresetsHandler(const Vector<string> &words)
{
   ClientGame *game = getGame();
   Vector<U8> preset(ShipModuleCount + ShipWeaponCount);

   for(S32 i = 0; i < LOADOUT_PRESETS; i++)
   {
      preset.clear();
      game->getSettings()->getLoadoutPreset(i, preset);

      string loadoutStr = Ship::loadoutToString(preset);
      
      string display;
      
      if(loadoutStr != "")
         display = "Preset " + itos(i + 1) + ": " + replaceString(loadoutStr, ",", "; ");
      else
         display = "Preset " + itos(i + 1) + " is undefined";

      game->displayMessage(Colors::cyan, display.c_str());
   }
}


void GameUserInterface::lineWidthHandler(const Vector<string> &words)
{
   ClientGame *game = getGame();
   F32 linewidth;
   if(words.size() < 2 || words[1] == "")
      game->displayErrorMessage("!!! Need to supply line width");
   else
   {
      linewidth = (F32)atof(words[1].c_str());
      if(linewidth < 0.125f)
         linewidth = 0.125f;

      gDefaultLineWidth = linewidth;
      gLineWidth1 = linewidth * 0.5f;
      gLineWidth3 = linewidth * 1.5f;
      gLineWidth4 = linewidth * 2;

      glLineWidth(gDefaultLineWidth);    //make this change happen instantly
   }
}


void GameUserInterface::maxFpsHandler(const Vector<string> &words)
{
   ClientGame *game = getGame();
   S32 number = words.size() > 1 ? atoi(words[1].c_str()) : 0;

   if(number < 1)                              // Don't allow zero or negative numbers
      game->displayErrorMessage("!!! Usage: /maxfps <frame rate>, default = 100");
   else
      game->getSettings()->getIniSettings()->maxFPS = number;
}


void GameUserInterface::pmHandler(const Vector<string> &words)
{
   ClientGame *game = getGame();
   if(words.size() < 3)
      game->displayErrorMessage("!!! Usage: /pm <player name> <message>");
   else
   {
      if(!game->checkName(words[1]))
         game->displayErrorMessage("!!! Unknown name: %s", words[1].c_str());
      else
      {
         S32 argCount = 2 + countCharInString(words[1], ' ');  // Set pointer after 2 args + number of spaces in player name
         const char *message = game->getUIManager()->getGameUserInterface()->mLineEditor.c_str();      // Get the original line
         message = findPointerOfArg(message, argCount);        // Get the rest of the message

         GameType *gt = game->getGameType();

         if(gt)
            gt->c2sSendChatPM(words[1], message);
      }
   }
}


void GameUserInterface::muteHandler(const Vector<string> &words)
{
   ClientGame *game = getGame();
   if(words.size() < 2)
      game->displayErrorMessage("!!! Usage: /mute <player name>");
   else
   {
      if(!game->checkName(words[1]))
         game->displayErrorMessage("!!! Unknown name: %s", words[1].c_str());

      // Un-mute if already on the list
      else if(game->isOnMuteList(words[1]))
      {
         game->removeFromMuteList(words[1]);
         game->displaySuccessMessage("Player %s has been un-muted", words[1].c_str());
      }

      // Mute!
      else
      {
         game->addToMuteList(words[1]);
         game->displaySuccessMessage("Player %s has been muted", words[1].c_str());
      }
   }
}


void GameUserInterface::voiceMuteHandler(const Vector<string> &words)
{
   ClientGame *game = getGame();
   if(words.size() < 2)
      game->displayErrorMessage("!!! Usage: /vmute <player name>");
   else
   {
      if(!game->checkName(words[1]))
         game->displayErrorMessage("!!! Unknown name: %s", words[1].c_str());

      // Un-mute if already on the list
      else if(game->isOnVoiceMuteList(words[1]))
      {
         game->removeFromVoiceMuteList(words[1]);
         game->displaySuccessMessage("Voice for %s has been un-muted", words[1].c_str());
      }

      // Mute!
      else
      {
         game->addToVoiceMuteList(words[1]);
         game->displaySuccessMessage("Voice for %s has been muted", words[1].c_str());
      }
   }
}


void GameUserInterface::setTimeHandler(const Vector<string> &words)
{
   ClientGame *game = getGame();
   if(game->hasLevelChange("!!! Need level change permission"))
   {
      if(words.size() < 2)
      {
         game->displayErrorMessage("!!! Enter time in minutes");
         return;
      }

      S32 timeMillis = S32(60 * 1000 * atof(words[1].c_str()));      // Reminder: We'll have problems if game time rises above S32_MAX

      if(timeMillis < 0 || (timeMillis == 0 && stricmp(words[1].c_str(), "0") && stricmp(words[1].c_str(), "unlim")) )  // 0 --> unlimited
      {
         game->displayErrorMessage("!!! Invalid value... game time not changed");
         return;
      }

      if(game->getGameType())
         game->getGameType()->c2sSetTime(timeMillis);
   }
}


void GameUserInterface::setWinningScoreHandler(const Vector<string> &words)
{
   ClientGame *game = getGame();
   if(game->hasLevelChange("!!! Need level change permission"))
   {
      if(words.size() < 2)
      {
         game->displayErrorMessage("!!! Enter winning score limit");
         return;
      }

      S32 score = atoi(words[1].c_str());

      if(score <= 0)    // i.e. score is invalid
      {
         game->displayErrorMessage("!!! Invalid score... winning score not changed");
         return;
      }

      if(game->getGameType())
      {
         if(game->getGameType()->getGameTypeId() == CoreGame)
            game->displayErrorMessage("!!! Cannot change score in Core game type");
         else
            game->getGameType()->c2sSetWinningScore(score);
      }
   }
}


void GameUserInterface::resetScoreHandler(const Vector<string> &words)
{
   ClientGame *game = getGame();
   if(game->hasLevelChange("!!! Need level change permission"))
   {
      if(game->getGameType())
      {
         if(game->getGameType()->getGameTypeId() == CoreGame)
            game->displayErrorMessage("!!! Cannot change score in Core game type");
         else
            game->getGameType()->c2sResetScore();
      }
   }
}


static void fixupArgs(Vector<StringTableEntry> &args)
{
   // c2sAddBot expects the args is a slightly different order than what we have; it wants team first, then bot name, then bot args
   // However, we want users to be able to enter the bot name first, followed by an optional team.
   // If the first arg is a string and the second is a number, switch the args.  If first arg is a string, and there is no second arg,
   // insert the NO_TEAM arg.
   bool firstArgIsInt = args.size() >= 1 && isInteger(args[0].getString());
   bool secondArgIsInt = args.size() >= 2 && isInteger(args[1].getString());

   if(!firstArgIsInt)
   {
      if(secondArgIsInt)         // Looks like bot name came first... time to switch!
      {
         StringTableEntry temp = args[0];
         args[0] = args[1];
         args[1] = temp;
      }
      else if(args.size() == 1)  // Only one arg, and it's a string; move it to 2nd and put NO_TEAMS first
      {
         args.push_back(args[0]);
         args[0] = itos(NO_TEAM).c_str();
      }
   }
}


void GameUserInterface::addBotHandler(const Vector<string> &words)
{
   ClientGame *game = getGame();
   if(game->hasLevelChange("!!! Need level change permissions to add a bot"))
   {
      // Build args by skipping first word (the command)
      Vector<StringTableEntry> args;
      for(S32 i = 1; i < words.size(); i++)
         args.push_back(StringTableEntry(words[i]));

      fixupArgs(args);     // Reorder args for c2sAddBot

      if(game->getGameType())
         game->getGameType()->c2sAddBot(args);
   }
}


void GameUserInterface::addBotsHandler(const Vector<string> &words)
{
   ClientGame *game = getGame();
   if(game->hasLevelChange("!!! Need level change permissions to add a bots"))
   {
      if(words.size() < 2)
      {
         game->displayErrorMessage("!!! Enter number of bots to add");
         return;
      }

      S32 count = 0;
      count = atoi(words[1].c_str());

      if(count <= 0 || count >= 0x00010000)
      {
         game->displayErrorMessage("!!! Invalid number of bots to add");
         return;
      }

      // Build args by skipping first two words (the command, and count)
      Vector<StringTableEntry> args;
      for(S32 i = 2; i < words.size(); i++)
         args.push_back(StringTableEntry(words[i]));

      fixupArgs(args);        // Reorder args for c2sAddBot

      if(game->getGameType())
         game->getGameType()->c2sAddBots(count, args);
   }
}


void GameUserInterface::kickBotHandler(const Vector<string> &words)
{
   ClientGame *game = getGame();
   if(game->hasLevelChange("!!! Need level change permissions to kick a bot"))
   {
      if(game->getGameType())
         game->getGameType()->c2sKickBot();
   }
}


void GameUserInterface::kickBotsHandler(const Vector<string> &words)
{
   ClientGame *game = getGame();
   if(game->hasLevelChange("!!! Need level change permissions to kick all bots"))
   {
      if(game->getGameType())
         game->getGameType()->c2sKickBots();
   }
}


void GameUserInterface::showBotsHandler(const Vector<string> &words)
{
   ClientGame *game = getGame();
   if(game->getGameType())
      game->getGameType()->c2sShowBots();
}


void GameUserInterface::setMaxBotsHandler(const Vector<string> &words)
{
   ClientGame *game = getGame();
   if(game->hasAdmin("!!! Need admin permission"))
   {
      if(words.size() < 2)
      {
         game->displayErrorMessage("!!! Enter maximum number of bots");
         return;
      }

      S32 count = 0;
      count = atoi(words[1].c_str());

      if(count <= 0)
      {
         game->displayErrorMessage("!!! Invalid number of bots");
         return;
      }

      if(game->getGameType())
         game->getGameType()->c2sSetMaxBots(count);
   }
}


void GameUserInterface::shuffleTeams(const Vector<string> &words)
{
   ClientGame *game = getGame();
   if(game->hasAdmin("!!! You don't have permissions to shuffle the teams"))
   {
      if(game->getTeamCount() < 2)
      {
         game->displayErrorMessage("!!! Two or more teams required to shuffle");
         return;
      }

      game->getUIManager()->getGameUserInterface()->enterMode(TeamShuffleMode);
   }
}


void GameUserInterface::banPlayerHandler(const Vector<string> &words)
{
   ClientGame *game = getGame();
   if(game->hasAdmin("!!! Need admin permission"))
   {
      if(words.size() < 2)
      {
         game->displayErrorMessage("!!! /ban <player name> [duration in minutes]");
         return;
      }

      ClientInfo *bannedClientInfo = game->findClientInfo(words[1].c_str());

      if(!bannedClientInfo)
      {
         game->displayErrorMessage("!!! Player name not found");
         return;
      }

      if(bannedClientInfo->isRobot())
      {
         game->displayErrorMessage("!!! Cannot ban robots, you silly fool!");
         return;
      }

      if(bannedClientInfo->isAdmin())
      {
         game->displayErrorMessage("!!! Cannot ban an admin");
         return;
      }

      S32 banDuration = 0;
      if (words.size() > 2)
         banDuration = atoi(words[2].c_str());

      if(game->getGameType())
         game->getGameType()->c2sBanPlayer(words[1].c_str(), banDuration);
   }
}


void GameUserInterface::banIpHandler(const Vector<string> &words)
{
   ClientGame *game = getGame();
   if(game->hasAdmin("!!! Need admin permission"))
   {
      if(words.size() < 2)
      {
         game->displayErrorMessage("!!! /banip <player name> [duration in minutes]");
         return;
      }

      Address ipAddress(words[1].c_str());

      if(!ipAddress.isValid())
      {
         game->displayErrorMessage("!!! Invalid IP address to ban");
         return;
      }

      S32 banDuration = 0;
      if (words.size() > 2)
         banDuration = atoi(words[2].c_str());

      if(game->getGameType())
         game->getGameType()->c2sBanIp(words[1].c_str(), banDuration);
   }
}


void GameUserInterface::renamePlayerHandler(const Vector<string> &words)
{
   ClientGame *game = getGame();
   if(game->hasAdmin("!!! Need admin permission"))
   {
      if(words.size() < 3)
      {
         game->displayErrorMessage("!!! /rename <from name> <to name>");
         return;
      }

      ClientInfo *clientInfo = game->findClientInfo(words[1].c_str());

      if(!clientInfo)
      {
         game->displayErrorMessage("!!! Player name not found");
         return;
      }

      if(clientInfo->isAuthenticated())
      {
         game->displayErrorMessage("!!! Cannot rename authenticated players");
         return;
      }

      if(game->getGameType())
         game->getGameType()->c2sRenamePlayer(words[1].c_str(), words[2].c_str());
   }
}


void GameUserInterface::globalMuteHandler(const Vector<string> &words)
{
   ClientGame *game = getGame();
   if(game->hasAdmin("!!! Need admin permission"))
   {
      if(words.size() < 2)
      {
         game->displayErrorMessage("!!! Enter player name");
         return;
      }

      ClientInfo *clientInfo = game->findClientInfo(words[1].c_str());

      if(!clientInfo)
      {
         game->displayErrorMessage("!!! Player name not found");
         return;
      }

      if(game->getGameType())
         game->getGameType()->c2sGlobalMutePlayer(words[1].c_str());
   }
}


// Use this method when you need to keep client/server compatibility between bitfighter
// versions (e.g. 015 -> 015a)
// If you are working on a new version (e.g. 016), then create an appropriate c2s handler
// function
void GameUserInterface::serverCommandHandler(const Vector<string> &words)
{
   ClientGame *game = getGame();
   GameType *gameType = game->getGameType();

   if(gameType)
   {
      Vector<StringPtr> args;

      for(S32 i = 1; i < words.size(); i++)
         args.push_back(StringPtr(words[i]));

      gameType->c2sSendCommand(StringTableEntry(words[0], false), args);
   }
}


CommandInfo chatCmds[] = {   
   //  cmdName          cmdCallback               cmdArgInfo cmdArgCount   helpCategory  helpGroup lines,  helpArgString            helpTextString
   { "password",&GameUserInterface::submitPassHandler,{ STR },      1,       ADV_COMMANDS,    0,     1,     {"<password>"},         "Request admin or level change permissions"  },
   { "servvol", &GameUserInterface::servVolHandler,   { INT },      1,       ADV_COMMANDS,    0,     1,     {"<0-10>"},             "Set volume of server"  },
   { "getmap",  &GameUserInterface::getMapHandler,    { STR },      1,       ADV_COMMANDS,    1,     1,     {"[file]"},             "Save currently playing level in [file], if allowed" },
   { "idle",    &GameUserInterface::idleHandler,      {  },         0,       ADV_COMMANDS,    1,     1,     {  },                   "Place client in idle mode (AFK)" },
   { "suspend", &GameUserInterface::suspendHandler,   {  },         0,       ADV_COMMANDS,    1,     1,     {  },                   "Place server on hold while waiting for players" },
   { "pm",      &GameUserInterface::pmHandler,        { NAME, STR },2,       ADV_COMMANDS,    1,     1,     {"<name>","<message>"}, "Send private message to player" },
   { "mvol",    &GameUserInterface::mVolHandler,      { INT },      1,       ADV_COMMANDS,    2,     1,     {"<0-10>"},             "Set music volume"      },
   { "svol",    &GameUserInterface::sVolHandler,      { INT },      1,       ADV_COMMANDS,    2,     1,     {"<0-10>"},             "Set SFX volume"        },
   { "vvol",    &GameUserInterface::vVolHandler,      { INT },      1,       ADV_COMMANDS,    2,     1,     {"<0-10>"},             "Set voice chat volume" },
   { "mnext",   &GameUserInterface::mNextHandler,     {  },         0,       ADV_COMMANDS,    2,     1,     {  },                   "Play next track in the music list" },
   { "mprev",   &GameUserInterface::mPrevHandler,     {  },         0,       ADV_COMMANDS,    2,     1,     {  },                   "Play previous track in the music list" },
   { "mute",    &GameUserInterface::muteHandler,      { NAME },     1,       ADV_COMMANDS,    3,     1,     {"<name>"},             "Toggle hiding chat messages from <name>" },
   { "vmute",   &GameUserInterface::voiceMuteHandler, { NAME },     1,       ADV_COMMANDS,    3,     1,     {"<name>"},             "Toggle muting voice chat from <name>" },

   { "add",         &GameUserInterface::addTimeHandler,         { INT },                 0, LEVEL_COMMANDS,  0,  1,  {"<time in minutes>"},                      "Add time to the current game" },
   { "next",        &GameUserInterface::nextLevelHandler,       {  },                    0, LEVEL_COMMANDS,  0,  1,  {  },                                       "Start next level" },
   { "prev",        &GameUserInterface::prevLevelHandler,       {  },                    0, LEVEL_COMMANDS,  0,  1,  {  },                                       "Replay previous level" },
   { "restart",     &GameUserInterface::restartLevelHandler,    {  },                    0, LEVEL_COMMANDS,  0,  1,  {  },                                       "Restart current level" },
   { "random",      &GameUserInterface::randomLevelHandler,     {  },                    0, LEVEL_COMMANDS,  0,  1,  {  },                                       "Start random level" },
   { "settime",     &GameUserInterface::setTimeHandler,         { INT },                 1, LEVEL_COMMANDS,  0,  1,  {"<time in minutes>"},                      "Set play time for the level" },
   { "setscore",    &GameUserInterface::setWinningScoreHandler, { INT },                 1, LEVEL_COMMANDS,  0,  1,  {"<score>"},                                "Set score to win the level" },
   { "resetscore",  &GameUserInterface::resetScoreHandler,      {  },                    0, LEVEL_COMMANDS,  0,  1,  {  },                                       "Reset all scores to zero" },
   { "addbot",      &GameUserInterface::addBotHandler,          { STR, TEAM, STR },      3, LEVEL_COMMANDS,  1,  2,  {"[file]", "[team num]","[args]"},          "Add bot from [file] to [team num], pass [args] to bot" },
   { "addbots",     &GameUserInterface::addBotsHandler,         { INT, STR, TEAM, STR }, 4, LEVEL_COMMANDS,  1,  2,  {"[count]","[file]","[team num]","[args]"}, "Add [count] bots from [file] to [team num], pass [args] to bot" },
   { "kickbot",     &GameUserInterface::kickBotHandler,         {  },                    1, LEVEL_COMMANDS,  1,  1,  {  },                                       "Kick most recently added bot" },
   { "kickbots",    &GameUserInterface::kickBotsHandler,        {  },                    1, LEVEL_COMMANDS,  1,  1,  {  },                                       "Kick all bots" },

   { "kick",               &GameUserInterface::kickPlayerHandler,         { NAME },      1, ADMIN_COMMANDS,  0,  1,  {"<name>"},              "Kick a player from the game" },
   { "ban",                &GameUserInterface::banPlayerHandler,          { NAME, INT }, 2, ADMIN_COMMANDS,  0,  1,  {"<name>","[duration]"}, "Ban a player from the server (IP-based, def. = 60 mins)" },
   { "banip",              &GameUserInterface::banIpHandler,              { STR, INT },  2, ADMIN_COMMANDS,  0,  1,  {"<ip>","[duration]"},   "Ban an IP address from the server (def. = 60 mins)" },
   { "shutdown",           &GameUserInterface::shutdownServerHandler,     { INT, STR },  2, ADMIN_COMMANDS,  0,  1,  {"[time]","[message]"},  "Start orderly shutdown of server (def. = 10 secs)" },
   { "setlevpass",         &GameUserInterface::setLevPassHandler,         { STR },       1, ADMIN_COMMANDS,  0,  1,  {"[passwd]"},            "Set level change password (use blank to clear)" },
   { "setadminpass",       &GameUserInterface::setAdminPassHandler,       { STR },       1, ADMIN_COMMANDS,  0,  1,  {"[passwd]"},            "Set admin password" },
   { "setserverpass",      &GameUserInterface::setServerPassHandler,      { STR },       1, ADMIN_COMMANDS,  0,  1,  {"<passwd>"},            "Set server password (use blank to clear)" },
   { "leveldir",           &GameUserInterface::setLevelDirHandler,        { STR },       1, ADMIN_COMMANDS,  0,  1,  {"<new level folder>"},  "Set leveldir param on the server (changes levels available)" },
   { "setservername",      &GameUserInterface::setServerNameHandler,      { STR },       1, ADMIN_COMMANDS,  0,  1,  {"<name>"},              "Set server name" },
   { "setserverdescr",     &GameUserInterface::setServerDescrHandler,     { STR },       1, ADMIN_COMMANDS,  0,  1,  {"<descr>"},             "Set server description" },
   { "deletecurrentlevel", &GameUserInterface::deleteCurrentLevelHandler, { },           0, ADMIN_COMMANDS,  0,  1,  {""},                    "Remove current level from server" },
   { "gmute",              &GameUserInterface::globalMuteHandler,         { NAME },      1, ADMIN_COMMANDS,  0,  1,  {"<name>"},              "Globally mute/unmute a player" },
   { "rename",             &GameUserInterface::renamePlayerHandler,       { NAME, STR }, 2, ADMIN_COMMANDS,  0,  1,  {"<from>","<to>"},       "Give a player a new name" },
   { "maxbots",            &GameUserInterface::setMaxBotsHandler,         { INT },       1, ADMIN_COMMANDS,  0,  1,  {"<count>"},             "Set the maximum bots allowed for this server" },
   { "shuffle",            &GameUserInterface::shuffleTeams,              { },           0, ADMIN_COMMANDS,  0,  1,   { "" },                 "Randomly reshuffle teams" },

   { "showcoords", &GameUserInterface::showCoordsHandler,    {  },    0,DEBUG_COMMANDS, 0,  1, {  },         "Show ship coordinates" },
   { "showzones",  &GameUserInterface::showZonesHandler,     {  },    0,DEBUG_COMMANDS, 0,  1, {  },         "Show bot nav mesh zones" },
   { "showpaths",  &GameUserInterface::showPathsHandler,     {  },    0,DEBUG_COMMANDS, 0,  1, {  },         "Show robot paths" },
   { "showbots",   &GameUserInterface::showBotsHandler,      {  },    0,DEBUG_COMMANDS, 0,  1, {  },         "Show all robots" },
   { "pausebots",  &GameUserInterface::pauseBotsHandler,     {  },    0,DEBUG_COMMANDS, 0,  1, {  },         "Pause all bots. Reissue to start again" },
   { "stepbots",   &GameUserInterface::stepBotsHandler,      { INT }, 1,DEBUG_COMMANDS, 1,  1, {"[steps]"},  "Advance bots by number of steps (default = 1)"},
   { "linewidth",  &GameUserInterface::lineWidthHandler,     { INT }, 1,DEBUG_COMMANDS, 1,  1, {"[number]"}, "Change width of all lines (default = 2)" },
   { "maxfps",     &GameUserInterface::maxFpsHandler,        { INT }, 1,DEBUG_COMMANDS, 1,  1, {"<number>"}, "Set maximum speed of game in frames per second" },
};



S32 chatCmdSize = ARRAYSIZE(chatCmds);    // So instructions will now how big chatCmds is

// Render chat msg that user is composing
void GameUserInterface::renderCurrentChat()
{
   if(mCurrentChatType == NoChat)
      return;

   const char *promptStr;

   Color baseColor;

   if(isCmdChat())      // Whatever the underlying chat mode, seems we're entering a command here
   {
      baseColor = gCmdChatColor;
      promptStr = mCurrentChatType ? "(Command): /" : "(Command): ";
   }
   else if(mCurrentChatType == TeamChat)    // Team chat (goes to all players on team)
   {
      baseColor = gTeamChatColor;
      promptStr = "(Team): ";
   }
   else                                     // Global in-game chat (goes to all players in game)
   {
      baseColor = gGlobalChatColor;
      promptStr = "(Global): ";
   }

   // Protect against crashes while game is initializing... is this really needed??
   if(!getGame()->getConnectionToServer())
      return;

   S32 promptSize = getStringWidth(CHAT_FONT_SIZE, promptStr);
   S32 nameSize = getStringWidthf(CHAT_FONT_SIZE, "%s: ", getGame()->getClientInfo()->getName().getString());
   S32 nameWidth = max(nameSize, promptSize);
   // Above block repeated below...

   const S32 ypos = chatMessageMargin + CHAT_FONT_SIZE + (2 * CHAT_FONT_GAP) + 5;

   S32 boxWidth = gScreenInfo.getGameCanvasWidth() - 2 * horizMargin - (nameWidth - promptSize) - 230;

   // Render text entry box like thingy
   TNLAssert(glIsEnabled(GL_BLEND), "Why is blending off here?");

   for(S32 i = 1; i >= 0; i--)
   {
      glColor(baseColor, i ? .25f : .4f);

      glBegin(i ? GL_POLYGON : GL_LINE_LOOP);
         glVertex2i(horizMargin, ypos - 3);
         glVertex2i(horizMargin + boxWidth, ypos - 3);
         glVertex2i(horizMargin + boxWidth, ypos + CHAT_FONT_SIZE + 7);
         glVertex2i(horizMargin, ypos + CHAT_FONT_SIZE + 7);
      glEnd();
   }

   glColor(baseColor);

   // Display prompt
   S32 promptWidth = getStringWidth(CHAT_FONT_SIZE, promptStr);
   S32 xStartPos = horizMargin + 3 + promptWidth;

   drawString(horizMargin + 3, ypos, CHAT_FONT_SIZE, promptStr);  // draw prompt

   // Display typed text
   string displayString = mLineEditor.getString();
   S32 displayWidth = getStringWidth(CHAT_FONT_SIZE, displayString.c_str());

   // If the string goes too far out of bounds, display it chopped off at the front to give more room to type
   while (displayWidth > boxWidth - promptWidth - 16)  // 16 -> Account for margin and cursor
   {
      displayString = displayString.substr(25, string::npos);  // 25 -> # chars to chop off displayed text if overflow
      displayWidth = getStringWidth(CHAT_FONT_SIZE, displayString.c_str());
   }

   drawString(xStartPos, ypos, CHAT_FONT_SIZE, displayString.c_str());

   // If we've just finished entering a chat cmd, show next parameter
   if(isCmdChat())
   {
      string line = mLineEditor.getString();
      Vector<string> words = parseStringx(line.c_str());

      if(words.size() > 0)
      {
         for(S32 i = 0; i < chatCmdSize; i++)
         {
            const char *cmd = words[0].c_str();

            if(!stricmp(cmd, chatCmds[i].cmdName.c_str()))
            {
               if(chatCmds[i].cmdArgCount >= words.size() && line[line.size() - 1] == ' ')
               {
                  glColor(baseColor * .5);
                  drawString(xStartPos + displayWidth, ypos, CHAT_FONT_SIZE, chatCmds[i].helpArgString[words.size() - 1].c_str());
               }

               break;
            }
         }
      }
   }

   glColor(baseColor);
   mLineEditor.drawCursor(xStartPos, ypos, CHAT_FONT_SIZE, displayWidth);
}


extern S32 QSORT_CALLBACK alphaSort(string *a, string *b);     // Sort alphanumerically

static Vector<string> commandCandidateList;

static void makeCommandCandidateList()
{
   for(S32 i = 0; i < chatCmdSize; i++)
      commandCandidateList.push_back(chatCmds[i].cmdName);

   commandCandidateList.sort(alphaSort);
}


// Make a list of all players in the game
static void makePlayerNameList(Game *game, Vector<string> &nameCandidateList)
{
   nameCandidateList.clear();

   for(S32 i = 0; i < game->getClientCount(); i++)
      nameCandidateList.push_back(((Game *)game)->getClientInfo(i)->getName().getString());
}


static void makeTeamNameList(const Game *game, Vector<string> &nameCandidateList)
{
   nameCandidateList.clear();

   if(game->getGameType())
      for(S32 i = 0; i < game->getTeamCount(); i++)
         nameCandidateList.push_back(game->getTeamName(i).getString());
}


static Vector<string> *getCandidateList(Game *game, const char *first, S32 arg)
{
   if(arg == 0)         // ==> Command completion
      return &commandCandidateList;

   else if(arg > 0)     // ==> Arg completion
   {
      // Figure out which command we're entering, so we know what kind of args to expect
      S32 cmd = -1;

      for(S32 i = 0; i < chatCmdSize; i++)
         if(!stricmp(chatCmds[i].cmdName.c_str(), first))
         {
            cmd = i;
            break;
         }

      if(cmd != -1 && arg <= chatCmds[cmd].cmdArgCount)     // Found a command
      {
         ArgTypes argType = chatCmds[cmd].cmdArgInfo[arg - 1];  // What type of arg are we expecting?

         static Vector<string> nameCandidateList;     // Reusable container

         if(argType == NAME)           // ==> Player name completion
         {  
            makePlayerNameList(game, nameCandidateList);    // Creates a list of all player names
            return &nameCandidateList;
         }

         else if(argType == TEAM)      // ==> Team name completion
         {
            makeTeamNameList(game, nameCandidateList);
            return &nameCandidateList;
         }
         // else no arg completion for you!
      }
   }
   
   return NULL;                        // ==> No completion options
}


bool GameUserInterface::processChatModeKey(InputCode inputCode)
{
   TNLAssert(mCurrentChatType != NoChat, "Must be in a chat mode to get here!");

   if(inputCode == KEY_ENTER)
      issueChat();
   else if(inputCode == KEY_BACKSPACE)
      mLineEditor.backspacePressed();
   else if(inputCode == KEY_DELETE)
      mLineEditor.deletePressed();
   else if(inputCode == KEY_ESCAPE || inputCode == BUTTON_BACK)
      cancelChat();
   else if(inputCode == KEY_TAB)      // Auto complete any commands
   {
      if(isCmdChat())     // It's a command!  Complete!  Complete!
      {
         // First, parse line into words
         Vector<string> words = parseString(mLineEditor.getString());

         bool needLeadingSlash = false;

         // Handle leading slash when command is entered from ordinary chat prompt
         if(words.size() > 0 && words[0][0] == '/')
         {
            // Special case: User has entered process by starting with global chat, and has typed "/" then <tab>
            if(mLineEditor.getString() == "/")
               words.clear();          // Clear -- it's as if we're at a fresh "/" prompt where the user has typed nothing
            else
               words[0].erase(0, 1);   // Strip char -- remove leading "/" so it's as if were at a regular "/" prompt

            needLeadingSlash = true;   // We'll need to add the stripped "/" back in later
         }
               
         S32 arg;                 // Which word we're looking at
         string partial;          // The partially typed word we're trying to match against
         const char *first;       // First arg we entered (will match partial if we're still entering the first one)
         
         // Check for trailing space --> http://www.suodenjoki.dk/us/archive/2010/basic-string-back.htm
         if(words.size() > 0 && *mLineEditor.getString().rbegin() != ' ')   
         {
            arg = words.size() - 1;          // No trailing space --> current arg is the last word we've been typing
            partial = words[arg];            // We'll be matching against what we've typed so far
            first = words[0].c_str();      
         }
         else if(words.size() > 0)           // We've entered a word, pressed space indicating word is complete, 
         {                                   // but have not started typing the next word.  We'll let user cycle through every
            arg = words.size();              // possible value for next argument.
            partial = "";
            first = words[0].c_str(); 
         }
         else     // If the editor is empty, or if final character is a space, then we need to set these params differently
         {
            arg = words.size();              // Trailing space --> current arg is the next word we've not yet started typing
            partial = "";
            first = "";                      // We'll be matching against an empty list since we've typed nothing so far
         }
         
         const string *entry = mLineEditor.getStringPtr();  

         Vector<string> *candidates = getCandidateList(getGame(), first, arg);     // Could return NULL

         // If the command string has quotes in it, use the last space up to the first quote
         size_t lastChar = string::npos;
         if(entry->find_first_of("\"") != string::npos)
            lastChar = entry->find_first_of("\"");

         string appender = " ";

         size_t pos = entry->find_last_of(' ', lastChar);

         if(pos == string::npos)                         // String does not contain a space, requires special handling
         {
            pos = 0;
            if(words.size() <= 1 && needLeadingSlash)    // ugh!  More special cases!
               appender = "/";
            else
               appender = "";
         }

         mLineEditor.completePartial(candidates, partial, pos, appender); 
      }
   }
   else
      return false;

   return true;
}


void GameUserInterface::onKeyUp(InputCode inputCode)
{
   // These keys works in any mode!  And why not??

   GameSettings *settings = getGame()->getSettings();

   if(checkInputCode(settings, InputCodeManager::BINDING_MISSION, inputCode))
      mMissionOverlayActive = false;
   else if(checkInputCode(settings, InputCodeManager::BINDING_MOD1, inputCode))
   {
      mModPrimaryActivated[0] = false;
      mModSecondaryActivated[0] = false;
   }
   else if(checkInputCode(settings, InputCodeManager::BINDING_MOD2, inputCode))
   {
      mModPrimaryActivated[1] = false;
      mModSecondaryActivated[1] = false;
   }
   else if(checkInputCode(settings, InputCodeManager::BINDING_FIRE, inputCode))
      mFiring = false;
   else if(checkInputCode(settings, InputCodeManager::BINDING_SCRBRD, inputCode))
   {     // (braces required)
      if(mInScoreboardMode)     // We're turning scoreboard off
      {
         mInScoreboardMode = false;
         GameType *gameType = getGame()->getGameType();
         if(gameType)
            gameType->c2sRequestScoreboardUpdates(false);
      }
   }
   else if(checkInputCode(settings, InputCodeManager::BINDING_TOGVOICE, inputCode))
   {     // (braces required)
      if(mVoiceRecorder.mRecordingAudio)  // Turning recorder off
         mVoiceRecorder.stop();
   }
}


void GameUserInterface::receivedControlUpdate(bool recvd)
{
   mGotControlUpdate = recvd;
}


bool GameUserInterface::isInScoreboardMode()
{
   return mInScoreboardMode;
}


// Return current move (actual move processing in ship.cpp)
// Will also transform move into "relative" mode if needed
// Note that all input supplied here will be overwritten if
// we are using a game controller. 
// Runs only on client
Move *GameUserInterface::getCurrentMove()
{
   if((mCurrentChatType == NoChat) && !mDisableShipKeyboardInput && !OGLCONSOLE_GetVisibility())
   {
      // Some helpers (like TeamShuffle) like to disable movement when they are active
      if(mHelper && mHelper->isMovementDisabled())
      {
         mCurrentMove.x = 0;
         mCurrentMove.y = 0;
      }
      else
      {
         GameSettings *settings = getGame()->getSettings();

         mCurrentMove.x = F32((InputCodeManager::getState(getInputCode(settings, InputCodeManager::BINDING_RIGHT)) ? 1 : 0) - 
                              (InputCodeManager::getState(getInputCode(settings, InputCodeManager::BINDING_LEFT))  ? 1 : 0));

         mCurrentMove.y = F32((InputCodeManager::getState(getInputCode(settings, InputCodeManager::BINDING_DOWN))  ? 1 : 0) -  
                              (InputCodeManager::getState(getInputCode(settings, InputCodeManager::BINDING_UP))    ? 1 : 0));
      }

      mCurrentMove.fire = mFiring;

      for(U32 i = 0; i < (U32)ShipModuleCount; i++)
      {
         mCurrentMove.modulePrimary[i] = mModPrimaryActivated[i];
         mCurrentMove.moduleSecondary[i] = mModSecondaryActivated[i];
      }
   }
   else
   {
      mCurrentMove.x = 0;
      mCurrentMove.y = 0;

      mCurrentMove.fire = mFiring;     // should be false?

      for(U32 i = 0; i < (U32)ShipModuleCount; i++)
      {
         mCurrentMove.modulePrimary[i] = false;
         mCurrentMove.moduleSecondary[i] = false;
      }
   }

   if(!getGame()->getSettings()->getIniSettings()->controlsRelative)
      return &mCurrentMove;

   else     // Using relative controls -- all turning is done relative to the direction of the ship.
   {
      mTransformedMove = mCurrentMove;

      Point moveDir(mCurrentMove.x, -mCurrentMove.y);

      Point angleDir(cos(mCurrentMove.angle), sin(mCurrentMove.angle));

      Point rightAngleDir(-angleDir.y, angleDir.x);
      Point newMoveDir = angleDir * moveDir.y + rightAngleDir * moveDir.x;

      mTransformedMove.x = newMoveDir.x;
      mTransformedMove.y = newMoveDir.y;

      // Sanity checks
      mTransformedMove.x = min(1.0f, mTransformedMove.x);
      mTransformedMove.y = min(1.0f, mTransformedMove.y);
      mTransformedMove.x = max(-1.0f, mTransformedMove.x);
      mTransformedMove.y = max(-1.0f, mTransformedMove.y);

      return &mTransformedMove;
   }
}


// User has finished entering a chat message and pressed <enter>
void GameUserInterface::issueChat()
{
   TNLAssert(mCurrentChatType != NoChat, "Not in chat mode!");

   if(!mLineEditor.isEmpty())
   {
      // Check if chat buffer holds a message or a command
      if(!isCmdChat())    // It's not a command
      {
         GameType *gameType = getGame()->getGameType();
         if(gameType)
            gameType->c2sSendChat(mCurrentChatType == GlobalChat, mLineEditor.c_str());   // Broadcast message
      }
      else    // It's a command
         runCommand(mLineEditor.c_str());
   }

   cancelChat();     // Hide chat display
}


Vector<string> GameUserInterface::parseStringx(const char *str)
{
   Vector<string> words = parseString(str);

   if(words.size() > 0)
      if(words[0][0] == '/')
         words[0].erase(0, 1);      // Remove leading /

   return words;
}


void GameUserInterface::resetLevelInfoDisplayTimer()
{
   mLevelInfoDisplayTimer.reset(6000);  // 6 seconds
}


void GameUserInterface::clearLevelInfoDisplayTimer()
{
   mLevelInfoDisplayTimer.clear();
}


// Process a command entered at the chat prompt
// Returns true if command was handled (even if it was bogus); returning false will cause command to be passed on to the server
// Runs on client
void GameUserInterface::runCommand(const char *input)
{
   Vector<string> words = parseStringx(input);  // yes

   if(words.size() == 0)            // Just in case, must have 1 or more words to check the first word as command.
      return;

   GameConnection *gc = getGame()->getConnectionToServer();
   if(!gc)
   {
      displayErrorMessage("!!! Not connected to server");
      return;
   }

   for(U32 i = 0; i < ARRAYSIZE(chatCmds); i++)
      if(words[0] == chatCmds[i].cmdName)
      {
         (this->*(chatCmds[i].cmdCallback))(words);
         return;
      }

   serverCommandHandler(words);     // Command unknown to client, will pass it on to server
}


// Set specified volume to the specefied level
void GameUserInterface::setVolume(VolumeType volType, const Vector<string> &words)
{
   S32 vol;

   if(words.size() < 2)
   {
      displayErrorMessage("!!! Need to specify volume");
      return;
   }

   string volstr = words[1];

   // Parse volstr -- if first digit isn't a number, user probably screwed up.
   // atoi will return 0, but this probably isn't what the user wanted.
   if(volstr[0] >= '0' && volstr[0] <= '9')
      vol = max(min(atoi(volstr.c_str()), 10), 0);
   else
   {
      displayErrorMessage("!!! Invalid value... volume not changed");
      return;
   }

  switch(volType)
  {
   case SfxVolumeType:
      getGame()->getSettings()->getIniSettings()->sfxVolLevel = (F32) vol / 10.f;
      displayMessagef(gCmdChatColor, "SFX volume changed to %d %s", vol, vol == 0 ? "[MUTE]" : "");
      return;

   case MusicVolumeType:
      getGame()->getSettings()->getIniSettings()->musicVolLevel = (F32) vol / 10.f;
      displayMessagef(gCmdChatColor, "Music volume changed to %d %s", vol, vol == 0 ? "[MUTE]" : "");
      return;

   case VoiceVolumeType:
   {
      F32 oldVol = getGame()->getSettings()->getIniSettings()->voiceChatVolLevel;
      getGame()->getSettings()->getIniSettings()->voiceChatVolLevel = (F32) vol / 10.f;
      displayMessagef(gCmdChatColor, "Voice chat volume changed to %d %s", vol, vol == 0 ? "[MUTE]" : "");
      if((oldVol == 0) != (vol == 0) && getGame()->getConnectionToServer())
         getGame()->getConnectionToServer()->s2rVoiceChatEnable(vol != 0);
      return;
   }

   case ServerAlertVolumeType:
      getGame()->getConnectionToServer()->c2sSetServerAlertVolume((S8) vol);
      displayMessagef(gCmdChatColor, "Server alerts chat volume changed to %d %s", vol, vol == 0 ? "[MUTE]" : "");
      return;
  }
}


void GameUserInterface::cancelChat()
{
   mLineEditor.clear();
   mCurrentChatType = NoChat;
   setBusyChatting(false);

   getGame()->undelaySpawn();
}


// Constructor
GameUserInterface::VoiceRecorder::VoiceRecorder(ClientGame *game)
{
   mRecordingAudio = false;
   mMaxAudioSample = 0;
   mMaxForGain = 0;
   mVoiceEncoder = new SpeexVoiceEncoder;

   mGame = game;
}


GameUserInterface::VoiceRecorder::~VoiceRecorder()
{
   stopNow();
}


void GameUserInterface::VoiceRecorder::idle(U32 timeDelta)
{
   if(mRecordingAudio)
   {
      if(mVoiceAudioTimer.update(timeDelta))
      {
         mVoiceAudioTimer.reset(VoiceAudioSampleTime);
         process();
      }
   }
}


void GameUserInterface::VoiceRecorder::render()
{
   if(mRecordingAudio)
   {
      F32 amt = mMaxAudioSample / F32(0x7FFF);
      U32 totalLineCount = 50;

      glColor3f(1, 1 ,1);
      glBegin(GL_LINES);
      glVertex2i(10, 130);
      glVertex2i(10, 145);
      glVertex2i(10 + totalLineCount * 2, 130);
      glVertex2i(10 + totalLineCount * 2, 145);

      F32 halfway = totalLineCount * 0.5f;
      F32 full = amt * totalLineCount;
      for(U32 i = 1; i < full; i++)
      {
         if(i < halfway)
            glColor3f(i / halfway, 1, 0);
         else
            glColor3f(1, 1 - (i - halfway) / halfway, 0);

         glVertex2i(10 + i * 2, 130);
         glVertex2i(10 + i * 2, 145);
      }
      glEnd();
   }
}


void GameUserInterface::VoiceRecorder::start()
{
   if(!(mGame->getConnectionToServer() && mGame->getConnectionToServer()->mVoiceChatEnabled))
      mGame->displayErrorMessage("!!! Voice chat not allowed on this server");

   mWantToStopRecordingAudio = 0; // linux repeadedly sends key-up / key-down when only holding key down (that was in GLUT, may )
   if(!mRecordingAudio)
   {
      mRecordingAudio = SoundSystem::startRecording();
      if(!mRecordingAudio)
         return;

      mUnusedAudio = new ByteBuffer(0);
      mRecordingAudio = true;
      mMaxAudioSample = 0;
      mVoiceAudioTimer.reset(FirstVoiceAudioSampleTime);

      // trim the start of the capture buffer:
      SoundSystem::captureSamples(mUnusedAudio);
      mUnusedAudio->resize(0);
   }
}

void GameUserInterface::VoiceRecorder::stopNow()
{
   if(mRecordingAudio)
   {
      process();

      mRecordingAudio = false;
      SoundSystem::stopRecording();
      mVoiceSfx = NULL;
      mUnusedAudio = NULL;
   }
}
void GameUserInterface::VoiceRecorder::stop()
{
   if(mWantToStopRecordingAudio == 0)
      mWantToStopRecordingAudio = 2;
}


void GameUserInterface::VoiceRecorder::process()
{
   if(!(mGame->getConnectionToServer() && mGame->getConnectionToServer()->mVoiceChatEnabled))
      stop();

   if(mWantToStopRecordingAudio != 0)
   {
      mWantToStopRecordingAudio--;
      if(mWantToStopRecordingAudio == 0)
      {
         stopNow();
         return;
      }
   }
   U32 preSampleCount = mUnusedAudio->getBufferSize() / 2;
   SoundSystem::captureSamples(mUnusedAudio);

   U32 sampleCount = mUnusedAudio->getBufferSize() / 2;
   if(sampleCount == preSampleCount)
      return;

   S16 *samplePtr = (S16 *) mUnusedAudio->getBuffer();
   mMaxAudioSample = 0;

   for(U32 i = preSampleCount; i < sampleCount; i++)
   {
      if(samplePtr[i] > mMaxAudioSample)
         mMaxAudioSample = samplePtr[i];
      else if(-samplePtr[i] > mMaxAudioSample)
         mMaxAudioSample = -samplePtr[i];
   }
   mMaxForGain = U32(mMaxForGain * 0.95f);
   S32 boostedMax = mMaxAudioSample + 2048;

   if(boostedMax > mMaxForGain)
      mMaxForGain = boostedMax;

   if(mMaxForGain > MaxDetectionThreshold)
   {
      // Apply some gain to the buffer:
      F32 gain = 0x7FFF / F32(mMaxForGain);
      for(U32 i = preSampleCount; i < sampleCount; i++)
      {
         F32 sample = gain * samplePtr[i];
         if(sample > 0x7FFF)
            samplePtr[i] = 0x7FFF;
         else if(sample < -0x7FFF)
            samplePtr[i] = -0x7FFF;
         else
            samplePtr[i] = S16(sample);
      }
      mMaxAudioSample = U32(mMaxAudioSample * gain);
   }

   ByteBufferPtr sendBuffer = mVoiceEncoder->compressBuffer(mUnusedAudio);

   if(sendBuffer.isValid())
   {
      GameType *gameType = mGame->getGameType();

      if(gameType && sendBuffer->getBufferSize() < 1024)      // Don't try to send too big
         gameType->c2sVoiceChat(mGame->getSettings()->getIniSettings()->echoVoice, sendBuffer);
   }
}


void GameUserInterface::suspendGame()
{
   getGame()->getConnectionToServer()->suspendGame();          // Tell server we're suspending
   getGame()->suspendGame(false);                              // Suspend locally
   getUIManager()->getSuspendedUserInterface()->activate();    // And enter chat mode
}


void GameUserInterface::unsuspendGame()
{
   getGame()->unsuspendGame();                                 // Unsuspend locally
   getGame()->getConnectionToServer()->unsuspendGame();        // Tell the server we're unsuspending
}


#ifdef USE_DUMMY_PLAYER_SCORES

S32 getDummyTeamCount() { return 2; }     // Teams
S32 getDummyMaxPlayers() { return 5; }    // Players per team

// Create a set of fake player scores for testing the scoreboard -- fill scores
void getDummyPlayerScores(Vector<ClientInfo *> &scores)
{
   ClientInfo *clientInfo;

   S32 teams = getDummyTeamCount();

   for(S32 i = 0; i < getDummyMaxPlayers(); i++)
   {
      string name = "PlayerName-" + itos(i);

      clientInfo = new RemoteClientInfo(name, false, ((i+1) % 4) > 0);

      clientInfo->setScore(i * 3);
      clientInfo->setAuthenticated((i % 3) > 0);
      clientInfo->setIsLevelChanger(((i+1) % 2) > 0);
      clientInfo->setPing(100 * i + 10);
      clientInfo->setTeamIndex(i % teams);

      scores.push_back(clientInfo);
   }
}
#endif


void GameUserInterface::renderScoreboard()
{
   // This is probably not needed... if gameType were NULL, we'd have crashed and burned long ago
   GameType *gameType = getGame()->getGameType();
   if(!gameType)
      return;

   bool isTeamGame = gameType->isTeamGame();

#ifdef USE_DUMMY_PLAYER_SCORES
   S32 maxTeamPlayers = getDummyMaxPlayers();
   S32 teams = isTeamGame ? getDummyTeamCount() : 1;
#else
   getGame()->countTeamPlayers();

   S32 teams = isTeamGame ? getGame()->getTeamCount() : 1;
   S32 maxTeamPlayers = 0;

   // Check to make sure at least one team has at least one player...
   for(S32 i = 0; i < teams; i++)
   {
      Team *team = (Team *)getGame()->getTeam(i);

      if(!isTeamGame)
         maxTeamPlayers += team->getPlayerBotCount();

      else if(team->getPlayerBotCount() > maxTeamPlayers)
         maxTeamPlayers = team->getPlayerBotCount();
   }
#endif
   // ...if not, then go home!
   if(maxTeamPlayers == 0)
      return;


   const U32 drawableWidth = gScreenInfo.getGameCanvasWidth() - horizMargin * 2;
   const U32 columnCount = min(teams, 2);
   const U32 teamWidth = drawableWidth / columnCount;
   const U32 teamAreaHeight = isTeamGame ? 40 : 0;

   U32 numTeamRows = (teams + 1) >> 1;

   U32 totalHeight = (gScreenInfo.getGameCanvasHeight() - vertMargin * 2) / numTeamRows - (numTeamRows - 1) * 2;
   U32 maxHeight = MIN(30, (totalHeight - teamAreaHeight) / maxTeamPlayers);

   U32 sectionHeight = (teamAreaHeight + maxHeight * maxTeamPlayers);
   totalHeight = sectionHeight * numTeamRows + (numTeamRows - 1) * 2;

   // Vertical scale ratio to maximum line height
   F32 scaleRatio = ((F32)maxHeight)/30.f;

   for(S32 i = 0; i < teams; i++)
   {
      S32 yt = (gScreenInfo.getGameCanvasHeight() - totalHeight) / 2 + (i >> 1) * (sectionHeight + 2);  // y-top
      S32 yb = yt + sectionHeight;     // y-bottom
      S32 xl = 10 + (i & 1) * teamWidth;
      S32 xr = xl + teamWidth - 2;

      const Color *teamColor = getGame()->getTeamColor(i);

      TNLAssert(glIsEnabled(GL_BLEND), "Why is blending off here?");

      glColor(teamColor, 0.6f);
      drawRect(xl, yt, xr, yb, GL_POLYGON);

      //// Render team scores
      glColor(Colors::white);
      if(isTeamGame)     
      {
         renderFlag(F32(xl + 20), F32(yt + 18), teamColor);
         renderFlag(F32(xr - 20), F32(yt + 18), teamColor);

         drawHorizLine(xl, xr, yt + S32(teamAreaHeight));

         drawString(xl + 40, yt + 2, 30, getGame()->getTeamName(i).getString());
         drawStringf(xr - 140, yt + 2, 30, "%d", ((Team *)(getGame()->getTeam(i)))->getScore());
      }

      // Now for player scores.  First build a list, then sort it, then display it.
      Vector<ClientInfo *> playerScores;

#ifdef USE_DUMMY_PLAYER_SCORES
      getDummyPlayerScores(playerScores);
#else
      gameType->getSortedPlayerScores(i, playerScores);     // Fills playerScores for team i
#endif

      S32 curRowY = yt + teamAreaHeight + 1;
      S32 fontSize = U32(maxHeight * 0.85f);
      const char *botSymbol = "B ";
      const char *levelChangerSymbol = "+ ";
      const char *adminSymbol = "@ ";

      // Use any symbol for an offset
      S32 symbolFontSize = S32(fontSize * 0.8f);
      S32 symbolSize = getStringWidth(symbolFontSize, botSymbol);

      for(S32 j = 0; j < playerScores.size(); j++)
      {
         S32 x = xl + 40;
         S32 vertAdjustFact = (fontSize - symbolFontSize) / 2 - 1;

         bool isDelayed = playerScores[j]->isSpawnDelayed();
         const Color *nameColor = isDelayed ? &Colors::idlePlayerScoreboardColor : &Colors::standardPlayerScoreboardColor;


         glColor(nameColor);

         // Add the mark of the bot
         if(playerScores[j]->isRobot())
            drawString(x - symbolSize, curRowY + vertAdjustFact + 2, symbolFontSize, botSymbol);

         // Add level changer mark
         if(playerScores[j]->isLevelChanger() && !playerScores[j]->isAdmin())
            drawString(x - symbolSize, curRowY + vertAdjustFact + 2, symbolFontSize, levelChangerSymbol);

         // Add admin mark
         if(playerScores[j]->isAdmin())
            drawString(x - symbolSize, curRowY + vertAdjustFact + 2, symbolFontSize, adminSymbol);

         S32 nameWidth = drawStringAndGetWidth(x - 8, curRowY, fontSize, playerScores[j]->getName().getString());

         renderBadges(playerScores[j], x + nameWidth + 8, curRowY + (maxHeight / 2), scaleRatio);
         
         glColor(nameColor);
         static char buff[255] = "";

         if(isTeamGame)
            dSprintf(buff, sizeof(buff), "%2.2f", playerScores[j]->getRating());
         else
         {
            if(playerScores[j]->getRating() < 0)
               dSprintf(buff, sizeof(buff), "%d %2.2f", playerScores[j]->getScore(), playerScores[j]->getRating());
            else
               dSprintf(buff, sizeof(buff), "%d  %2.2f", playerScores[j]->getScore(), playerScores[j]->getRating());
         }

         drawString(xr - (85 + S32(getStringWidth(F32(fontSize), buff))), curRowY, fontSize, buff);
         drawStringf(xr - 60, curRowY, fontSize, "%d", playerScores[j]->getPing());
         curRowY += maxHeight;
      }

#ifdef USE_DUMMY_PLAYER_SCORES
      playerScores.deleteAndClear();      // Clean up
#endif
   }
}


void GameUserInterface::renderBadges(ClientInfo *clientInfo, S32 x, S32 y, F32 scaleRatio)
{
   F32 badgeRadius = 10.f * scaleRatio;
   S32 badgeOffset = S32(2 * badgeRadius) + 5;
   F32 badgeBackgroundEdgeSize = 2 * badgeRadius + 2.f;

   for(S32 i = 0; i < BADGE_COUNT; i++)
   {
      MeritBadges badge = MeritBadges(i);    // C++ enums can be rather tedious...

      if(clientInfo->hasBadge(badge))
      {
         drawFilledRoundedRect(Point(x,y), badgeBackgroundEdgeSize, badgeBackgroundEdgeSize, Colors::black, Colors::black, 3.f);
         renderBadge((F32)x, (F32)y, badgeRadius, badge);
         x += badgeOffset;
      }
   }
}


void GameUserInterface::renderBasicInterfaceOverlay(const GameType *gameType, bool scoreboardVisible)
{
   if(mLevelInfoDisplayTimer.getCurrent() || mMissionOverlayActive)
      renderMissionOverlay(gameType);

   if(mInputModeChangeAlertDisplayTimer.getCurrent() != 0)
      renderInputModeChangeAlert();

   Game *game = getGame();
   S32 teamCount = game->getTeamCount();

   U32 rightAlignCoord = gScreenInfo.getGameCanvasWidth() - horizMargin;

   if((gameType->isGameOver() || scoreboardVisible) && teamCount > 0)
      renderScoreboard();
   
   // Render team scores in lower-right corner when scoreboard is off
   else if(teamCount > 1 && gameType->isTeamGame())
   {
      // Render Core scores
      if(gameType->getGameTypeId() == CoreGame)
         renderCoreScores(gameType, rightAlignCoord);

      // Render scores for the rest of the team game types, which use flags
      else
         renderTeamFlagScores(gameType, rightAlignCoord);
   }
   else if(teamCount > 0 && !gameType->isTeamGame())     // For single team games like rabbit and bitmatch
      renderLeadingPlayerScores(gameType, rightAlignCoord);

   renderTimeLeft(rightAlignCoord);
   renderTalkingClients();
   renderDebugStatus();
}


// Display alert about input mode changing
void GameUserInterface::renderInputModeChangeAlert()
{
   F32 alpha = 1;

   if(mInputModeChangeAlertDisplayTimer.getCurrent() < 1000)
      alpha = mInputModeChangeAlertDisplayTimer.getCurrent() * 0.001f;

   TNLAssert(glIsEnabled(GL_BLEND), "Why is blending off here?");

   glColor(Colors::paleRed, alpha);
   drawCenteredStringf(vertMargin + 130, 20, "Input mode changed to %s", 
                       getGame()->getSettings()->getInputCodeManager()->getInputMode() == InputModeJoystick ? "Joystick" : "Keyboard");
}


void GameUserInterface::renderMissionOverlay(const GameType *gameType)
{
   S32 canvasHeight = gScreenInfo.getGameCanvasHeight();
   S32 yCenter = canvasHeight / 2;

   // Fade message out
   F32 alpha = 1;
   if(mLevelInfoDisplayTimer.getCurrent() < 1000 && !mMissionOverlayActive)
      alpha = mLevelInfoDisplayTimer.getCurrent() * 0.001f;

   glColor(Colors::white, alpha);
   drawCenteredStringf(yCenter - 180, 30, "Level: %s", gameType->getLevelName()->getString());

   // Prefix game type with "Team" if they are typically individual games, but are being played in team mode
   const char *gtPrefix = (gameType->canBeIndividualGame() && gameType->getGameTypeId() != SoccerGame && 
                           getGame()->getTeamCount() > 1) ? "Team " : "";

   drawCenteredStringf(yCenter - 140, 30, "Game Type: %s%s", gtPrefix, gameType->getGameTypeString());

   glColor(Colors::cyan, alpha);
   drawCenteredString(yCenter - 100, 20, gameType->getInstructionString());

   glColor(Colors::magenta, alpha);
   drawCenteredString(yCenter - 75, 20, gameType->getLevelDescription()->getString());

   glColor(Colors::menuHelpColor, alpha);
   drawCenteredStringf(canvasHeight - 100, 20, "Press [%s] to see this information again", 
                                               getInputCodeString(getGame()->getSettings(), InputCodeManager::BINDING_MISSION));

   if(gameType->getLevelCredits()->isNotNull())    // Only render credits string if it's is not empty
   {
      glColor(Colors::red, alpha);
      drawCenteredStringf(yCenter + 50, 20, "%s", gameType->getLevelCredits()->getString());
   }

   glColor(Colors::yellow, alpha);
   drawCenteredStringf(yCenter - 50, 20, "Score to Win: %d", gameType->getWinningScore());

   mInputModeChangeAlertDisplayTimer.reset(0);     // Supress mode change alert if this message is displayed...
}


void GameUserInterface::renderTeamFlagScores(const GameType *gameType, U32 rightAlignCoord)
{
   S32 lroff = gameType->getLowerRightCornerScoreboardOffsetFromBottom();

   Game *game = getGame();
   S32 teamCount = game->getTeamCount();

   //Vector<Team *> *teams = game->getSortedTeamList_score();

   const S32 textsize = 32;
   S32 xpos = rightAlignCoord - gameType->getDigitsNeededToDisplayScore() * getStringWidth(textsize, "0");

   for(S32 i = 0; i < teamCount; i++)
   {
      S32 ypos = gScreenInfo.getGameCanvasHeight() - vertMargin - lroff - (teamCount - i - 1) * 38;

      Team *team = (Team *)game->getTeam(i);

      glColor(Colors::magenta);
      if( gameType->teamHasFlag(team->getId()) )
         drawString(xpos - 50, ypos + 3, 18, "*");

      renderFlag(F32(xpos - 20), F32(ypos + 18), team->getColor());

      glColor(Colors::white);
      drawStringf(xpos, ypos, textsize, "%d", team->getScore());
   }
}


void GameUserInterface::renderCoreScores(const GameType *gameType, U32 rightAlignCoord)
{
   CoreGameType *cgt = static_cast<CoreGameType*>(const_cast<GameType*>(gameType));

   S32 lroff = gameType->getLowerRightCornerScoreboardOffsetFromBottom();

   Game *game = getGame();
   S32 teamCount = game->getTeamCount();

   //Vector<Team *> *teams = game->getSortedTeamList_score();

   const S32 textSize = 32;
   S32 xpos = rightAlignCoord - gameType->getDigitsNeededToDisplayScore() * getStringWidth(textSize, "0");

   // Here we show the number of Cores remaining INSTEAD OF the score, which is negative
   for(S32 i = 0; i < teamCount; i++)
   {
      S32 ypos = gScreenInfo.getGameCanvasHeight() - vertMargin - lroff - (teamCount - i - 1) * 38;

      Team *team = (Team *)game->getTeam(i);
      Point center(xpos - 20, ypos + 19);

      renderCoreSimple(center, team->getColor(), 20);

      // Render something if a Core is being attacked
      if(cgt->isTeamCoreBeingAttacked(i))
      {
         if(game->getCurrentTime() % 300 > 150)
            glColor(Colors::red80);
         else
            glColor(Colors::yellow, 0.6f);
         
         drawCircle(center, 15);
      }

      glColor(Colors::white);
      drawStringf(xpos, ypos, textSize, "%d", cgt->getTeamCoreCount(i));
   }
}


void GameUserInterface::renderLeadingPlayerScores(const GameType *gameType, U32 rightAlignCoord)
{
   // We can render before we get the first unpackUpdate packet that gets all the client infos.
   // In this case just exit
   if(getGame()->getLocalRemoteClientInfo() == NULL)
      return;

   if(gameType->getLeadingPlayer() < 0)
      return;

   Game *game = static_cast<Game *>(getGame());    // This is a sign of a problem

   S32 lroff = gameType->getLowerRightCornerScoreboardOffsetFromBottom() - 22;

   const S32 textsize = 12;

   /// Render player score
   bool hasSecondLeader = gameType->getSecondLeadingPlayer() >= 0;


   const StringTableEntry localClientName = getGame()->getClientInfo()->getName();

   // The player is the leader if a leader is detected and it matches his name
   bool localClientIsLeader = localClientName == game->getClientInfo(gameType->getLeadingPlayer())->getName();

   const char *name;
   S32 topScore, bottomScore;


   const Color *winnerColor = &Colors::red;
   const Color *loserColor = &Colors::red60;

   S32 vertOffset = (hasSecondLeader || !localClientIsLeader) ? textsize * 4 / 3 : 0;    // Make room for a second entry, as needed
   S32 ypos = gScreenInfo.getGameCanvasHeight() - vertMargin - lroff - vertOffset;

   glColor(winnerColor);

   name = game->getClientInfo(gameType->getLeadingPlayer())->getName().getString();
   topScore = gameType->getLeadingPlayerScore();

   drawStringfr(rightAlignCoord, ypos, textsize, "%s %d", name, topScore);


   // Render bottom score if we have one
   // This will either render the current client on the bottom; or, if he is the leader
   // it will render the second leader
   if(hasSecondLeader || !localClientIsLeader)
   {
      // Should test if leader first
      if(!localClientIsLeader)
      {
         bottomScore = getGame()->getLocalRemoteClientInfo()->getScore();
         name = getGame()->getLocalRemoteClientInfo()->getName().getString();
      }
      // hasSecondLeader
      else
      {
         bottomScore = gameType->getSecondLeadingPlayerScore();
         name = game->getClientInfo(gameType->getSecondLeadingPlayer())->getName().getString();
      }

      S32 ypos = gScreenInfo.getGameCanvasHeight() - vertMargin - lroff;

      // Special case: if players are tied, render both with winner's color
      if(topScore == bottomScore)
         glColor(winnerColor);
      else
         glColor(loserColor);

      drawStringfr(rightAlignCoord, ypos, textsize, "%s %d", name, bottomScore);
   }
}


void GameUserInterface::renderTimeLeft(U32 rightAlignCoord)
{
   const S32 size = 20;       // Size of time
   const S32 gtsize = 12;     // Size of game type/score indicator
   
   GameType *gameType = getGame()->getGameType();

   string txt = string("[") + gameType->getShortName() + "/" + itos(gameType->getWinningScore()) + "]";

   static const U32 w00 = getStringWidth(size, "00:00");
   static const U32 wUnlim = getStringWidth(size, "Unlim.");

   U32 w = gameType->isTimeUnlimited() ? wUnlim : w00;

   S32 x = rightAlignCoord - w;
   S32 y = gScreenInfo.getGameCanvasHeight() - vertMargin - 20;

   glColor(Colors::cyan);
   drawStringfr(x - 5, y + ((size - gtsize) / 2) + 2, gtsize, txt.c_str());
   
   glColor(Colors::white);

   if(gameType->isTimeUnlimited())  
      drawString(x, y, size, "Unlim.");
   else
      drawTime(x, y, size, gameType->getRemainingGameTimeInMs());
}


void GameUserInterface::renderTalkingClients()
{
   S32 y = 150;

   for(S32 i = 0; i < getGame()->getClientCount(); i++)
   {
      ClientInfo *client = ((Game *)getGame())->getClientInfo(i);

      if(client->getVoiceSFX()->isPlaying())
      {
         const S32 TEXT_HEIGHT = 20;

         glColor( getGame()->getTeamColor(client->getTeamIndex()) );
         drawString(10, y, TEXT_HEIGHT, client->getName().getString());
         y += TEXT_HEIGHT + 5;
      }
   }
}


void GameUserInterface::renderDebugStatus()
{
   // When bots are frozen, render large pause icon in lower left
   if(EventManager::get()->isPaused())
   {
      glColor(Colors::white);

      const S32 PAUSE_HEIGHT = 30;
      const S32 PAUSE_WIDTH = 10;
      const S32 PAUSE_GAP = 6;
      const S32 BOX_INSET = 5;

      const S32 TEXT_SIZE = 15;
      const char *TEXT = "STEP: Alt-], Ctrl-]";

      S32 x, y;

      // Draw box
      x = gScreenInfo.getGameCanvasWidth() - horizMargin - 2 * (PAUSE_WIDTH + PAUSE_GAP) - BOX_INSET - getStringWidth(TEXT_SIZE, TEXT);
      y = vertMargin + PAUSE_HEIGHT;

      // Draw Pause symbol
      drawFilledRect(x, y, x + PAUSE_WIDTH, y - PAUSE_HEIGHT, Colors::black, Colors::white);

      x += PAUSE_WIDTH + PAUSE_GAP;
      drawFilledRect(x, y, x + PAUSE_WIDTH, y - PAUSE_HEIGHT, Colors::black, Colors::white);

      x += PAUSE_WIDTH + PAUSE_GAP + BOX_INSET;

      y -= TEXT_SIZE + (PAUSE_HEIGHT - TEXT_SIZE) / 2 + 1;
      drawString(x, y, TEXT_SIZE, TEXT);
   }
}



};
<|MERGE_RESOLUTION|>--- conflicted
+++ resolved
@@ -1817,13 +1817,9 @@
 
 void GameUserInterface::idleHandler(const Vector<string> &words)
 {
-<<<<<<< HEAD
-   getGame()->requestSpawnDelayed();
-=======
    ClientGame *game = getGame();
    game->requestSpawnDelayed();
    game->getSpawnUndelayTimer().reset();
->>>>>>> 3f41995f
 }
 
 
