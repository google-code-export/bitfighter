--- conflicted
+++ resolved
@@ -148,12 +148,8 @@
    bool loadScript(const string &scriptName);
    bool runChunk();
 
-<<<<<<< HEAD
-   void setEnums(lua_State *L);
-=======
    bool mSubscriptions[EventManager::EventTypes];  // Keep track of which events we're subscribed to for rapid unsubscription upon death or destruction
    void setEnums(lua_State *L);                    // Set a whole slew of enum values that we want the scripts to have access to
->>>>>>> 2f7ae721
 
 protected:
    lua_State *L;                 // Main Lua state variable
