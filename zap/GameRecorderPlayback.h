//------------------------------------------------------------------------------
// Copyright Chris Eykamp
// See LICENSE.txt for full copyright information
//------------------------------------------------------------------------------

#ifndef _GAMERECORDERPLAYBACK_H_
#define _GAMERECORDERPLAYBACK_H_

#include <stdio.h>
#include "tnlGhostConnection.h"
#include "tnlNetObject.h"
#include "gameConnection.h"

#include "UIMenus.h"

namespace Zap {


class ClientGame;
class ClientInfo;
class GameRecorderPlayback : public GameConnection
{
   typedef GameConnection Parent;
   FILE *mFile;
   ClientGame *mGame;
   S32 mMilliSeconds;
   U32 mSizeToRead;
   SafePtr<ClientInfo> mClientInfoSpectating;
<<<<<<< HEAD
public:
   StringTableEntry mClientInfoSpectatingName;
   bool mIsButtonHeldDown;

=======

public:
   GameRecorderPlayback(ClientGame *game, const char *filename);
   ~GameRecorderPlayback();

   StringTableEntry mClientInfoSpectatingName;
   bool mIsButtonHeldDown;

>>>>>>> f6375f91
   U32 mTotalTime;
   U32 mCurrentTime;

   bool isValid();

   bool lostContact();
   void addPendingMove(Move *theMove);
   void changeSpectate(S32 n);

   void updateSpectate();
   void processMoreData(TNL::U32 MilliSeconds);
   void restart();
};


class PlaybackSelectUserInterface : public LevelMenuSelectUserInterface
{
public:
   explicit PlaybackSelectUserInterface(ClientGame *game);
   void onActivate();
   void processSelection(U32 index);
};


class PlaybackServerDownloadUserInterface : public LevelMenuSelectUserInterface
{
public:
   explicit PlaybackServerDownloadUserInterface(ClientGame *game);
   void onActivate();
   void processSelection(U32 index);
   void receivedLevelList(const Vector<string> &levels);
};


class GameUserInterface;

class PlaybackGameUserInterface : public UserInterface
{
   GameUserInterface *mGameInterface;
   SafePtr<GameRecorderPlayback> mPlaybackConnection;
   U32 mSpeed;
   U32 mSpeedRemainder;
   bool mVisible;
public:
   explicit PlaybackGameUserInterface(ClientGame *game);
   void onActivate();
   void onReactivate();

   bool onKeyDown(InputCode inputCode);
   void onKeyUp(InputCode inputCode);
   void onTextInput(char ascii);
   void onMouseMoved();

   void idle(U32 timeDelta);
   void render() const;
};

}
#endif<|MERGE_RESOLUTION|>--- conflicted
+++ resolved
@@ -26,12 +26,6 @@
    S32 mMilliSeconds;
    U32 mSizeToRead;
    SafePtr<ClientInfo> mClientInfoSpectating;
-<<<<<<< HEAD
-public:
-   StringTableEntry mClientInfoSpectatingName;
-   bool mIsButtonHeldDown;
-
-=======
 
 public:
    GameRecorderPlayback(ClientGame *game, const char *filename);
@@ -40,7 +34,6 @@
    StringTableEntry mClientInfoSpectatingName;
    bool mIsButtonHeldDown;
 
->>>>>>> f6375f91
    U32 mTotalTime;
    U32 mCurrentTime;
 
