//----------------------------------------------------------------------------------
//
// Bitfighter - A multiplayer vector graphics space game
// Based on Zap demo released for Torque Network Library by GarageGames.com
//
// Derivative work copyright (C) 2008-2009 Chris Eykamp
// Original work copyright (C) 2004 GarageGames.com, Inc.
// Other code copyright as noted
//
// This program is free software; you can redistribute it and/or modify
// it under the terms of the GNU General Public License as published by
// the Free Software Foundation; either version 2 of the License, or
// (at your option) any later version.
//
// This program is distributed in the hope that it will be useful (and fun!),
// but WITHOUT ANY WARRANTY; without even the implied warranty of
// MERCHANTABILITY or FITNESS FOR A PARTICULAR PURPOSE.  See the
// GNU General Public License for more details.
//
// You should have received a copy of the GNU General Public License
// along with this program; if not, write to the Free Software
// Foundation, Inc., 59 Temple Place, Suite 330, Boston, MA  02111-1307  USA
//
//------------------------------------------------------------------------------------

#include "BotNavMeshZone.h"
#include "SweptEllipsoid.h"
#include "robot.h"
#include "UIMenus.h"
#include "UIGame.h"           // for access to mGameUserInterface.mDebugShowMeshZones
#include "gameObjectRender.h"
#include "teleporter.h"
#include "barrier.h"             // For Barrier methods in generating zones
#include "../recast/Recast.h"    // For zone generation
#include "../recast/RecastAlloc.h"

#include "../clipper/clipper.hpp"

extern "C" {
#include "../Triangle/triangle.h"      // For Triangle!
}

namespace Zap
{

TNL_IMPLEMENT_NETOBJECT(BotNavMeshZone);


Vector<SafePtr<BotNavMeshZone> > gBotNavMeshZones;     // List of all our zones

// Constructor
BotNavMeshZone::BotNavMeshZone()
{
   mGame = NULL;
   mObjectTypeMask = BotNavMeshZoneType | CommandMapVisType;
   //  The Zones is now rendered without the network interface, if client is hosting.
   //mNetFlags.set(Ghostable);    // For now, so we can see them on the client to help with debugging... when too many zones causes huge lag
   mZoneId = gBotNavMeshZones.size();

   gBotNavMeshZones.push_back(this);
}


// Destructor
BotNavMeshZone::~BotNavMeshZone()
{
   for(S32 i = gBotNavMeshZones.size() - 1; i >= 0; i--)  // For speed, check in reverse order. Game::cleanUp() clears on reverse order.
   if(gBotNavMeshZones[i] == this)
   {
      gBotNavMeshZones.erase_fast(i);
      break;
   }
   if(mGame)
   {
      removeFromDatabase();
      mGame = NULL;
   }
}


// Return the center of this zone
Point BotNavMeshZone::getCenter()
{
   return getExtent().getCenter();     // Good enough for government work
}


void BotNavMeshZone::render(S32 layerIndex)    
{
   if(!gClientGame->mGameUserInterface->mDebugShowMeshZones)
      return;

   if(mPolyFill.size() == 0)    //Need to process PolyFill here, rendering server objects into client.
         Triangulate::Process(mPolyBounds, mPolyFill);

   if(layerIndex == 0)
      renderNavMeshZone(mPolyBounds, mPolyFill, mCentroid, mZoneId, mConvex);
   else if(layerIndex == 1)
      renderNavMeshBorders(mNeighbors);
}


// Use this to help keep track of which robots are where
// Only gets run on the server, never on client, obviously, because that's where the bots are!!!
bool BotNavMeshZone::collide(GameObject *hitObject)
{
   // This does not get run anymore, it is in a seperate database.
   if(hitObject->getObjectTypeMask() & RobotType)     // Only care about robots...
   {
      Robot *r = (Robot *) hitObject;
      r->setCurrentZone(mZoneId);
   }
   return false;
}


S32 BotNavMeshZone::getRenderSortValue()
{
   return -2;
}

GridDatabase *BotNavMeshZone::getGridDatabase()
{
   return &mGame->mDatabaseForBotZones;
}


extern bool isConvex(const Vector<Point> &verts);

// Create objects from parameters stored in level file
bool BotNavMeshZone::processArguments(S32 argc, const char **argv)
{
   if(argc < 6)
      return false;

   processPolyBounds(argc, argv, 0, mGame->getGridSize());
   computeExtent();  // Computes extent so we can insert this into the BotNavMesh object database
   mConvex = isConvex(mPolyBounds);

   return true;
}


void BotNavMeshZone::addToGame(Game *game)
{
   // Ordinarily, we'd call GameObject::addToGame() here, but the BotNavMeshZones don't need to be added to the game
   // the way an ordinary game object would be.  So we won't.
   mGame = game;
   addToDatabase();
}


void BotNavMeshZone::onAddedToGame(Game *theGame)
{
   TNLAssert(false, "Should not be added to game");
}


// Bounding box for quick collision-possibility elimination
void BotNavMeshZone::computeExtent()
{
   Rect extent(mPolyBounds[0], mPolyBounds[0]);

   for(S32 i = 1; i < mPolyBounds.size(); i++)
      extent.unionPoint(mPolyBounds[i]);

   setExtent(extent);
}


// More precise boundary for precise collision detection
bool BotNavMeshZone::getCollisionPoly(Vector<Point> &polyPoints)
{
   for(S32 i = 0; i < mPolyBounds.size(); i++)
      polyPoints.push_back(mPolyBounds[i]);

   return true;
}


// These methods will be empty later...
 U32 BotNavMeshZone::packUpdate(GhostConnection *connection, U32 updateMask, BitStream *stream)
{
   stream->writeInt(mZoneId, 16);

   Polygon::packUpdate(connection, stream);

   stream->writeInt(mNeighbors.size(), 8);

   for(S32 i = 0; i < mNeighbors.size(); i++)
   {
      stream->write(mNeighbors[i].borderStart.x);
      stream->write(mNeighbors[i].borderStart.y);

      stream->write(mNeighbors[i].borderEnd.x);
      stream->write(mNeighbors[i].borderEnd.y);

      stream->write(mNeighbors[i].borderCenter.x);
      stream->write(mNeighbors[i].borderCenter.y);

      stream->write(mNeighbors[i].zoneID);
      stream->write(mNeighbors[i].distTo);
      stream->write(mNeighbors[i].center.x);
      stream->write(mNeighbors[i].center.y);
   }

   return 0;
}


void BotNavMeshZone::unpackUpdate(GhostConnection *connection, BitStream *stream)
{
   mZoneId = stream->readInt(16);

   if(Polygon::unpackUpdate(connection, stream))
   {
      computeExtent();
      mConvex = isConvex(mPolyBounds);
   }

   U32 size = stream->readInt(8);
   Point p1, p2;

   for(U32 i = 0; i < size; i++)
   {
      NeighboringZone n;

      stream->read(&p1.x);
      stream->read(&p1.y);
   
      stream->read(&p2.x);
      stream->read(&p2.y);

      n.borderStart = p1;
      n.borderEnd = p2;
      stream->read(&n.borderCenter.x);
      stream->read(&n.borderCenter.y);
      stream->read(&n.zoneID);
      stream->read(&n.distTo);
      stream->read(&n.center.x);
      stream->read(&n.center.y);
      mNeighbors.push_back(n);
     // mNeighborRenderPoints.push_back(Border(p1, p2));
   }
}


// Returns ID of zone containing specified point
U16 BotNavMeshZone::findZoneContaining(const Point &p)
{
   Vector<DatabaseObject *> fillVector;
   gServerGame->mDatabaseForBotZones.findObjects(BotNavMeshZoneType, fillVector, 
                                                      Rect(p - Point(0.1f,0.1f),p + Point(0.1f,0.1f)));  // Slightly extend Rect, it can be on the edge of zone

   for(S32 i = 0; i < fillVector.size(); i++)
   {
      // First a quick, crude elimination check then more comprehensive one
      // Since our zones are convex, we can use the faster method!  Yay!
      // Actually, we can't, as it is not reliable... reverting to more comprehensive (and working) version.
      BotNavMeshZone *zone = dynamic_cast<BotNavMeshZone *>(fillVector[i]);

      TNLAssert(zone, "NULL zone in findZoneContaining");
      if( zone->getExtent().contains(p) 
                        && (PolygonContains2(zone->mPolyBounds.address(), zone->mPolyBounds.size(), p)) )
         return zone->mZoneId;
   }

   return U16_MAX;
}


extern bool segmentsCoincident(Point p1, Point p2, Point p3, Point p4);

void testBotNavMeshZoneConnections()
{
   return;

   //for(S32 i = 0; i < gBotNavMeshZones.size(); i++)
   //   for(S32 j = 0; j < gBotNavMeshZones.size(); j++)
   //   {
   //      Vector<S32> path = AStar::findPath(i, j);
   //      for(S32 k = 0; k < path.size(); k++)
   //         logprintf("Path %d from %d to %d: %d", k, i, j, path[k]);
   //      logprintf("");
   //   }
}


// Returns index of neighboring zone, or -1 if zone is not a neighbor
S32 BotNavMeshZone::getNeighborIndex(S32 zoneID)
{
   for(S32 i = 0; i < mNeighbors.size(); i++)
      if(mNeighbors[i].zoneID == zoneID)
         return i;

   return -1;
}


static const S32 MAX_ZONES = 10000;     // Don't make this go above S16 max - 1 (32,766), AStar::findPath is limited.
const F32 MinZoneSize = 32;

static void makeBotMeshZones(F32 x1, F32 y1, F32 x2, F32 y2)
{

	if(gBotNavMeshZones.size() >= MAX_ZONES)      // Don't add too many zones...
      return;   

	GridDatabase *gb = gServerGame->getGridDatabase();

	bool canseeX = gb->pointCanSeePoint(Point(x1, y1), Point(x2, y1)) && gb->pointCanSeePoint(Point(x1, y2), Point(x2, y2));
	bool canseeY = gb->pointCanSeePoint(Point(x1, y1), Point(x1, y2)) && gb->pointCanSeePoint(Point(x2, y1), Point(x2, y2));
	bool canseeD = gb->pointCanSeePoint(Point(x1, y1), Point(x2, y2)) && gb->pointCanSeePoint(Point(x1, y2), Point(x2, y1));

	if(canseeX && canseeY && canseeD)
	{
		BotNavMeshZone *botzone = new BotNavMeshZone();

		botzone->mPolyBounds.push_back(Point(x1, y1));
		botzone->mPolyBounds.push_back(Point(x2, y1));
		botzone->mPolyBounds.push_back(Point(x2, y2));
		botzone->mPolyBounds.push_back(Point(x1, y2));
      botzone->mCentroid.set((x1 + x2) / 2, (y1 + y2) / 2);

		botzone->mConvex = true;             // Avoid random red and green on /dzones, if this is uninitalized
		botzone->addToGame(gServerGame);
		botzone->computeExtent();            // Adds zone to the database, needed for computation of further zones
	}
	else
	{
		if((canseeX && canseeY) || canseeD) 
      { 
         canseeX = false; 
         canseeY = false; 
      };

		if(!canseeX && x2 - x1 >= MinZoneSize && (canseeY || x2 - x1 > y2 - y1))
		{
			F32 x3 = (x1 + x2) / 2;
			makeBotMeshZones(x1, y1, x3, y2);
			makeBotMeshZones(x3, y1, x2, y2);
		}
		else if(!canseeY && y2 - y1 >= MinZoneSize)
		{
			F32 y3 = (y1 + y2)/2;
			makeBotMeshZones(x1, y1, x2, y3);
			makeBotMeshZones(x1, y3, x2, y2);
		}
	}
}


S32 QSORT_CALLBACK pointDataSort(Point *a, Point *b)
{
   if(a->x == b->x)
   {
      if(a->y == b->y)
         return 0;
      else if(a->y > b->y)
         return 1;
      else
         return -1;
   }
   else if(a->x > b->x)
      return 1;
   else
      return -1;
}

bool isBotZoneCollideWithOtherZone(Point *p1, Point *p2, Point *p3)
{
   GridDatabase *gb = &gServerGame->mDatabaseForBotZones;
   Vector<Point> pts(3);
   pts.setSize(3);
   //const F32 mult1 = 0.000244140625;
   //const F32 mult2 = 1 - mult1*2;
   // Slightly reduce size to avoid false positive when one line touch the other.
   //pts[0].x = p1->x * mult2 + p2->x * mult1 + p3->x * mult1;
   //pts[0].y = p1->y * mult2 + p2->y * mult1 + p3->y * mult1;
   //pts[1].x = p2->x * mult2 + p1->x * mult1 + p3->x * mult1;
   //pts[1].y = p2->y * mult2 + p1->y * mult1 + p3->y * mult1;
   //pts[2].x = p3->x * mult2 + p1->x * mult1 + p2->x * mult1;
   //pts[2].y = p3->y * mult2 + p1->y * mult1 + p2->y * mult1;
   pts[0].setPolar(0.1, p1->angleTo(*p2));
   pts[1].setPolar(0.1, p2->angleTo(*p1));
   pts[2].setPolar(0.1, p3->angleTo(*p1));
   Point tmp;
   tmp.setPolar(0.1, p1->angleTo(*p3));
   pts[0] += tmp + *p1;
   tmp.setPolar(0.1, p2->angleTo(*p3));
   pts[1] += tmp + *p2;
   tmp.setPolar(0.1, p3->angleTo(*p2));
   pts[2] += tmp + *p3;
   Vector<DatabaseObject *> objects;
   Rect rect = Rect(Point(min(min(p1->x, p2->x), p3->x), min(min(p1->y, p2->y), p3->y)), Point(max(max(p1->x, p2->x), p3->x), max(max(p1->y, p2->y), p3->y)));
   gb->findObjects(BotNavMeshZoneType, objects, rect);
   for(S32 i=0; i<objects.size(); i++)
   {
      BotNavMeshZone *zone = dynamic_cast<BotNavMeshZone *>(objects[i]);
      Vector<Point> otherPolygon;
      zone->getCollisionPoly(otherPolygon);
      if(polygonsIntersect(pts, otherPolygon))
         return true;
   }
   gb = gServerGame->getGridDatabase();
   objects.clear();
   gb->findObjects(BarrierType, objects, rect);
   for(S32 i=0; i<objects.size(); i++)
   {
      Barrier *zone = dynamic_cast<Barrier *>(objects[i]);
      Vector<Point> otherPolygon;
      zone->getCollisionPoly(otherPolygon);
      if(polygonsIntersect(pts, otherPolygon))
         return true;
   }
   return false;
}


// from gridDB.cpp
extern bool polygonLineIntersect(Point *poly, U32 vertexCount, bool format, const Point &start, const Point &end, 
                                 float &collisionTime, Point &normal);

// Fills output with location of all intersections between poly specified in input, and ray start->end
void getPolygonLineCollisionPoints(Vector<Point> &output, const Vector<Point> &input, Point start, Point end)
{
   F32 dist;                  // Ranges between 0 and 1
   Point normal_unused;
   Point intersection;        

   while(polygonLineIntersect(input.address(), input.size(), true, start, end, dist, normal_unused))     // Sets dist at point of first intersection
   {
      intersection = start * (1 - dist) + end * dist;     // Advance intersection to point of intersection
      output.push_back(intersection);                     // Save point
      dist += 0.01;                                       // Advance distance just a bit

      if(dist >= 1.0)                                     // We've arrived at the end of the ray, so we're done
         break;

		intersection = start;                               // Temporarily move intersection to start so we can use it to compare
      start = start * (1 - dist) + end * dist;            // Advance start to just past the intersection, so we can search for the next one

		if(start == intersection)                           // Avoid endless loop -- should never happen!
         break;   
   }
}


void getBarrierLineCollisionPoints(Vector<Point> &output, GridDatabase *gb, Point p1, Point p2)
{
   S32 startOut = output.size();
   Vector<DatabaseObject *> objects;
   Rect rect(p1, p2);
   gb->findObjects(BarrierType, objects, rect);
   for(S32 i=0; i<objects.size(); i++)
   {
      Barrier *obj = dynamic_cast<Barrier *>(objects[i]);
      getPolygonLineCollisionPoints(output, obj->mPoints, p1, p2);
   }
}


void makeBotMeshZones2part(Vector<Point> &data)
{
   const F32 minSize = 10;
   data.sort(pointDataSort);
   for(S32 i=data.size()-2; i>=0; i--) // remove duplicate
   {
      if(data[i+1] == data[i])
         data.erase(i);
   }

   GridDatabase *gb = gServerGame->getGridDatabase();
   for(S32 i=0; i<data.size(); i++)
   {
      for(S32 j=i+1; j<data.size(); j++)
      {
            bool botZoneAdded = false;
            const F32 ShortRange = 262144;     // 512^2
            for(S32 k=j+1; k<data.size() && !botZoneAdded; k++)
            {
               if( //&& gb->pointCanSeePoint(data[k].point,data[i].point)
                  //&& gb->pointCanSeePoint(data[k].point,data[j].point)
                 !isBotZoneCollideWithOtherZone(&data[i], &data[j], &data[k]) &&
                 (data[i].distanceTo(data[k]) > minSize
                 || data[j].distanceTo(data[k]) > minSize
                 || data[i].distanceTo(data[j]) > minSize) )
               {
		            BotNavMeshZone *botzone = new BotNavMeshZone();

            		botzone->mPolyBounds.push_back(data[i]);
		            botzone->mPolyBounds.push_back(data[j]);
		            botzone->mPolyBounds.push_back(data[k]);
                  botzone->mCentroid = (data[i] + data[j] + data[k]) * 0.33333333f;  //  maybe (/ 3) instead of (* 0.333333) ?

		            botzone->mConvex = true;             // Avoid random red and green on /dzones, if this is uninitalized
		            botzone->addToGame(gServerGame);
		            botzone->computeExtent();            // Adds zone to the database, needed for computation of further zones

               }
            }
      }
   }
}

//
static void makeBotMeshZones2(Rect& bounds)
{
   F32 x1 = bounds.min.x;
   F32 y1 = bounds.min.y;
   F32 x2 = bounds.max.x;
   F32 y2 = bounds.max.y;

   S32 dataX = S32((x2-x1)*.0035)+1;
   S32 dataY = S32((y2-y1)*.0035)+1;
   F32 multX = dataX/(x2-x1);
   F32 multY = dataY/(y2-y1);
   Vector<Vector<Point> > data;
   data.setSize(dataX * dataY);

   // since there is nothing in bot zone database, we can change BucketWidth size.
   gServerGame->mDatabaseForBotZones.BucketWidth = S32(max(y2-y1,x2-x1)/GridDatabase::BucketRowCount) + 1;
  
   for(S32 i=0; i < gServerGame->mGameObjects.size(); i++)
   {
      Barrier *object = dynamic_cast<Barrier *>(gServerGame->mGameObjects[i]);
      if(object && object->getObjectTypeMask() & BarrierType)
      {
         Vector<Point> points;
         if(object->getCollisionPoly(points))
         {
            /*
            Point prevPoint;
            Point currentPoint = points[points.size()-2];
            Point nextPoint = points.last();
            for(S32 j=0; j<points.size(); j++)
            {
               prevPoint = currentPoint;
               currentPoint = nextPoint;
               nextPoint = points[j];
               S32 x = S32(((currentPoint.x - x1) * multX));
               S32 y = S32(((currentPoint.y - y1) * multY));
               if(x<0) x=0;
               if(x>=dataX) x=dataX-1;
               if(y<0) y=0;
               if(y>=dataY) y=dataY-1;
               data[y*dataX + x].push_back(currentPoint);
            }*/
            object->prepareRenderingGeometry2();
            for(S32 j = 0; j < object->mRenderLineSegments.size(); j++)
            {
               Point currentPoint = object->mRenderLineSegments[j];
               S32 x = S32(((currentPoint.x - x1) * multX));
               S32 y = S32(((currentPoint.y - y1) * multY));
               if(x<0) x=0;
               if(x>=dataX) x=dataX-1;
               if(y<0) y=0;
               if(y>=dataY) y=dataY-1;
               data[y*dataX + x].push_back(currentPoint);
            }
         }
      }
   }
   for(S32 x=0; x<dataX; x++)
   {
      for(S32 y=0; y<dataY; y++)
      {
         S32 d=y*dataX + x;
         S32 p = data[d].size();
         data[d].push_back(Point( x    / multX + x1, y    / multY + y1));
         data[d].push_back(Point((x+1) / multX + x1, y    / multY + y1));
         data[d].push_back(Point((x+1) / multX + x1,(y+1) / multY + y1));
         data[d].push_back(Point( x    / multX + x1,(y+1) / multY + y1));
         getBarrierLineCollisionPoints(data[d], gServerGame->getGridDatabase(), data[d][p], data[d][p+1]);
         getBarrierLineCollisionPoints(data[d], gServerGame->getGridDatabase(), data[d][p+1], data[d][p+2]);
         getBarrierLineCollisionPoints(data[d], gServerGame->getGridDatabase(), data[d][p+2], data[d][p+3]);
         getBarrierLineCollisionPoints(data[d], gServerGame->getGridDatabase(), data[d][p+3], data[d][p]);
         //for(S32 i=0; i<data[d].size(); i++)
         //{
         //   logprintf("%i = %i,%i", d, S32(data[d][i].x), S32(data[d][i].y));
         //}
         makeBotMeshZones2part(data[d]);
      }
   }
}



extern Rect gServerWorldBounds;

// Only runs on server
static void removeUnusedNavMeshZones()
{
   Vector<U16> inProcessList;      

   for(S32 i = 0; i < gBotNavMeshZones.size(); i++)
      gBotNavMeshZones[i]->flag = false;

   GameType *gameType = gServerGame->getGameType();
   TNLAssert(gameType, "Invalid gametype... cannot proceed!");

   if(!gameType)
      return;

   // Start with list of all spawns and teleport outtakes --> these are the places a bot could "appear"
   // First the spawns
   for(S32 i = 0; i < gameType->mTeams.size(); i++)
      for(S32 j = 0; j < gameType->mTeams[i].spawnPoints.size(); j++)
      {
         U16 zoneIndex = BotNavMeshZone::findZoneContaining(gameType->mTeams[i].spawnPoints[j]);

         if(zoneIndex < U16_MAX)
         {
            gBotNavMeshZones[zoneIndex]->flag = true;        // Mark zone as processed
            inProcessList.push_back(zoneIndex);
         }
      }

   // Then the teleporters
   Vector<DatabaseObject *> teleporters;

   // Find all teleporters in the game
   gServerGame->getGridDatabase()->findObjects(TeleportType, teleporters, gServerWorldBounds);

   for(S32 i = 0; i < teleporters.size(); i++)
   {
      Teleporter *teleporter = dynamic_cast<Teleporter *>(teleporters[i]);

      if(teleporter)
         for(S32 j = 0; j < teleporter->mDest.size(); j++)
         {
            U16 zoneIndex = BotNavMeshZone::findZoneContaining(teleporter->mDest[j]);
            if(zoneIndex < U16_MAX)
            {
               gBotNavMeshZones[zoneIndex]->flag = true;        // Mark zone as processed
               inProcessList.push_back(zoneIndex);
            }
         }
   }

   // From here on down, very inefficient, but ok for testing the idea.  Need to precompute some of these things!
   // Since the order in which we process the zones doesn't matter, work from the end of the last towards the front; it's more efficient 
   // that way...

   Point start, end;    // Reusable container

   while(inProcessList.size() > 0)
   {
      S32 zoneIndex = inProcessList.last();
      inProcessList.erase(inProcessList.size() - 1);     // Remove last element      

      // Visit all neighboring zones
      for(S32 i = 0; i < gBotNavMeshZones.size(); i++)
      {
         if(i == zoneIndex)
            continue;      // Don't check self...

         // Do zones i and j touch?  First a quick and dirty bounds check:
         if(!gBotNavMeshZones[zoneIndex]->getExtent().intersectsOrBorders(gBotNavMeshZones[i]->getExtent()))
            continue;

         if(zonesTouch(*gBotNavMeshZones[zoneIndex]->getPolyBoundsPtr(), *gBotNavMeshZones[i]->getPolyBoundsPtr(), 
                       1 / gServerGame->getGridSize(), start, end))
         {
            if(!gBotNavMeshZones[i]->flag)           // If zone hasn't been processed...
            {
               inProcessList.push_back(i);
               gBotNavMeshZones[i]->flag = true;     // Mark zone as "in"
            }
         }
      }
   }

   // Anything not marked as in at this point is out.  Delete it.
   for(S32 i = 0; i < gBotNavMeshZones.size(); i++)
   {
      if(!gBotNavMeshZones[i]->flag)
      {
         gBotNavMeshZones[i]->removeFromDatabase();
         gBotNavMeshZones.erase_fast(i);
         i--;
      }
   }

   // Make a final pass and recalculate the zone ids to be equal to the index; some of our processes depend on this
   // Also calc the centroid and add to the zone database
   for(S32 i = 0; i < gBotNavMeshZones.size(); i++)
   {
      gBotNavMeshZones[i]->setZoneId(i);

		gBotNavMeshZones[i]->mConvex = true;             // avoid random red and green on /dzones, was uninitalized.
		gBotNavMeshZones[i]->addToGame(gServerGame);
		gBotNavMeshZones[i]->computeExtent();

      // As long as our zones are rectangular, this shortcut will work
      gBotNavMeshZones[i]->mCentroid.set(gBotNavMeshZones[i]->getExtent().getCenter());
   }
}


static void initIoStruct(triangulateio *ioStruct)
{
   ioStruct->numberofpoints = 0;
   ioStruct->pointlist = NULL;

   ioStruct->segmentlist = NULL;
   ioStruct->numberofsegments = 0;
   ioStruct->segmentmarkerlist = NULL; 

   ioStruct->pointmarkerlist = NULL;
   ioStruct->numberofpointattributes = 0;
   ioStruct->pointattributelist = NULL;

   ioStruct->numberofregions = 0;
   ioStruct->numberoftriangles = 0;
   ioStruct->numberofcorners = 0; 

   ioStruct->trianglelist = NULL;       
   ioStruct->triangleattributelist = NULL;
   ioStruct->trianglearealist = NULL;
   ioStruct->numberoftriangleattributes = 0;    
   ioStruct->neighborlist = NULL;       

   ioStruct->holelist = NULL;           
   ioStruct->numberofholes = 0;                 

   ioStruct->regionlist = NULL;         
   ioStruct->numberofregions = 0;               

   ioStruct->edgelist = NULL;           
   ioStruct->edgemarkerlist = NULL;     
   ioStruct->normlist = NULL;           
   ioStruct->numberofedges = 0;                 
}


struct rcEdge
{
	unsigned short vert[2];    // from, to verts
	unsigned short poly[2];    // left, right poly
};

// Build connections between zones using the adjacency data created in recast
static bool buildBotNavMeshZoneConnectionsRecastStyle(rcPolyMesh mesh, const Vector<S32> &polyToZoneMap)    
{
   if(gBotNavMeshZones.size() == 0)
      return true;

   // We'll reuse these objects throughout the following block, saving the cost of creating and destructing them
   Point bordStart, bordEnd, bordCen;
   Rect rect;
   NeighboringZone neighbor;
   Vector<DatabaseObject *> objects;


   /////////////////////////////
   // Based on recast's interpretation of code by Eric Lengyel:
	// http://www.terathon.com/code/edges.php
	
   int maxEdgeCount = mesh.npolys*mesh.nvp;
	unsigned short* firstEdge = (unsigned short*)rcAlloc(sizeof(unsigned short)*(mesh.nverts + maxEdgeCount), RC_ALLOC_TEMP);
	if (!firstEdge)      // Allocation went bad
		return false;
	unsigned short* nextEdge = firstEdge + mesh.nverts;
	int edgeCount = 0;
	
	rcEdge* edges = (rcEdge*)rcAlloc(sizeof(rcEdge)*maxEdgeCount, RC_ALLOC_TEMP);
	if (!edges)
	{
		rcFree(firstEdge);
		return false;
	}
	

	for (int i = 0; i < mesh.nverts; i++)
		firstEdge[i] = RC_MESH_NULL_IDX;
	
   // First process edges where 1st node < 2nd node
	for (int i = 0; i < mesh.npolys; ++i)
	{
      unsigned short* t = &mesh.polys[i*mesh.nvp];

      // Skip "missing" polygons
      if(*t == U16_MAX)
         continue;

		for (int j = 0; j < mesh.nvp; ++j)
		{
			unsigned short v0 = t[j];           // jth vert

         if(v0 == RC_MESH_NULL_IDX)
            break;

			unsigned short v1 = (j+1 >= mesh.nvp || t[j+1] == RC_MESH_NULL_IDX) ? t[0] : t[j+1];  // j+1th vert

			if (v0 < v1)      
			{
				rcEdge& edge = edges[edgeCount];       // edge connecting v0 and v1
				edge.vert[0] = v0;
				edge.vert[1] = v1;
				edge.poly[0] = (unsigned short)i;      // left poly
				edge.poly[1] = (unsigned short)i;      // right poly, will be recalced later -- the fact that both are the same is used as a marker

				nextEdge[edgeCount] = firstEdge[v0];        // Next edge on the previous vert now points to whatever was in firstEdge previously
				firstEdge[v0] = (unsigned short)edgeCount;  // First edge of this vert 

				edgeCount++;                           // edgeCount never resets -- each edge gets a unique id
			}
		}
	}
	
   // Now process edges where 2nd node is > 1st node
	for (int i = 0; i < mesh.npolys; ++i)
	{
		unsigned short* t = &mesh.polys[i*mesh.nvp];

      // Skip "missing" polygons
      if(*t == U16_MAX)
         continue;

		for (int j = 0; j < mesh.nvp; ++j)
		{
			unsigned short v0 = t[j];
         if(v0 == RC_MESH_NULL_IDX)
            break;

			unsigned short v1 = (j+1 >= mesh.nvp || t[j+1] == RC_MESH_NULL_IDX) ? t[0] : t[j+1];

			if (v0 > v1)      
			{
				for (unsigned short e = firstEdge[v1]; e != RC_MESH_NULL_IDX; e = nextEdge[e])
				{
					rcEdge& edge = edges[e];
					if (edge.vert[1] == v0 && edge.poly[0] == edge.poly[1])
               {
						edge.poly[1] = (unsigned short)i;
                  break;
               }
				}
			}
		}
	}

	// Now create our neighbor data
	for (int i = 0; i < edgeCount; i++)
	{
		const rcEdge& e = edges[i];

		if (e.poly[0] != e.poly[1])      // Should normally be the case
		{
         U16 *v;

         v = &mesh.verts[e.vert[0] * 2];
         neighbor.borderStart.set(v[0]-S16_MAX, v[1]-S16_MAX);     // TODO: Replace this with FIX

         v = &mesh.verts[e.vert[1] * 2];
         neighbor.borderEnd.set(v[0]-S16_MAX, v[1]-S16_MAX);

         neighbor.borderCenter.set((neighbor.borderStart + neighbor.borderEnd) * 0.5);

         neighbor.zoneID = polyToZoneMap[e.poly[1]];  
         gBotNavMeshZones[e.poly[0]]->mNeighbors.push_back(neighbor);  // (copies neighbor implicitly)

         neighbor.zoneID = polyToZoneMap[e.poly[0]];   
         gBotNavMeshZones[e.poly[1]]->mNeighbors.push_back(neighbor);
		}
	}
	
	rcFree(firstEdge);
	rcFree(edges);
	
	return true;
}


 //  // Now create paths representing the teleporters
 //  Vector<DatabaseObject *> teleporters, dests;

	//gServerGame->getGridDatabase()->findObjects(TeleportType, teleporters, gServerWorldBounds);

	//for(S32 i = 0; i < teleporters.size(); i++)
	//{
	//	Teleporter *teleporter = dynamic_cast<Teleporter *>(teleporters[i]);

 //     if(!teleporter)
 //        continue;

 //     BotNavMeshZone *origZone = findZoneContainingPoint(teleporter->getActualPos());

 //     if(origZone != NULL)
	//	for(S32 j = 0; j < teleporter->mDest.size(); j++)     // Review each teleporter destination
	//	{
 //        BotNavMeshZone *destZone = findZoneContainingPoint(teleporter->mDest[j]);

	//		if(destZone != NULL && origZone != destZone)      // Ignore teleporters that begin and end in the same zone
	//		{
	//			// Teleporter is one way path
	//			neighbor.zoneID = destZone->mZoneID;
	//			neighbor.borderStart.set(teleporter->getActualPos());
	//			neighbor.borderEnd.set(teleporter->mDest[j]);
	//			neighbor.borderCenter.set(teleporter->getActualPos());

 //           // Teleport instantly, at no cost -- except this is wrong... if teleporter has multiple dests, actual cost could be quite high.
 //           // This should be the average of the costs of traveling from each dest zone to the target zone
	//			neighbor.distTo = 0;                                    
	//			neighbor.center.set(teleporter->getActualPos());

	//			origZone->mNeighbors.push_back(neighbor);
	//		}
	//	}
   //}
//}


extern bool loadBarrierPoints(const BarrierRec &barrier, Vector<Point> &points);

#define combine(x,y) pair<F32,F32>((x),(y))

using namespace clipper;


// Use the Triangle library to create zones.  Optionally use modified Recast to aggregate zones
static void makeBotMeshZones3(Rect& bounds, Game* game, bool useRecast)
{
   // Just for fun, let's triangulate!
   Vector<F32> coords;
   Vector<F32> holes;
   Vector<S32> edges;


   F32 minx = bounds.min.x;  F32 miny = bounds.min.y;
   F32 maxx = bounds.max.x;  F32 maxy = bounds.max.y;

   coords.push_back(minx);   coords.push_back(miny);     // Point 0
   coords.push_back(minx);   coords.push_back(maxy);     // Point 1
   coords.push_back(maxx);   coords.push_back(maxy);     // Point 2
   coords.push_back(maxx);   coords.push_back(miny);     // Point 3

   edges.push_back(0);       edges.push_back(1);
   edges.push_back(1);       edges.push_back(2);
   edges.push_back(2);       edges.push_back(3);
   edges.push_back(3);       edges.push_back(0);

   S32 nextPt = 4;

   U32 starttime = Platform::getRealMilliseconds();

   Point ctr;     // Reusable container for hole calculations


   TPolyPolygon solution;
<<<<<<< HEAD
   Clipper clipper;
   clipper.IgnoreOrientation(true);      // Will improve speed by 60%!, needs to be tested
=======
   Clipper clipper;
   clipper.IgnoreOrientation(true);
>>>>>>> 2b47a703

   for(S32 i = 0; i < game->mGameObjects.size(); i++)
   {
      if(game->mGameObjects[i]->getObjectTypeMask() & BarrierType)
      {
         Barrier *barrier = dynamic_cast<Barrier *>(game->mGameObjects[i]);

         clipper.Clear();

         clipper.AddPolyPolygon(solution, ptSubject);

         TPolygon clip;
         for (S32 j = 0; j < barrier->mBotZoneBufferGeometry.size(); j++)
            clip.push_back(DoublePoint(barrier->mBotZoneBufferGeometry[j].x,barrier->mBotZoneBufferGeometry[j].y));

         clipper.AddPolygon(clip, ptClip);

         clipper.Execute(ctUnion, solution);  // Puts merged walls into solution

         ctr = barrier->getExtent().getCenter();
         holes.push_back(ctr.x);
         holes.push_back(ctr.y);
      }
   }

   TPolygon poly;
   for (U32 j = 0; j < solution.size(); j++)
   {
<<<<<<< HEAD
      poly = solution[j];

      if(poly.size() == 0)
         continue;
=======
      poly = solution[j];

      if(poly.size() == 0)
         continue;
>>>>>>> 2b47a703

      S32 first = nextPt;
      for (U32 k = 0; k < poly.size(); k++)
      {
         coords.push_back(poly[k].X);
         coords.push_back(poly[k].Y);

         if(k > 0)
         {
            edges.push_back(nextPt);
            edges.push_back(nextPt + 1);
            nextPt++;
         }
      }

      edges.push_back(nextPt);
<<<<<<< HEAD
      edges.push_back(first);
=======
      edges.push_back(first);
>>>>>>> 2b47a703
      nextPt++;
   }

   //for(S32 i = 0; i < coords.size(); i+=2)
   //   logprintf("Point %d: %f, %f", i/2, coords[i], coords[i+1]);

   //// Dump edges
   //for(S32 i = 0; i < edges.size(); i+=2)
   //   logprintf("Edge %d, %d-%d", i/2, edges[i], edges[i+1]);

   U32 done1 = Platform::getRealMilliseconds();

   triangulateio in, out;

   initIoStruct(&in);
   initIoStruct(&out);

   in.numberofpoints = coords.size() / 2;
   in.pointlist = coords.address();

   in.segmentlist = edges.address();
   in.numberofsegments = edges.size() / 2;

   in.numberofholes = holes.size() / 2;
   in.holelist = holes.address();

   // Note the q param seems to make no difference in speed of trinagulation, but makes much prettier triangles!
   // Removing q does make a big difference in the speed of the aggregation of the triangles, at the cost of uglier zones
   // X option makes small but consistent improvement in performance

   U32 done3 = Platform::getRealMilliseconds();
   triangulate((char*)"zXpV", &in, &out, NULL);  // TODO: Replace V with Q after debugging
   U32 done4 = Platform::getRealMilliseconds();

   if(useRecast)
   {
      // Recast only handles 16 bit coordinates
      TNLAssert((bounds.min.x > S16_MIN && bounds.min.y > S16_MIN && bounds.max.x < S16_MAX && bounds.max.y < S16_MAX), "Level out of bounds!");

      S32 FIX = S16_MAX;

      int ntris = out.numberoftriangles;
      Vector<int> intPoints(out.numberofpoints * 2);     // 2 entries per point: x,y

      for(S32 i = 0; i < out.numberofpoints * 2; i++)
         intPoints[i] = S32(out.pointlist[i] < 0 ? out.pointlist[i] - 0.5 : out.pointlist[i] + 0.5) + FIX;  
 
      // cont.nverts = out.numberofpoints;
      // cont.verts = intPoints.address();      //<== pointer to array of points in int format
      // tris = out.trianglelist


      rcPolyMesh mesh;

      // TODO: Delete mesh memory allocations

      // TODO: Put these into real tests, and handle conditions better  
      TNLAssert(out.numberofpoints > 0, "No output points!");
      TNLAssert(out.numberoftriangles > 0, "No output triangles!");
      TNLAssert(out.numberofpoints < 0xffe, "Too many points!");


      // 6 is arbitrary --> smaller numbers require less memory
      bounds.offset(Point(FIX,FIX));
      rcBuildPolyMesh(6, intPoints.address(), out.numberofpoints, out.trianglelist, out.numberoftriangles, mesh);     

   
      const S32 bytesPerVertex = 2;
      Vector<S32> polyToZoneMap(mesh.npolys);


      // Visualize rcPolyMesh
      for(S32 i = 0; i < mesh.npolys; i++)
      {
         BotNavMeshZone *botzone = new BotNavMeshZone();

         S32 firstx = S32_MAX;
         S32 firsty = S32_MAX;
         S32 lastx = S32_MAX;
         S32 lasty = S32_MAX;

         for(S32 j = 0; j < mesh.nvp; j++)
         {
            if(mesh.polys[(i * mesh.nvp + j)] == U16_MAX)     // We've read past the end of the polygon
               break;


         
            const U16 *vert = &mesh.verts[mesh.polys[(i * mesh.nvp + j)] * bytesPerVertex];

            //if(j == 0)
            //{
            //   firstx = vert[0] - FIX;
            //   firsty = vert[1] - FIX;
            //}

            //// Make sure we don't write the occasional dupe we're getting out of recast
            //if(!(vert[0] - FIX == lastx && vert[1] - FIX == lasty) && 
            //      !((j == mesh.nvp || mesh.polys[(i * mesh.nvp + j+1)] == U16_MAX) && vert[0] - FIX == firstx && vert[1] - FIX == firsty))
            //{
               botzone->mPolyBounds.push_back(Point(vert[0] - FIX, vert[1] - FIX));
            //   lastx = vert[0] - FIX;
            //   lasty = vert[1] - FIX;
            //}

         }
   
         if(botzone->mPolyBounds.size() > 0)
         {
            botzone->mCentroid.set(findCentroid(botzone->mPolyBounds)); 

		      botzone->mConvex = true;             
		      botzone->addToGame(gServerGame);
		      botzone->computeExtent();   

            polyToZoneMap[i] = botzone->getZoneId();

            Vector<Point> collp;
            botzone->getCollisionPoly(collp);
            //logprintf("====== zone %d ======", botzone->getZoneId());
            //for(S32 j = 0; j < collp.size(); j++)
            //{
            //   logprintf("Zone %d : %f,%f",  botzone->getZoneId(),collp[j].x, collp[j].y);
            //}
         }
      }


      buildBotNavMeshZoneConnectionsRecastStyle(mesh, polyToZoneMap);
      //buildBotNavMeshZoneConnections();


   }
   else
   {
      // Visualize triangle output
      for(S32 i = 0; i < out.numberoftriangles * 3; i+=3)
      {
         BotNavMeshZone *botzone = new BotNavMeshZone();

		   botzone->mPolyBounds.push_back(Point(F32(S32(out.pointlist[out.trianglelist[i]*2])),   F32(S32(out.pointlist[out.trianglelist[i]*2 + 1]))));
		   botzone->mPolyBounds.push_back(Point(F32(S32(out.pointlist[out.trianglelist[i+1]*2])), F32(S32(out.pointlist[out.trianglelist[i+1]*2 + 1]))));
		   botzone->mPolyBounds.push_back(Point(F32(S32(out.pointlist[out.trianglelist[i+2]*2])), F32(S32(out.pointlist[out.trianglelist[i+2]*2 + 1]))));
         botzone->mCentroid.set(findCentroid(botzone->mPolyBounds));

		   botzone->mConvex = true;             // Avoid random red and green on /dzones, if this is uninitalized
		   botzone->addToGame(gServerGame);
		   botzone->computeExtent();   
      }

      BotNavMeshZone::buildBotNavMeshZoneConnections();
   }

   U32 done5 = Platform::getRealMilliseconds();


   logprintf("Timings: %d %d %d %d", done1-starttime, done3-done1, done4-done3, done5-done4);

   // TODO: free memory allocated by triangles in out struct
   trifree(out.pointlist);
   trifree(out.pointattributelist);
   trifree(out.pointmarkerlist);
   trifree(out.trianglelist);
   trifree(out.triangleattributelist);
   trifree(out.segmentlist);
   trifree(out.segmentmarkerlist);
   trifree(out.edgelist);
   trifree(out.edgemarkerlist);
   trifree(out.normlist);
   trifree(out.neighborlist);
}

// Server only
void BotNavMeshZone::buildBotMeshZones(Game *game)
{

	Rect bounds = game->computeWorldObjectExtents();

   if(gIniSettings.botZoneGeneratorMode == 0) //disabled
      return;
   if(gIniSettings.botZoneGeneratorMode == 1 || gIniSettings.botZoneGeneratorMode == 2) // rectangle bot zone
   {
      makeBotMeshZones(bounds.min.x, bounds.min.y, bounds.max.x, bounds.max.y);
      if(gIniSettings.botZoneGeneratorMode == 2) removeUnusedNavMeshZones();
      return;
   }

   if(gIniSettings.botZoneGeneratorMode == 3 || gIniSettings.botZoneGeneratorMode == 4) // simple triangle bot zones
   {
      makeBotMeshZones2(bounds);
      if(gIniSettings.botZoneGeneratorMode == 4) removeUnusedNavMeshZones();
      return;
   }

   if(gIniSettings.botZoneGeneratorMode == 5 || gIniSettings.botZoneGeneratorMode == 6) // triangle with Triangle library
   {
      // Triangulate and Recast
      bool useRecast = gIniSettings.botZoneGeneratorMode == 6;
      makeBotMeshZones3(bounds, game, useRecast);
      return;
   }

   // put default here if none of the above
}


Vector<DatabaseObject *> zones;
extern Rect gServerWorldBounds;

// Returns index of zone containing specified point
static BotNavMeshZone *findZoneContainingPoint(const Point &point)
{
   Rect rect(point, 0.01f);
   zones.clear();
   gServerGame->mDatabaseForBotZones.findObjects(BotNavMeshZoneType, zones, rect); 

   // If there is more than one possible match, pick the first arbitrarily (could happen if dest is right on a zone border)
   for(S32 i = 0; i < zones.size(); i++)
   {
      BotNavMeshZone *zone = dynamic_cast<BotNavMeshZone *>(zones[i]);     
      if(zone)
      {
         if(PolygonContains2(zone->mPolyBounds.address(), zone->mPolyBounds.size(), point))
            return zone;   // Make sure point is inside the polygon
      }
   }

   if(zones.size() != 0)  // in case of point was close to polygon, but not inside the zone?
      return dynamic_cast<BotNavMeshZone *>(zones[0]);

   return NULL;
}


// Only runs on server
void BotNavMeshZone::buildBotNavMeshZoneConnections()    
{
   if(gBotNavMeshZones.size() == 0)
      return;

   // We'll reuse these objects throughout the following block, saving the cost of creating and destructing them
   Point bordStart, bordEnd, bordCen;
   Rect rect;
   NeighboringZone neighbor;
   Vector<DatabaseObject *> objects;

   // Figure out which zones are adjacent to which, and find the "gateway" between them
   for(S32 i = 0; i < gBotNavMeshZones.size(); i++)
   {
      for(S32 j = i; j < gBotNavMeshZones.size(); j++)
      {
         if(i == j)
            continue;      // Don't check self...

         // Do zones i and j touch?  First a quick and dirty bounds check:
         if(!gBotNavMeshZones[i]->getExtent().intersectsOrBorders(gBotNavMeshZones[j]->getExtent()))
            continue;

         if(zonesTouch(gBotNavMeshZones[i]->mPolyBounds, gBotNavMeshZones[j]->mPolyBounds, 1.0, bordStart, bordEnd))
         {
            rect.set(bordStart, bordEnd);
            bordCen.set(rect.getCenter());

            // Zone j is a neighbor of i
            neighbor.zoneID = j;
            neighbor.borderStart.set(bordStart);
            neighbor.borderEnd.set(bordEnd);
            neighbor.borderCenter.set(bordCen);

            neighbor.distTo = gBotNavMeshZones[i]->getExtent().getCenter().distanceTo(bordCen);     // Whew!
            neighbor.center.set(gBotNavMeshZones[j]->getCenter());
            gBotNavMeshZones[i]->mNeighbors.push_back(neighbor);

            // Zone i is a neighbor of j
            neighbor.zoneID = i;
            neighbor.borderStart.set(bordStart);
            neighbor.borderEnd.set(bordEnd);
            neighbor.borderCenter.set(bordCen);

            neighbor.distTo = gBotNavMeshZones[j]->getExtent().getCenter().distanceTo(bordCen);     
            neighbor.center.set(gBotNavMeshZones[i]->getCenter());
            gBotNavMeshZones[j]->mNeighbors.push_back(neighbor);
         }
      }
   }
		
   // Now create paths representing the teleporters
   Vector<DatabaseObject *> teleporters, dests;

	gServerGame->getGridDatabase()->findObjects(TeleportType, teleporters, gServerWorldBounds);

	for(S32 i = 0; i < teleporters.size(); i++)
	{
		Teleporter *teleporter = dynamic_cast<Teleporter *>(teleporters[i]);

      if(!teleporter)
         continue;

      BotNavMeshZone *origZone = findZoneContainingPoint(teleporter->getActualPos());

      if(origZone != NULL)
		for(S32 j = 0; j < teleporter->mDest.size(); j++)     // Review each teleporter destination
		{
         BotNavMeshZone *destZone = findZoneContainingPoint(teleporter->mDest[j]);

			if(destZone != NULL && origZone != destZone)      // Ignore teleporters that begin and end in the same zone
			{
				// Teleporter is one way path
				neighbor.zoneID = destZone->mZoneId;
				neighbor.borderStart.set(teleporter->getActualPos());
				neighbor.borderEnd.set(teleporter->mDest[j]);
				neighbor.borderCenter.set(teleporter->getActualPos());

            // Teleport instantly, at no cost -- except this is wrong... if teleporter has multiple dests, actual cost could be quite high.
            // This should be the average of the costs of traveling from each dest zone to the target zone
				neighbor.distTo = 0;                                    
				neighbor.center.set(teleporter->getActualPos());

				origZone->mNeighbors.push_back(neighbor);
			}
		}
   }
}



// Rough guess as to distance from fromZone to toZone
F32 AStar::heuristic(S32 fromZone, S32 toZone)
{
   return gBotNavMeshZones[fromZone]->getCenter().distanceTo( gBotNavMeshZones[toZone]->getCenter() );
}


// Returns a path, including the startZone and targetZone 
Vector<Point> AStar::findPath(S32 startZone, S32 targetZone, const Point &target)
{
   // Because of these variables...
   static U16 onClosedList = 0;
   static U16 onOpenList;

   // ...these arrays can be reused without further initialization
   static U16 whichList[MAX_ZONES];  // Record whether a zone is on the open or closed list
   static S16 openList[MAX_ZONES + 1]; 
   static S16 openZone[MAX_ZONES]; 
   static S16 parentZones[MAX_ZONES]; 

   static F32 Fcost[MAX_ZONES];	
   static F32 Gcost[MAX_ZONES]; 	
   static F32 Hcost[MAX_ZONES];	

	S16 numberOfOpenListItems = 0;
	bool foundPath;

	S32 newOpenListItemID = 0;         // Used for creating new IDs for zones to make heap work

   Vector<Point> path;


   // This block here lets us repeatedly reuse the whichList array without resetting it or recreating it
   // which, for larger numbers of zones should be a real time saver.  It's not clear if it is particularly
   // more efficient for the zone counts we typically see in Bitfighter levels.

   if(onClosedList > U16_MAX - 3 ) // Reset whichList when we've run out of headroom
	{
		for(S32 i = 0; i < MAX_ZONES; i++) 
		   whichList[i] = 0;
		onClosedList = 0;	
	}
	onClosedList = onClosedList + 2; // Changing the values of onOpenList and onClosed list is faster than redimming whichList() array
	onOpenList = onClosedList - 1;

	Gcost[startZone] = 0;         // That's the cost of going from the startZone to the startZone!
   Fcost[0] = Hcost[0] = heuristic(startZone, targetZone);

	numberOfOpenListItems = 1;    // Start with one open item: the startZone

	openList[1] = 0;              // Start with 1 item in the open list (must be index 1), which is maintained as a binary heap
	openZone[0] = startZone;

   // Loop until a path is found or deemed nonexistent.
	while(true)
	{
	   if(numberOfOpenListItems == 0)      // List is empty, we're done
	   {
		   foundPath = false; 
         break;
	   }  
      else
	   {
         // The open list is not empty, so take the first cell off of the list.
         //	Since the list is a binary heap, this will be the lowest F cost cell on the open list.
	      S32 parentZone = openZone[openList[1]];

         if(parentZone == targetZone)
         {
            foundPath = true; 
            break;
         }

         whichList[parentZone] = onClosedList;   // add the item to the closed list
         numberOfOpenListItems--;	

         //	Open List = Binary Heap: Delete this item from the open list, which
         // is maintained as a binary heap. For more information on binary heaps, see:
         //	http://www.policyalmanac.org/games/binaryHeaps.htm
      		
         //	Delete the top item in binary heap and reorder the heap, with the lowest F cost item rising to the top.
	      openList[1] = openList[numberOfOpenListItems + 1];   // Move the last item in the heap up to slot #1
	      S16 v = 1; 

         //	Loop until the new item in slot #1 sinks to its proper spot in the heap.
	      while(true) // ***
	      {
	         S16 u = v;		
	         if (2 * u + 1 < numberOfOpenListItems) // if both children exist
	         {
	 	         //Check if the F cost of the parent is greater than each child.
		         //Select the lowest of the two children.
		         if(Fcost[openList[u]] >= Fcost[openList[2*u]]) 
			         v = 2 * u;
		         if(Fcost[openList[v]] >= Fcost[openList[2*u+1]]) 
			         v = 2 * u + 1;		
	         }
	         else if (2 * u < numberOfOpenListItems) // if only child (#1) exists
	         {
 	            // Check if the F cost of the parent is greater than child #1	
		         if(Fcost[openList[u]] >= Fcost[openList[2*u]]) 
			         v = 2 * u;
	         }

	         if(u != v) // If parent's F is > one of its children, swap them...
	         {
               S16 temp = openList[u];
               openList[u] = openList[v];
               openList[v] = temp;			
	         }
	         else
		         break; // ...otherwise, exit loop
	      } // ***

         // Check the adjacent zones. (Its "children" -- these path children
         //	are similar, conceptually, to the binary heap children mentioned
         //	above, but don't confuse them. They are different. 
         // Add these adjacent child squares to the open list
         //	for later consideration if appropriate.

         Vector<NeighboringZone> neighboringZones = gBotNavMeshZones[parentZone]->mNeighbors;

         for(S32 a = 0; a < neighboringZones.size(); a++)
         {
            NeighboringZone zone = neighboringZones[a];
            S32 zoneID = zone.zoneID;

            //	Check if zone is already on the closed list (items on the closed list have
            //	already been considered and can now be ignored).			
            if(whichList[zoneID] == onClosedList) 
               continue;

            //	Add zone to the open list if it's not already on it
            TNLAssert(newOpenListItemID < MAX_ZONES, "Too many nav zones... try increasing MAX_ZONES!");
            if(whichList[zoneID] != onOpenList && newOpenListItemID < MAX_ZONES) 
            {	
               // Create a new open list item in the binary heap
               newOpenListItemID = newOpenListItemID + 1;   // Give each new item a unique id
               S32 m = numberOfOpenListItems + 1;
               openList[m] = newOpenListItemID;             // Place the new open list item (actually, its ID#) at the bottom of the heap
               openZone[newOpenListItemID] = zoneID;        // Record zone as a newly opened

               Hcost[openList[m]] = heuristic(zoneID, targetZone);
               Gcost[zoneID] = Gcost[parentZone] + zone.distTo;
               Fcost[openList[m]] = Gcost[zoneID] + Hcost[openList[m]];
               parentZones[zoneID] = parentZone; 

               // Move the new open list item to the proper place in the binary heap.
               // Starting at the bottom, successively compare to parent items,
               // swapping as needed until the item finds its place in the heap
               // or bubbles all the way to the top (if it has the lowest F cost).
               while(m > 1 && Fcost[openList[m]] <= Fcost[openList[m/2]]) 
               {
                  S16 temp = openList[m/2];
                  openList[m/2] = openList[m];
                  openList[m] = temp;
                  m = m/2;
               }

               // Finally, put zone on the open list
               whichList[zoneID] = onOpenList;
               numberOfOpenListItems++;
            }

            // If zone is already on the open list, check to see if this 
            //	path to that cell from the starting location is a better one. 
            //	If so, change the parent of the cell and its G and F costs.

            else // zone was already on the open list
            {
               // Figure out the G cost of this possible new path
               S32 tempGcost = (S32)(Gcost[parentZone] + zone.distTo);
         		
               // If this path is shorter (G cost is lower) then change
               // the parent cell, G cost and F cost. 		
               if (tempGcost < Gcost[zoneID])
               {
                  parentZones[zoneID] = parentZone; // Change the square's parent
                  Gcost[zoneID] = tempGcost;        // and its G cost			

                  // Because changing the G cost also changes the F cost, if
                  // the item is on the open list we need to change the item's
                  // recorded F cost and its position on the open list to make
                  // sure that we maintain a properly ordered open list.

                  for(S32 i = 1; i <= numberOfOpenListItems; i++) // Look for the item in the heap
                  {
                     if(openZone[openList[i]] == zoneID) 
                     {
	                     Fcost[openList[i]] = Gcost[zoneID] + Hcost[openList[i]]; // Change the F cost
            				
	                     // See if changing the F score bubbles the item up from it's current location in the heap
	                     S32 m = i;
	                     while(m > 1 && Fcost[openList[m]] < Fcost[openList[m/2]]) 
	                     {
		                     S16 temp = openList[m/2];
		                     openList[m/2] = openList[m];
		                     openList[m] = temp;
		                     m = m/2;
	                     }
	                
                        break; 
                     } 
                  }
               }

            } // else if whichList(zoneID) = onOpenList	
         } // for loop looping through neighboring zones list
	   }  

	   // If target is added to open list then path has been found.
	   if(whichList[targetZone] == onOpenList)
	   {
		   foundPath = true; 
         break;
	   }
	}

   // Save the path if it exists.
	if(foundPath)
	{
      // Working backwards from the target to the starting location by checking
      //	each cell's parent, figure out the length of the path.
      // Fortunately, we want our list to have the closest zone last (see getWaypoint),
      // so it all works out nicely.
      // We'll store both the zone center and the gateway to the neighboring zone.  This
      // will help keep the robot from getting hung up on blocked but technically visible
      // paths, such as when we are trying to fly around a protruding wall stub.

      path.push_back(target);                                     // First point is the actual target itself
      path.push_back(gBotNavMeshZones[targetZone]->getCenter());  // Second is the center of the target's zone
      
      S32 zone = targetZone;

	   while(zone != startZone)
	   {
		   path.push_back(findGateway(parentZones[zone], zone));   // don't switch findGateway arguments, some path is one way (teleporters).

		   zone = parentZones[zone];		// Find the parent of the current cell	

         path.push_back(gBotNavMeshZones[zone]->getCenter());
	   }
      path.push_back(gBotNavMeshZones[startZone]->getCenter());

	   return path;
	}

   // else there is no path to the selected target
   TNLAssert(path.size() == 0, "Expected empty path!");
	return path;
}


// Return a point representing gateway between zones
Point AStar::findGateway(S32 zone1, S32 zone2)
{
   S32 neighborIndex = gBotNavMeshZones[zone1]->getNeighborIndex(zone2);
   TNLAssert(neighborIndex >= 0, "Invalid neighbor index!!");

   return gBotNavMeshZones[zone1]->mNeighbors[neighborIndex].borderCenter;
}


};

<|MERGE_RESOLUTION|>--- conflicted
+++ resolved
@@ -1,1609 +1,1594 @@
-//----------------------------------------------------------------------------------
-//
-// Bitfighter - A multiplayer vector graphics space game
-// Based on Zap demo released for Torque Network Library by GarageGames.com
-//
-// Derivative work copyright (C) 2008-2009 Chris Eykamp
-// Original work copyright (C) 2004 GarageGames.com, Inc.
-// Other code copyright as noted
-//
-// This program is free software; you can redistribute it and/or modify
-// it under the terms of the GNU General Public License as published by
-// the Free Software Foundation; either version 2 of the License, or
-// (at your option) any later version.
-//
-// This program is distributed in the hope that it will be useful (and fun!),
-// but WITHOUT ANY WARRANTY; without even the implied warranty of
-// MERCHANTABILITY or FITNESS FOR A PARTICULAR PURPOSE.  See the
-// GNU General Public License for more details.
-//
-// You should have received a copy of the GNU General Public License
-// along with this program; if not, write to the Free Software
-// Foundation, Inc., 59 Temple Place, Suite 330, Boston, MA  02111-1307  USA
-//
-//------------------------------------------------------------------------------------
-
-#include "BotNavMeshZone.h"
-#include "SweptEllipsoid.h"
-#include "robot.h"
-#include "UIMenus.h"
-#include "UIGame.h"           // for access to mGameUserInterface.mDebugShowMeshZones
-#include "gameObjectRender.h"
-#include "teleporter.h"
-#include "barrier.h"             // For Barrier methods in generating zones
-#include "../recast/Recast.h"    // For zone generation
-#include "../recast/RecastAlloc.h"
-
-#include "../clipper/clipper.hpp"
-
-extern "C" {
-#include "../Triangle/triangle.h"      // For Triangle!
-}
-
-namespace Zap
-{
-
-TNL_IMPLEMENT_NETOBJECT(BotNavMeshZone);
-
-
-Vector<SafePtr<BotNavMeshZone> > gBotNavMeshZones;     // List of all our zones
-
-// Constructor
-BotNavMeshZone::BotNavMeshZone()
-{
-   mGame = NULL;
-   mObjectTypeMask = BotNavMeshZoneType | CommandMapVisType;
-   //  The Zones is now rendered without the network interface, if client is hosting.
-   //mNetFlags.set(Ghostable);    // For now, so we can see them on the client to help with debugging... when too many zones causes huge lag
-   mZoneId = gBotNavMeshZones.size();
-
-   gBotNavMeshZones.push_back(this);
-}
-
-
-// Destructor
-BotNavMeshZone::~BotNavMeshZone()
-{
-   for(S32 i = gBotNavMeshZones.size() - 1; i >= 0; i--)  // For speed, check in reverse order. Game::cleanUp() clears on reverse order.
-   if(gBotNavMeshZones[i] == this)
-   {
-      gBotNavMeshZones.erase_fast(i);
-      break;
-   }
-   if(mGame)
-   {
-      removeFromDatabase();
-      mGame = NULL;
-   }
-}
-
-
-// Return the center of this zone
-Point BotNavMeshZone::getCenter()
-{
-   return getExtent().getCenter();     // Good enough for government work
-}
-
-
-void BotNavMeshZone::render(S32 layerIndex)    
-{
-   if(!gClientGame->mGameUserInterface->mDebugShowMeshZones)
-      return;
-
-   if(mPolyFill.size() == 0)    //Need to process PolyFill here, rendering server objects into client.
-         Triangulate::Process(mPolyBounds, mPolyFill);
-
-   if(layerIndex == 0)
-      renderNavMeshZone(mPolyBounds, mPolyFill, mCentroid, mZoneId, mConvex);
-   else if(layerIndex == 1)
-      renderNavMeshBorders(mNeighbors);
-}
-
-
-// Use this to help keep track of which robots are where
-// Only gets run on the server, never on client, obviously, because that's where the bots are!!!
-bool BotNavMeshZone::collide(GameObject *hitObject)
-{
-   // This does not get run anymore, it is in a seperate database.
-   if(hitObject->getObjectTypeMask() & RobotType)     // Only care about robots...
-   {
-      Robot *r = (Robot *) hitObject;
-      r->setCurrentZone(mZoneId);
-   }
-   return false;
-}
-
-
-S32 BotNavMeshZone::getRenderSortValue()
-{
-   return -2;
-}
-
-GridDatabase *BotNavMeshZone::getGridDatabase()
-{
-   return &mGame->mDatabaseForBotZones;
-}
-
-
-extern bool isConvex(const Vector<Point> &verts);
-
-// Create objects from parameters stored in level file
-bool BotNavMeshZone::processArguments(S32 argc, const char **argv)
-{
-   if(argc < 6)
-      return false;
-
-   processPolyBounds(argc, argv, 0, mGame->getGridSize());
-   computeExtent();  // Computes extent so we can insert this into the BotNavMesh object database
-   mConvex = isConvex(mPolyBounds);
-
-   return true;
-}
-
-
-void BotNavMeshZone::addToGame(Game *game)
-{
-   // Ordinarily, we'd call GameObject::addToGame() here, but the BotNavMeshZones don't need to be added to the game
-   // the way an ordinary game object would be.  So we won't.
-   mGame = game;
-   addToDatabase();
-}
-
-
-void BotNavMeshZone::onAddedToGame(Game *theGame)
-{
-   TNLAssert(false, "Should not be added to game");
-}
-
-
-// Bounding box for quick collision-possibility elimination
-void BotNavMeshZone::computeExtent()
-{
-   Rect extent(mPolyBounds[0], mPolyBounds[0]);
-
-   for(S32 i = 1; i < mPolyBounds.size(); i++)
-      extent.unionPoint(mPolyBounds[i]);
-
-   setExtent(extent);
-}
-
-
-// More precise boundary for precise collision detection
-bool BotNavMeshZone::getCollisionPoly(Vector<Point> &polyPoints)
-{
-   for(S32 i = 0; i < mPolyBounds.size(); i++)
-      polyPoints.push_back(mPolyBounds[i]);
-
-   return true;
-}
-
-
-// These methods will be empty later...
- U32 BotNavMeshZone::packUpdate(GhostConnection *connection, U32 updateMask, BitStream *stream)
-{
-   stream->writeInt(mZoneId, 16);
-
-   Polygon::packUpdate(connection, stream);
-
-   stream->writeInt(mNeighbors.size(), 8);
-
-   for(S32 i = 0; i < mNeighbors.size(); i++)
-   {
-      stream->write(mNeighbors[i].borderStart.x);
-      stream->write(mNeighbors[i].borderStart.y);
-
-      stream->write(mNeighbors[i].borderEnd.x);
-      stream->write(mNeighbors[i].borderEnd.y);
-
-      stream->write(mNeighbors[i].borderCenter.x);
-      stream->write(mNeighbors[i].borderCenter.y);
-
-      stream->write(mNeighbors[i].zoneID);
-      stream->write(mNeighbors[i].distTo);
-      stream->write(mNeighbors[i].center.x);
-      stream->write(mNeighbors[i].center.y);
-   }
-
-   return 0;
-}
-
-
-void BotNavMeshZone::unpackUpdate(GhostConnection *connection, BitStream *stream)
-{
-   mZoneId = stream->readInt(16);
-
-   if(Polygon::unpackUpdate(connection, stream))
-   {
-      computeExtent();
-      mConvex = isConvex(mPolyBounds);
-   }
-
-   U32 size = stream->readInt(8);
-   Point p1, p2;
-
-   for(U32 i = 0; i < size; i++)
-   {
-      NeighboringZone n;
-
-      stream->read(&p1.x);
-      stream->read(&p1.y);
-   
-      stream->read(&p2.x);
-      stream->read(&p2.y);
-
-      n.borderStart = p1;
-      n.borderEnd = p2;
-      stream->read(&n.borderCenter.x);
-      stream->read(&n.borderCenter.y);
-      stream->read(&n.zoneID);
-      stream->read(&n.distTo);
-      stream->read(&n.center.x);
-      stream->read(&n.center.y);
-      mNeighbors.push_back(n);
-     // mNeighborRenderPoints.push_back(Border(p1, p2));
-   }
-}
-
-
-// Returns ID of zone containing specified point
-U16 BotNavMeshZone::findZoneContaining(const Point &p)
-{
-   Vector<DatabaseObject *> fillVector;
-   gServerGame->mDatabaseForBotZones.findObjects(BotNavMeshZoneType, fillVector, 
-                                                      Rect(p - Point(0.1f,0.1f),p + Point(0.1f,0.1f)));  // Slightly extend Rect, it can be on the edge of zone
-
-   for(S32 i = 0; i < fillVector.size(); i++)
-   {
-      // First a quick, crude elimination check then more comprehensive one
-      // Since our zones are convex, we can use the faster method!  Yay!
-      // Actually, we can't, as it is not reliable... reverting to more comprehensive (and working) version.
-      BotNavMeshZone *zone = dynamic_cast<BotNavMeshZone *>(fillVector[i]);
-
-      TNLAssert(zone, "NULL zone in findZoneContaining");
-      if( zone->getExtent().contains(p) 
-                        && (PolygonContains2(zone->mPolyBounds.address(), zone->mPolyBounds.size(), p)) )
-         return zone->mZoneId;
-   }
-
-   return U16_MAX;
-}
-
-
-extern bool segmentsCoincident(Point p1, Point p2, Point p3, Point p4);
-
-void testBotNavMeshZoneConnections()
-{
-   return;
-
-   //for(S32 i = 0; i < gBotNavMeshZones.size(); i++)
-   //   for(S32 j = 0; j < gBotNavMeshZones.size(); j++)
-   //   {
-   //      Vector<S32> path = AStar::findPath(i, j);
-   //      for(S32 k = 0; k < path.size(); k++)
-   //         logprintf("Path %d from %d to %d: %d", k, i, j, path[k]);
-   //      logprintf("");
-   //   }
-}
-
-
-// Returns index of neighboring zone, or -1 if zone is not a neighbor
-S32 BotNavMeshZone::getNeighborIndex(S32 zoneID)
-{
-   for(S32 i = 0; i < mNeighbors.size(); i++)
-      if(mNeighbors[i].zoneID == zoneID)
-         return i;
-
-   return -1;
-}
-
-
-static const S32 MAX_ZONES = 10000;     // Don't make this go above S16 max - 1 (32,766), AStar::findPath is limited.
-const F32 MinZoneSize = 32;
-
-static void makeBotMeshZones(F32 x1, F32 y1, F32 x2, F32 y2)
-{
-
-	if(gBotNavMeshZones.size() >= MAX_ZONES)      // Don't add too many zones...
-      return;   
-
-	GridDatabase *gb = gServerGame->getGridDatabase();
-
-	bool canseeX = gb->pointCanSeePoint(Point(x1, y1), Point(x2, y1)) && gb->pointCanSeePoint(Point(x1, y2), Point(x2, y2));
-	bool canseeY = gb->pointCanSeePoint(Point(x1, y1), Point(x1, y2)) && gb->pointCanSeePoint(Point(x2, y1), Point(x2, y2));
-	bool canseeD = gb->pointCanSeePoint(Point(x1, y1), Point(x2, y2)) && gb->pointCanSeePoint(Point(x1, y2), Point(x2, y1));
-
-	if(canseeX && canseeY && canseeD)
-	{
-		BotNavMeshZone *botzone = new BotNavMeshZone();
-
-		botzone->mPolyBounds.push_back(Point(x1, y1));
-		botzone->mPolyBounds.push_back(Point(x2, y1));
-		botzone->mPolyBounds.push_back(Point(x2, y2));
-		botzone->mPolyBounds.push_back(Point(x1, y2));
-      botzone->mCentroid.set((x1 + x2) / 2, (y1 + y2) / 2);
-
-		botzone->mConvex = true;             // Avoid random red and green on /dzones, if this is uninitalized
-		botzone->addToGame(gServerGame);
-		botzone->computeExtent();            // Adds zone to the database, needed for computation of further zones
-	}
-	else
-	{
-		if((canseeX && canseeY) || canseeD) 
-      { 
-         canseeX = false; 
-         canseeY = false; 
-      };
-
-		if(!canseeX && x2 - x1 >= MinZoneSize && (canseeY || x2 - x1 > y2 - y1))
-		{
-			F32 x3 = (x1 + x2) / 2;
-			makeBotMeshZones(x1, y1, x3, y2);
-			makeBotMeshZones(x3, y1, x2, y2);
-		}
-		else if(!canseeY && y2 - y1 >= MinZoneSize)
-		{
-			F32 y3 = (y1 + y2)/2;
-			makeBotMeshZones(x1, y1, x2, y3);
-			makeBotMeshZones(x1, y3, x2, y2);
-		}
-	}
-}
-
-
-S32 QSORT_CALLBACK pointDataSort(Point *a, Point *b)
-{
-   if(a->x == b->x)
-   {
-      if(a->y == b->y)
-         return 0;
-      else if(a->y > b->y)
-         return 1;
-      else
-         return -1;
-   }
-   else if(a->x > b->x)
-      return 1;
-   else
-      return -1;
-}
-
-bool isBotZoneCollideWithOtherZone(Point *p1, Point *p2, Point *p3)
-{
-   GridDatabase *gb = &gServerGame->mDatabaseForBotZones;
-   Vector<Point> pts(3);
-   pts.setSize(3);
-   //const F32 mult1 = 0.000244140625;
-   //const F32 mult2 = 1 - mult1*2;
-   // Slightly reduce size to avoid false positive when one line touch the other.
-   //pts[0].x = p1->x * mult2 + p2->x * mult1 + p3->x * mult1;
-   //pts[0].y = p1->y * mult2 + p2->y * mult1 + p3->y * mult1;
-   //pts[1].x = p2->x * mult2 + p1->x * mult1 + p3->x * mult1;
-   //pts[1].y = p2->y * mult2 + p1->y * mult1 + p3->y * mult1;
-   //pts[2].x = p3->x * mult2 + p1->x * mult1 + p2->x * mult1;
-   //pts[2].y = p3->y * mult2 + p1->y * mult1 + p2->y * mult1;
-   pts[0].setPolar(0.1, p1->angleTo(*p2));
-   pts[1].setPolar(0.1, p2->angleTo(*p1));
-   pts[2].setPolar(0.1, p3->angleTo(*p1));
-   Point tmp;
-   tmp.setPolar(0.1, p1->angleTo(*p3));
-   pts[0] += tmp + *p1;
-   tmp.setPolar(0.1, p2->angleTo(*p3));
-   pts[1] += tmp + *p2;
-   tmp.setPolar(0.1, p3->angleTo(*p2));
-   pts[2] += tmp + *p3;
-   Vector<DatabaseObject *> objects;
-   Rect rect = Rect(Point(min(min(p1->x, p2->x), p3->x), min(min(p1->y, p2->y), p3->y)), Point(max(max(p1->x, p2->x), p3->x), max(max(p1->y, p2->y), p3->y)));
-   gb->findObjects(BotNavMeshZoneType, objects, rect);
-   for(S32 i=0; i<objects.size(); i++)
-   {
-      BotNavMeshZone *zone = dynamic_cast<BotNavMeshZone *>(objects[i]);
-      Vector<Point> otherPolygon;
-      zone->getCollisionPoly(otherPolygon);
-      if(polygonsIntersect(pts, otherPolygon))
-         return true;
-   }
-   gb = gServerGame->getGridDatabase();
-   objects.clear();
-   gb->findObjects(BarrierType, objects, rect);
-   for(S32 i=0; i<objects.size(); i++)
-   {
-      Barrier *zone = dynamic_cast<Barrier *>(objects[i]);
-      Vector<Point> otherPolygon;
-      zone->getCollisionPoly(otherPolygon);
-      if(polygonsIntersect(pts, otherPolygon))
-         return true;
-   }
-   return false;
-}
-
-
-// from gridDB.cpp
-extern bool polygonLineIntersect(Point *poly, U32 vertexCount, bool format, const Point &start, const Point &end, 
-                                 float &collisionTime, Point &normal);
-
-// Fills output with location of all intersections between poly specified in input, and ray start->end
-void getPolygonLineCollisionPoints(Vector<Point> &output, const Vector<Point> &input, Point start, Point end)
-{
-   F32 dist;                  // Ranges between 0 and 1
-   Point normal_unused;
-   Point intersection;        
-
-   while(polygonLineIntersect(input.address(), input.size(), true, start, end, dist, normal_unused))     // Sets dist at point of first intersection
-   {
-      intersection = start * (1 - dist) + end * dist;     // Advance intersection to point of intersection
-      output.push_back(intersection);                     // Save point
-      dist += 0.01;                                       // Advance distance just a bit
-
-      if(dist >= 1.0)                                     // We've arrived at the end of the ray, so we're done
-         break;
-
-		intersection = start;                               // Temporarily move intersection to start so we can use it to compare
-      start = start * (1 - dist) + end * dist;            // Advance start to just past the intersection, so we can search for the next one
-
-		if(start == intersection)                           // Avoid endless loop -- should never happen!
-         break;   
-   }
-}
-
-
-void getBarrierLineCollisionPoints(Vector<Point> &output, GridDatabase *gb, Point p1, Point p2)
-{
-   S32 startOut = output.size();
-   Vector<DatabaseObject *> objects;
-   Rect rect(p1, p2);
-   gb->findObjects(BarrierType, objects, rect);
-   for(S32 i=0; i<objects.size(); i++)
-   {
-      Barrier *obj = dynamic_cast<Barrier *>(objects[i]);
-      getPolygonLineCollisionPoints(output, obj->mPoints, p1, p2);
-   }
-}
-
-
-void makeBotMeshZones2part(Vector<Point> &data)
-{
-   const F32 minSize = 10;
-   data.sort(pointDataSort);
-   for(S32 i=data.size()-2; i>=0; i--) // remove duplicate
-   {
-      if(data[i+1] == data[i])
-         data.erase(i);
-   }
-
-   GridDatabase *gb = gServerGame->getGridDatabase();
-   for(S32 i=0; i<data.size(); i++)
-   {
-      for(S32 j=i+1; j<data.size(); j++)
-      {
-            bool botZoneAdded = false;
-            const F32 ShortRange = 262144;     // 512^2
-            for(S32 k=j+1; k<data.size() && !botZoneAdded; k++)
-            {
-               if( //&& gb->pointCanSeePoint(data[k].point,data[i].point)
-                  //&& gb->pointCanSeePoint(data[k].point,data[j].point)
-                 !isBotZoneCollideWithOtherZone(&data[i], &data[j], &data[k]) &&
-                 (data[i].distanceTo(data[k]) > minSize
-                 || data[j].distanceTo(data[k]) > minSize
-                 || data[i].distanceTo(data[j]) > minSize) )
-               {
-		            BotNavMeshZone *botzone = new BotNavMeshZone();
-
-            		botzone->mPolyBounds.push_back(data[i]);
-		            botzone->mPolyBounds.push_back(data[j]);
-		            botzone->mPolyBounds.push_back(data[k]);
-                  botzone->mCentroid = (data[i] + data[j] + data[k]) * 0.33333333f;  //  maybe (/ 3) instead of (* 0.333333) ?
-
-		            botzone->mConvex = true;             // Avoid random red and green on /dzones, if this is uninitalized
-		            botzone->addToGame(gServerGame);
-		            botzone->computeExtent();            // Adds zone to the database, needed for computation of further zones
-
-               }
-            }
-      }
-   }
-}
-
-//
-static void makeBotMeshZones2(Rect& bounds)
-{
-   F32 x1 = bounds.min.x;
-   F32 y1 = bounds.min.y;
-   F32 x2 = bounds.max.x;
-   F32 y2 = bounds.max.y;
-
-   S32 dataX = S32((x2-x1)*.0035)+1;
-   S32 dataY = S32((y2-y1)*.0035)+1;
-   F32 multX = dataX/(x2-x1);
-   F32 multY = dataY/(y2-y1);
-   Vector<Vector<Point> > data;
-   data.setSize(dataX * dataY);
-
-   // since there is nothing in bot zone database, we can change BucketWidth size.
-   gServerGame->mDatabaseForBotZones.BucketWidth = S32(max(y2-y1,x2-x1)/GridDatabase::BucketRowCount) + 1;
-  
-   for(S32 i=0; i < gServerGame->mGameObjects.size(); i++)
-   {
-      Barrier *object = dynamic_cast<Barrier *>(gServerGame->mGameObjects[i]);
-      if(object && object->getObjectTypeMask() & BarrierType)
-      {
-         Vector<Point> points;
-         if(object->getCollisionPoly(points))
-         {
-            /*
-            Point prevPoint;
-            Point currentPoint = points[points.size()-2];
-            Point nextPoint = points.last();
-            for(S32 j=0; j<points.size(); j++)
-            {
-               prevPoint = currentPoint;
-               currentPoint = nextPoint;
-               nextPoint = points[j];
-               S32 x = S32(((currentPoint.x - x1) * multX));
-               S32 y = S32(((currentPoint.y - y1) * multY));
-               if(x<0) x=0;
-               if(x>=dataX) x=dataX-1;
-               if(y<0) y=0;
-               if(y>=dataY) y=dataY-1;
-               data[y*dataX + x].push_back(currentPoint);
-            }*/
-            object->prepareRenderingGeometry2();
-            for(S32 j = 0; j < object->mRenderLineSegments.size(); j++)
-            {
-               Point currentPoint = object->mRenderLineSegments[j];
-               S32 x = S32(((currentPoint.x - x1) * multX));
-               S32 y = S32(((currentPoint.y - y1) * multY));
-               if(x<0) x=0;
-               if(x>=dataX) x=dataX-1;
-               if(y<0) y=0;
-               if(y>=dataY) y=dataY-1;
-               data[y*dataX + x].push_back(currentPoint);
-            }
-         }
-      }
-   }
-   for(S32 x=0; x<dataX; x++)
-   {
-      for(S32 y=0; y<dataY; y++)
-      {
-         S32 d=y*dataX + x;
-         S32 p = data[d].size();
-         data[d].push_back(Point( x    / multX + x1, y    / multY + y1));
-         data[d].push_back(Point((x+1) / multX + x1, y    / multY + y1));
-         data[d].push_back(Point((x+1) / multX + x1,(y+1) / multY + y1));
-         data[d].push_back(Point( x    / multX + x1,(y+1) / multY + y1));
-         getBarrierLineCollisionPoints(data[d], gServerGame->getGridDatabase(), data[d][p], data[d][p+1]);
-         getBarrierLineCollisionPoints(data[d], gServerGame->getGridDatabase(), data[d][p+1], data[d][p+2]);
-         getBarrierLineCollisionPoints(data[d], gServerGame->getGridDatabase(), data[d][p+2], data[d][p+3]);
-         getBarrierLineCollisionPoints(data[d], gServerGame->getGridDatabase(), data[d][p+3], data[d][p]);
-         //for(S32 i=0; i<data[d].size(); i++)
-         //{
-         //   logprintf("%i = %i,%i", d, S32(data[d][i].x), S32(data[d][i].y));
-         //}
-         makeBotMeshZones2part(data[d]);
-      }
-   }
-}
-
-
-
-extern Rect gServerWorldBounds;
-
-// Only runs on server
-static void removeUnusedNavMeshZones()
-{
-   Vector<U16> inProcessList;      
-
-   for(S32 i = 0; i < gBotNavMeshZones.size(); i++)
-      gBotNavMeshZones[i]->flag = false;
-
-   GameType *gameType = gServerGame->getGameType();
-   TNLAssert(gameType, "Invalid gametype... cannot proceed!");
-
-   if(!gameType)
-      return;
-
-   // Start with list of all spawns and teleport outtakes --> these are the places a bot could "appear"
-   // First the spawns
-   for(S32 i = 0; i < gameType->mTeams.size(); i++)
-      for(S32 j = 0; j < gameType->mTeams[i].spawnPoints.size(); j++)
-      {
-         U16 zoneIndex = BotNavMeshZone::findZoneContaining(gameType->mTeams[i].spawnPoints[j]);
-
-         if(zoneIndex < U16_MAX)
-         {
-            gBotNavMeshZones[zoneIndex]->flag = true;        // Mark zone as processed
-            inProcessList.push_back(zoneIndex);
-         }
-      }
-
-   // Then the teleporters
-   Vector<DatabaseObject *> teleporters;
-
-   // Find all teleporters in the game
-   gServerGame->getGridDatabase()->findObjects(TeleportType, teleporters, gServerWorldBounds);
-
-   for(S32 i = 0; i < teleporters.size(); i++)
-   {
-      Teleporter *teleporter = dynamic_cast<Teleporter *>(teleporters[i]);
-
-      if(teleporter)
-         for(S32 j = 0; j < teleporter->mDest.size(); j++)
-         {
-            U16 zoneIndex = BotNavMeshZone::findZoneContaining(teleporter->mDest[j]);
-            if(zoneIndex < U16_MAX)
-            {
-               gBotNavMeshZones[zoneIndex]->flag = true;        // Mark zone as processed
-               inProcessList.push_back(zoneIndex);
-            }
-         }
-   }
-
-   // From here on down, very inefficient, but ok for testing the idea.  Need to precompute some of these things!
-   // Since the order in which we process the zones doesn't matter, work from the end of the last towards the front; it's more efficient 
-   // that way...
-
-   Point start, end;    // Reusable container
-
-   while(inProcessList.size() > 0)
-   {
-      S32 zoneIndex = inProcessList.last();
-      inProcessList.erase(inProcessList.size() - 1);     // Remove last element      
-
-      // Visit all neighboring zones
-      for(S32 i = 0; i < gBotNavMeshZones.size(); i++)
-      {
-         if(i == zoneIndex)
-            continue;      // Don't check self...
-
-         // Do zones i and j touch?  First a quick and dirty bounds check:
-         if(!gBotNavMeshZones[zoneIndex]->getExtent().intersectsOrBorders(gBotNavMeshZones[i]->getExtent()))
-            continue;
-
-         if(zonesTouch(*gBotNavMeshZones[zoneIndex]->getPolyBoundsPtr(), *gBotNavMeshZones[i]->getPolyBoundsPtr(), 
-                       1 / gServerGame->getGridSize(), start, end))
-         {
-            if(!gBotNavMeshZones[i]->flag)           // If zone hasn't been processed...
-            {
-               inProcessList.push_back(i);
-               gBotNavMeshZones[i]->flag = true;     // Mark zone as "in"
-            }
-         }
-      }
-   }
-
-   // Anything not marked as in at this point is out.  Delete it.
-   for(S32 i = 0; i < gBotNavMeshZones.size(); i++)
-   {
-      if(!gBotNavMeshZones[i]->flag)
-      {
-         gBotNavMeshZones[i]->removeFromDatabase();
-         gBotNavMeshZones.erase_fast(i);
-         i--;
-      }
-   }
-
-   // Make a final pass and recalculate the zone ids to be equal to the index; some of our processes depend on this
-   // Also calc the centroid and add to the zone database
-   for(S32 i = 0; i < gBotNavMeshZones.size(); i++)
-   {
-      gBotNavMeshZones[i]->setZoneId(i);
-
-		gBotNavMeshZones[i]->mConvex = true;             // avoid random red and green on /dzones, was uninitalized.
-		gBotNavMeshZones[i]->addToGame(gServerGame);
-		gBotNavMeshZones[i]->computeExtent();
-
-      // As long as our zones are rectangular, this shortcut will work
-      gBotNavMeshZones[i]->mCentroid.set(gBotNavMeshZones[i]->getExtent().getCenter());
-   }
-}
-
-
-static void initIoStruct(triangulateio *ioStruct)
-{
-   ioStruct->numberofpoints = 0;
-   ioStruct->pointlist = NULL;
-
-   ioStruct->segmentlist = NULL;
-   ioStruct->numberofsegments = 0;
-   ioStruct->segmentmarkerlist = NULL; 
-
-   ioStruct->pointmarkerlist = NULL;
-   ioStruct->numberofpointattributes = 0;
-   ioStruct->pointattributelist = NULL;
-
-   ioStruct->numberofregions = 0;
-   ioStruct->numberoftriangles = 0;
-   ioStruct->numberofcorners = 0; 
-
-   ioStruct->trianglelist = NULL;       
-   ioStruct->triangleattributelist = NULL;
-   ioStruct->trianglearealist = NULL;
-   ioStruct->numberoftriangleattributes = 0;    
-   ioStruct->neighborlist = NULL;       
-
-   ioStruct->holelist = NULL;           
-   ioStruct->numberofholes = 0;                 
-
-   ioStruct->regionlist = NULL;         
-   ioStruct->numberofregions = 0;               
-
-   ioStruct->edgelist = NULL;           
-   ioStruct->edgemarkerlist = NULL;     
-   ioStruct->normlist = NULL;           
-   ioStruct->numberofedges = 0;                 
-}
-
-
-struct rcEdge
-{
-	unsigned short vert[2];    // from, to verts
-	unsigned short poly[2];    // left, right poly
-};
-
-// Build connections between zones using the adjacency data created in recast
-static bool buildBotNavMeshZoneConnectionsRecastStyle(rcPolyMesh mesh, const Vector<S32> &polyToZoneMap)    
-{
-   if(gBotNavMeshZones.size() == 0)
-      return true;
-
-   // We'll reuse these objects throughout the following block, saving the cost of creating and destructing them
-   Point bordStart, bordEnd, bordCen;
-   Rect rect;
-   NeighboringZone neighbor;
-   Vector<DatabaseObject *> objects;
-
-
-   /////////////////////////////
-   // Based on recast's interpretation of code by Eric Lengyel:
-	// http://www.terathon.com/code/edges.php
-	
-   int maxEdgeCount = mesh.npolys*mesh.nvp;
-	unsigned short* firstEdge = (unsigned short*)rcAlloc(sizeof(unsigned short)*(mesh.nverts + maxEdgeCount), RC_ALLOC_TEMP);
-	if (!firstEdge)      // Allocation went bad
-		return false;
-	unsigned short* nextEdge = firstEdge + mesh.nverts;
-	int edgeCount = 0;
-	
-	rcEdge* edges = (rcEdge*)rcAlloc(sizeof(rcEdge)*maxEdgeCount, RC_ALLOC_TEMP);
-	if (!edges)
-	{
-		rcFree(firstEdge);
-		return false;
-	}
-	
-
-	for (int i = 0; i < mesh.nverts; i++)
-		firstEdge[i] = RC_MESH_NULL_IDX;
-	
-   // First process edges where 1st node < 2nd node
-	for (int i = 0; i < mesh.npolys; ++i)
-	{
-      unsigned short* t = &mesh.polys[i*mesh.nvp];
-
-      // Skip "missing" polygons
-      if(*t == U16_MAX)
-         continue;
-
-		for (int j = 0; j < mesh.nvp; ++j)
-		{
-			unsigned short v0 = t[j];           // jth vert
-
-         if(v0 == RC_MESH_NULL_IDX)
-            break;
-
-			unsigned short v1 = (j+1 >= mesh.nvp || t[j+1] == RC_MESH_NULL_IDX) ? t[0] : t[j+1];  // j+1th vert
-
-			if (v0 < v1)      
-			{
-				rcEdge& edge = edges[edgeCount];       // edge connecting v0 and v1
-				edge.vert[0] = v0;
-				edge.vert[1] = v1;
-				edge.poly[0] = (unsigned short)i;      // left poly
-				edge.poly[1] = (unsigned short)i;      // right poly, will be recalced later -- the fact that both are the same is used as a marker
-
-				nextEdge[edgeCount] = firstEdge[v0];        // Next edge on the previous vert now points to whatever was in firstEdge previously
-				firstEdge[v0] = (unsigned short)edgeCount;  // First edge of this vert 
-
-				edgeCount++;                           // edgeCount never resets -- each edge gets a unique id
-			}
-		}
-	}
-	
-   // Now process edges where 2nd node is > 1st node
-	for (int i = 0; i < mesh.npolys; ++i)
-	{
-		unsigned short* t = &mesh.polys[i*mesh.nvp];
-
-      // Skip "missing" polygons
-      if(*t == U16_MAX)
-         continue;
-
-		for (int j = 0; j < mesh.nvp; ++j)
-		{
-			unsigned short v0 = t[j];
-         if(v0 == RC_MESH_NULL_IDX)
-            break;
-
-			unsigned short v1 = (j+1 >= mesh.nvp || t[j+1] == RC_MESH_NULL_IDX) ? t[0] : t[j+1];
-
-			if (v0 > v1)      
-			{
-				for (unsigned short e = firstEdge[v1]; e != RC_MESH_NULL_IDX; e = nextEdge[e])
-				{
-					rcEdge& edge = edges[e];
-					if (edge.vert[1] == v0 && edge.poly[0] == edge.poly[1])
-               {
-						edge.poly[1] = (unsigned short)i;
-                  break;
-               }
-				}
-			}
-		}
-	}
-
-	// Now create our neighbor data
-	for (int i = 0; i < edgeCount; i++)
-	{
-		const rcEdge& e = edges[i];
-
-		if (e.poly[0] != e.poly[1])      // Should normally be the case
-		{
-         U16 *v;
-
-         v = &mesh.verts[e.vert[0] * 2];
-         neighbor.borderStart.set(v[0]-S16_MAX, v[1]-S16_MAX);     // TODO: Replace this with FIX
-
-         v = &mesh.verts[e.vert[1] * 2];
-         neighbor.borderEnd.set(v[0]-S16_MAX, v[1]-S16_MAX);
-
-         neighbor.borderCenter.set((neighbor.borderStart + neighbor.borderEnd) * 0.5);
-
-         neighbor.zoneID = polyToZoneMap[e.poly[1]];  
-         gBotNavMeshZones[e.poly[0]]->mNeighbors.push_back(neighbor);  // (copies neighbor implicitly)
-
-         neighbor.zoneID = polyToZoneMap[e.poly[0]];   
-         gBotNavMeshZones[e.poly[1]]->mNeighbors.push_back(neighbor);
-		}
-	}
-	
-	rcFree(firstEdge);
-	rcFree(edges);
-	
-	return true;
-}
-
-
- //  // Now create paths representing the teleporters
- //  Vector<DatabaseObject *> teleporters, dests;
-
-	//gServerGame->getGridDatabase()->findObjects(TeleportType, teleporters, gServerWorldBounds);
-
-	//for(S32 i = 0; i < teleporters.size(); i++)
-	//{
-	//	Teleporter *teleporter = dynamic_cast<Teleporter *>(teleporters[i]);
-
- //     if(!teleporter)
- //        continue;
-
- //     BotNavMeshZone *origZone = findZoneContainingPoint(teleporter->getActualPos());
-
- //     if(origZone != NULL)
-	//	for(S32 j = 0; j < teleporter->mDest.size(); j++)     // Review each teleporter destination
-	//	{
- //        BotNavMeshZone *destZone = findZoneContainingPoint(teleporter->mDest[j]);
-
-	//		if(destZone != NULL && origZone != destZone)      // Ignore teleporters that begin and end in the same zone
-	//		{
-	//			// Teleporter is one way path
-	//			neighbor.zoneID = destZone->mZoneID;
-	//			neighbor.borderStart.set(teleporter->getActualPos());
-	//			neighbor.borderEnd.set(teleporter->mDest[j]);
-	//			neighbor.borderCenter.set(teleporter->getActualPos());
-
- //           // Teleport instantly, at no cost -- except this is wrong... if teleporter has multiple dests, actual cost could be quite high.
- //           // This should be the average of the costs of traveling from each dest zone to the target zone
-	//			neighbor.distTo = 0;                                    
-	//			neighbor.center.set(teleporter->getActualPos());
-
-	//			origZone->mNeighbors.push_back(neighbor);
-	//		}
-	//	}
-   //}
-//}
-
-
-extern bool loadBarrierPoints(const BarrierRec &barrier, Vector<Point> &points);
-
-#define combine(x,y) pair<F32,F32>((x),(y))
-
-using namespace clipper;
-
-
-// Use the Triangle library to create zones.  Optionally use modified Recast to aggregate zones
-static void makeBotMeshZones3(Rect& bounds, Game* game, bool useRecast)
-{
-   // Just for fun, let's triangulate!
-   Vector<F32> coords;
-   Vector<F32> holes;
-   Vector<S32> edges;
-
-
-   F32 minx = bounds.min.x;  F32 miny = bounds.min.y;
-   F32 maxx = bounds.max.x;  F32 maxy = bounds.max.y;
-
-   coords.push_back(minx);   coords.push_back(miny);     // Point 0
-   coords.push_back(minx);   coords.push_back(maxy);     // Point 1
-   coords.push_back(maxx);   coords.push_back(maxy);     // Point 2
-   coords.push_back(maxx);   coords.push_back(miny);     // Point 3
-
-   edges.push_back(0);       edges.push_back(1);
-   edges.push_back(1);       edges.push_back(2);
-   edges.push_back(2);       edges.push_back(3);
-   edges.push_back(3);       edges.push_back(0);
-
-   S32 nextPt = 4;
-
-   U32 starttime = Platform::getRealMilliseconds();
-
-   Point ctr;     // Reusable container for hole calculations
-
-
-   TPolyPolygon solution;
-<<<<<<< HEAD
-   Clipper clipper;
-   clipper.IgnoreOrientation(true);      // Will improve speed by 60%!, needs to be tested
-=======
-   Clipper clipper;
-   clipper.IgnoreOrientation(true);
->>>>>>> 2b47a703
-
-   for(S32 i = 0; i < game->mGameObjects.size(); i++)
-   {
-      if(game->mGameObjects[i]->getObjectTypeMask() & BarrierType)
-      {
-         Barrier *barrier = dynamic_cast<Barrier *>(game->mGameObjects[i]);
-
-         clipper.Clear();
-
-         clipper.AddPolyPolygon(solution, ptSubject);
-
-         TPolygon clip;
-         for (S32 j = 0; j < barrier->mBotZoneBufferGeometry.size(); j++)
-            clip.push_back(DoublePoint(barrier->mBotZoneBufferGeometry[j].x,barrier->mBotZoneBufferGeometry[j].y));
-
-         clipper.AddPolygon(clip, ptClip);
-
-         clipper.Execute(ctUnion, solution);  // Puts merged walls into solution
-
-         ctr = barrier->getExtent().getCenter();
-         holes.push_back(ctr.x);
-         holes.push_back(ctr.y);
-      }
-   }
-
-   TPolygon poly;
-   for (U32 j = 0; j < solution.size(); j++)
-   {
-<<<<<<< HEAD
-      poly = solution[j];
-
-      if(poly.size() == 0)
-         continue;
-=======
-      poly = solution[j];
-
-      if(poly.size() == 0)
-         continue;
->>>>>>> 2b47a703
-
-      S32 first = nextPt;
-      for (U32 k = 0; k < poly.size(); k++)
-      {
-         coords.push_back(poly[k].X);
-         coords.push_back(poly[k].Y);
-
-         if(k > 0)
-         {
-            edges.push_back(nextPt);
-            edges.push_back(nextPt + 1);
-            nextPt++;
-         }
-      }
-
-      edges.push_back(nextPt);
-<<<<<<< HEAD
-      edges.push_back(first);
-=======
-      edges.push_back(first);
->>>>>>> 2b47a703
-      nextPt++;
-   }
-
-   //for(S32 i = 0; i < coords.size(); i+=2)
-   //   logprintf("Point %d: %f, %f", i/2, coords[i], coords[i+1]);
-
-   //// Dump edges
-   //for(S32 i = 0; i < edges.size(); i+=2)
-   //   logprintf("Edge %d, %d-%d", i/2, edges[i], edges[i+1]);
-
-   U32 done1 = Platform::getRealMilliseconds();
-
-   triangulateio in, out;
-
-   initIoStruct(&in);
-   initIoStruct(&out);
-
-   in.numberofpoints = coords.size() / 2;
-   in.pointlist = coords.address();
-
-   in.segmentlist = edges.address();
-   in.numberofsegments = edges.size() / 2;
-
-   in.numberofholes = holes.size() / 2;
-   in.holelist = holes.address();
-
-   // Note the q param seems to make no difference in speed of trinagulation, but makes much prettier triangles!
-   // Removing q does make a big difference in the speed of the aggregation of the triangles, at the cost of uglier zones
-   // X option makes small but consistent improvement in performance
-
-   U32 done3 = Platform::getRealMilliseconds();
-   triangulate((char*)"zXpV", &in, &out, NULL);  // TODO: Replace V with Q after debugging
-   U32 done4 = Platform::getRealMilliseconds();
-
-   if(useRecast)
-   {
-      // Recast only handles 16 bit coordinates
-      TNLAssert((bounds.min.x > S16_MIN && bounds.min.y > S16_MIN && bounds.max.x < S16_MAX && bounds.max.y < S16_MAX), "Level out of bounds!");
-
-      S32 FIX = S16_MAX;
-
-      int ntris = out.numberoftriangles;
-      Vector<int> intPoints(out.numberofpoints * 2);     // 2 entries per point: x,y
-
-      for(S32 i = 0; i < out.numberofpoints * 2; i++)
-         intPoints[i] = S32(out.pointlist[i] < 0 ? out.pointlist[i] - 0.5 : out.pointlist[i] + 0.5) + FIX;  
- 
-      // cont.nverts = out.numberofpoints;
-      // cont.verts = intPoints.address();      //<== pointer to array of points in int format
-      // tris = out.trianglelist
-
-
-      rcPolyMesh mesh;
-
-      // TODO: Delete mesh memory allocations
-
-      // TODO: Put these into real tests, and handle conditions better  
-      TNLAssert(out.numberofpoints > 0, "No output points!");
-      TNLAssert(out.numberoftriangles > 0, "No output triangles!");
-      TNLAssert(out.numberofpoints < 0xffe, "Too many points!");
-
-
-      // 6 is arbitrary --> smaller numbers require less memory
-      bounds.offset(Point(FIX,FIX));
-      rcBuildPolyMesh(6, intPoints.address(), out.numberofpoints, out.trianglelist, out.numberoftriangles, mesh);     
-
-   
-      const S32 bytesPerVertex = 2;
-      Vector<S32> polyToZoneMap(mesh.npolys);
-
-
-      // Visualize rcPolyMesh
-      for(S32 i = 0; i < mesh.npolys; i++)
-      {
-         BotNavMeshZone *botzone = new BotNavMeshZone();
-
-         S32 firstx = S32_MAX;
-         S32 firsty = S32_MAX;
-         S32 lastx = S32_MAX;
-         S32 lasty = S32_MAX;
-
-         for(S32 j = 0; j < mesh.nvp; j++)
-         {
-            if(mesh.polys[(i * mesh.nvp + j)] == U16_MAX)     // We've read past the end of the polygon
-               break;
-
-
-         
-            const U16 *vert = &mesh.verts[mesh.polys[(i * mesh.nvp + j)] * bytesPerVertex];
-
-            //if(j == 0)
-            //{
-            //   firstx = vert[0] - FIX;
-            //   firsty = vert[1] - FIX;
-            //}
-
-            //// Make sure we don't write the occasional dupe we're getting out of recast
-            //if(!(vert[0] - FIX == lastx && vert[1] - FIX == lasty) && 
-            //      !((j == mesh.nvp || mesh.polys[(i * mesh.nvp + j+1)] == U16_MAX) && vert[0] - FIX == firstx && vert[1] - FIX == firsty))
-            //{
-               botzone->mPolyBounds.push_back(Point(vert[0] - FIX, vert[1] - FIX));
-            //   lastx = vert[0] - FIX;
-            //   lasty = vert[1] - FIX;
-            //}
-
-         }
-   
-         if(botzone->mPolyBounds.size() > 0)
-         {
-            botzone->mCentroid.set(findCentroid(botzone->mPolyBounds)); 
-
-		      botzone->mConvex = true;             
-		      botzone->addToGame(gServerGame);
-		      botzone->computeExtent();   
-
-            polyToZoneMap[i] = botzone->getZoneId();
-
-            Vector<Point> collp;
-            botzone->getCollisionPoly(collp);
-            //logprintf("====== zone %d ======", botzone->getZoneId());
-            //for(S32 j = 0; j < collp.size(); j++)
-            //{
-            //   logprintf("Zone %d : %f,%f",  botzone->getZoneId(),collp[j].x, collp[j].y);
-            //}
-         }
-      }
-
-
-      buildBotNavMeshZoneConnectionsRecastStyle(mesh, polyToZoneMap);
-      //buildBotNavMeshZoneConnections();
-
-
-   }
-   else
-   {
-      // Visualize triangle output
-      for(S32 i = 0; i < out.numberoftriangles * 3; i+=3)
-      {
-         BotNavMeshZone *botzone = new BotNavMeshZone();
-
-		   botzone->mPolyBounds.push_back(Point(F32(S32(out.pointlist[out.trianglelist[i]*2])),   F32(S32(out.pointlist[out.trianglelist[i]*2 + 1]))));
-		   botzone->mPolyBounds.push_back(Point(F32(S32(out.pointlist[out.trianglelist[i+1]*2])), F32(S32(out.pointlist[out.trianglelist[i+1]*2 + 1]))));
-		   botzone->mPolyBounds.push_back(Point(F32(S32(out.pointlist[out.trianglelist[i+2]*2])), F32(S32(out.pointlist[out.trianglelist[i+2]*2 + 1]))));
-         botzone->mCentroid.set(findCentroid(botzone->mPolyBounds));
-
-		   botzone->mConvex = true;             // Avoid random red and green on /dzones, if this is uninitalized
-		   botzone->addToGame(gServerGame);
-		   botzone->computeExtent();   
-      }
-
-      BotNavMeshZone::buildBotNavMeshZoneConnections();
-   }
-
-   U32 done5 = Platform::getRealMilliseconds();
-
-
-   logprintf("Timings: %d %d %d %d", done1-starttime, done3-done1, done4-done3, done5-done4);
-
-   // TODO: free memory allocated by triangles in out struct
-   trifree(out.pointlist);
-   trifree(out.pointattributelist);
-   trifree(out.pointmarkerlist);
-   trifree(out.trianglelist);
-   trifree(out.triangleattributelist);
-   trifree(out.segmentlist);
-   trifree(out.segmentmarkerlist);
-   trifree(out.edgelist);
-   trifree(out.edgemarkerlist);
-   trifree(out.normlist);
-   trifree(out.neighborlist);
-}
-
-// Server only
-void BotNavMeshZone::buildBotMeshZones(Game *game)
-{
-
-	Rect bounds = game->computeWorldObjectExtents();
-
-   if(gIniSettings.botZoneGeneratorMode == 0) //disabled
-      return;
-   if(gIniSettings.botZoneGeneratorMode == 1 || gIniSettings.botZoneGeneratorMode == 2) // rectangle bot zone
-   {
-      makeBotMeshZones(bounds.min.x, bounds.min.y, bounds.max.x, bounds.max.y);
-      if(gIniSettings.botZoneGeneratorMode == 2) removeUnusedNavMeshZones();
-      return;
-   }
-
-   if(gIniSettings.botZoneGeneratorMode == 3 || gIniSettings.botZoneGeneratorMode == 4) // simple triangle bot zones
-   {
-      makeBotMeshZones2(bounds);
-      if(gIniSettings.botZoneGeneratorMode == 4) removeUnusedNavMeshZones();
-      return;
-   }
-
-   if(gIniSettings.botZoneGeneratorMode == 5 || gIniSettings.botZoneGeneratorMode == 6) // triangle with Triangle library
-   {
-      // Triangulate and Recast
-      bool useRecast = gIniSettings.botZoneGeneratorMode == 6;
-      makeBotMeshZones3(bounds, game, useRecast);
-      return;
-   }
-
-   // put default here if none of the above
-}
-
-
-Vector<DatabaseObject *> zones;
-extern Rect gServerWorldBounds;
-
-// Returns index of zone containing specified point
-static BotNavMeshZone *findZoneContainingPoint(const Point &point)
-{
-   Rect rect(point, 0.01f);
-   zones.clear();
-   gServerGame->mDatabaseForBotZones.findObjects(BotNavMeshZoneType, zones, rect); 
-
-   // If there is more than one possible match, pick the first arbitrarily (could happen if dest is right on a zone border)
-   for(S32 i = 0; i < zones.size(); i++)
-   {
-      BotNavMeshZone *zone = dynamic_cast<BotNavMeshZone *>(zones[i]);     
-      if(zone)
-      {
-         if(PolygonContains2(zone->mPolyBounds.address(), zone->mPolyBounds.size(), point))
-            return zone;   // Make sure point is inside the polygon
-      }
-   }
-
-   if(zones.size() != 0)  // in case of point was close to polygon, but not inside the zone?
-      return dynamic_cast<BotNavMeshZone *>(zones[0]);
-
-   return NULL;
-}
-
-
-// Only runs on server
-void BotNavMeshZone::buildBotNavMeshZoneConnections()    
-{
-   if(gBotNavMeshZones.size() == 0)
-      return;
-
-   // We'll reuse these objects throughout the following block, saving the cost of creating and destructing them
-   Point bordStart, bordEnd, bordCen;
-   Rect rect;
-   NeighboringZone neighbor;
-   Vector<DatabaseObject *> objects;
-
-   // Figure out which zones are adjacent to which, and find the "gateway" between them
-   for(S32 i = 0; i < gBotNavMeshZones.size(); i++)
-   {
-      for(S32 j = i; j < gBotNavMeshZones.size(); j++)
-      {
-         if(i == j)
-            continue;      // Don't check self...
-
-         // Do zones i and j touch?  First a quick and dirty bounds check:
-         if(!gBotNavMeshZones[i]->getExtent().intersectsOrBorders(gBotNavMeshZones[j]->getExtent()))
-            continue;
-
-         if(zonesTouch(gBotNavMeshZones[i]->mPolyBounds, gBotNavMeshZones[j]->mPolyBounds, 1.0, bordStart, bordEnd))
-         {
-            rect.set(bordStart, bordEnd);
-            bordCen.set(rect.getCenter());
-
-            // Zone j is a neighbor of i
-            neighbor.zoneID = j;
-            neighbor.borderStart.set(bordStart);
-            neighbor.borderEnd.set(bordEnd);
-            neighbor.borderCenter.set(bordCen);
-
-            neighbor.distTo = gBotNavMeshZones[i]->getExtent().getCenter().distanceTo(bordCen);     // Whew!
-            neighbor.center.set(gBotNavMeshZones[j]->getCenter());
-            gBotNavMeshZones[i]->mNeighbors.push_back(neighbor);
-
-            // Zone i is a neighbor of j
-            neighbor.zoneID = i;
-            neighbor.borderStart.set(bordStart);
-            neighbor.borderEnd.set(bordEnd);
-            neighbor.borderCenter.set(bordCen);
-
-            neighbor.distTo = gBotNavMeshZones[j]->getExtent().getCenter().distanceTo(bordCen);     
-            neighbor.center.set(gBotNavMeshZones[i]->getCenter());
-            gBotNavMeshZones[j]->mNeighbors.push_back(neighbor);
-         }
-      }
-   }
-		
-   // Now create paths representing the teleporters
-   Vector<DatabaseObject *> teleporters, dests;
-
-	gServerGame->getGridDatabase()->findObjects(TeleportType, teleporters, gServerWorldBounds);
-
-	for(S32 i = 0; i < teleporters.size(); i++)
-	{
-		Teleporter *teleporter = dynamic_cast<Teleporter *>(teleporters[i]);
-
-      if(!teleporter)
-         continue;
-
-      BotNavMeshZone *origZone = findZoneContainingPoint(teleporter->getActualPos());
-
-      if(origZone != NULL)
-		for(S32 j = 0; j < teleporter->mDest.size(); j++)     // Review each teleporter destination
-		{
-         BotNavMeshZone *destZone = findZoneContainingPoint(teleporter->mDest[j]);
-
-			if(destZone != NULL && origZone != destZone)      // Ignore teleporters that begin and end in the same zone
-			{
-				// Teleporter is one way path
-				neighbor.zoneID = destZone->mZoneId;
-				neighbor.borderStart.set(teleporter->getActualPos());
-				neighbor.borderEnd.set(teleporter->mDest[j]);
-				neighbor.borderCenter.set(teleporter->getActualPos());
-
-            // Teleport instantly, at no cost -- except this is wrong... if teleporter has multiple dests, actual cost could be quite high.
-            // This should be the average of the costs of traveling from each dest zone to the target zone
-				neighbor.distTo = 0;                                    
-				neighbor.center.set(teleporter->getActualPos());
-
-				origZone->mNeighbors.push_back(neighbor);
-			}
-		}
-   }
-}
-
-
-
-// Rough guess as to distance from fromZone to toZone
-F32 AStar::heuristic(S32 fromZone, S32 toZone)
-{
-   return gBotNavMeshZones[fromZone]->getCenter().distanceTo( gBotNavMeshZones[toZone]->getCenter() );
-}
-
-
-// Returns a path, including the startZone and targetZone 
-Vector<Point> AStar::findPath(S32 startZone, S32 targetZone, const Point &target)
-{
-   // Because of these variables...
-   static U16 onClosedList = 0;
-   static U16 onOpenList;
-
-   // ...these arrays can be reused without further initialization
-   static U16 whichList[MAX_ZONES];  // Record whether a zone is on the open or closed list
-   static S16 openList[MAX_ZONES + 1]; 
-   static S16 openZone[MAX_ZONES]; 
-   static S16 parentZones[MAX_ZONES]; 
-
-   static F32 Fcost[MAX_ZONES];	
-   static F32 Gcost[MAX_ZONES]; 	
-   static F32 Hcost[MAX_ZONES];	
-
-	S16 numberOfOpenListItems = 0;
-	bool foundPath;
-
-	S32 newOpenListItemID = 0;         // Used for creating new IDs for zones to make heap work
-
-   Vector<Point> path;
-
-
-   // This block here lets us repeatedly reuse the whichList array without resetting it or recreating it
-   // which, for larger numbers of zones should be a real time saver.  It's not clear if it is particularly
-   // more efficient for the zone counts we typically see in Bitfighter levels.
-
-   if(onClosedList > U16_MAX - 3 ) // Reset whichList when we've run out of headroom
-	{
-		for(S32 i = 0; i < MAX_ZONES; i++) 
-		   whichList[i] = 0;
-		onClosedList = 0;	
-	}
-	onClosedList = onClosedList + 2; // Changing the values of onOpenList and onClosed list is faster than redimming whichList() array
-	onOpenList = onClosedList - 1;
-
-	Gcost[startZone] = 0;         // That's the cost of going from the startZone to the startZone!
-   Fcost[0] = Hcost[0] = heuristic(startZone, targetZone);
-
-	numberOfOpenListItems = 1;    // Start with one open item: the startZone
-
-	openList[1] = 0;              // Start with 1 item in the open list (must be index 1), which is maintained as a binary heap
-	openZone[0] = startZone;
-
-   // Loop until a path is found or deemed nonexistent.
-	while(true)
-	{
-	   if(numberOfOpenListItems == 0)      // List is empty, we're done
-	   {
-		   foundPath = false; 
-         break;
-	   }  
-      else
-	   {
-         // The open list is not empty, so take the first cell off of the list.
-         //	Since the list is a binary heap, this will be the lowest F cost cell on the open list.
-	      S32 parentZone = openZone[openList[1]];
-
-         if(parentZone == targetZone)
-         {
-            foundPath = true; 
-            break;
-         }
-
-         whichList[parentZone] = onClosedList;   // add the item to the closed list
-         numberOfOpenListItems--;	
-
-         //	Open List = Binary Heap: Delete this item from the open list, which
-         // is maintained as a binary heap. For more information on binary heaps, see:
-         //	http://www.policyalmanac.org/games/binaryHeaps.htm
-      		
-         //	Delete the top item in binary heap and reorder the heap, with the lowest F cost item rising to the top.
-	      openList[1] = openList[numberOfOpenListItems + 1];   // Move the last item in the heap up to slot #1
-	      S16 v = 1; 
-
-         //	Loop until the new item in slot #1 sinks to its proper spot in the heap.
-	      while(true) // ***
-	      {
-	         S16 u = v;		
-	         if (2 * u + 1 < numberOfOpenListItems) // if both children exist
-	         {
-	 	         //Check if the F cost of the parent is greater than each child.
-		         //Select the lowest of the two children.
-		         if(Fcost[openList[u]] >= Fcost[openList[2*u]]) 
-			         v = 2 * u;
-		         if(Fcost[openList[v]] >= Fcost[openList[2*u+1]]) 
-			         v = 2 * u + 1;		
-	         }
-	         else if (2 * u < numberOfOpenListItems) // if only child (#1) exists
-	         {
- 	            // Check if the F cost of the parent is greater than child #1	
-		         if(Fcost[openList[u]] >= Fcost[openList[2*u]]) 
-			         v = 2 * u;
-	         }
-
-	         if(u != v) // If parent's F is > one of its children, swap them...
-	         {
-               S16 temp = openList[u];
-               openList[u] = openList[v];
-               openList[v] = temp;			
-	         }
-	         else
-		         break; // ...otherwise, exit loop
-	      } // ***
-
-         // Check the adjacent zones. (Its "children" -- these path children
-         //	are similar, conceptually, to the binary heap children mentioned
-         //	above, but don't confuse them. They are different. 
-         // Add these adjacent child squares to the open list
-         //	for later consideration if appropriate.
-
-         Vector<NeighboringZone> neighboringZones = gBotNavMeshZones[parentZone]->mNeighbors;
-
-         for(S32 a = 0; a < neighboringZones.size(); a++)
-         {
-            NeighboringZone zone = neighboringZones[a];
-            S32 zoneID = zone.zoneID;
-
-            //	Check if zone is already on the closed list (items on the closed list have
-            //	already been considered and can now be ignored).			
-            if(whichList[zoneID] == onClosedList) 
-               continue;
-
-            //	Add zone to the open list if it's not already on it
-            TNLAssert(newOpenListItemID < MAX_ZONES, "Too many nav zones... try increasing MAX_ZONES!");
-            if(whichList[zoneID] != onOpenList && newOpenListItemID < MAX_ZONES) 
-            {	
-               // Create a new open list item in the binary heap
-               newOpenListItemID = newOpenListItemID + 1;   // Give each new item a unique id
-               S32 m = numberOfOpenListItems + 1;
-               openList[m] = newOpenListItemID;             // Place the new open list item (actually, its ID#) at the bottom of the heap
-               openZone[newOpenListItemID] = zoneID;        // Record zone as a newly opened
-
-               Hcost[openList[m]] = heuristic(zoneID, targetZone);
-               Gcost[zoneID] = Gcost[parentZone] + zone.distTo;
-               Fcost[openList[m]] = Gcost[zoneID] + Hcost[openList[m]];
-               parentZones[zoneID] = parentZone; 
-
-               // Move the new open list item to the proper place in the binary heap.
-               // Starting at the bottom, successively compare to parent items,
-               // swapping as needed until the item finds its place in the heap
-               // or bubbles all the way to the top (if it has the lowest F cost).
-               while(m > 1 && Fcost[openList[m]] <= Fcost[openList[m/2]]) 
-               {
-                  S16 temp = openList[m/2];
-                  openList[m/2] = openList[m];
-                  openList[m] = temp;
-                  m = m/2;
-               }
-
-               // Finally, put zone on the open list
-               whichList[zoneID] = onOpenList;
-               numberOfOpenListItems++;
-            }
-
-            // If zone is already on the open list, check to see if this 
-            //	path to that cell from the starting location is a better one. 
-            //	If so, change the parent of the cell and its G and F costs.
-
-            else // zone was already on the open list
-            {
-               // Figure out the G cost of this possible new path
-               S32 tempGcost = (S32)(Gcost[parentZone] + zone.distTo);
-         		
-               // If this path is shorter (G cost is lower) then change
-               // the parent cell, G cost and F cost. 		
-               if (tempGcost < Gcost[zoneID])
-               {
-                  parentZones[zoneID] = parentZone; // Change the square's parent
-                  Gcost[zoneID] = tempGcost;        // and its G cost			
-
-                  // Because changing the G cost also changes the F cost, if
-                  // the item is on the open list we need to change the item's
-                  // recorded F cost and its position on the open list to make
-                  // sure that we maintain a properly ordered open list.
-
-                  for(S32 i = 1; i <= numberOfOpenListItems; i++) // Look for the item in the heap
-                  {
-                     if(openZone[openList[i]] == zoneID) 
-                     {
-	                     Fcost[openList[i]] = Gcost[zoneID] + Hcost[openList[i]]; // Change the F cost
-            				
-	                     // See if changing the F score bubbles the item up from it's current location in the heap
-	                     S32 m = i;
-	                     while(m > 1 && Fcost[openList[m]] < Fcost[openList[m/2]]) 
-	                     {
-		                     S16 temp = openList[m/2];
-		                     openList[m/2] = openList[m];
-		                     openList[m] = temp;
-		                     m = m/2;
-	                     }
-	                
-                        break; 
-                     } 
-                  }
-               }
-
-            } // else if whichList(zoneID) = onOpenList	
-         } // for loop looping through neighboring zones list
-	   }  
-
-	   // If target is added to open list then path has been found.
-	   if(whichList[targetZone] == onOpenList)
-	   {
-		   foundPath = true; 
-         break;
-	   }
-	}
-
-   // Save the path if it exists.
-	if(foundPath)
-	{
-      // Working backwards from the target to the starting location by checking
-      //	each cell's parent, figure out the length of the path.
-      // Fortunately, we want our list to have the closest zone last (see getWaypoint),
-      // so it all works out nicely.
-      // We'll store both the zone center and the gateway to the neighboring zone.  This
-      // will help keep the robot from getting hung up on blocked but technically visible
-      // paths, such as when we are trying to fly around a protruding wall stub.
-
-      path.push_back(target);                                     // First point is the actual target itself
-      path.push_back(gBotNavMeshZones[targetZone]->getCenter());  // Second is the center of the target's zone
-      
-      S32 zone = targetZone;
-
-	   while(zone != startZone)
-	   {
-		   path.push_back(findGateway(parentZones[zone], zone));   // don't switch findGateway arguments, some path is one way (teleporters).
-
-		   zone = parentZones[zone];		// Find the parent of the current cell	
-
-         path.push_back(gBotNavMeshZones[zone]->getCenter());
-	   }
-      path.push_back(gBotNavMeshZones[startZone]->getCenter());
-
-	   return path;
-	}
-
-   // else there is no path to the selected target
-   TNLAssert(path.size() == 0, "Expected empty path!");
-	return path;
-}
-
-
-// Return a point representing gateway between zones
-Point AStar::findGateway(S32 zone1, S32 zone2)
-{
-   S32 neighborIndex = gBotNavMeshZones[zone1]->getNeighborIndex(zone2);
-   TNLAssert(neighborIndex >= 0, "Invalid neighbor index!!");
-
-   return gBotNavMeshZones[zone1]->mNeighbors[neighborIndex].borderCenter;
-}
-
-
-};
-
+//----------------------------------------------------------------------------------
+//
+// Bitfighter - A multiplayer vector graphics space game
+// Based on Zap demo released for Torque Network Library by GarageGames.com
+//
+// Derivative work copyright (C) 2008-2009 Chris Eykamp
+// Original work copyright (C) 2004 GarageGames.com, Inc.
+// Other code copyright as noted
+//
+// This program is free software; you can redistribute it and/or modify
+// it under the terms of the GNU General Public License as published by
+// the Free Software Foundation; either version 2 of the License, or
+// (at your option) any later version.
+//
+// This program is distributed in the hope that it will be useful (and fun!),
+// but WITHOUT ANY WARRANTY; without even the implied warranty of
+// MERCHANTABILITY or FITNESS FOR A PARTICULAR PURPOSE.  See the
+// GNU General Public License for more details.
+//
+// You should have received a copy of the GNU General Public License
+// along with this program; if not, write to the Free Software
+// Foundation, Inc., 59 Temple Place, Suite 330, Boston, MA  02111-1307  USA
+//
+//------------------------------------------------------------------------------------
+
+#include "BotNavMeshZone.h"
+#include "SweptEllipsoid.h"
+#include "robot.h"
+#include "UIMenus.h"
+#include "UIGame.h"           // for access to mGameUserInterface.mDebugShowMeshZones
+#include "gameObjectRender.h"
+#include "teleporter.h"
+#include "barrier.h"             // For Barrier methods in generating zones
+#include "../recast/Recast.h"    // For zone generation
+#include "../recast/RecastAlloc.h"
+
+#include "../clipper/clipper.h"
+
+extern "C" {
+#include "../Triangle/triangle.h"      // For Triangle!
+}
+
+namespace Zap
+{
+
+TNL_IMPLEMENT_NETOBJECT(BotNavMeshZone);
+
+
+Vector<SafePtr<BotNavMeshZone> > gBotNavMeshZones;     // List of all our zones
+
+// Constructor
+BotNavMeshZone::BotNavMeshZone()
+{
+   mGame = NULL;
+   mObjectTypeMask = BotNavMeshZoneType | CommandMapVisType;
+   //  The Zones is now rendered without the network interface, if client is hosting.
+   //mNetFlags.set(Ghostable);    // For now, so we can see them on the client to help with debugging... when too many zones causes huge lag
+   mZoneId = gBotNavMeshZones.size();
+
+   gBotNavMeshZones.push_back(this);
+}
+
+
+// Destructor
+BotNavMeshZone::~BotNavMeshZone()
+{
+   for(S32 i = gBotNavMeshZones.size() - 1; i >= 0; i--)  // For speed, check in reverse order. Game::cleanUp() clears on reverse order.
+   if(gBotNavMeshZones[i] == this)
+   {
+      gBotNavMeshZones.erase_fast(i);
+      break;
+   }
+   if(mGame)
+   {
+      removeFromDatabase();
+      mGame = NULL;
+   }
+}
+
+
+// Return the center of this zone
+Point BotNavMeshZone::getCenter()
+{
+   return getExtent().getCenter();     // Good enough for government work
+}
+
+
+void BotNavMeshZone::render(S32 layerIndex)    
+{
+   if(!gClientGame->mGameUserInterface->mDebugShowMeshZones)
+      return;
+
+   if(mPolyFill.size() == 0)    //Need to process PolyFill here, rendering server objects into client.
+         Triangulate::Process(mPolyBounds, mPolyFill);
+
+   if(layerIndex == 0)
+      renderNavMeshZone(mPolyBounds, mPolyFill, mCentroid, mZoneId, mConvex);
+   else if(layerIndex == 1)
+      renderNavMeshBorders(mNeighbors);
+}
+
+
+// Use this to help keep track of which robots are where
+// Only gets run on the server, never on client, obviously, because that's where the bots are!!!
+bool BotNavMeshZone::collide(GameObject *hitObject)
+{
+   // This does not get run anymore, it is in a seperate database.
+   if(hitObject->getObjectTypeMask() & RobotType)     // Only care about robots...
+   {
+      Robot *r = (Robot *) hitObject;
+      r->setCurrentZone(mZoneId);
+   }
+   return false;
+}
+
+
+S32 BotNavMeshZone::getRenderSortValue()
+{
+   return -2;
+}
+
+GridDatabase *BotNavMeshZone::getGridDatabase()
+{
+   return &mGame->mDatabaseForBotZones;
+}
+
+
+extern bool isConvex(const Vector<Point> &verts);
+
+// Create objects from parameters stored in level file
+bool BotNavMeshZone::processArguments(S32 argc, const char **argv)
+{
+   if(argc < 6)
+      return false;
+
+   processPolyBounds(argc, argv, 0, mGame->getGridSize());
+   computeExtent();  // Computes extent so we can insert this into the BotNavMesh object database
+   mConvex = isConvex(mPolyBounds);
+
+   return true;
+}
+
+
+void BotNavMeshZone::addToGame(Game *game)
+{
+   // Ordinarily, we'd call GameObject::addToGame() here, but the BotNavMeshZones don't need to be added to the game
+   // the way an ordinary game object would be.  So we won't.
+   mGame = game;
+   addToDatabase();
+}
+
+
+void BotNavMeshZone::onAddedToGame(Game *theGame)
+{
+   TNLAssert(false, "Should not be added to game");
+}
+
+
+// Bounding box for quick collision-possibility elimination
+void BotNavMeshZone::computeExtent()
+{
+   Rect extent(mPolyBounds[0], mPolyBounds[0]);
+
+   for(S32 i = 1; i < mPolyBounds.size(); i++)
+      extent.unionPoint(mPolyBounds[i]);
+
+   setExtent(extent);
+}
+
+
+// More precise boundary for precise collision detection
+bool BotNavMeshZone::getCollisionPoly(Vector<Point> &polyPoints)
+{
+   for(S32 i = 0; i < mPolyBounds.size(); i++)
+      polyPoints.push_back(mPolyBounds[i]);
+
+   return true;
+}
+
+
+// These methods will be empty later...
+ U32 BotNavMeshZone::packUpdate(GhostConnection *connection, U32 updateMask, BitStream *stream)
+{
+   stream->writeInt(mZoneId, 16);
+
+   Polygon::packUpdate(connection, stream);
+
+   stream->writeInt(mNeighbors.size(), 8);
+
+   for(S32 i = 0; i < mNeighbors.size(); i++)
+   {
+      stream->write(mNeighbors[i].borderStart.x);
+      stream->write(mNeighbors[i].borderStart.y);
+
+      stream->write(mNeighbors[i].borderEnd.x);
+      stream->write(mNeighbors[i].borderEnd.y);
+
+      stream->write(mNeighbors[i].borderCenter.x);
+      stream->write(mNeighbors[i].borderCenter.y);
+
+      stream->write(mNeighbors[i].zoneID);
+      stream->write(mNeighbors[i].distTo);
+      stream->write(mNeighbors[i].center.x);
+      stream->write(mNeighbors[i].center.y);
+   }
+
+   return 0;
+}
+
+
+void BotNavMeshZone::unpackUpdate(GhostConnection *connection, BitStream *stream)
+{
+   mZoneId = stream->readInt(16);
+
+   if(Polygon::unpackUpdate(connection, stream))
+   {
+      computeExtent();
+      mConvex = isConvex(mPolyBounds);
+   }
+
+   U32 size = stream->readInt(8);
+   Point p1, p2;
+
+   for(U32 i = 0; i < size; i++)
+   {
+      NeighboringZone n;
+
+      stream->read(&p1.x);
+      stream->read(&p1.y);
+   
+      stream->read(&p2.x);
+      stream->read(&p2.y);
+
+      n.borderStart = p1;
+      n.borderEnd = p2;
+      stream->read(&n.borderCenter.x);
+      stream->read(&n.borderCenter.y);
+      stream->read(&n.zoneID);
+      stream->read(&n.distTo);
+      stream->read(&n.center.x);
+      stream->read(&n.center.y);
+      mNeighbors.push_back(n);
+     // mNeighborRenderPoints.push_back(Border(p1, p2));
+   }
+}
+
+
+// Returns ID of zone containing specified point
+U16 BotNavMeshZone::findZoneContaining(const Point &p)
+{
+   Vector<DatabaseObject *> fillVector;
+   gServerGame->mDatabaseForBotZones.findObjects(BotNavMeshZoneType, fillVector, 
+                                                      Rect(p - Point(0.1f,0.1f),p + Point(0.1f,0.1f)));  // Slightly extend Rect, it can be on the edge of zone
+
+   for(S32 i = 0; i < fillVector.size(); i++)
+   {
+      // First a quick, crude elimination check then more comprehensive one
+      // Since our zones are convex, we can use the faster method!  Yay!
+      // Actually, we can't, as it is not reliable... reverting to more comprehensive (and working) version.
+      BotNavMeshZone *zone = dynamic_cast<BotNavMeshZone *>(fillVector[i]);
+
+      TNLAssert(zone, "NULL zone in findZoneContaining");
+      if( zone->getExtent().contains(p) 
+                        && (PolygonContains2(zone->mPolyBounds.address(), zone->mPolyBounds.size(), p)) )
+         return zone->mZoneId;
+   }
+
+   return U16_MAX;
+}
+
+
+extern bool segmentsCoincident(Point p1, Point p2, Point p3, Point p4);
+
+void testBotNavMeshZoneConnections()
+{
+   return;
+
+   //for(S32 i = 0; i < gBotNavMeshZones.size(); i++)
+   //   for(S32 j = 0; j < gBotNavMeshZones.size(); j++)
+   //   {
+   //      Vector<S32> path = AStar::findPath(i, j);
+   //      for(S32 k = 0; k < path.size(); k++)
+   //         logprintf("Path %d from %d to %d: %d", k, i, j, path[k]);
+   //      logprintf("");
+   //   }
+}
+
+
+// Returns index of neighboring zone, or -1 if zone is not a neighbor
+S32 BotNavMeshZone::getNeighborIndex(S32 zoneID)
+{
+   for(S32 i = 0; i < mNeighbors.size(); i++)
+      if(mNeighbors[i].zoneID == zoneID)
+         return i;
+
+   return -1;
+}
+
+
+static const S32 MAX_ZONES = 10000;     // Don't make this go above S16 max - 1 (32,766), AStar::findPath is limited.
+const F32 MinZoneSize = 32;
+
+static void makeBotMeshZones(F32 x1, F32 y1, F32 x2, F32 y2)
+{
+
+	if(gBotNavMeshZones.size() >= MAX_ZONES)      // Don't add too many zones...
+      return;   
+
+	GridDatabase *gb = gServerGame->getGridDatabase();
+
+	bool canseeX = gb->pointCanSeePoint(Point(x1, y1), Point(x2, y1)) && gb->pointCanSeePoint(Point(x1, y2), Point(x2, y2));
+	bool canseeY = gb->pointCanSeePoint(Point(x1, y1), Point(x1, y2)) && gb->pointCanSeePoint(Point(x2, y1), Point(x2, y2));
+	bool canseeD = gb->pointCanSeePoint(Point(x1, y1), Point(x2, y2)) && gb->pointCanSeePoint(Point(x1, y2), Point(x2, y1));
+
+	if(canseeX && canseeY && canseeD)
+	{
+		BotNavMeshZone *botzone = new BotNavMeshZone();
+
+		botzone->mPolyBounds.push_back(Point(x1, y1));
+		botzone->mPolyBounds.push_back(Point(x2, y1));
+		botzone->mPolyBounds.push_back(Point(x2, y2));
+		botzone->mPolyBounds.push_back(Point(x1, y2));
+      botzone->mCentroid.set((x1 + x2) / 2, (y1 + y2) / 2);
+
+		botzone->mConvex = true;             // Avoid random red and green on /dzones, if this is uninitalized
+		botzone->addToGame(gServerGame);
+		botzone->computeExtent();            // Adds zone to the database, needed for computation of further zones
+	}
+	else
+	{
+		if((canseeX && canseeY) || canseeD) 
+      { 
+         canseeX = false; 
+         canseeY = false; 
+      };
+
+		if(!canseeX && x2 - x1 >= MinZoneSize && (canseeY || x2 - x1 > y2 - y1))
+		{
+			F32 x3 = (x1 + x2) / 2;
+			makeBotMeshZones(x1, y1, x3, y2);
+			makeBotMeshZones(x3, y1, x2, y2);
+		}
+		else if(!canseeY && y2 - y1 >= MinZoneSize)
+		{
+			F32 y3 = (y1 + y2)/2;
+			makeBotMeshZones(x1, y1, x2, y3);
+			makeBotMeshZones(x1, y3, x2, y2);
+		}
+	}
+}
+
+
+S32 QSORT_CALLBACK pointDataSort(Point *a, Point *b)
+{
+   if(a->x == b->x)
+   {
+      if(a->y == b->y)
+         return 0;
+      else if(a->y > b->y)
+         return 1;
+      else
+         return -1;
+   }
+   else if(a->x > b->x)
+      return 1;
+   else
+      return -1;
+}
+
+bool isBotZoneCollideWithOtherZone(Point *p1, Point *p2, Point *p3)
+{
+   GridDatabase *gb = &gServerGame->mDatabaseForBotZones;
+   Vector<Point> pts(3);
+   pts.setSize(3);
+   //const F32 mult1 = 0.000244140625;
+   //const F32 mult2 = 1 - mult1*2;
+   // Slightly reduce size to avoid false positive when one line touch the other.
+   //pts[0].x = p1->x * mult2 + p2->x * mult1 + p3->x * mult1;
+   //pts[0].y = p1->y * mult2 + p2->y * mult1 + p3->y * mult1;
+   //pts[1].x = p2->x * mult2 + p1->x * mult1 + p3->x * mult1;
+   //pts[1].y = p2->y * mult2 + p1->y * mult1 + p3->y * mult1;
+   //pts[2].x = p3->x * mult2 + p1->x * mult1 + p2->x * mult1;
+   //pts[2].y = p3->y * mult2 + p1->y * mult1 + p2->y * mult1;
+   pts[0].setPolar(0.1, p1->angleTo(*p2));
+   pts[1].setPolar(0.1, p2->angleTo(*p1));
+   pts[2].setPolar(0.1, p3->angleTo(*p1));
+   Point tmp;
+   tmp.setPolar(0.1, p1->angleTo(*p3));
+   pts[0] += tmp + *p1;
+   tmp.setPolar(0.1, p2->angleTo(*p3));
+   pts[1] += tmp + *p2;
+   tmp.setPolar(0.1, p3->angleTo(*p2));
+   pts[2] += tmp + *p3;
+   Vector<DatabaseObject *> objects;
+   Rect rect = Rect(Point(min(min(p1->x, p2->x), p3->x), min(min(p1->y, p2->y), p3->y)), Point(max(max(p1->x, p2->x), p3->x), max(max(p1->y, p2->y), p3->y)));
+   gb->findObjects(BotNavMeshZoneType, objects, rect);
+   for(S32 i=0; i<objects.size(); i++)
+   {
+      BotNavMeshZone *zone = dynamic_cast<BotNavMeshZone *>(objects[i]);
+      Vector<Point> otherPolygon;
+      zone->getCollisionPoly(otherPolygon);
+      if(polygonsIntersect(pts, otherPolygon))
+         return true;
+   }
+   gb = gServerGame->getGridDatabase();
+   objects.clear();
+   gb->findObjects(BarrierType, objects, rect);
+   for(S32 i=0; i<objects.size(); i++)
+   {
+      Barrier *zone = dynamic_cast<Barrier *>(objects[i]);
+      Vector<Point> otherPolygon;
+      zone->getCollisionPoly(otherPolygon);
+      if(polygonsIntersect(pts, otherPolygon))
+         return true;
+   }
+   return false;
+}
+
+
+// from gridDB.cpp
+extern bool polygonLineIntersect(Point *poly, U32 vertexCount, bool format, const Point &start, const Point &end, 
+                                 float &collisionTime, Point &normal);
+
+// Fills output with location of all intersections between poly specified in input, and ray start->end
+void getPolygonLineCollisionPoints(Vector<Point> &output, const Vector<Point> &input, Point start, Point end)
+{
+   F32 dist;                  // Ranges between 0 and 1
+   Point normal_unused;
+   Point intersection;        
+
+   while(polygonLineIntersect(input.address(), input.size(), true, start, end, dist, normal_unused))     // Sets dist at point of first intersection
+   {
+      intersection = start * (1 - dist) + end * dist;     // Advance intersection to point of intersection
+      output.push_back(intersection);                     // Save point
+      dist += 0.01;                                       // Advance distance just a bit
+
+      if(dist >= 1.0)                                     // We've arrived at the end of the ray, so we're done
+         break;
+
+		intersection = start;                               // Temporarily move intersection to start so we can use it to compare
+      start = start * (1 - dist) + end * dist;            // Advance start to just past the intersection, so we can search for the next one
+
+		if(start == intersection)                           // Avoid endless loop -- should never happen!
+         break;   
+   }
+}
+
+
+void getBarrierLineCollisionPoints(Vector<Point> &output, GridDatabase *gb, Point p1, Point p2)
+{
+   S32 startOut = output.size();
+   Vector<DatabaseObject *> objects;
+   Rect rect(p1, p2);
+   gb->findObjects(BarrierType, objects, rect);
+   for(S32 i=0; i<objects.size(); i++)
+   {
+      Barrier *obj = dynamic_cast<Barrier *>(objects[i]);
+      getPolygonLineCollisionPoints(output, obj->mPoints, p1, p2);
+   }
+}
+
+
+void makeBotMeshZones2part(Vector<Point> &data)
+{
+   const F32 minSize = 10;
+   data.sort(pointDataSort);
+   for(S32 i=data.size()-2; i>=0; i--) // remove duplicate
+   {
+      if(data[i+1] == data[i])
+         data.erase(i);
+   }
+
+   GridDatabase *gb = gServerGame->getGridDatabase();
+   for(S32 i=0; i<data.size(); i++)
+   {
+      for(S32 j=i+1; j<data.size(); j++)
+      {
+            bool botZoneAdded = false;
+            const F32 ShortRange = 262144;     // 512^2
+            for(S32 k=j+1; k<data.size() && !botZoneAdded; k++)
+            {
+               if( //&& gb->pointCanSeePoint(data[k].point,data[i].point)
+                  //&& gb->pointCanSeePoint(data[k].point,data[j].point)
+                 !isBotZoneCollideWithOtherZone(&data[i], &data[j], &data[k]) &&
+                 (data[i].distanceTo(data[k]) > minSize
+                 || data[j].distanceTo(data[k]) > minSize
+                 || data[i].distanceTo(data[j]) > minSize) )
+               {
+		            BotNavMeshZone *botzone = new BotNavMeshZone();
+
+            		botzone->mPolyBounds.push_back(data[i]);
+		            botzone->mPolyBounds.push_back(data[j]);
+		            botzone->mPolyBounds.push_back(data[k]);
+                  botzone->mCentroid = (data[i] + data[j] + data[k]) * 0.33333333f;  //  maybe (/ 3) instead of (* 0.333333) ?
+
+		            botzone->mConvex = true;             // Avoid random red and green on /dzones, if this is uninitalized
+		            botzone->addToGame(gServerGame);
+		            botzone->computeExtent();            // Adds zone to the database, needed for computation of further zones
+
+               }
+            }
+      }
+   }
+}
+
+//
+static void makeBotMeshZones2(Rect& bounds)
+{
+   F32 x1 = bounds.min.x;
+   F32 y1 = bounds.min.y;
+   F32 x2 = bounds.max.x;
+   F32 y2 = bounds.max.y;
+
+   S32 dataX = S32((x2-x1)*.0035)+1;
+   S32 dataY = S32((y2-y1)*.0035)+1;
+   F32 multX = dataX/(x2-x1);
+   F32 multY = dataY/(y2-y1);
+   Vector<Vector<Point> > data;
+   data.setSize(dataX * dataY);
+
+   // since there is nothing in bot zone database, we can change BucketWidth size.
+   gServerGame->mDatabaseForBotZones.BucketWidth = S32(max(y2-y1,x2-x1)/GridDatabase::BucketRowCount) + 1;
+  
+   for(S32 i=0; i < gServerGame->mGameObjects.size(); i++)
+   {
+      Barrier *object = dynamic_cast<Barrier *>(gServerGame->mGameObjects[i]);
+      if(object && object->getObjectTypeMask() & BarrierType)
+      {
+         Vector<Point> points;
+         if(object->getCollisionPoly(points))
+         {
+            /*
+            Point prevPoint;
+            Point currentPoint = points[points.size()-2];
+            Point nextPoint = points.last();
+            for(S32 j=0; j<points.size(); j++)
+            {
+               prevPoint = currentPoint;
+               currentPoint = nextPoint;
+               nextPoint = points[j];
+               S32 x = S32(((currentPoint.x - x1) * multX));
+               S32 y = S32(((currentPoint.y - y1) * multY));
+               if(x<0) x=0;
+               if(x>=dataX) x=dataX-1;
+               if(y<0) y=0;
+               if(y>=dataY) y=dataY-1;
+               data[y*dataX + x].push_back(currentPoint);
+            }*/
+            object->prepareRenderingGeometry2();
+            for(S32 j = 0; j < object->mRenderLineSegments.size(); j++)
+            {
+               Point currentPoint = object->mRenderLineSegments[j];
+               S32 x = S32(((currentPoint.x - x1) * multX));
+               S32 y = S32(((currentPoint.y - y1) * multY));
+               if(x<0) x=0;
+               if(x>=dataX) x=dataX-1;
+               if(y<0) y=0;
+               if(y>=dataY) y=dataY-1;
+               data[y*dataX + x].push_back(currentPoint);
+            }
+         }
+      }
+   }
+   for(S32 x=0; x<dataX; x++)
+   {
+      for(S32 y=0; y<dataY; y++)
+      {
+         S32 d=y*dataX + x;
+         S32 p = data[d].size();
+         data[d].push_back(Point( x    / multX + x1, y    / multY + y1));
+         data[d].push_back(Point((x+1) / multX + x1, y    / multY + y1));
+         data[d].push_back(Point((x+1) / multX + x1,(y+1) / multY + y1));
+         data[d].push_back(Point( x    / multX + x1,(y+1) / multY + y1));
+         getBarrierLineCollisionPoints(data[d], gServerGame->getGridDatabase(), data[d][p], data[d][p+1]);
+         getBarrierLineCollisionPoints(data[d], gServerGame->getGridDatabase(), data[d][p+1], data[d][p+2]);
+         getBarrierLineCollisionPoints(data[d], gServerGame->getGridDatabase(), data[d][p+2], data[d][p+3]);
+         getBarrierLineCollisionPoints(data[d], gServerGame->getGridDatabase(), data[d][p+3], data[d][p]);
+         //for(S32 i=0; i<data[d].size(); i++)
+         //{
+         //   logprintf("%i = %i,%i", d, S32(data[d][i].x), S32(data[d][i].y));
+         //}
+         makeBotMeshZones2part(data[d]);
+      }
+   }
+}
+
+
+
+extern Rect gServerWorldBounds;
+
+// Only runs on server
+static void removeUnusedNavMeshZones()
+{
+   Vector<U16> inProcessList;      
+
+   for(S32 i = 0; i < gBotNavMeshZones.size(); i++)
+      gBotNavMeshZones[i]->flag = false;
+
+   GameType *gameType = gServerGame->getGameType();
+   TNLAssert(gameType, "Invalid gametype... cannot proceed!");
+
+   if(!gameType)
+      return;
+
+   // Start with list of all spawns and teleport outtakes --> these are the places a bot could "appear"
+   // First the spawns
+   for(S32 i = 0; i < gameType->mTeams.size(); i++)
+      for(S32 j = 0; j < gameType->mTeams[i].spawnPoints.size(); j++)
+      {
+         U16 zoneIndex = BotNavMeshZone::findZoneContaining(gameType->mTeams[i].spawnPoints[j]);
+
+         if(zoneIndex < U16_MAX)
+         {
+            gBotNavMeshZones[zoneIndex]->flag = true;        // Mark zone as processed
+            inProcessList.push_back(zoneIndex);
+         }
+      }
+
+   // Then the teleporters
+   Vector<DatabaseObject *> teleporters;
+
+   // Find all teleporters in the game
+   gServerGame->getGridDatabase()->findObjects(TeleportType, teleporters, gServerWorldBounds);
+
+   for(S32 i = 0; i < teleporters.size(); i++)
+   {
+      Teleporter *teleporter = dynamic_cast<Teleporter *>(teleporters[i]);
+
+      if(teleporter)
+         for(S32 j = 0; j < teleporter->mDest.size(); j++)
+         {
+            U16 zoneIndex = BotNavMeshZone::findZoneContaining(teleporter->mDest[j]);
+            if(zoneIndex < U16_MAX)
+            {
+               gBotNavMeshZones[zoneIndex]->flag = true;        // Mark zone as processed
+               inProcessList.push_back(zoneIndex);
+            }
+         }
+   }
+
+   // From here on down, very inefficient, but ok for testing the idea.  Need to precompute some of these things!
+   // Since the order in which we process the zones doesn't matter, work from the end of the last towards the front; it's more efficient 
+   // that way...
+
+   Point start, end;    // Reusable container
+
+   while(inProcessList.size() > 0)
+   {
+      S32 zoneIndex = inProcessList.last();
+      inProcessList.erase(inProcessList.size() - 1);     // Remove last element      
+
+      // Visit all neighboring zones
+      for(S32 i = 0; i < gBotNavMeshZones.size(); i++)
+      {
+         if(i == zoneIndex)
+            continue;      // Don't check self...
+
+         // Do zones i and j touch?  First a quick and dirty bounds check:
+         if(!gBotNavMeshZones[zoneIndex]->getExtent().intersectsOrBorders(gBotNavMeshZones[i]->getExtent()))
+            continue;
+
+         if(zonesTouch(*gBotNavMeshZones[zoneIndex]->getPolyBoundsPtr(), *gBotNavMeshZones[i]->getPolyBoundsPtr(), 
+                       1 / gServerGame->getGridSize(), start, end))
+         {
+            if(!gBotNavMeshZones[i]->flag)           // If zone hasn't been processed...
+            {
+               inProcessList.push_back(i);
+               gBotNavMeshZones[i]->flag = true;     // Mark zone as "in"
+            }
+         }
+      }
+   }
+
+   // Anything not marked as in at this point is out.  Delete it.
+   for(S32 i = 0; i < gBotNavMeshZones.size(); i++)
+   {
+      if(!gBotNavMeshZones[i]->flag)
+      {
+         gBotNavMeshZones[i]->removeFromDatabase();
+         gBotNavMeshZones.erase_fast(i);
+         i--;
+      }
+   }
+
+   // Make a final pass and recalculate the zone ids to be equal to the index; some of our processes depend on this
+   // Also calc the centroid and add to the zone database
+   for(S32 i = 0; i < gBotNavMeshZones.size(); i++)
+   {
+      gBotNavMeshZones[i]->setZoneId(i);
+
+		gBotNavMeshZones[i]->mConvex = true;             // avoid random red and green on /dzones, was uninitalized.
+		gBotNavMeshZones[i]->addToGame(gServerGame);
+		gBotNavMeshZones[i]->computeExtent();
+
+      // As long as our zones are rectangular, this shortcut will work
+      gBotNavMeshZones[i]->mCentroid.set(gBotNavMeshZones[i]->getExtent().getCenter());
+   }
+}
+
+
+static void initIoStruct(triangulateio *ioStruct)
+{
+   ioStruct->numberofpoints = 0;
+   ioStruct->pointlist = NULL;
+
+   ioStruct->segmentlist = NULL;
+   ioStruct->numberofsegments = 0;
+   ioStruct->segmentmarkerlist = NULL; 
+
+   ioStruct->pointmarkerlist = NULL;
+   ioStruct->numberofpointattributes = 0;
+   ioStruct->pointattributelist = NULL;
+
+   ioStruct->numberofregions = 0;
+   ioStruct->numberoftriangles = 0;
+   ioStruct->numberofcorners = 0; 
+
+   ioStruct->trianglelist = NULL;       
+   ioStruct->triangleattributelist = NULL;
+   ioStruct->trianglearealist = NULL;
+   ioStruct->numberoftriangleattributes = 0;    
+   ioStruct->neighborlist = NULL;       
+
+   ioStruct->holelist = NULL;           
+   ioStruct->numberofholes = 0;                 
+
+   ioStruct->regionlist = NULL;         
+   ioStruct->numberofregions = 0;               
+
+   ioStruct->edgelist = NULL;           
+   ioStruct->edgemarkerlist = NULL;     
+   ioStruct->normlist = NULL;           
+   ioStruct->numberofedges = 0;                 
+}
+
+
+struct rcEdge
+{
+	unsigned short vert[2];    // from, to verts
+	unsigned short poly[2];    // left, right poly
+};
+
+// Build connections between zones using the adjacency data created in recast
+static bool buildBotNavMeshZoneConnectionsRecastStyle(rcPolyMesh mesh, const Vector<S32> &polyToZoneMap)    
+{
+   if(gBotNavMeshZones.size() == 0)
+      return true;
+
+   // We'll reuse these objects throughout the following block, saving the cost of creating and destructing them
+   Point bordStart, bordEnd, bordCen;
+   Rect rect;
+   NeighboringZone neighbor;
+   Vector<DatabaseObject *> objects;
+
+
+   /////////////////////////////
+   // Based on recast's interpretation of code by Eric Lengyel:
+	// http://www.terathon.com/code/edges.php
+	
+   int maxEdgeCount = mesh.npolys*mesh.nvp;
+	unsigned short* firstEdge = (unsigned short*)rcAlloc(sizeof(unsigned short)*(mesh.nverts + maxEdgeCount), RC_ALLOC_TEMP);
+	if (!firstEdge)      // Allocation went bad
+		return false;
+	unsigned short* nextEdge = firstEdge + mesh.nverts;
+	int edgeCount = 0;
+	
+	rcEdge* edges = (rcEdge*)rcAlloc(sizeof(rcEdge)*maxEdgeCount, RC_ALLOC_TEMP);
+	if (!edges)
+	{
+		rcFree(firstEdge);
+		return false;
+	}
+	
+
+	for (int i = 0; i < mesh.nverts; i++)
+		firstEdge[i] = RC_MESH_NULL_IDX;
+	
+   // First process edges where 1st node < 2nd node
+	for (int i = 0; i < mesh.npolys; ++i)
+	{
+      unsigned short* t = &mesh.polys[i*mesh.nvp];
+
+      // Skip "missing" polygons
+      if(*t == U16_MAX)
+         continue;
+
+		for (int j = 0; j < mesh.nvp; ++j)
+		{
+			unsigned short v0 = t[j];           // jth vert
+
+         if(v0 == RC_MESH_NULL_IDX)
+            break;
+
+			unsigned short v1 = (j+1 >= mesh.nvp || t[j+1] == RC_MESH_NULL_IDX) ? t[0] : t[j+1];  // j+1th vert
+
+			if (v0 < v1)      
+			{
+				rcEdge& edge = edges[edgeCount];       // edge connecting v0 and v1
+				edge.vert[0] = v0;
+				edge.vert[1] = v1;
+				edge.poly[0] = (unsigned short)i;      // left poly
+				edge.poly[1] = (unsigned short)i;      // right poly, will be recalced later -- the fact that both are the same is used as a marker
+
+				nextEdge[edgeCount] = firstEdge[v0];        // Next edge on the previous vert now points to whatever was in firstEdge previously
+				firstEdge[v0] = (unsigned short)edgeCount;  // First edge of this vert 
+
+				edgeCount++;                           // edgeCount never resets -- each edge gets a unique id
+			}
+		}
+	}
+	
+   // Now process edges where 2nd node is > 1st node
+	for (int i = 0; i < mesh.npolys; ++i)
+	{
+		unsigned short* t = &mesh.polys[i*mesh.nvp];
+
+      // Skip "missing" polygons
+      if(*t == U16_MAX)
+         continue;
+
+		for (int j = 0; j < mesh.nvp; ++j)
+		{
+			unsigned short v0 = t[j];
+         if(v0 == RC_MESH_NULL_IDX)
+            break;
+
+			unsigned short v1 = (j+1 >= mesh.nvp || t[j+1] == RC_MESH_NULL_IDX) ? t[0] : t[j+1];
+
+			if (v0 > v1)      
+			{
+				for (unsigned short e = firstEdge[v1]; e != RC_MESH_NULL_IDX; e = nextEdge[e])
+				{
+					rcEdge& edge = edges[e];
+					if (edge.vert[1] == v0 && edge.poly[0] == edge.poly[1])
+               {
+						edge.poly[1] = (unsigned short)i;
+                  break;
+               }
+				}
+			}
+		}
+	}
+
+	// Now create our neighbor data
+	for (int i = 0; i < edgeCount; i++)
+	{
+		const rcEdge& e = edges[i];
+
+		if (e.poly[0] != e.poly[1])      // Should normally be the case
+		{
+         U16 *v;
+
+         v = &mesh.verts[e.vert[0] * 2];
+         neighbor.borderStart.set(v[0]-S16_MAX, v[1]-S16_MAX);     // TODO: Replace this with FIX
+
+         v = &mesh.verts[e.vert[1] * 2];
+         neighbor.borderEnd.set(v[0]-S16_MAX, v[1]-S16_MAX);
+
+         neighbor.borderCenter.set((neighbor.borderStart + neighbor.borderEnd) * 0.5);
+
+         neighbor.zoneID = polyToZoneMap[e.poly[1]];  
+         gBotNavMeshZones[e.poly[0]]->mNeighbors.push_back(neighbor);  // (copies neighbor implicitly)
+
+         neighbor.zoneID = polyToZoneMap[e.poly[0]];   
+         gBotNavMeshZones[e.poly[1]]->mNeighbors.push_back(neighbor);
+		}
+	}
+	
+	rcFree(firstEdge);
+	rcFree(edges);
+	
+	return true;
+}
+
+
+ //  // Now create paths representing the teleporters
+ //  Vector<DatabaseObject *> teleporters, dests;
+
+	//gServerGame->getGridDatabase()->findObjects(TeleportType, teleporters, gServerWorldBounds);
+
+	//for(S32 i = 0; i < teleporters.size(); i++)
+	//{
+	//	Teleporter *teleporter = dynamic_cast<Teleporter *>(teleporters[i]);
+
+ //     if(!teleporter)
+ //        continue;
+
+ //     BotNavMeshZone *origZone = findZoneContainingPoint(teleporter->getActualPos());
+
+ //     if(origZone != NULL)
+	//	for(S32 j = 0; j < teleporter->mDest.size(); j++)     // Review each teleporter destination
+	//	{
+ //        BotNavMeshZone *destZone = findZoneContainingPoint(teleporter->mDest[j]);
+
+	//		if(destZone != NULL && origZone != destZone)      // Ignore teleporters that begin and end in the same zone
+	//		{
+	//			// Teleporter is one way path
+	//			neighbor.zoneID = destZone->mZoneID;
+	//			neighbor.borderStart.set(teleporter->getActualPos());
+	//			neighbor.borderEnd.set(teleporter->mDest[j]);
+	//			neighbor.borderCenter.set(teleporter->getActualPos());
+
+ //           // Teleport instantly, at no cost -- except this is wrong... if teleporter has multiple dests, actual cost could be quite high.
+ //           // This should be the average of the costs of traveling from each dest zone to the target zone
+	//			neighbor.distTo = 0;                                    
+	//			neighbor.center.set(teleporter->getActualPos());
+
+	//			origZone->mNeighbors.push_back(neighbor);
+	//		}
+	//	}
+   //}
+//}
+
+
+extern bool loadBarrierPoints(const BarrierRec &barrier, Vector<Point> &points);
+
+#define combine(x,y) pair<F32,F32>((x),(y))
+
+using namespace clipper;
+
+
+// Use the Triangle library to create zones.  Optionally use modified Recast to aggregate zones
+static void makeBotMeshZones3(Rect& bounds, Game* game, bool useRecast)
+{
+   // Just for fun, let's triangulate!
+   Vector<F32> coords;
+   Vector<F32> holes;
+   Vector<S32> edges;
+
+
+   F32 minx = bounds.min.x;  F32 miny = bounds.min.y;
+   F32 maxx = bounds.max.x;  F32 maxy = bounds.max.y;
+
+   coords.push_back(minx);   coords.push_back(miny);     // Point 0
+   coords.push_back(minx);   coords.push_back(maxy);     // Point 1
+   coords.push_back(maxx);   coords.push_back(maxy);     // Point 2
+   coords.push_back(maxx);   coords.push_back(miny);     // Point 3
+
+   edges.push_back(0);       edges.push_back(1);
+   edges.push_back(1);       edges.push_back(2);
+   edges.push_back(2);       edges.push_back(3);
+   edges.push_back(3);       edges.push_back(0);
+
+   S32 nextPt = 4;
+
+   U32 starttime = Platform::getRealMilliseconds();
+
+   Point ctr;     // Reusable container for hole calculations
+
+
+   TPolyPolygon solution;
+   Clipper clipper;
+   clipper.IgnoreOrientation(true);
+
+   for(S32 i = 0; i < game->mGameObjects.size(); i++)
+   {
+      if(game->mGameObjects[i]->getObjectTypeMask() & BarrierType)
+      {
+         Barrier *barrier = dynamic_cast<Barrier *>(game->mGameObjects[i]);
+
+         clipper.Clear();
+
+         clipper.AddPolyPolygon(solution, ptSubject);
+
+         TPolygon clip;
+         for (S32 j = 0; j < barrier->mBotZoneBufferGeometry.size(); j++)
+            clip.push_back(DoublePoint(barrier->mBotZoneBufferGeometry[j].x,barrier->mBotZoneBufferGeometry[j].y));
+
+         clipper.AddPolygon(clip, ptClip);
+
+         clipper.Execute(ctUnion, solution);  // Puts merged walls into solution
+
+         ctr = barrier->getExtent().getCenter();
+         holes.push_back(ctr.x);
+         holes.push_back(ctr.y);
+      }
+   }
+
+   TPolygon poly;
+   for (U32 j = 0; j < solution.size(); j++)
+   {
+      poly = solution[j];
+
+      if(poly.size() == 0)
+         continue;
+
+      S32 first = nextPt;
+      for (U32 k = 0; k < poly.size(); k++)
+      {
+         coords.push_back(poly[k].X);
+         coords.push_back(poly[k].Y);
+
+         if(k > 0)
+         {
+            edges.push_back(nextPt);
+            edges.push_back(nextPt + 1);
+            nextPt++;
+         }
+      }
+
+      edges.push_back(nextPt);
+      edges.push_back(first);
+      nextPt++;
+   }
+
+   //for(S32 i = 0; i < coords.size(); i+=2)
+   //   logprintf("Point %d: %f, %f", i/2, coords[i], coords[i+1]);
+
+   //// Dump edges
+   //for(S32 i = 0; i < edges.size(); i+=2)
+   //   logprintf("Edge %d, %d-%d", i/2, edges[i], edges[i+1]);
+
+   U32 done1 = Platform::getRealMilliseconds();
+
+   triangulateio in, out;
+
+   initIoStruct(&in);
+   initIoStruct(&out);
+
+   in.numberofpoints = coords.size() / 2;
+   in.pointlist = coords.address();
+
+   in.segmentlist = edges.address();
+   in.numberofsegments = edges.size() / 2;
+
+   in.numberofholes = holes.size() / 2;
+   in.holelist = holes.address();
+
+   // Note the q param seems to make no difference in speed of trinagulation, but makes much prettier triangles!
+   // Removing q does make a big difference in the speed of the aggregation of the triangles, at the cost of uglier zones
+   // X option makes small but consistent improvement in performance
+
+   U32 done3 = Platform::getRealMilliseconds();
+   triangulate((char*)"zXpV", &in, &out, NULL);  // TODO: Replace V with Q after debugging
+   U32 done4 = Platform::getRealMilliseconds();
+
+   if(useRecast)
+   {
+      // Recast only handles 16 bit coordinates
+      TNLAssert((bounds.min.x > S16_MIN && bounds.min.y > S16_MIN && bounds.max.x < S16_MAX && bounds.max.y < S16_MAX), "Level out of bounds!");
+
+      S32 FIX = S16_MAX;
+
+      int ntris = out.numberoftriangles;
+      Vector<int> intPoints(out.numberofpoints * 2);     // 2 entries per point: x,y
+
+      for(S32 i = 0; i < out.numberofpoints * 2; i++)
+         intPoints[i] = S32(out.pointlist[i] < 0 ? out.pointlist[i] - 0.5 : out.pointlist[i] + 0.5) + FIX;  
+ 
+      // cont.nverts = out.numberofpoints;
+      // cont.verts = intPoints.address();      //<== pointer to array of points in int format
+      // tris = out.trianglelist
+
+
+      rcPolyMesh mesh;
+
+      // TODO: Delete mesh memory allocations
+
+      // TODO: Put these into real tests, and handle conditions better  
+      TNLAssert(out.numberofpoints > 0, "No output points!");
+      TNLAssert(out.numberoftriangles > 0, "No output triangles!");
+      TNLAssert(out.numberofpoints < 0xffe, "Too many points!");
+
+
+      // 6 is arbitrary --> smaller numbers require less memory
+      bounds.offset(Point(FIX,FIX));
+      rcBuildPolyMesh(6, intPoints.address(), out.numberofpoints, out.trianglelist, out.numberoftriangles, mesh);     
+
+   
+      const S32 bytesPerVertex = 2;
+      Vector<S32> polyToZoneMap(mesh.npolys);
+
+
+      // Visualize rcPolyMesh
+      for(S32 i = 0; i < mesh.npolys; i++)
+      {
+         BotNavMeshZone *botzone = new BotNavMeshZone();
+
+         S32 firstx = S32_MAX;
+         S32 firsty = S32_MAX;
+         S32 lastx = S32_MAX;
+         S32 lasty = S32_MAX;
+
+         for(S32 j = 0; j < mesh.nvp; j++)
+         {
+            if(mesh.polys[(i * mesh.nvp + j)] == U16_MAX)     // We've read past the end of the polygon
+               break;
+         
+
+         
+            const U16 *vert = &mesh.verts[mesh.polys[(i * mesh.nvp + j)] * bytesPerVertex];
+
+            //if(j == 0)
+            //{
+            //   firstx = vert[0] - FIX;
+            //   firsty = vert[1] - FIX;
+            //}
+
+            //// Make sure we don't write the occasional dupe we're getting out of recast
+            //if(!(vert[0] - FIX == lastx && vert[1] - FIX == lasty) && 
+            //      !((j == mesh.nvp || mesh.polys[(i * mesh.nvp + j+1)] == U16_MAX) && vert[0] - FIX == firstx && vert[1] - FIX == firsty))
+            //{
+            botzone->mPolyBounds.push_back(Point(vert[0] - FIX, vert[1] - FIX));
+            //   lastx = vert[0] - FIX;
+            //   lasty = vert[1] - FIX;
+            //}
+
+         }
+   
+         if(botzone->mPolyBounds.size() > 0)
+         {
+            botzone->mCentroid.set(findCentroid(botzone->mPolyBounds));
+
+		      botzone->mConvex = true;             
+		      botzone->addToGame(gServerGame);
+		      botzone->computeExtent();   
+
+            polyToZoneMap[i] = botzone->getZoneId();
+
+            //Vector<Point> collp;
+            //botzone->getCollisionPoly(collp);
+            //logprintf("====== zone %d ======", botzone->getZoneId());
+            //for(S32 j = 0; j < collp.size(); j++)
+            //{
+            //   logprintf("Zone %d : %f,%f",  botzone->getZoneId(),collp[j].x, collp[j].y);
+            //}
+         }
+      }
+
+
+      buildBotNavMeshZoneConnectionsRecastStyle(mesh, polyToZoneMap);
+      //buildBotNavMeshZoneConnections();
+
+
+   }
+   else
+   {
+      // Visualize triangle output
+      for(S32 i = 0; i < out.numberoftriangles * 3; i+=3)
+      {
+         BotNavMeshZone *botzone = new BotNavMeshZone();
+
+		   botzone->mPolyBounds.push_back(Point(F32(S32(out.pointlist[out.trianglelist[i]*2])),   F32(S32(out.pointlist[out.trianglelist[i]*2 + 1]))));
+		   botzone->mPolyBounds.push_back(Point(F32(S32(out.pointlist[out.trianglelist[i+1]*2])), F32(S32(out.pointlist[out.trianglelist[i+1]*2 + 1]))));
+		   botzone->mPolyBounds.push_back(Point(F32(S32(out.pointlist[out.trianglelist[i+2]*2])), F32(S32(out.pointlist[out.trianglelist[i+2]*2 + 1]))));
+         botzone->mCentroid.set(findCentroid(botzone->mPolyBounds));
+
+		   botzone->mConvex = true;             // Avoid random red and green on /dzones, if this is uninitalized
+		   botzone->addToGame(gServerGame);
+		   botzone->computeExtent();   
+      }
+
+      BotNavMeshZone::buildBotNavMeshZoneConnections();
+   }
+
+   U32 done5 = Platform::getRealMilliseconds();
+
+
+   logprintf("Timings: %d %d %d %d", done1-starttime, done3-done1, done4-done3, done5-done4);
+
+   // TODO: free memory allocated by triangles in out struct
+   trifree(out.pointlist);
+   trifree(out.pointattributelist);
+   trifree(out.pointmarkerlist);
+   trifree(out.trianglelist);
+   trifree(out.triangleattributelist);
+   trifree(out.segmentlist);
+   trifree(out.segmentmarkerlist);
+   trifree(out.edgelist);
+   trifree(out.edgemarkerlist);
+   trifree(out.normlist);
+   trifree(out.neighborlist);
+}
+
+// Server only
+void BotNavMeshZone::buildBotMeshZones(Game *game)
+{
+
+	Rect bounds = game->computeWorldObjectExtents();
+
+   if(gIniSettings.botZoneGeneratorMode == 0) //disabled
+      return;
+   if(gIniSettings.botZoneGeneratorMode == 1 || gIniSettings.botZoneGeneratorMode == 2) // rectangle bot zone
+   {
+      makeBotMeshZones(bounds.min.x, bounds.min.y, bounds.max.x, bounds.max.y);
+      if(gIniSettings.botZoneGeneratorMode == 2) removeUnusedNavMeshZones();
+      return;
+   }
+
+   if(gIniSettings.botZoneGeneratorMode == 3 || gIniSettings.botZoneGeneratorMode == 4) // simple triangle bot zones
+   {
+      makeBotMeshZones2(bounds);
+      if(gIniSettings.botZoneGeneratorMode == 4) removeUnusedNavMeshZones();
+      return;
+   }
+
+   if(gIniSettings.botZoneGeneratorMode == 5 || gIniSettings.botZoneGeneratorMode == 6) // triangle with Triangle library
+   {
+      // Triangulate and Recast
+      bool useRecast = gIniSettings.botZoneGeneratorMode == 6;
+      makeBotMeshZones3(bounds, game, useRecast);
+      return;
+   }
+
+   // put default here if none of the above
+}
+
+
+Vector<DatabaseObject *> zones;
+extern Rect gServerWorldBounds;
+
+// Returns index of zone containing specified point
+static BotNavMeshZone *findZoneContainingPoint(const Point &point)
+{
+   Rect rect(point, 0.01f);
+   zones.clear();
+   gServerGame->mDatabaseForBotZones.findObjects(BotNavMeshZoneType, zones, rect); 
+
+   // If there is more than one possible match, pick the first arbitrarily (could happen if dest is right on a zone border)
+   for(S32 i = 0; i < zones.size(); i++)
+   {
+      BotNavMeshZone *zone = dynamic_cast<BotNavMeshZone *>(zones[i]);     
+      if(zone)
+      {
+         if(PolygonContains2(zone->mPolyBounds.address(), zone->mPolyBounds.size(), point))
+            return zone;   // Make sure point is inside the polygon
+      }
+   }
+
+   if(zones.size() != 0)  // in case of point was close to polygon, but not inside the zone?
+      return dynamic_cast<BotNavMeshZone *>(zones[0]);
+
+   return NULL;
+}
+
+
+// Only runs on server
+void BotNavMeshZone::buildBotNavMeshZoneConnections()    
+{
+   if(gBotNavMeshZones.size() == 0)
+      return;
+
+   // We'll reuse these objects throughout the following block, saving the cost of creating and destructing them
+   Point bordStart, bordEnd, bordCen;
+   Rect rect;
+   NeighboringZone neighbor;
+   Vector<DatabaseObject *> objects;
+
+   // Figure out which zones are adjacent to which, and find the "gateway" between them
+   for(S32 i = 0; i < gBotNavMeshZones.size(); i++)
+   {
+      for(S32 j = i; j < gBotNavMeshZones.size(); j++)
+      {
+         if(i == j)
+            continue;      // Don't check self...
+
+         // Do zones i and j touch?  First a quick and dirty bounds check:
+         if(!gBotNavMeshZones[i]->getExtent().intersectsOrBorders(gBotNavMeshZones[j]->getExtent()))
+            continue;
+
+         if(zonesTouch(gBotNavMeshZones[i]->mPolyBounds, gBotNavMeshZones[j]->mPolyBounds, 1.0, bordStart, bordEnd))
+         {
+            rect.set(bordStart, bordEnd);
+            bordCen.set(rect.getCenter());
+
+            // Zone j is a neighbor of i
+            neighbor.zoneID = j;
+            neighbor.borderStart.set(bordStart);
+            neighbor.borderEnd.set(bordEnd);
+            neighbor.borderCenter.set(bordCen);
+
+            neighbor.distTo = gBotNavMeshZones[i]->getExtent().getCenter().distanceTo(bordCen);     // Whew!
+            neighbor.center.set(gBotNavMeshZones[j]->getCenter());
+            gBotNavMeshZones[i]->mNeighbors.push_back(neighbor);
+
+            // Zone i is a neighbor of j
+            neighbor.zoneID = i;
+            neighbor.borderStart.set(bordStart);
+            neighbor.borderEnd.set(bordEnd);
+            neighbor.borderCenter.set(bordCen);
+
+            neighbor.distTo = gBotNavMeshZones[j]->getExtent().getCenter().distanceTo(bordCen);     
+            neighbor.center.set(gBotNavMeshZones[i]->getCenter());
+            gBotNavMeshZones[j]->mNeighbors.push_back(neighbor);
+         }
+      }
+   }
+		
+   // Now create paths representing the teleporters
+   Vector<DatabaseObject *> teleporters, dests;
+
+	gServerGame->getGridDatabase()->findObjects(TeleportType, teleporters, gServerWorldBounds);
+
+	for(S32 i = 0; i < teleporters.size(); i++)
+	{
+		Teleporter *teleporter = dynamic_cast<Teleporter *>(teleporters[i]);
+
+      if(!teleporter)
+         continue;
+
+      BotNavMeshZone *origZone = findZoneContainingPoint(teleporter->getActualPos());
+
+      if(origZone != NULL)
+		for(S32 j = 0; j < teleporter->mDest.size(); j++)     // Review each teleporter destination
+		{
+         BotNavMeshZone *destZone = findZoneContainingPoint(teleporter->mDest[j]);
+
+			if(destZone != NULL && origZone != destZone)      // Ignore teleporters that begin and end in the same zone
+			{
+				// Teleporter is one way path
+				neighbor.zoneID = destZone->mZoneId;
+				neighbor.borderStart.set(teleporter->getActualPos());
+				neighbor.borderEnd.set(teleporter->mDest[j]);
+				neighbor.borderCenter.set(teleporter->getActualPos());
+
+            // Teleport instantly, at no cost -- except this is wrong... if teleporter has multiple dests, actual cost could be quite high.
+            // This should be the average of the costs of traveling from each dest zone to the target zone
+				neighbor.distTo = 0;                                    
+				neighbor.center.set(teleporter->getActualPos());
+
+				origZone->mNeighbors.push_back(neighbor);
+			}
+		}
+   }
+}
+
+
+
+// Rough guess as to distance from fromZone to toZone
+F32 AStar::heuristic(S32 fromZone, S32 toZone)
+{
+   return gBotNavMeshZones[fromZone]->getCenter().distanceTo( gBotNavMeshZones[toZone]->getCenter() );
+}
+
+
+// Returns a path, including the startZone and targetZone 
+Vector<Point> AStar::findPath(S32 startZone, S32 targetZone, const Point &target)
+{
+   // Because of these variables...
+   static U16 onClosedList = 0;
+   static U16 onOpenList;
+
+   // ...these arrays can be reused without further initialization
+   static U16 whichList[MAX_ZONES];  // Record whether a zone is on the open or closed list
+   static S16 openList[MAX_ZONES + 1]; 
+   static S16 openZone[MAX_ZONES]; 
+   static S16 parentZones[MAX_ZONES]; 
+
+   static F32 Fcost[MAX_ZONES];	
+   static F32 Gcost[MAX_ZONES]; 	
+   static F32 Hcost[MAX_ZONES];	
+
+	S16 numberOfOpenListItems = 0;
+	bool foundPath;
+
+	S32 newOpenListItemID = 0;         // Used for creating new IDs for zones to make heap work
+
+   Vector<Point> path;
+
+
+   // This block here lets us repeatedly reuse the whichList array without resetting it or recreating it
+   // which, for larger numbers of zones should be a real time saver.  It's not clear if it is particularly
+   // more efficient for the zone counts we typically see in Bitfighter levels.
+
+   if(onClosedList > U16_MAX - 3 ) // Reset whichList when we've run out of headroom
+	{
+		for(S32 i = 0; i < MAX_ZONES; i++) 
+		   whichList[i] = 0;
+		onClosedList = 0;	
+	}
+	onClosedList = onClosedList + 2; // Changing the values of onOpenList and onClosed list is faster than redimming whichList() array
+	onOpenList = onClosedList - 1;
+
+	Gcost[startZone] = 0;         // That's the cost of going from the startZone to the startZone!
+   Fcost[0] = Hcost[0] = heuristic(startZone, targetZone);
+
+	numberOfOpenListItems = 1;    // Start with one open item: the startZone
+
+	openList[1] = 0;              // Start with 1 item in the open list (must be index 1), which is maintained as a binary heap
+	openZone[0] = startZone;
+
+   // Loop until a path is found or deemed nonexistent.
+	while(true)
+	{
+	   if(numberOfOpenListItems == 0)      // List is empty, we're done
+	   {
+		   foundPath = false; 
+         break;
+	   }  
+      else
+	   {
+         // The open list is not empty, so take the first cell off of the list.
+         //	Since the list is a binary heap, this will be the lowest F cost cell on the open list.
+	      S32 parentZone = openZone[openList[1]];
+
+         if(parentZone == targetZone)
+         {
+            foundPath = true; 
+            break;
+         }
+
+         whichList[parentZone] = onClosedList;   // add the item to the closed list
+         numberOfOpenListItems--;	
+
+         //	Open List = Binary Heap: Delete this item from the open list, which
+         // is maintained as a binary heap. For more information on binary heaps, see:
+         //	http://www.policyalmanac.org/games/binaryHeaps.htm
+      		
+         //	Delete the top item in binary heap and reorder the heap, with the lowest F cost item rising to the top.
+	      openList[1] = openList[numberOfOpenListItems + 1];   // Move the last item in the heap up to slot #1
+	      S16 v = 1; 
+
+         //	Loop until the new item in slot #1 sinks to its proper spot in the heap.
+	      while(true) // ***
+	      {
+	         S16 u = v;		
+	         if (2 * u + 1 < numberOfOpenListItems) // if both children exist
+	         {
+	 	         //Check if the F cost of the parent is greater than each child.
+		         //Select the lowest of the two children.
+		         if(Fcost[openList[u]] >= Fcost[openList[2*u]]) 
+			         v = 2 * u;
+		         if(Fcost[openList[v]] >= Fcost[openList[2*u+1]]) 
+			         v = 2 * u + 1;		
+	         }
+	         else if (2 * u < numberOfOpenListItems) // if only child (#1) exists
+	         {
+ 	            // Check if the F cost of the parent is greater than child #1	
+		         if(Fcost[openList[u]] >= Fcost[openList[2*u]]) 
+			         v = 2 * u;
+	         }
+
+	         if(u != v) // If parent's F is > one of its children, swap them...
+	         {
+               S16 temp = openList[u];
+               openList[u] = openList[v];
+               openList[v] = temp;			
+	         }
+	         else
+		         break; // ...otherwise, exit loop
+	      } // ***
+
+         // Check the adjacent zones. (Its "children" -- these path children
+         //	are similar, conceptually, to the binary heap children mentioned
+         //	above, but don't confuse them. They are different. 
+         // Add these adjacent child squares to the open list
+         //	for later consideration if appropriate.
+
+         Vector<NeighboringZone> neighboringZones = gBotNavMeshZones[parentZone]->mNeighbors;
+
+         for(S32 a = 0; a < neighboringZones.size(); a++)
+         {
+            NeighboringZone zone = neighboringZones[a];
+            S32 zoneID = zone.zoneID;
+
+            //	Check if zone is already on the closed list (items on the closed list have
+            //	already been considered and can now be ignored).			
+            if(whichList[zoneID] == onClosedList) 
+               continue;
+
+            //	Add zone to the open list if it's not already on it
+            TNLAssert(newOpenListItemID < MAX_ZONES, "Too many nav zones... try increasing MAX_ZONES!");
+            if(whichList[zoneID] != onOpenList && newOpenListItemID < MAX_ZONES) 
+            {	
+               // Create a new open list item in the binary heap
+               newOpenListItemID = newOpenListItemID + 1;   // Give each new item a unique id
+               S32 m = numberOfOpenListItems + 1;
+               openList[m] = newOpenListItemID;             // Place the new open list item (actually, its ID#) at the bottom of the heap
+               openZone[newOpenListItemID] = zoneID;        // Record zone as a newly opened
+
+               Hcost[openList[m]] = heuristic(zoneID, targetZone);
+               Gcost[zoneID] = Gcost[parentZone] + zone.distTo;
+               Fcost[openList[m]] = Gcost[zoneID] + Hcost[openList[m]];
+               parentZones[zoneID] = parentZone; 
+
+               // Move the new open list item to the proper place in the binary heap.
+               // Starting at the bottom, successively compare to parent items,
+               // swapping as needed until the item finds its place in the heap
+               // or bubbles all the way to the top (if it has the lowest F cost).
+               while(m > 1 && Fcost[openList[m]] <= Fcost[openList[m/2]]) 
+               {
+                  S16 temp = openList[m/2];
+                  openList[m/2] = openList[m];
+                  openList[m] = temp;
+                  m = m/2;
+               }
+
+               // Finally, put zone on the open list
+               whichList[zoneID] = onOpenList;
+               numberOfOpenListItems++;
+            }
+
+            // If zone is already on the open list, check to see if this 
+            //	path to that cell from the starting location is a better one. 
+            //	If so, change the parent of the cell and its G and F costs.
+
+            else // zone was already on the open list
+            {
+               // Figure out the G cost of this possible new path
+               S32 tempGcost = (S32)(Gcost[parentZone] + zone.distTo);
+         		
+               // If this path is shorter (G cost is lower) then change
+               // the parent cell, G cost and F cost. 		
+               if (tempGcost < Gcost[zoneID])
+               {
+                  parentZones[zoneID] = parentZone; // Change the square's parent
+                  Gcost[zoneID] = tempGcost;        // and its G cost			
+
+                  // Because changing the G cost also changes the F cost, if
+                  // the item is on the open list we need to change the item's
+                  // recorded F cost and its position on the open list to make
+                  // sure that we maintain a properly ordered open list.
+
+                  for(S32 i = 1; i <= numberOfOpenListItems; i++) // Look for the item in the heap
+                  {
+                     if(openZone[openList[i]] == zoneID) 
+                     {
+	                     Fcost[openList[i]] = Gcost[zoneID] + Hcost[openList[i]]; // Change the F cost
+            				
+	                     // See if changing the F score bubbles the item up from it's current location in the heap
+	                     S32 m = i;
+	                     while(m > 1 && Fcost[openList[m]] < Fcost[openList[m/2]]) 
+	                     {
+		                     S16 temp = openList[m/2];
+		                     openList[m/2] = openList[m];
+		                     openList[m] = temp;
+		                     m = m/2;
+	                     }
+	                
+                        break; 
+                     } 
+                  }
+               }
+
+            } // else if whichList(zoneID) = onOpenList	
+         } // for loop looping through neighboring zones list
+	   }  
+
+	   // If target is added to open list then path has been found.
+	   if(whichList[targetZone] == onOpenList)
+	   {
+		   foundPath = true; 
+         break;
+	   }
+	}
+
+   // Save the path if it exists.
+	if(foundPath)
+	{
+      // Working backwards from the target to the starting location by checking
+      //	each cell's parent, figure out the length of the path.
+      // Fortunately, we want our list to have the closest zone last (see getWaypoint),
+      // so it all works out nicely.
+      // We'll store both the zone center and the gateway to the neighboring zone.  This
+      // will help keep the robot from getting hung up on blocked but technically visible
+      // paths, such as when we are trying to fly around a protruding wall stub.
+
+      path.push_back(target);                                     // First point is the actual target itself
+      path.push_back(gBotNavMeshZones[targetZone]->getCenter());  // Second is the center of the target's zone
+      
+      S32 zone = targetZone;
+
+	   while(zone != startZone)
+	   {
+		   path.push_back(findGateway(parentZones[zone], zone));   // don't switch findGateway arguments, some path is one way (teleporters).
+
+		   zone = parentZones[zone];		// Find the parent of the current cell	
+
+         path.push_back(gBotNavMeshZones[zone]->getCenter());
+	   }
+      path.push_back(gBotNavMeshZones[startZone]->getCenter());
+
+	   return path;
+	}
+
+   // else there is no path to the selected target
+   TNLAssert(path.size() == 0, "Expected empty path!");
+	return path;
+}
+
+
+// Return a point representing gateway between zones
+Point AStar::findGateway(S32 zone1, S32 zone2)
+{
+   S32 neighborIndex = gBotNavMeshZones[zone1]->getNeighborIndex(zone2);
+   TNLAssert(neighborIndex >= 0, "Invalid neighbor index!!");
+
+   return gBotNavMeshZones[zone1]->mNeighbors[neighborIndex].borderCenter;
+}
+
+
+};
+
+