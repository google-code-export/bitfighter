//-----------------------------------------------------------------------------------
//
// Bitfighter - A multiplayer vector graphics space game
// Based on Zap demo released for Torque Network Library by GarageGames.com
//
// Derivative work copyright (C) 2008-2009 Chris Eykamp
// Original work copyright (C) 2004 GarageGames.com, Inc.
// Other code copyright as noted
//
// This program is free software; you can redistribute it and/or modify
// it under the terms of the GNU General Public License as published by
// the Free Software Foundation; either version 2 of the License, or
// (at your option) any later version.
//
// This program is distributed in the hope that it will be useful (and fun!),
// but WITHOUT ANY WARRANTY; without even the implied warranty of
// MERCHANTABILITY or FITNESS FOR A PARTICULAR PURPOSE.  See the
// GNU General Public License for more details.
//
// You should have received a copy of the GNU General Public License
// along with this program; if not, write to the Free Software
// Foundation, Inc., 59 Temple Place, Suite 330, Boston, MA  02111-1307  USA
//
//------------------------------------------------------------------------------------

#ifndef _MOVEOBJECT_H_
#define _MOVEOBJECT_H_

<<<<<<< HEAD
//#include "item.h"
//#include "gameObject.h" 
//#include "luaObject.h"     // For LuaItem class
//#include "EditorObject.h"  // For EditorItem class
#include "item.h"          // Parent class
=======
#include "Item.h"          // Parent class
>>>>>>> 00b42099


namespace Zap
{

class MoveObject : public Item
{
   typedef Item Parent;

private:
   S32 mHitLimit;    // Internal counter for processing collisions

public:
   enum {
      ActualState = 0,
      RenderState,
      LastProcessState,
      MoveStateCount,
   };

protected:
   enum {
      InterpMaxVelocity = 900, // velocity to use to interpolate to proper position
      InterpAcceleration = 1800,
   };

   bool mInterpolating;

public:
   struct MoveState  // need public, not protected, for SpeedZone handling...  TODO: fix this flaw
   {
      Point pos;        // Actual position of the ship/object
      float angle;      // Actual angle of the ship/object
      Point vel;        // Actual velocity of the ship/object
   };
   MoveState mMoveState[MoveStateCount];     // MoveStateCount = 3, as per enum above

   MoveObject(const Point &pos = Point(0,0), float radius = 1, float mass = 1);     // Constructor

   void onAddedToGame(Game *game);
   void idle(GameObject::IdleCallPath path);    // Called from child object idle methods
   void updateInterpolation();
   void updateExtent();

   bool isMoveObject() { return true; }

   Point getRenderPos() const { return mMoveState[RenderState].pos; }
   Point getActualPos() const { return mMoveState[ActualState].pos; }
   Point getRenderVel() const { return mMoveState[RenderState].vel; }
   Point getActualVel() const { return mMoveState[ActualState].vel; }

   void setActualVel(Point vel) { mMoveState[ActualState].vel = vel; }

   virtual void playCollisionSound(U32 stateIndex, MoveObject *moveObjectThatWasHit, F32 velocity);

   void move(F32 time, U32 stateIndex, bool displacing = false, Vector<SafePtr<MoveObject> > = Vector<SafePtr<MoveObject> >());
   bool collide(GameObject *otherObject);

   // CollideTypes is used to improve speed on findFirstCollision
   virtual TestFunc collideTypes() { return (TestFunc)isAnyObjectType; }

   GameObject *findFirstCollision(U32 stateIndex, F32 &collisionTime, Point &collisionPoint);
   void computeCollisionResponseMoveObject(U32 stateIndex, MoveObject *objHit);
   void computeCollisionResponseBarrier(U32 stateIndex, Point &collisionPoint);
   F32 computeMinSeperationTime(U32 stateIndex, MoveObject *contactObject, Point intendedPos);

   virtual bool getCollisionCircle(U32 stateIndex, Point &point, F32 &radius) const
   {
      point = mMoveState[stateIndex].pos;
      radius = mRadius;
      return true;
   }

   // LuaItem interface
   virtual S32 getVel(lua_State *L) { return LuaObject::returnPoint(L, getActualVel()); }
};


class MoveItem : public MoveObject
{
   typedef MoveObject Parent;

private:
   F32 updateTimer;
   Point prevMoveVelocity;

protected:
   enum MaskBits {
      PositionMask     = Parent::FirstFreeMask << 0,     // <-- Indicates position has changed and needs to be updated
      WarpPositionMask = Parent::FirstFreeMask << 1,
      MountMask        = Parent::FirstFreeMask << 2,
      ItemChangedMask  = Parent::FirstFreeMask << 3,
      FirstFreeMask    = Parent::FirstFreeMask << 4
   };

   SafePtr<Ship> mMount;

   bool mIsMounted;
   bool mIsCollideable;
   bool mInitial;       // True on initial unpack, false thereafter

   U16 mItemId;         // Item ID, shared between client and server

   Timer mDroppedTimer;                   // Make flags have a tiny bit of delay before they can be picked up again
   static const U32 DROP_DELAY = 500;     // Time until we can pick the item up after it's dropped (in ms)

public:
   MoveItem(Point p = Point(0,0), bool collideable = false, float radius = 1, float mass = 1);   // Constructor

   void idle(GameObject::IdleCallPath path);

   bool processArguments(S32 argc, const char **argv, Game *game);
   string toString(F32 gridSize) const;

   virtual U32 packUpdate(GhostConnection *connection, U32 updateMask, BitStream *stream);
   virtual void unpackUpdate(GhostConnection *connection, BitStream *stream);

   void setActualPos(const Point &p);
   void setActualVel(const Point &vel);

   U16 getItemId() { return mItemId; }

   virtual void mountToShip(Ship *theShip);
   void setMountedMask() { setMaskBits(MountMask); }
   void setPositionMask() { setMaskBits(PositionMask); }

   bool isMounted() { return mIsMounted; }
   virtual bool isItemThatMakesYouVisibleWhileCloaked() { return true; }      // HuntersFlagItem overrides to false

   void setCollideable(bool isCollideable) { mIsCollideable = isCollideable; }

   Ship *getMount();
   void dismount();
   void render();

   virtual void renderItem(const Point &pos) = 0;      // Does actual rendering, allowing render() to be generic for all Items

   virtual void onMountDestroyed();
   virtual void onItemDropped();

   bool collide(GameObject *otherObject);

   GameObject *getGameObject() { return this; }

   // LuaItem interface
   virtual S32 isOnShip(lua_State *L) { return returnBool(L, mIsMounted); }                // Is flag being carried by a ship?
   virtual S32 getShip(lua_State *L);
};


////////////////////////////////////////
////////////////////////////////////////

static const S32 AsteroidDesigns = 4;
static const S32 AsteroidPoints = 12;

static const F32 asteroidRenderSize[] = { .8f, .4f, .2f, -1 };      // Must end in -1
static const S32 asteroidRenderSizes = sizeof(asteroidRenderSize) / sizeof(F32) - 1;

static const S32 mSizeIndexLength = sizeof(asteroidRenderSize) / sizeof(F32) - 1;

static const S8 AsteroidCoords[AsteroidDesigns][AsteroidPoints][2] =   // <== Wow!  A 3D array!
{
  { { 80, -43}, { 47, -84 }, { 5, -58 }, { -41, -81 }, { -79, -21 }, { -79, -0 }, { -79, 10 }, { -79, 47 }, { -49, 78 }, { 43, 78 }, { 80, 40 }, { 46, -0 } },
  { { -41, -83 }, { 18, -83 }, { 81, -42 }, { 83, -42 }, { 7, -2 }, { 81, 38 }, { 41, 79 }, { 10, 56 }, { -48, 79 }, { -80, 15 }, { -80, -43 }, { -17, -43 } },
  { { -2, -56 }, { 40, -79 }, { 81, -39 }, { 34, -19 }, { 82, 22 }, { 32, 83 }, { -21, 59 }, { -40, 82 }, { -80, 42 }, { -57, 2 }, { -79, -38 }, { -31, -79 } },
  { { 42, -82 }, { 82, -25 }, { 82, 5 }, { 21, 80 }, { -19, 80 }, { -8, 5 }, { -48, 79 }, { -79, 16 }, { -39, -4 }, { -79, -21 }, { -19, -82 }, { -4, -82 } },
};


class Asteroid : public MoveItem
{

typedef MoveItem Parent;      // TODO: Should be EditorItem???

private:
   S32 mSizeIndex;
   bool hasExploded;
   S32 mDesign;

public:
   Asteroid();     // Constructor  
   Asteroid *clone() const;

   static const S32 ASTEROID_RADIUS = 89;

   void renderItem(const Point &pos);
   bool getCollisionPoly(Vector<Point> &polyPoints) const;
   bool getCollisionCircle(U32 state, Point &center, F32 &radius) const;
   bool collide(GameObject *otherObject);
   void setPosAng(Point pos, F32 ang);

   // Asteroid does not collide to another asteroid
   TestFunc collideTypes() { return (TestFunc)isAsteroidCollideableType; }

   void damageObject(DamageInfo *theInfo);
   U32 packUpdate(GhostConnection *connection, U32 updateMask, BitStream *stream);
   void unpackUpdate(GhostConnection *connection, BitStream *stream);
   void onItemExploded(Point pos);

   static U32 getDesignCount() { return AsteroidDesigns; }

   S32 getSizeIndex() { return mSizeIndex; }
   S32 getSizeCount() { return asteroidRenderSizes; }

   TNL_DECLARE_CLASS(Asteroid);

   ///// Editor methods
   const char *getEditorHelpString() { return "Shootable asteroid object.  Just like the arcade game."; }
   const char *getPrettyNamePlural() { return "Asteroids"; }
   const char *getOnDockName() { return "Ast."; }
   const char *getOnScreenName() { return "Asteroid"; }

      //virtual S32 getDockRadius() { return 11; }
   F32 getEditorRadius(F32 currentScale);
   void renderDock();

   ///// Lua interface

   public:
   Asteroid(lua_State *L);    // Constructor

   static const char className[];

   static Lunar<Asteroid>::RegType methods[];

   S32 getClassID(lua_State *L) { return returnInt(L, AsteroidTypeNumber); }

   S32 getSize(lua_State *L);        // Index of current asteroid size (0 = initial size, 1 = next smaller, 2 = ...) (returns int)
   S32 getSizeCount(lua_State *L);   // Number of indexes of size we can have (returns int)
   void push(lua_State *L) {  Lunar<Asteroid>::push(L, this); }
};


////////////////////////////////////////
////////////////////////////////////////

class Circle : public MoveItem
{

typedef MoveItem Parent;

private:
   bool hasExploded;

public:
   Circle();     // Constructor  
   Circle *clone() const;

   static const S32 CIRCLE_RADIUS = 10;

   void renderItem(const Point &pos);
   bool getCollisionPoly(Vector<Point> &polyPoints) const;
   bool collide(GameObject *otherObject);
   void setPosAng(Point pos, F32 ang);

   void idle(GameObject::IdleCallPath path);

   void damageObject(DamageInfo *theInfo);
   U32 packUpdate(GhostConnection *connection, U32 updateMask, BitStream *stream);
   void unpackUpdate(GhostConnection *connection, BitStream *stream);
   void onItemExploded(Point pos);

   void playCollisionSound(U32 stateIndex, MoveObject *moveObjectThatWasHit, F32 velocity) { /* Do nothing */ }

   static U32 getDesignCount() { return AsteroidDesigns; }

   TNL_DECLARE_CLASS(Circle);

   ///// Editor methods
   const char *getEditorHelpString() { return "Shootable circle object.  Scary."; }
   const char *getPrettyNamePlural() { return "Circles"; }
   const char *getOnDockName() { return "Circ."; }
   const char *getOnScreenName() { return "Circle"; }

   F32 getEditorRadius(F32 currentScale);
   void renderDock();

   ///// Lua interface

   public:
   Circle(lua_State *L);    // Lua constructor

   static const char className[];

   static Lunar<Circle>::RegType methods[];

   S32 getClassID(lua_State *L) { return returnInt(L, CircleTypeNumber); }

   void push(lua_State *L) {  Lunar<Circle>::push(L, this); }
};


////////////////////////////////////////
////////////////////////////////////////

class Worm : public MoveItem      // But not an editor object!!  -- should be a Projectile?
{
typedef MoveItem Parent;

public:
   static const S32 WORM_RADIUS = 5;

private:
   bool hasExploded;
   F32 mNextAng;
   Timer mDirTimer;

public:
   Worm();     // Constructor  

   void renderItem(const Point &pos);
   bool getCollisionPoly(Vector<Point> &polyPoints) const;
   bool getCollisionCircle(U32 state, Point &center, F32 &radius) const;
   bool collide(GameObject *otherObject);
   void setPosAng(Point pos, F32 ang);
   void setNextAng(F32 nextAng) { mNextAng = nextAng; }

   void damageObject(DamageInfo *theInfo);
   void idle(GameObject::IdleCallPath path);
   U32 packUpdate(GhostConnection *connection, U32 updateMask, BitStream *stream);
   void unpackUpdate(GhostConnection *connection, BitStream *stream);

   TNL_DECLARE_CLASS(Worm);

};


////////////////////////////////////////
////////////////////////////////////////

class TestItem : public MoveItem
{
   typedef MoveItem Parent;

public:
   TestItem();     // Constructor
   TestItem *clone() const;

   static const S32 TEST_ITEM_RADIUS = 60;

   void renderItem(const Point &pos);
   void damageObject(DamageInfo *theInfo);
   bool getCollisionPoly(Vector<Point> &polyPoints) const;

   TNL_DECLARE_CLASS(TestItem);

   ///// Editor methods
   const char *getEditorHelpString() { return "Bouncy object that floats around and gets in the way."; }
   const char *getPrettyNamePlural() { return "TestItems"; }
   const char *getOnDockName() { return "Test"; }
   const char *getOnScreenName() { return "TestItem"; }

   F32 getEditorRadius(F32 currentScale);
   void renderDock();

   ///// Lua Interface

   TestItem(lua_State *L);             //  Lua constructor

   static const char className[];

   static Lunar<TestItem>::RegType methods[];

   S32 getClassID(lua_State *L) { return returnInt(L, TestItemTypeNumber); }
   void push(lua_State *L) {  Lunar<TestItem>::push(L, this); }
};


////////////////////////////////////////
////////////////////////////////////////

class ResourceItem : public MoveItem
{
   typedef MoveItem Parent; 

public:
   ResourceItem();      // Constructor
   ResourceItem *clone() const;

   static const S32 RESOURCE_ITEM_RADIUS = 20;

   void renderItem(const Point &pos);
   bool collide(GameObject *hitObject);
   void damageObject(DamageInfo *theInfo);
   void onItemDropped();

   TNL_DECLARE_CLASS(ResourceItem);

   ///// Editor methods
   const char *getEditorHelpString() { return "Small bouncy object; capture one to activate Engineer module"; }
   const char *getPrettyNamePlural() { return "ResourceItems"; }
   const char *getOnDockName() { return "Res."; }
   const char *getOnScreenName() { return "ResourceItem"; }

   void renderDock();

   ///// Lua Interface

   ResourceItem(lua_State *L);             //  Lua constructor

   static const char className[];

   static Lunar<ResourceItem>::RegType methods[];

   S32 getClassID(lua_State *L) { return returnInt(L, ResourceItemTypeNumber); }
   void push(lua_State *L) {  Lunar<ResourceItem>::push(L, this); }
};



};

#endif
<|MERGE_RESOLUTION|>--- conflicted
+++ resolved
@@ -26,15 +26,7 @@
 #ifndef _MOVEOBJECT_H_
 #define _MOVEOBJECT_H_
 
-<<<<<<< HEAD
-//#include "item.h"
-//#include "gameObject.h" 
-//#include "luaObject.h"     // For LuaItem class
-//#include "EditorObject.h"  // For EditorItem class
-#include "item.h"          // Parent class
-=======
 #include "Item.h"          // Parent class
->>>>>>> 00b42099
 
 
 namespace Zap
@@ -182,7 +174,9 @@
    // LuaItem interface
    virtual S32 isOnShip(lua_State *L) { return returnBool(L, mIsMounted); }                // Is flag being carried by a ship?
    virtual S32 getShip(lua_State *L);
-};
+
+};
+
 
 
 ////////////////////////////////////////
@@ -442,6 +436,7 @@
 
    S32 getClassID(lua_State *L) { return returnInt(L, ResourceItemTypeNumber); }
    void push(lua_State *L) {  Lunar<ResourceItem>::push(L, this); }
+
 };
 
 
