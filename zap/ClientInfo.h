//-----------------------------------------------------------------------------------
//
// Bitfighter - A multiplayer vector graphics space game
// Based on Zap demo released for Torque Network Library by GarageGames.com
//
// Derivative work copyright (C) 2008-2009 Chris Eykamp
// Original work copyright (C) 2004 GarageGames.com, Inc.
// Other code copyright as noted
//
// This program is free software; you can redistribute it and/or modify
// it under the terms of the GNU General Public License as published by
// the Free Software Foundation; either version 2 of the License, or
// (at your option) any later version.
//
// This program is distributed in the hope that it will be useful (and fun!),
// but WITHOUT ANY WARRANTY; without even the implied warranty of
// MERCHANTABILITY or FITNESS FOR A PARTICULAR PURPOSE.  See the
// GNU General Public License for more details.
//
// You should have received a copy of the GNU General Public License
// along with this program; if not, write to the Free Software
// Foundation, Inc., 59 Temple Place, Suite 330, Boston, MA  02111-1307  USA
//
//------------------------------------------------------------------------------------

#ifndef _CLIENT_INFO_H_
#define _CLIENT_INFO_H_

#include "statistics.h"          // For Statistics def
#include "SharedConstants.h"
#include "ship.h"

#include "Timer.h"

#include "tnlNetBase.h"
#include "tnlNonce.h"


namespace Zap
{

class Game;
class GameConnection;
class SoundEffect;
class VoiceDecoder;

class LuaPlayerInfo;


<<<<<<< HEAD
#ifndef ZAP_DEDICATED
#  include "voiceCodec.h"
#endif
class VoiceDecoder;


namespace Zap
{
=======
>>>>>>> 434bc987

// This object only concerns itself with things that one client tracks about another.  We use it for other purposes, of course, 
// as a convenient strucure for holding certain settings about the local client, or about remote clients when we are running on the server.
// But the general scope of what we track should be limited; other items should be stored directly on the GameConnection object itself.
class ClientInfo : public SafePtrData, public RefPtrData
{
private:
   LuaPlayerInfo *mPlayerInfo;   // Lua access to this class
   Statistics mStatistics;       // Statistics tracker
   SafePtr<Ship> mShip;          // SafePtr will return NULL if ship object is deleted
   Vector<U8> mLoadout;
   bool mNeedToCheckAuthenticationWithMaster;

protected:
   StringTableEntry mName;
   S32 mScore;
   S32 mTotalScore;
   Nonce mId;
   S32 mTeamIndex;
   S32 mPing;
   bool mIsLevelChanger;
   bool mIsAdmin;
   bool mIsRobot;
   bool mIsAuthenticated;
   bool mSpawnDelayed;
   bool mIsBusy;
   Int<BADGE_COUNT> mBadges;
   Game *mGame;

public:
   ClientInfo();           // Constructor
   virtual ~ClientInfo();  // Destructor

   virtual GameConnection *getConnection() = 0;
   virtual void setConnection(GameConnection *conn) = 0;

   const StringTableEntry getName();
   void setName(const StringTableEntry &name);

   S32 getScore();
   void setScore(S32 score);
   void addScore(S32 score);

   const Vector<U8> &getLoadout();
   Timer respawnTimer;

   Vector<U8> mOldLoadout;            // Server: to respawn with old loadout  Client: to check if using same loadout configuration
   void resetLoadout(bool levelHasLoadoutZone);
   void resetLoadout();
   void sRequestLoadout(Vector<U8> &loadout);

   void setNeedToCheckAuthenticationWithMaster(bool needToCheck);
   bool getNeedToCheckAuthenticationWithMaster();

   bool shouldDelaySpawn();
   bool isSpawnDelayed();              // Returns true if spawn has actually been delayed   
   virtual void setSpawnDelayed(bool spawnDelayed) = 0;

   bool isBusy();
   void setIsBusy(bool isBusy);

   Ship *getShip();                    // NULL on client
   void setShip(Ship *ship);

   virtual void setRating(F32 rating) = 0;
   virtual F32 getRating() = 0;
   F32 getCalculatedRating();
   void endOfGameScoringHandler();     // Resets stats and the like


   S32 getPing();
   void setPing(S32 ping);

   S32 getTeamIndex();
   void setTeamIndex(S32 teamIndex);

   virtual void setAuthenticated(bool isAuthenticated, Int<BADGE_COUNT> badges);
   bool isAuthenticated();

   Int<BADGE_COUNT> getBadges();
   bool hasBadge(MeritBadges badge);

   bool isLevelChanger();
   void setIsLevelChanger(bool isLevelChanger);

   bool isAdmin();
   void setIsAdmin(bool isAdmin);

   bool isRobot();

   Statistics *getStatistics();      // Return pointer to statistics tracker 

   LuaPlayerInfo *getPlayerInfo();

   bool sEngineerDeployObject(U32 type);      // Player using engineer module, robots use this, bypassing the net interface. True if successful.


   Nonce *getId();

   virtual SoundEffect *getVoiceSFX() = 0;
   virtual VoiceDecoder *getVoiceDecoder() = 0;
};

////////////////////////////////////////
////////////////////////////////////////

class GameConnection;

class FullClientInfo : public ClientInfo
{
   typedef ClientInfo Parent;

private:
   GameConnection *mClientConnection;
   
public:
   FullClientInfo(Game *game, GameConnection *clientConnection, bool isRobot);     // Constructor
   virtual ~FullClientInfo();                                          // Destructor

   // WARNING!! mClientConnection can be NULL on client and server's robots
   GameConnection *getConnection();
   void setConnection(GameConnection *conn);

   void setAuthenticated(bool isAuthenticated, Int<BADGE_COUNT> badges);

   void setSpawnDelayed(bool spawnDelayed);

   void setRating(F32 rating);
   F32 getRating();

   SoundEffect *getVoiceSFX();
   VoiceDecoder *getVoiceDecoder();
};


////////////////////////////////////////
////////////////////////////////////////
// RemoteClientInfo is used on the client side to track information about other players; these other players do not have a connection
// to us -- all the information we know about them is located on this RemoteClientInfo object.
#ifndef ZAP_DEDICATED
class RemoteClientInfo : public ClientInfo
{
   typedef ClientInfo Parent;

private:
   F32 mRating;      // Ratings are provided by the server and stored here

   // For voice chat
   RefPtr<SoundEffect> mVoiceSFX;
   VoiceDecoder *mDecoder;

public:
   RemoteClientInfo(Game *game, const StringTableEntry &name, bool isAuthenticated, Int<BADGE_COUNT> badges,      // Constructor
                    bool isRobot, bool isAdmin, bool isSpawnDelayed, bool isBusy);  
   virtual ~RemoteClientInfo();      
   // Destructor
   void initialize();

   GameConnection *getConnection();
   void setConnection(GameConnection *conn);

   F32 getRating();
   void setRating(F32 rating);

   void setSpawnDelayed(bool spawnDelayed);

   // Voice chat stuff -- these will be invalid on the server side
   SoundEffect *getVoiceSFX();
   VoiceDecoder *getVoiceDecoder();
};
#endif


};


#endif
<|MERGE_RESOLUTION|>--- conflicted
+++ resolved
@@ -47,17 +47,6 @@
 class LuaPlayerInfo;
 
 
-<<<<<<< HEAD
-#ifndef ZAP_DEDICATED
-#  include "voiceCodec.h"
-#endif
-class VoiceDecoder;
-
-
-namespace Zap
-{
-=======
->>>>>>> 434bc987
 
 // This object only concerns itself with things that one client tracks about another.  We use it for other purposes, of course, 
 // as a convenient strucure for holding certain settings about the local client, or about remote clients when we are running on the server.
