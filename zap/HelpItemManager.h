//------------------------------------------------------------------------------
// Copyright Chris Eykamp
// See LICENSE.txt for full copyright information
//------------------------------------------------------------------------------

#ifndef _HELP_ITEM_MANAGER_H_
#define _HELP_ITEM_MANAGER_H_

//#include "SymbolShape.h" <<<=== Can't include this here, contaminates dedicated build with joystick.h

#include "AToBScroller.h"     // Parent class

#include "Timer.h"
#include "tnlTypes.h"
#include "tnlVector.h"

#include <string>

///////// IMPORTANT!!  Do not change the order of these items.  Do not delete any of these items.  You can update their text
/////////              or add new items, but changing the order will make a mess of the INI list that users have that records
/////////              which items have already been seen.  Instead of deleting an item, mark it as unused somehow and ignore it.
/////////              [[BindingNames]] mostly drawn from BindingInfos[] list in InputCode.cpp
/////////              See getSymbolShape() (in .cpp) for a list of other symbol substitutions you can use here.

// Note that the Auto-add column is only used when the Related-to column is not UnknownTypeNumber
//                                                                                 |Highlight obj.|
//                   HelpItem enum val           Related to this item         Auto-add|arrows|Team      Priority                Help text
#define HELP_ITEM_TABLE                                                                                                                                                                                                      \
   HELP_TABLE_ITEM(WelcomeItem,                  UnknownTypeNumber,             true,  false, Any,        Now,       ARRAYDEF({ "Wecome to Bitfighter.  I'll help you get",                                                  \
                                                                                                                                "oriented and find your way around.",                                                        \
                                                                                                                                "You can disable these messages in the Game Menu.", NULL }))                              \
   HELP_TABLE_ITEM(ControlsKBItem,               UnknownTypeNumber,             true,  false, Any,        PacedHigh, ARRAYDEF({ "Move your ship with the [[MOVEMENT]] keys.",                                                \
                                                                                                                                "Aim and fire with the mouse.", NULL }))                                                     \
   HELP_TABLE_ITEM(ControlsJSItem,               UnknownTypeNumber,             true,  false, Any,        PacedHigh, ARRAYDEF({ "Move your ship with the left joystick.",                                                    \
                                                                                                                                "Aim and fire with the right.", NULL }))                                                     \
   HELP_TABLE_ITEM(ModulesAndWeaponsItem,        UnknownTypeNumber,             true,  false, Any,        PacedHigh, ARRAYDEF({ "Your weapons and modules are shown",                                                        \
                                                                                                                                "in the upper left corner of the screen.", NULL }))                                          \
   HELP_TABLE_ITEM(ControlsModulesItem,          UnknownTypeNumber,             true,  false, Any,        PacedHigh, ARRAYDEF({ "Activate ship modules with",                                                                \
                                                                                                                                "[[MODULE_CTRL1]] and [[MODULE_CTRL2]].", NULL }))                                           \
   HELP_TABLE_ITEM(CmdrsMapItem,                 UnknownTypeNumber,             true,  false, Any,        PacedLow,  ARRAYDEF({ "Feeling lost?  See the commander's map by pressing [[ShowCmdrMap]].", NULL }))              \
   HELP_TABLE_ITEM(ChangeWeaponsItem,            UnknownTypeNumber,             true,  false, Any,        PacedHigh, ARRAYDEF({ "Switch weapons with [[CHANGEWEP]].", NULL }))                                               \
   HELP_TABLE_ITEM(ChangeConfigItem,             UnknownTypeNumber,             true,  false, Any,        PacedLow,  ARRAYDEF({ "Change your ship configuration",                                                            \
                                                                                                                                "by pressing [[ShowLoadoutMenu]].", NULL }))                                                 \
   HELP_TABLE_ITEM(GameModesItem,                UnknownTypeNumber,             true,  false, Any,        PacedLow,  ARRAYDEF({ "Bitfighter has several game modes.",                                                        \
                                                                                                                                "Check the current objective by pressing [[Mission]].", NULL }))                             \
   HELP_TABLE_ITEM(GameTypeAndTimer,             UnknownTypeNumber,             true,  false, Any,        PacedLow,  ARRAYDEF({ "The current game type, time left, and winning score",                                       \
                                                                                                                                "are shown in the lower-right of the screen.", NULL }))                                      \
   HELP_TABLE_ITEM(EnergyGaugeItem,              UnknownTypeNumber,             true,  false, Any,        PacedLow,  ARRAYDEF({ "This is your energy.  You will",                                                            \
                                                                                                                                "need it for shooting and modules.", NULL }))                                                \
   HELP_TABLE_ITEM(ObjectiveArrowItem,           UnknownTypeNumber,             true,  false, Any,        PacedLow,  ARRAYDEF({ "Objective arrows point the way to critical objects.", NULL }))                              \
   HELP_TABLE_ITEM(AddBotsItem,                  UnknownTypeNumber,             true,  false, Any,        PacedLow,  ARRAYDEF({ "Feeling lonely?  Playing with others is better, but you",                                   \
                                                                                                                                "can add some bots from the Robots options menu.", NULL }))                                  \
   HELP_TABLE_ITEM(TryCloakItem,                 UnknownTypeNumber,             true,  false, Any,        PacedLow,  ARRAYDEF({ "Like to be sneaky?  Try the cloak module.", NULL }))                                        \
   HELP_TABLE_ITEM(ViewScoreboardItem,           UnknownTypeNumber,             true,  false, Any,        PacedLow,  ARRAYDEF({ "Who's ahead?  Hit [[ShowScoreboard]] to see the scoreboard.", NULL }))                   \
   HELP_TABLE_ITEM(TryTurboItem,                 UnknownTypeNumber,             true,  false, Any,        PacedLow,  ARRAYDEF({ "You have the Turbo module.  Try double-click the activation key.", NULL }))                 \
   HELP_TABLE_ITEM(F1HelpItem,                   UnknownTypeNumber,             true,  false, Any,        PacedLow,  ARRAYDEF({ "[[Help]] will give you more help if you need it.", NULL }))                                 \
                                                                                                                                                                                                                             \
   /* These items will be displayed automatically when these objects are encountered */                                                                                                                                      \
   HELP_TABLE_ITEM(RepairItemSpottedItem,        RepairItemTypeNumber,          true,  false, Any,        Low,       ARRAYDEF({ "Repair items heal your ship.", NULL }))                                                     \
   HELP_TABLE_ITEM(TestItemSpottedItem,          TestItemTypeNumber,            true,  false, Any,        Low,       ARRAYDEF({ "Test Items are just bouncy objects that don't do much.", NULL }))                           \
   HELP_TABLE_ITEM(ResourceItemSpottedItem,      ResourceItemTypeNumber,        true,  false, Any,        Low,       ARRAYDEF({ "If you have the Engineer module (which is",                                                 \
                                                                                                                                "only permitted on some levels), then you can use",                                          \
                                                                                                                                "Resource Items to build things.  Otherwise,",                                               \
                                                                                                                                "they are just bouncy objects.", NULL }))                                                    \
   HELP_TABLE_ITEM(NexusSpottedItem,             NexusTypeNumber,               true,  false, Any,        Low,       ARRAYDEF({ "In a Nexus Game, bring flags to the Nexus ([[NEXUS_ICON]]) to score points.", NULL }))                       \
   HELP_TABLE_ITEM(EnergyItemSpottedItem,        EnergyItemTypeNumber,          true,  false, Any,        Low,       ARRAYDEF({ "Energy Items recharge your batteries.", NULL }))                                            \
   HELP_TABLE_ITEM(FriendlyTurretSpottedItem,    TurretTypeNumber,              true,  false, Team,       Low,       ARRAYDEF({ "Friendly turrets are mostly harmless.", NULL }))                                            \
   HELP_TABLE_ITEM(EnemyTurretSpottedItem,       TurretTypeNumber,              true,  false, EorHostile, High,      ARRAYDEF({ "Enemy turrets are dangerous.", NULL }))                                                     \
   HELP_TABLE_ITEM(NeutralTurretSpottedItem,     TurretTypeNumber,              true,  false, Neutral,    Low,       ARRAYDEF({ "Neutral turrets can be taken over with the Repair module.", NULL }))                        \
   HELP_TABLE_ITEM(NeutralFFSpottedItem,         ForceFieldProjectorTypeNumber, true,  false, Neutral,    Low,       ARRAYDEF({ "Neutral forcefields can be taken over with the Repair module.", NULL }))                    \
   HELP_TABLE_ITEM(TeleporterSpotedItem,         TeleporterTypeNumber,          true,  false, Any,        Low,       ARRAYDEF({ "Teleporters will take you places!", NULL }))                                                \
   HELP_TABLE_ITEM(GoFastSpottedItem,            SpeedZoneTypeNumber,           true,  false, Any,        Low,       ARRAYDEF({ "Use GoFasts to move around quickly.", NULL }))                                              \
   HELP_TABLE_ITEM(FriendlyFFSpottedItem,        ForceFieldTypeNumber,          true,  false, Team,       Low,       ARRAYDEF({ "Friendly forcefields will let you pass freely.", NULL }))                                   \
   HELP_TABLE_ITEM(FriendlyDamagedFFSpottedItem, ForceFieldProjectorTypeNumber, true,  false, TorNeut,    Low,       ARRAYDEF({ "Damaged forcefields can be repaired with the Repair module.", NULL }))                      \
   HELP_TABLE_ITEM(EnemyFFSpottedItem,           ForceFieldProjectorTypeNumber, true,  false, EorHostile, Low,       ARRAYDEF({ "Disable enemy forcefields by damaging their projector.", NULL }))                           \
   HELP_TABLE_ITEM(AsteroidSpottedItem,          AsteroidTypeNumber,            true,  false, Any,        High,      ARRAYDEF({ "Careful!", NULL }))                                                                         \
   HELP_TABLE_ITEM(EnemyMineSpottedItem,         MineTypeNumber,                true,  false, EorHorN,    High,      ARRAYDEF({ "Enemy mines can be hard to see.  Watch out!", NULL }))                                      \
   HELP_TABLE_ITEM(FriendlyMineSpottedItem,      MineTypeNumber,                true,  false, Team,       High,      ARRAYDEF({ "Friendly mines are easy to see but dangerous.", NULL }))                                    \
   HELP_TABLE_ITEM(FriendlySBSpottedItem,        SpyBugTypeNumber,              true,  false, Team,       Low,       ARRAYDEF({ "This is a SpyBug. See enemy ships on the Cmdrs Map ([[ShowCmdrMap]]).",                     \
                                                                                                                                "Place your own with the Sensor module.", NULL }))                                           \
                                                                                                                                                                                                                             \
   /* These items are displayed in response to in-game events */                                                                                                                                                             \
   HELP_TABLE_ITEM(LoadoutChangedZoneItem,       LoadoutZoneTypeNumber,         false, false, TorNeut,    Now,       ARRAYDEF({ "You've selected a new ship configuration.",                                                 \
                                                                                                                                "Find a Loadout Zone ([[LOADOUT_ICON]]) to make the changes.", NULL }))                      \
   HELP_TABLE_ITEM(LoadoutChangedNoZoneItem,     UnknownTypeNumber,             true,  false, Any,        Now,       ARRAYDEF({ "You've selected a new ship configuration.",                                                 \
                                                                                                                                "This level has no Loadout Zones, so",                                                       \
                                                                                                                                "you will get your new loadout when you respawn.", NULL }))                                  \
   HELP_TABLE_ITEM(LoadoutFinishedItem,          UnknownTypeNumber,             true,  false, Any,        Now,       ARRAYDEF({ "Loadout updated.  Good job!", NULL }))                                                      \
   HELP_TABLE_ITEM(HowToChatItem,                UnknownTypeNumber,             true,  false, Any,        High,      ARRAYDEF({ "Someone is sending chat messages.  Use [[TeamChat]] or [[GlobalChat]] to respond.",         \
                                                                                                                                "[[TeamChat]] sends a message to your team, [[GlobalChat]] sends one to everyone.", NULL })) \
   HELP_TABLE_ITEM(TryDroppingItem,              UnknownTypeNumber,             true,  false, Any,        PacedLow,  ARRAYDEF({ "You are carrying an object.  Hit [[DropItem]] to drop it.", NULL }))                        \
   HELP_TABLE_ITEM(RateThisLevel,                UnknownTypeNumber,             true,  false, Any,        PacedLow,  ARRAYDEF({ "Like this level?  Rate it with [[ToggleRating]].", NULL }))                                 \
                                                                                                                                                                                                                             \
   /* GameType specific help items shown at beginning of game */                                                                                                                                                             \
<<<<<<< HEAD
   HELP_TABLE_ITEM(BMGameStartItem,              UnknownTypeNumber,             true,  false, Any,        GameStart, ARRAYDEF({ "This is a Bitmatch game.  Zap everyone!", NULL }))                                         \
   HELP_TABLE_ITEM(TeamBMGameStartItem,          UnknownTypeNumber,             true,  false, Any,        GameStart, ARRAYDEF({ "This is a team-based Bitmatch game.",                                                             \
                                                                                                                                "Blast everyone not on your team!", NULL }))                                                  \
   HELP_TABLE_ITEM(CoreGameStartItem,            UnknownTypeNumber,             true,  false, Any,        GameStart, ARRAYDEF({ "This is a Core game.",                                                                      \
                                                                                                                                "Destroy enemy cores and defend your own.", NULL }))                                            \
=======
   HELP_TABLE_ITEM(BMGameStartItem,              UnknownTypeNumber,             true,  false, Any,        GameStart, ARRAYDEF({ "This is a Bitmatch game.  Blast everyone!", NULL }))                                         \
   HELP_TABLE_ITEM(TeamBMGameStartItem,          UnknownTypeNumber,             true,  false, Any,        GameStart, ARRAYDEF({ "This is a team-based Bitmatch game.",                                                             \
                                                                                                                                "Blast everyone not on your team!", NULL }))                                                  \
   HELP_TABLE_ITEM(CoreGameStartItem,            UnknownTypeNumber,             true,  false, Any,        GameStart, ARRAYDEF({ "This is a Core game.",                                                                      \
                                                                                                                                "Blast enemy cores and defend your own.", NULL }))                                            \
>>>>>>> acbf1811
   HELP_TABLE_ITEM(CTFGameStartItem,             UnknownTypeNumber,             true,  false, Any,        GameStart, ARRAYDEF({ "This is a Capture the Flag game.",                                                          \
                                                                                                                                "Touch the enemy flag to yours to score.", NULL }))                                          \
   HELP_TABLE_ITEM(HTFGameStartItem,             UnknownTypeNumber,             true,  false, Any,        GameStart, ARRAYDEF({ "This is a Hold the Flag game.",                                                             \
                                                                                                                                "Keep enemy flags in your capture zones ([[GOAL_ICON]]) for points.", NULL }))               \
   HELP_TABLE_ITEM(NexGameStartItem,             UnknownTypeNumber,             true,  false, Any,        GameStart, ARRAYDEF({ "This is a Nexus game.  Blast players, collect their flags,",                                 \
                                                                                                                                "and return them to the Nexus ([[NEXUS_ICON]]) when it turns green.", NULL }))                                \
   HELP_TABLE_ITEM(RabGameStartItem,             UnknownTypeNumber,             true,  false, Any,        GameStart, ARRAYDEF({ "This is a Rabbit game.  You get points by holding the flag.", NULL }))                      \
   HELP_TABLE_ITEM(TeamRabGameStartItem,         UnknownTypeNumber,             true,  false, Any,        GameStart, ARRAYDEF({ "This is a team Rabbit game.",                                                               \
                                                                                                                                "You get points when your team controls the flag.", NULL }))                                 \
   HELP_TABLE_ITEM(RetGameStartItem,             UnknownTypeNumber,             true,  false, Any,        GameStart, ARRAYDEF({ "This is a Retrieve game.",                                                                  \
                                                                                                                                "Collect your flags in your goal zones ([[GOAL_ICON]]) to score.", NULL }))                  \
   HELP_TABLE_ITEM(SGameStartItem,               UnknownTypeNumber,             true,  false, Any,        GameStart, ARRAYDEF({ "This is a Soccer game.",                                                                    \
                                                                                                                                "Score by getting the ball",                                                                 \
                                                                                                                                "into an enemy goal ([[GOAL_ICON]]).", NULL }))                                              \
   HELP_TABLE_ITEM(ZCGameStartItem,              UnknownTypeNumber,             true,  false, Any,        GameStart, ARRAYDEF({ "This is a Zone Control game.",                                                              \
                                                                                                                                "Capture zones ([[GOAL_ICON]]) by carrying the flag into them.", NULL }))                    \
                                                                                                                                                                                                                             \
   /* Some GameType specific help items */                                                                                                                                                                                   \
   HELP_TABLE_ITEM(RabLocalPlayerGrabbedFlagItem, UnknownTypeNumber,            true,  false, Any,        Now,       ARRAYDEF({ "You have the flag (carrot)!  Keep it as long as you can!", NULL }))                         \
   HELP_TABLE_ITEM(RabOtherPlayerGrabbedFlagItem, UnknownTypeNumber,            true,  false, Any,        Now,       ARRAYDEF({ "Another player grabbed the flag (carrot)!  ZAP THEM!", NULL }))                            \


using namespace TNL;
using namespace std;

namespace Zap {

   enum HelpItem {
#define HELP_TABLE_ITEM(value, b, c, d, e, f, g) value,
      HELP_ITEM_TABLE
#undef HELP_TABLE_ITEM
      HelpItemCount,
      UnknownHelpItem
   };


class InputCodeManager;
class GameSettings;
class ClientGame;

namespace UI {

struct HighlightItem
{
   enum Whose {
      Any,        // Highlight any item of this type
      Team,       // Only team's items
      TorNeut,    // Team or neutral items
      Enemy,      // Only enemy items
      Hostile,    // Only hsostile items
      EorHostile, // Enemy or hostile items
      EorHorN,    // Enemy or neutral or hostile
      Neutral     // Highilght only neutral items
   };

   U8    type;
   Whose whose; 
};


class HelpItemManager : public AToBScroller
{

typedef AToBScroller Parent;

private:
   struct WeightedHelpItem {
      HelpItem helpItem;
      U8       removalWeight;

      inline bool operator==(const WeightedHelpItem &item) const
      {
         return helpItem == item.helpItem;
      }
   };

   Vector<HelpItem>         mHelpItems;

   Vector<WeightedHelpItem> mHighPriorityQueuedItems;
   Vector<WeightedHelpItem> mLowPriorityQueuedItems;

   Vector<Timer>            mHelpTimer;
   Vector<bool>             mHelpFading;
   Vector<HighlightItem>    mItemsToHighlight;

   InputCodeManager *mInputCodeManager;

   bool mAlreadySeen[HelpItemCount];

   Timer mPacedTimer;
   Timer mInitialDelayTimer;

   bool mEnabled;
   GameSettings *mGameSettings;

   Timer mFloodControl;

   void buildItemsToHighlightList();
   void queueHelpItem(HelpItem item);
   void moveItemFromQueueToActiveList(const ClientGame *game);
   void removeGameStartItemsFromQueue();
   bool queueHasGameStartItems() const;

   S32 getLinesInHelpItem(S32 item) const;


public:
   enum Priority {
      // The paced items will be doled out in drips and drabs
      PacedHigh,     // These items will always be displayed first (welcome message, basic controls)
      GameStart,     // High priority, will only be added to the queue if there are no PacedHigh items, displaces other GameStart items
      PacedLow,      // These items will be shown as time allows (cmdrs map, change ship config)

      // These are messages that are shown in response to events.  They get a higher priority than PacedLow.
      Low,
      High,
      Now            // Add now, regardless of flood control
   };

   static const S32 InitialDelayPeriod      =  4 * 1000; // Time before first help message will be displayed
   static const S32 PacedTimerPeriod        = 15 * 1000; // Rate at which paced items are displayed
   static const S32 FloodControlPeriod      = 10 * 1000; // Generally, don't show items more frequently than this, in ms
   static const S32 HelpItemDisplayPeriod   =  7 * 1000; // Time for a help item to be visible

   HelpItemManager(GameSettings *settings);           // Constructor
   virtual ~HelpItemManager();

   void reset();

   void idle(U32 timeDelta, const ClientGame *game);
   void renderMessages(const ClientGame *game, F32 yPos, F32 alpha) const;
   static bool shouldRender(const ClientGame *game);

   void addInlineHelpItem(U8 objectType, S32 objectTeam, S32 playerTeam);
   void addInlineHelpItem(HelpItem item, bool messageCameFromQueue = false);   
   void removeInlineHelpItem(HelpItem item, bool markAsSeen, U8 weight = 0xFF);
   F32 getObjectiveArrowHighlightAlpha() const;

   void setEnabled(bool enabled);
   bool isEnabled() const;

   void clearAlreadySeenList();
   void saveAlreadySeenList();
   void loadAlreadySeenList();

   void onGameStarting();        // Reset things for a new level
   
   //void loadAlreadySeenLevelupMessageList();
   //void saveAlreadySeenLevelupMessageList();

   void resetInGameHelpMessages();
   S32 getRollupPeriod(S32 index) const;     // Public so tests can get access


   // For loading/saving vals to the INI
   const string getAlreadySeenString() const;
   void setAlreadySeenString(const string &vals);

   const Vector<HighlightItem> *getItemsToHighlight() const;

   // Special accessors for tests
   const Vector<HelpItem>         *getHelpItemDisplayList() const;
   const Vector<WeightedHelpItem> *getHighPriorityQueue()   const;
   const Vector<WeightedHelpItem> *getLowPriorityQueue()    const;

   Priority getItemPriority(HelpItem item) const;
   static U8 getAssociatedObjectType(HelpItem helpItem);


#ifdef TNL_DEBUG
   // For displaying items in a test capacity
   S32 mTestingCtr;
   Timer mTestingTimer;
   void debugShowNextSampleHelpItem();
   void debugAdvanceHelpItem();
#endif
};


} } // Nested namespace


#endif<|MERGE_RESOLUTION|>--- conflicted
+++ resolved
@@ -92,19 +92,11 @@
    HELP_TABLE_ITEM(RateThisLevel,                UnknownTypeNumber,             true,  false, Any,        PacedLow,  ARRAYDEF({ "Like this level?  Rate it with [[ToggleRating]].", NULL }))                                 \
                                                                                                                                                                                                                              \
    /* GameType specific help items shown at beginning of game */                                                                                                                                                             \
-<<<<<<< HEAD
    HELP_TABLE_ITEM(BMGameStartItem,              UnknownTypeNumber,             true,  false, Any,        GameStart, ARRAYDEF({ "This is a Bitmatch game.  Zap everyone!", NULL }))                                         \
    HELP_TABLE_ITEM(TeamBMGameStartItem,          UnknownTypeNumber,             true,  false, Any,        GameStart, ARRAYDEF({ "This is a team-based Bitmatch game.",                                                             \
                                                                                                                                 "Blast everyone not on your team!", NULL }))                                                  \
    HELP_TABLE_ITEM(CoreGameStartItem,            UnknownTypeNumber,             true,  false, Any,        GameStart, ARRAYDEF({ "This is a Core game.",                                                                      \
                                                                                                                                 "Destroy enemy cores and defend your own.", NULL }))                                            \
-=======
-   HELP_TABLE_ITEM(BMGameStartItem,              UnknownTypeNumber,             true,  false, Any,        GameStart, ARRAYDEF({ "This is a Bitmatch game.  Blast everyone!", NULL }))                                         \
-   HELP_TABLE_ITEM(TeamBMGameStartItem,          UnknownTypeNumber,             true,  false, Any,        GameStart, ARRAYDEF({ "This is a team-based Bitmatch game.",                                                             \
-                                                                                                                                "Blast everyone not on your team!", NULL }))                                                  \
-   HELP_TABLE_ITEM(CoreGameStartItem,            UnknownTypeNumber,             true,  false, Any,        GameStart, ARRAYDEF({ "This is a Core game.",                                                                      \
-                                                                                                                                "Blast enemy cores and defend your own.", NULL }))                                            \
->>>>>>> acbf1811
    HELP_TABLE_ITEM(CTFGameStartItem,             UnknownTypeNumber,             true,  false, Any,        GameStart, ARRAYDEF({ "This is a Capture the Flag game.",                                                          \
                                                                                                                                 "Touch the enemy flag to yours to score.", NULL }))                                          \
    HELP_TABLE_ITEM(HTFGameStartItem,             UnknownTypeNumber,             true,  false, Any,        GameStart, ARRAYDEF({ "This is a Hold the Flag game.",                                                             \
