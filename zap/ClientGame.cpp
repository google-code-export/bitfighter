//-----------------------------------------------------------------------------------
//
// Bitfighter - A multiplayer vector graphics space game
// Based on Zap demo released for Torque Network Library by GarageGames.com
//
// Derivative work copyright (C) 2008-2009 Chris Eykamp
// Original work copyright (C) 2004 GarageGames.com, Inc.
// Other code copyright as noted
//
// This program is free software; you can redistribute it and/or modify
// it under the terms of the GNU General Public License as published by
// the Free Software Foundation; either version 2 of the License, or
// (at your option) any later version.
//
// This program is distributed in the hope that it will be useful,
// but WITHOUT ANY WARRANTY; without even the implied warranty of
// MERCHANTABILITY or FITNESS FOR A PARTICULAR PURPOSE.  See the
// GNU General Public License for more details.
//
// You should have received a copy of the GNU General Public License
// along with this program; if not, write to the Free Software
// Foundation, Inc., 59 Temple Place, Suite 330, Boston, MA  02111-1307  USA
//
//------------------------------------------------------------------------------------

#include "barrier.h"
#include "config.h"
#include "engineeredObjects.h"    // For EngineerModuleDeployer
#include "ClientGame.h"
#include "gameLoader.h"
#include "gameNetInterface.h"
#include "gameObject.h"
#include "gameObjectRender.h"
#include "gameType.h"
#include "masterConnection.h"
#include "move.h"
#include "moveObject.h"
#include "projectile.h"          // For SpyBug class
#include "SoundSystem.h"
#include "SharedConstants.h"     // For ServerInfoFlags enum
#include "ship.h"
#include "sparkManager.h"
#include "GeomUtils.h"
#include "luaLevelGenerator.h"
#include "robot.h"
#include "shipItems.h"           // For moduleInfos
#include "stringUtils.h"
#include "huntersGame.h"         // for creating new HuntersFlagItem

#include "IniFile.h"             // For CIniFile def

#include "UIQueryServers.h"
#include "UIErrorMessage.h"

#include "BotNavMeshZone.h"      // For zone clearing code
#include "ScreenInfo.h"
#include "Joystick.h"

#include "UIGame.h"
#include "UIGameParameters.h"
#include "UIEditor.h"
#include "UINameEntry.h"

#include "tnl.h"
#include "tnlRandom.h"
#include "tnlGhostConnection.h"
#include "tnlNetInterface.h"

#include "md5wrapper.h"

#include "SDL/SDL_opengl.h"

#include <boost/shared_ptr.hpp>
#include <sys/stat.h>
#include <cmath>


#include "soccerGame.h"


using namespace TNL;

namespace Zap
{
bool showDebugBots = false;


// Global Game objects
ClientGame *gClientGame = NULL;
ClientGame *gClientGame1 = NULL;
ClientGame *gClientGame2 = NULL;

extern ScreenInfo gScreenInfo;

static Vector<DatabaseObject *> fillVector2;

//-----------------------------------------------------------------------------------
//-----------------------------------------------------------------------------------


// Constructor
ClientGame::ClientGame(const Address &bindAddress) : Game(bindAddress)
{
   mUserInterfaceData = new UserInterfaceData();
   mInCommanderMap = false;
   mCommanderZoomDelta = 0;

   mRemoteLevelDownloadFilename = "downloaded.level";

   mUIManager = new UIManager(this);                  // gets deleted in destructor


   // Create some random stars
   for(U32 i = 0; i < NumStars; i++)
   {
      mStars[i].x = TNL::Random::readF();      // Between 0 and 1
      mStars[i].y = TNL::Random::readF();
   }

   // //Create some random hexagons
   //for(U32 i = 0; i < NumStars; i++)
   //{
   //   F32 x = TNL::Random::readF();
   //   F32 y = TNL::Random::readF();
   //   F32 ang = TNL::Random::readF() * Float2Pi;
   //   F32 size = TNL::Random::readF() * .1;


   //   for(S32 j = 0; j < 6; j++)
   //   {
   //      mStars[i * 6 + j].x = x + sin(ang + Float2Pi / 6 * j) * size;      // Between 0 and 1
   //      mStars[i * 6 + j].y = y + cos(ang + Float2Pi / 6 * j) * size;
   //   }
   //}


   mScreenSaverTimer.reset(59 * 1000);         // Fire screen saver supression every 59 seconds

   mDebugShowShipCoords = false;
   mDebugShowMeshZones = false;
}


// Destructor
ClientGame::~ClientGame()
{
   cleanUp();
   delete mUserInterfaceData;
   delete mUIManager;   
}


bool ClientGame::hasValidControlObject()
{
   return mConnectionToServer.isValid() && mConnectionToServer->getControlObject();
}

bool ClientGame::isConnectedToServer()
{
   return mConnectionToServer.isValid() && mConnectionToServer->getConnectionState() == NetConnection::Connected;
}

GameConnection *ClientGame::getConnectionToServer()
{
   return mConnectionToServer;
}

void ClientGame::setConnectionToServer(GameConnection *theConnection)
{
   TNLAssert(theConnection, "Passing null connection.  Bah!");
   TNLAssert(mConnectionToServer.isNull(), "Error, a connection already exists here.");
   mConnectionToServer = theConnection;
   theConnection->mClientGame = this;
}


extern bool gShowAimVector;

static void joystickUpdateMove(Move *theMove)
{
   // One of each of left/right axis and up/down axis should be 0 by this point
   // but let's guarantee it..   why?
   theMove->x = Joystick::JoystickInputData[MoveAxesRight].value - Joystick::JoystickInputData[MoveAxesLeft].value;
   theMove->x = MAX(theMove->x, -1);
   theMove->x = MIN(theMove->x, 1);
   theMove->y = Joystick::JoystickInputData[MoveAxesDown].value - Joystick::JoystickInputData[MoveAxesUp].value;
   theMove->y = MAX(theMove->y, -1);
   theMove->y = MIN(theMove->y, 1);

   //logprintf(
   //      "Joystick axis values. Move: Left: %f, Right: %f, Up: %f, Down: %f\nShoot: Left: %f, Right: %f, Up: %f, Down: %f ",
   //      Joystick::JoystickInputData[MoveAxesLeft].value, Joystick::JoystickInputData[MoveAxesRight].value,
   //      Joystick::JoystickInputData[MoveAxesUp].value, Joystick::JoystickInputData[MoveAxesDown].value,
   //      Joystick::JoystickInputData[ShootAxesLeft].value, Joystick::JoystickInputData[ShootAxesRight].value,
   //      Joystick::JoystickInputData[ShootAxesUp].value, Joystick::JoystickInputData[ShootAxesDown].value
   //      );

   //logprintf(
   //         "Move values. Move: Left: %f, Right: %f, Up: %f, Down: %f",
   //         theMove->left, theMove->right,
   //         theMove->up, theMove->down
   //         );


   // Goofball implementation of enableExperimentalAimMode here replicates old behavior when setting is disabled

   //logprintf("XY from shoot axes. x: %f, y: %f", x, y);

   Point p(Joystick::JoystickInputData[ShootAxesRight].value - Joystick::JoystickInputData[ShootAxesLeft].value, Joystick::JoystickInputData[ShootAxesDown].value - Joystick::JoystickInputData[ShootAxesUp].value);
   F32 plen = p.len();

   F32 maxplen = max(fabs(p.x), fabs(p.y));

   F32 fact = gIniSettings.enableExperimentalAimMode ? maxplen : plen;

   if(fact > (gIniSettings.enableExperimentalAimMode ? 0.95 : 0.50))    // It requires a large movement to actually fire...
   {
      theMove->angle = atan2(p.y, p.x);
      theMove->fire = true;
      gShowAimVector = true;
   }
   else if(fact > 0.25)   // ...but you can change aim with a smaller one
   {
      theMove->angle = atan2(p.y, p.x);
      theMove->fire = false;
      gShowAimVector = true;
   }
   else
   {
      theMove->fire = false;
      gShowAimVector = false;
   }
}

U32 prevTimeDelta = 0;

void ClientGame::idle(U32 timeDelta)
{
   mCurrentTime += timeDelta;
   mNetInterface->checkIncomingPackets();

   checkConnectionToMaster(timeDelta);   // If no current connection to master, create (or recreate) one

   if(isSuspended())
   {
      mNetInterface->processConnections();
      SoundSystem::processAudio();                        // Process sound effects (SFX)
      return;
   }

   computeWorldObjectExtents();

   // Only update at most MaxMoveTime milliseconds
   if(timeDelta > Move::MaxMoveTime)
      timeDelta = Move::MaxMoveTime;

   if(!mInCommanderMap && mCommanderZoomDelta != 0)                        // Zooming into normal view
   {
      if(timeDelta > mCommanderZoomDelta)
         mCommanderZoomDelta = 0;
      else
         mCommanderZoomDelta -= timeDelta;

      getUIManager()->getGameUserInterface()->onMouseMoved();     // Keep ship pointed towards mouse
   }
   else if(mInCommanderMap && mCommanderZoomDelta != CommanderMapZoomTime)    // Zooming out to commander's map
   {
      mCommanderZoomDelta += timeDelta;

      if(mCommanderZoomDelta > CommanderMapZoomTime)
         mCommanderZoomDelta = CommanderMapZoomTime;

      getUIManager()->getGameUserInterface()->onMouseMoved();  // Keep ship pointed towards mouse
   }
   // else we're not zooming in or out, which is most of the time


   Move *theMove = getUIManager()->getGameUserInterface()->getCurrentMove();       // Get move from keyboard input

   // Overwrite theMove if we're using joystick (also does some other essential joystick stuff)
   // We'll also run this while in the menus so if we enter keyboard mode accidentally, it won't
   // kill the joystick.  The design of combining joystick input and move updating really sucks.
   if(getIniSettings()->inputMode == InputModeJoystick || UserInterface::current == getUIManager()->getOptionsMenuUserInterface())
      joystickUpdateMove(theMove);


   theMove->time = timeDelta + prevTimeDelta;
   if(theMove->time > Move::MaxMoveTime) 
      theMove->time = Move::MaxMoveTime;

   if(mConnectionToServer.isValid())
   {
      // Disable controls if we are going too fast (usually by being blasted around by a GoFast or mine or whatever)
      GameObject *controlObject = mConnectionToServer->getControlObject();
      Ship *ship = dynamic_cast<Ship *>(controlObject);

     // Don't saturate server with moves...
     if(theMove->time >= 6)     // Why 6?  Can this be related to some other factor?
     { 
         // Limited MaxPendingMoves only allows sending a few moves at a time. changing MaxPendingMoves may break compatibility with old version server/client.
         // If running at 1000 FPS and 300 ping it will try to add more then MaxPendingMoves, losing control horribly.
         // Without the unlimited shield fix, the ship would also go super slow motion with over the limit MaxPendingMoves.
         // With 100 FPS limit, time is never less then 10 milliseconds. (1000 / millisecs = FPS), may be changed in .INI [Settings] MinClientDelay
         mConnectionToServer->addPendingMove(theMove);
         prevTimeDelta = 0;
      }
      else
         prevTimeDelta += timeDelta;
     
      theMove->time = timeDelta;
      theMove->prepare();           // Pack and unpack the move for consistent rounding errors

      fillVector2.clear();  // need to have our own local fillVector
      mGameObjDatabase->findObjects(fillVector2);

      for(S32 i = 0; i < fillVector2.size(); i++)
      {
         if(fillVector2[i]->isDeleted())
            continue;

         GameObject *obj = dynamic_cast<GameObject *>(fillVector2[i]);
         TNLAssert(obj, "Bad cast!");

         if(obj == controlObject)
         {
            obj->setCurrentMove(*theMove);
            obj->idle(GameObject::ClientIdleControlMain);  // on client, object is our control object
         }
         else
         {
            Move m = obj->getCurrentMove();
            m.time = timeDelta;
            obj->setCurrentMove(m);
            obj->idle(GameObject::ClientIdleMainRemote);    // on client, object is not our control object
         }
      }
      if(mGameType)
      {
         mGameType->idle(GameObject::ClientIdleMainRemote, timeDelta);
      }

      if(controlObject)
         SoundSystem::setListenerParams(controlObject->getRenderPos(), controlObject->getRenderVel());
   }

   processDeleteList(timeDelta);                // Delete any objects marked for deletion
   FXManager::tick((F32)timeDelta * 0.001f);    // Processes sparks and teleporter effects
   SoundSystem::processAudio();                        // Process sound effects (SFX)

   mNetInterface->processConnections();         // Here we can pass on our updated ship info to the server

   if(mScreenSaverTimer.update(timeDelta))
   {
      supressScreensaver();
      mScreenSaverTimer.reset();
   }
}


void ClientGame::gotServerListFromMaster(const Vector<IPAddress> &serverList)
{
   getUIManager()->getQueryServersUserInterface()->gotServerListFromMaster(serverList);
}


void ClientGame::gotChatMessage(const char *playerNick, const char *message, bool isPrivate, bool isSystem)
{
   getUIManager()->getChatUserInterface()->newMessage(playerNick, message, isPrivate, isSystem);
}


void ClientGame::setPlayersInGlobalChat(const Vector<StringTableEntry> &playerNicks)
{
   getUIManager()->getChatUserInterface()->setPlayersInGlobalChat(playerNicks);
}


void ClientGame::playerJoinedGlobalChat(const StringTableEntry &playerNick)
{
   getUIManager()->getChatUserInterface()->playerJoinedGlobalChat(playerNick);
}


void ClientGame::playerLeftGlobalChat(const StringTableEntry &playerNick)
{
   getUIManager()->getChatUserInterface()->playerLeftGlobalChat(playerNick);
}


void ClientGame::connectionToServerRejected()
{
   getUIManager()->getMainMenuUserInterface()->activate();

   ErrorMessageUserInterface *ui = getUIManager()->getErrorMsgUserInterface();
   ui->reset();
   ui->setTitle("Connection Terminated");
   ui->setMessage(2, "Lost connection with the server.");
   ui->setMessage(3, "Unable to join game.  Please try again.");
   ui->activate();

   endGame();
}


void ClientGame::setMOTD(const char *motd)
{
   getUIManager()->getMainMenuUserInterface()->setMOTD(motd); 
}


void ClientGame::setNeedToUpgrade(bool needToUpgrade)
{
  getUIManager()->getMainMenuUserInterface()->setNeedToUpgrade(needToUpgrade);
}



void ClientGame::displayMessage(const Color &msgColor, const char *format, ...)
{
   va_list args;
   char message[MAX_CHAT_MSG_LENGTH]; 

   va_start(args, format);
   vsnprintf(message, sizeof(message), format, args); 
   va_end(args);
    
   getUIManager()->getGameUserInterface()->displayMessage(msgColor, message);
}


extern Color gCmdChatColor;

void ClientGame::gotAdminPermissionsReply(bool granted)
{
   static const char *adminPassSuccessMsg = "You've been granted permission to manage players and change levels";
   static const char *adminPassFailureMsg = "Incorrect password: Admin access denied";

   // Either display the message in the menu subtitle (if the menu is active), or in the message area if not
   if(UserInterface::current->getMenuID() == GameMenuUI)
      getUIManager()->getGameMenuUserInterface()->mMenuSubTitle = granted ? adminPassSuccessMsg : adminPassFailureMsg;
   else
      displayMessage(gCmdChatColor, granted ? adminPassSuccessMsg : adminPassFailureMsg);
}


void ClientGame::gotLevelChangePermissionsReply(bool granted)
{
   static const char *levelPassSuccessMsg = "You've been granted permission to change levels";
   static const char *levelPassFailureMsg = "Incorrect password: Level changing permissions denied";

   // Either display the message in the menu subtitle (if the menu is active), or in the message area if not
   if(UserInterface::current->getMenuID() == GameMenuUI)
      getUIManager()->getGameMenuUserInterface()->mMenuSubTitle = granted ? levelPassSuccessMsg : levelPassFailureMsg;
   else
      displayMessage(gCmdChatColor, granted ? levelPassSuccessMsg : levelPassFailureMsg);
}


void ClientGame::gotPingResponse(const Address &address, const Nonce &nonce, U32 clientIdentityToken)
{
   getUIManager()->getQueryServersUserInterface()->gotPingResponse(address, nonce, clientIdentityToken);
}


void ClientGame::gotQueryResponse(const Address &address, const Nonce &nonce, const char *serverName, const char *serverDescr, 
                                   U32 playerCount, U32 maxPlayers, U32 botCount, bool dedicated, bool test, bool passwordRequired)
{
   getUIManager()->getQueryServersUserInterface()->gotQueryResponse(address, nonce, serverName, serverDescr, playerCount, 
                                                                    maxPlayers, botCount, dedicated, test, passwordRequired);
}


void ClientGame::shutdownInitiated(U16 time, const StringTableEntry &name, const StringPtr &reason, bool originator)
{
   getUIManager()->getGameUserInterface()->shutdownInitiated(time, name, reason, originator);
}


void ClientGame::cancelShutdown() 
{ 
   getUIManager()->getGameUserInterface()->cancelShutdown(); 
}


// Returns true if we have admin privs, displays error message and returns false if not
bool ClientGame::hasAdmin(const char *failureMessage)
{
   GameConnection *gc = getConnectionToServer();

   if(gc->isAdmin())
      return true;
   
   displayErrorMessage(failureMessage);
   return false;
}


// Returns true if we have level change privs, displays error message and returns false if not
bool ClientGame::hasLevelChange(const char *failureMessage)
{
   GameConnection *gc = getConnectionToServer();

   if(gc->isLevelChanger())
      return true;
   
   displayErrorMessage(failureMessage);
   return false;
}


void ClientGame::enterMode(UIMode mode)
{
   getUIManager()->getGameUserInterface()->enterMode(PlayMode); 
}


bool ClientGame::isOnMuteList(const string &name)
{
   for(S32 i = 0; i < mMuteList.size(); i++)
      if(mMuteList[i] == name)
         return true;
   
   return false;
}


void ClientGame::changePassword(GameConnection::ParamType type, const Vector<string> &words, bool required)
{
   GameConnection *gc = getConnectionToServer();

   if(required)
   {
      if(words.size() < 2 || words[1] == "")
      {
         displayErrorMessage("!!! Need to supply a password");
         return;
      }

      gc->changeParam(words[1].c_str(), type);
   }
   else if(words.size() < 2)
      gc->changeParam("", type);

   if(words.size() < 2)    // Empty password
   {
      // Clear any saved password for this server
      if(type == GameConnection::LevelChangePassword)
         gINI.deleteKey("SavedLevelChangePasswords", gc->getServerName());
      else if(type == GameConnection::AdminPassword)
         gINI.deleteKey("SavedAdminPasswords", gc->getServerName());
   }
   else                    // Non-empty password
   {
      gc->changeParam(words[1].c_str(), type);

      // Save the password so the user need not enter it again the next time they're on this server
      if(type == GameConnection::LevelChangePassword)
         gINI.SetValue("SavedLevelChangePasswords", gc->getServerName(), words[1], true);
      else if(type == GameConnection::AdminPassword)
         gINI.SetValue("SavedAdminPasswords", gc->getServerName(), words[1], true);
   }
}


// TODO: Probably misnamed... handles deletes too
void ClientGame::changeServerNameDescr(GameConnection::ParamType type, const Vector<string> &words)
{
   // Concatenate all params into a single string
   string allWords = concatenate(words, 1);

   // Did the user provide a name/description?
   if(type != GameConnection::DeleteLevel && allWords == "")
   {
      displayErrorMessage(type == GameConnection::ServerName ? "!!! Need to supply a name" : "!!! Need to supply a description");
      return;
   }

   getConnectionToServer()->changeParam(allWords.c_str(), type);
}


bool ClientGame::checkName(const string &name)
{
   S32 potentials = 0;
   GameType *gameType = getGameType();

   for(S32 i = 0; i < gameType->getClientCount(); i++)
   {
      if(!gameType->getClient(i).isValid())
         continue;

      // TODO: make this work with StringTableEntry comparison rather than strcmp; might need to add new method
      const char *n = gameType->getClient(i)->name.getString();

      if(!strcmp(n, name.c_str()))           // Exact match
         return true;
      else if(!stricmp(n, name.c_str()))     // Case insensitive match
         potentials++;
   }

   return(potentials == 1);      // Return true if we only found exactly one potential match, false otherwise
}


void ClientGame::displayMessageBox(const StringTableEntry &title, const StringTableEntry &instr, const Vector<StringTableEntry> &message)
{
   ErrorMessageUserInterface *ui = getUIManager()->getErrorMsgUserInterface();

   ui->reset();
   ui->setTitle(title.getString());
   ui->setInstr(instr.getString());

   for(S32 i = 0; i < message.size(); i++)
      ui->setMessage(i+1, message[i].getString());      // UIErrorMsgInterface ==> first line = 1

   ui->activate();
}


// Established connection is terminated.  Compare to onConnectTerminate() below.
void ClientGame::onConnectionTerminated(const Address &serverAddress, NetConnection::TerminationReason reason, const char *reasonStr)
{
   if(getUIManager()->cameFrom(EditorUI))
     getUIManager()->reactivateMenu(getUIManager()->getEditorUserInterface());
   else
     getUIManager()->reactivateMenu(getUIManager()->getMainMenuUserInterface());

   unsuspendGame();

   // Display a context-appropriate error message
   ErrorMessageUserInterface *ui = getUIManager()->getErrorMsgUserInterface();

   ui->reset();
   ui->setTitle("Connection Terminated");

   switch(reason)
   {
      case NetConnection::ReasonTimedOut:
         ui->setMessage(2, "Your connection timed out.  Please try again later.");
         ui->activate();
         break;

      case NetConnection::ReasonPuzzle:
         ui->setMessage(2, "Unable to connect to the server.  Recieved message:");
         ui->setMessage(3, "Invalid puzzle solution");
         ui->setMessage(5, "Please try a different game server, or try again later.");
         ui->activate();
         break;

      case NetConnection::ReasonKickedByAdmin:
         ui->setMessage(2, "You were kicked off the server by an admin,");
         ui->setMessage(3, "and have been temporarily banned.");
         ui->setMessage(5, "You can try another server, host your own,");
         ui->setMessage(6, "or try the server that kicked you again later.");
         getUIManager()->getNameEntryUserInterface()->activate();
         ui->activate();

         // Add this server to our list of servers not to display for a spell...
         getUIManager()->getQueryServersUserInterface()->addHiddenServer(serverAddress, Platform::getRealMilliseconds() + GameConnection::BanDuration);
         break;

      case NetConnection::ReasonFloodControl:
         ui->setMessage(2, "Your connection was rejected by the server");
         ui->setMessage(3, "because you sent too many connection requests.");
         ui->setMessage(5, "Please try a different game server, or try again later.");
         getUIManager()->getNameEntryUserInterface()->activate();
         ui->activate();
         break;

      case NetConnection::ReasonShutdown:
         ui->setMessage(2, "Remote server shut down.");
         ui->setMessage(4, "Please try a different server,");
         ui->setMessage(5, "or host a game of your own!");
         ui->activate();
         break;

      case NetConnection::ReasonSelfDisconnect:
            // We get this when we terminate our own connection.  Since this is intentional behavior,
            // we don't want to display any message to the user.
         break;

      default:
         ui->setMessage(1, "Unable to connect to the server for reasons unknown.");
         ui->setMessage(3, "Please try a different game server, or try again later.");
         ui->activate();
         break;
   }
}


extern ClientInfo gClientInfo;

void ClientGame::onConnectionToMasterTerminated(NetConnection::TerminationReason reason, const char *reasonStr)
{
   ErrorMessageUserInterface *ui = getUIManager()->getErrorMsgUserInterface();

   switch(reason)
   {
      case NetConnection::ReasonDuplicateId:
         ui->setMessage(2, "Your connection was rejected by the server");
         ui->setMessage(3, "because you sent a duplicate player id. Player ids are");
         ui->setMessage(4, "generated randomly, and collisions are extremely rare.");
         ui->setMessage(5, "Please restart Bitfighter and try again.  Statistically");
         ui->setMessage(6, "speaking, you should never see this message again!");
         ui->activate();

         if(getConnectionToServer())
            setReadyToConnectToMaster(false);  // New ID might cause Authentication (underline name) problems if connected to game server...
         else
            gClientInfo.id.getRandom();        // Get another ID, if not connected to game server
         break;

      case NetConnection::ReasonBadLogin:
         ui->setMessage(2, "Unable to log you in with the username/password you");
         ui->setMessage(3, "provided. If you have an account, please verify your");
         ui->setMessage(4, "password. Otherwise, you chose a reserved name; please");
         ui->setMessage(5, "try another.");
         ui->setMessage(7, "Please check your credentials and try again.");

         getUIManager()->getNameEntryUserInterface()->activate();
         ui->activate();
         break;

      case NetConnection::ReasonInvalidUsername:
         ui->setMessage(2, "Your connection was rejected by the server because");
         ui->setMessage(3, "you sent an username that contained illegal characters.");
         ui->setMessage(5, "Please try a different name.");

         getUIManager()->getNameEntryUserInterface()->activate();
         ui->activate();
         break;

      case NetConnection::ReasonError:
         ui->setMessage(2, "Unable to connect to the server.  Recieved message:");
         ui->setMessage(3, reasonStr);
         ui->setMessage(5, "Please try a different game server, or try again later.");
         ui->activate();
         break;
   }
}

extern CIniFile gINI;

// This function only gets called while the player is trying to connect to a server.  Connection has not yet been established.
// Compare to onConnectIONTerminated()
void ClientGame::onConnectTerminated(const Address &serverAddress, NetConnection::TerminationReason reason)
{
   if(reason == NetConnection::ReasonNeedServerPassword)
   {
      // We have the wrong password, let's make sure it's not saved
      string serverName = getUIManager()->getQueryServersUserInterface()->getLastSelectedServerName();
      gINI.deleteKey("SavedServerPasswords", serverName);

      ServerPasswordEntryUserInterface *ui = getUIManager()->getServerPasswordEntryUserInterface();
      ui->setConnectServer(serverAddress);
      ui->activate();
   }
   else if(reason == NetConnection::ReasonServerFull)
   {
      getUIManager()->reactivateMenu(getUIManager()->getMainMenuUserInterface());

      // Display a context-appropriate error message
      ErrorMessageUserInterface *ui = getUIManager()->getErrorMsgUserInterface();
      ui->reset();
      ui->setTitle("Connection Terminated");

      getUIManager()->getMainMenuUserInterface()->activate();

      ui->setMessage(2, "Could not connect to server");
      ui->setMessage(3, "because server is full.");
      ui->setMessage(5, "Please try a different server, or try again later.");
      ui->activate();
   }
   else if(reason == NetConnection::ReasonKickedByAdmin)
   {
      ErrorMessageUserInterface *ui = getUIManager()->getErrorMsgUserInterface();

      ui->reset();
      ui->setTitle("Connection Terminated");

      ui->setMessage(2, "You were kicked off the server by an admin,");
      ui->setMessage(3, "and have been temporarily banned.");
      ui->setMessage(5, "You can try another server, host your own,");
      ui->setMessage(6, "or try the server that kicked you again later.");

      getUIManager()->getMainMenuUserInterface()->activate();
      ui->activate();
   }
   else  // Looks like the connection failed for some unknown reason.  Server died?
   {
      getUIManager()->reactivateMenu(getUIManager()->getMainMenuUserInterface());

      ErrorMessageUserInterface *ui = getUIManager()->getErrorMsgUserInterface();

      // Display a context-appropriate error message
      ui->reset();
      ui->setTitle("Connection Terminated");

      getUIManager()->getMainMenuUserInterface()->activate();

      ui->setMessage(2, "Lost connection with the server.");
      ui->setMessage(3, "Unable to join game.  Please try again.");
      ui->activate();
   }
}


void ClientGame::runCommand(const char *command)
{
   getUIManager()->getGameUserInterface()->runCommand(command);
}


void ClientGame::setVolume(VolumeType volType, const Vector<string> &words)
{
   getUIManager()->getGameUserInterface()->setVolume(volType, words);
}



string ClientGame::getRequestedServerName()
{
   return getUIManager()->getQueryServersUserInterface()->getLastSelectedServerName();
}


string ClientGame::getServerPassword()
{
   return getUIManager()->getServerPasswordEntryUserInterface()->getText();
}


string ClientGame::getHashedServerPassword()
{
   return getUIManager()->getServerPasswordEntryUserInterface()->getSaltedHashText();
}


void ClientGame::displayErrorMessage(const char *format, ...)
{
   static char message[256];

   va_list args;

   va_start(args, format);
   vsnprintf(message, sizeof(message), format, args);
   va_end(args);

   getUIManager()->getGameUserInterface()->displayErrorMessage(message);
}


void ClientGame::displaySuccessMessage(const char *format, ...)
{
   static char message[256];

   va_list args;

   va_start(args, format);
   vsnprintf(message, sizeof(message), format, args);
   va_end(args);

   getUIManager()->getGameUserInterface()->displaySuccessMessage(message);
}

// Fire keyboard event to suppress screen saver
void ClientGame::supressScreensaver()
{

#if defined(TNL_OS_WIN32) && (_WIN32_WINNT > 0x0400)     // Windows only for now, sadly...
   // _WIN32_WINNT is needed in case of compiling for old windows 98 (this code won't work for windows 98)

   // Code from Tom Revell's Caffeine screen saver suppression product

   // Build keypress
   tagKEYBDINPUT keyup;
   keyup.wVk = VK_MENU;     // Some key that GLUT doesn't recognize
   keyup.wScan = NULL;
   keyup.dwFlags = KEYEVENTF_KEYUP;
   keyup.time = NULL;
   keyup.dwExtraInfo = NULL;

   tagINPUT array[1];
   array[0].type = INPUT_KEYBOARD;
   array[0].ki = keyup;
   SendInput(1, array, sizeof(INPUT));
#endif
}


void ClientGame::zoomCommanderMap()
{
   mInCommanderMap = !mInCommanderMap;
   if(mInCommanderMap)
      SoundSystem::playSoundEffect(SFXUICommUp);
   else
      SoundSystem::playSoundEffect(SFXUICommDown);


   GameConnection *conn = getConnectionToServer();

   if(conn)
   {
      if(mInCommanderMap)
         conn->c2sRequestCommanderMap();
      else
         conn->c2sReleaseCommanderMap();
   }
}


// Unused
U32 ClientGame::getPlayerAndRobotCount() 
{ 
   return mGameType ? mGameType->getClientCount() : (U32)PLAYER_COUNT_UNAVAILABLE; 
}


U32 ClientGame::getPlayerCount()
{
   if(!mGameType)
      return (U32)PLAYER_COUNT_UNAVAILABLE;

   U32 players = 0;

   for(S32 i = 0; i < mGameType->getClientCount(); i++)
      if(!mGameType->getClient(i)->isRobot)
         players++;

   return players;
}


//const char *ClientGame::getRemoteLevelDownloadFilename()
//{
//   return getUIManager()->getGameUserInterface()->remoteLevelDownloadFilename();
//}


const Color *ClientGame::getTeamColor(S32 teamId) const
{
   // In editor: 
   // return Game::getBasicTeamColor(this, teamIndex);
   GameType *gameType = getGameType();   

   if(!gameType)
      return Parent::getTeamColor(teamId);   // Returns white

   return gameType->getTeamColor(teamId);    // return Game::getBasicTeamColor(mGame, teamIndex); by default, overridden by certain gametypes...
}


extern Color gNeutralTeamColor;
extern Color gHostileTeamColor;

<<<<<<< HEAD
// Generic color function, works in most cases (static method)
const Color *Game::getBasicTeamColor(const Game *game, S32 teamId)
{
   //TNLAssert(teamId < game->getTeamCount() || teamId < Item::TEAM_HOSTILE, "Invalid team id!");

   if(teamId == TEAM_NEUTRAL)
      return &gNeutralTeamColor;
   else if(teamId == TEAM_HOSTILE)
      return &gHostileTeamColor;
   else if((U32)teamId < (U32)game->getTeamCount())
      return game->getTeam(teamId)->getColor();
   else
      return &Colors::magenta;  // a level can make team number out of range, throw in some rarely used color to let user know an object is out of range team number
}


=======
>>>>>>> 0715870b
void ClientGame::drawStars(F32 alphaFrac, Point cameraPos, Point visibleExtent)
{
   const F32 starChunkSize = 1024;        // Smaller numbers = more dense stars
   const F32 starDist = 3500;             // Bigger value = slower moving stars

   Point upperLeft = cameraPos - visibleExtent * 0.5f;   // UL corner of screen in "world" coords
   Point lowerRight = cameraPos + visibleExtent * 0.5f;  // LR corner of screen in "world" coords

   // When zooming out to commander's view, visibleExtent will grow larger and larger.  At some point, drawing all the stars
   // needed to fill the zoomed out screen becomes overwhelming, and bogs the computer down.  So we really need to set some
   // rational limit on where we stop showing stars during the zoom process (recall that stars are hidden when we are done zooming,
   // so this effect should be transparent to the user except at the most extreme of scales, and then, the alternative is slowing 
   // the computer greatly).  Note that 10000 is probably irrationally high.
   if(visibleExtent.x > 10000 || visibleExtent.y > 10000) 
      return;

   upperLeft  *= 1 / starChunkSize;
   lowerRight *= 1 / starChunkSize;

   upperLeft.x = floor(upperLeft.x);      // Round to ints, slightly enlarging the corners to ensure
   upperLeft.y = floor(upperLeft.y);      // the entire screen is "covered" by the bounding box

   lowerRight.x = floor(lowerRight.x) + 0.5f;
   lowerRight.y = floor(lowerRight.y) + 0.5f;

   // Render some stars
   glPointSize( gLineWidth1 );
   glColor3f(0.8f * alphaFrac, 0.8f * alphaFrac, alphaFrac);

   glEnableClientState(GL_VERTEX_ARRAY);
   glVertexPointer(2, GL_FLOAT, sizeof(Point), &mStars[0]);    // Each star is a pair of floats between 0 and 1

   S32 fx1 = gIniSettings.starsInDistance ? -1 - ((S32) (cameraPos.x / starDist)) : 0;
   S32 fx2 = gIniSettings.starsInDistance ?  1 - ((S32) (cameraPos.x / starDist)) : 0;
   S32 fy1 = gIniSettings.starsInDistance ? -1 - ((S32) (cameraPos.y / starDist)) : 0;
   S32 fy2 = gIniSettings.starsInDistance ?  1 - ((S32) (cameraPos.y / starDist)) : 0;

   glDisableBlendfromLineSmooth;


   for(F32 xPage = upperLeft.x + fx1; xPage < lowerRight.x + fx2; xPage++)
      for(F32 yPage = upperLeft.y + fy1; yPage < lowerRight.y + fy2; yPage++)
      {
         glPushMatrix();
         glScale(starChunkSize);   // Creates points with coords btwn 0 and starChunkSize

         if(gIniSettings.starsInDistance)
            glTranslatef(xPage + (cameraPos.x / starDist), yPage + (cameraPos.y / starDist), 0);
         else
            glTranslatef(xPage, yPage, 0);

         glDrawArrays(GL_POINTS, 0, NumStars);
         
         //glColor3f(.1,.1,.1);
         // for(S32 i = 0; i < 50; i++)
         //   glDrawArrays(GL_LINE_LOOP, i * 6, 6);

         glPopMatrix();
      }

   glEnableBlendfromLineSmooth;

   glDisableClientState(GL_VERTEX_ARRAY);
}


// Should only be called from Editor
boost::shared_ptr<AbstractTeam> ClientGame::getNewTeam() 
{ 
   return boost::shared_ptr<AbstractTeam>(new TeamEditor());
}


S32 QSORT_CALLBACK renderSortCompare(GameObject **a, GameObject **b)
{
   return (*a)->getRenderSortValue() - (*b)->getRenderSortValue();
}


// Called from renderObjectiveArrow() & ship's onMouseMoved() when in commander's map
Point ClientGame::worldToScreenPoint(const Point *point) const
{
   const S32 canvasWidth = gScreenInfo.getGameCanvasWidth();
   const S32 canvasHeight = gScreenInfo.getGameCanvasHeight();

   GameObject *controlObject = mConnectionToServer->getControlObject();

   Ship *ship = dynamic_cast<Ship *>(controlObject);
   if(!ship)
      return Point(0,0);

   Point position = ship->getRenderPos();    // Ship's location (which will be coords of screen's center)
   
   if(mCommanderZoomDelta)    // In commander's map, or zooming in/out
   {
      F32 zoomFrac = getCommanderZoomFraction();
      Point worldExtents = mWorldExtents.getExtents();
      worldExtents.x *= canvasWidth / F32(canvasWidth - (UserInterface::horizMargin * 2));
      worldExtents.y *= canvasHeight / F32(canvasHeight - (UserInterface::vertMargin * 2));

      F32 aspectRatio = worldExtents.x / worldExtents.y;
      F32 screenAspectRatio = F32(canvasWidth) / F32(canvasHeight);
      if(aspectRatio > screenAspectRatio)
         worldExtents.y *= aspectRatio / screenAspectRatio;
      else
         worldExtents.x *= screenAspectRatio / aspectRatio;

      Point offset = (mWorldExtents.getCenter() - position) * zoomFrac + position;
      Point visSize = computePlayerVisArea(ship) * 2;
      Point modVisSize = (worldExtents - visSize) * zoomFrac + visSize;

      Point visScale(canvasWidth / modVisSize.x, canvasHeight / modVisSize.y );

      Point ret = (*point - offset) * visScale + Point((gScreenInfo.getGameCanvasWidth() / 2), (gScreenInfo.getGameCanvasHeight() / 2));
      return ret;
   }
   else                       // Normal map view
   {
      Point visExt = computePlayerVisArea(ship);
      Point scaleFactor((gScreenInfo.getGameCanvasWidth() / 2) / visExt.x, (gScreenInfo.getGameCanvasHeight() / 2) / visExt.y);

      Point ret = (*point - position) * scaleFactor + Point((gScreenInfo.getGameCanvasWidth() / 2), (gScreenInfo.getGameCanvasHeight() / 2));
      return ret;
   }
}


void ClientGame::renderSuspended()
{
   glColor3f(1,1,0);
   S32 textHeight = 20;
   S32 textGap = 5;
   S32 ypos = gScreenInfo.getGameCanvasHeight() / 2 - 3 * (textHeight + textGap);

   UserInterface::drawCenteredString(ypos, textHeight, "==> Game is currently suspended, waiting for other players <==");
   ypos += textHeight + textGap;
   UserInterface::drawCenteredString(ypos, textHeight, "When another player joins, the game will start automatically.");
   ypos += textHeight + textGap;
   UserInterface::drawCenteredString(ypos, textHeight, "When the game restarts, the level will be reset.");
   ypos += 2 * (textHeight + textGap);
   UserInterface::drawCenteredString(ypos, textHeight, "Press <SPACE> to resume playing now");
}


static Vector<DatabaseObject *> rawRenderObjects;
static Vector<GameObject *> renderObjects;

void ClientGame::renderCommander()
{
   F32 zoomFrac = getCommanderZoomFraction();
   
   const S32 canvasWidth = gScreenInfo.getGameCanvasWidth();
   const S32 canvasHeight = gScreenInfo.getGameCanvasHeight();

   Point worldExtents = (getUIManager()->getGameUserInterface()->mShowProgressBar ? getGameType()->mViewBoundsWhileLoading : mWorldExtents).getExtents();
   worldExtents.x *= canvasWidth / F32(canvasWidth - (UserInterface::horizMargin * 2));
   worldExtents.y *= canvasHeight / F32(canvasHeight - (UserInterface::vertMargin * 2));

   F32 aspectRatio = worldExtents.x / worldExtents.y;
   F32 screenAspectRatio = F32(canvasWidth) / F32(canvasHeight);
   if(aspectRatio > screenAspectRatio)
      worldExtents.y *= aspectRatio / screenAspectRatio;
   else
      worldExtents.x *= screenAspectRatio / aspectRatio;

   glPushMatrix();

   GameObject *controlObject = mConnectionToServer->getControlObject();
   Ship *u = dynamic_cast<Ship *>(controlObject);      // This is the local player's ship
   
   Point position = u ? u->getRenderPos() : Point(0,0);

   Point visSize = u ? computePlayerVisArea(u) * 2 : worldExtents;
   Point modVisSize = (worldExtents - visSize) * zoomFrac + visSize;

   // Put (0,0) at the center of the screen
   glTranslatef(gScreenInfo.getGameCanvasWidth() / 2.f, gScreenInfo.getGameCanvasHeight() / 2.f, 0);    

   glScalef(canvasWidth / modVisSize.x, canvasHeight / modVisSize.y, 1);

   Point offset = (mWorldExtents.getCenter() - position) * zoomFrac + position;
   glTranslatef(-offset.x, -offset.y, 0);

   if(zoomFrac < 0.95)
      drawStars(1 - zoomFrac, offset, modVisSize);
 

   // Render the objects.  Start by putting all command-map-visible objects into renderObjects.  Note that this no longer captures
   // walls -- those will be rendered separately.
   rawRenderObjects.clear();
   if(u->isModuleActive(ModuleSensor))
      mGameObjDatabase->findObjects((TestFunc)isVisibleOnCmdrsMapWithSensorType, rawRenderObjects);
   else
      mGameObjDatabase->findObjects((TestFunc)isVisibleOnCmdrsMapType, rawRenderObjects);

   // If we're drawing bot zones, add them to our list of render objects
   if(gServerGame && isShowingDebugMeshZones())
      gServerGame->getBotZoneDatabase()->findObjects(BotNavMeshZoneTypeNumber, rawRenderObjects);

   renderObjects.clear();
   for(S32 i = 0; i < rawRenderObjects.size(); i++)
      renderObjects.push_back(dynamic_cast<GameObject *>(rawRenderObjects[i]));

   if(gServerGame && showDebugBots)
      for(S32 i = 0; i < Robot::robots.size(); i++)
         renderObjects.push_back(Robot::robots[i]);

   if(u)
   {
      // Get info about the current player
      GameType *gt = getGameType();
      S32 playerTeam = -1;

      if(gt)
      {
         playerTeam = u->getTeam();
         Color teamColor = *gt->getTeamColor(playerTeam);

         for(S32 i = 0; i < renderObjects.size(); i++)
         {
            // Render ship visibility range, and that of our teammates
            if(renderObjects[i]->getObjectTypeNumber() == PlayerShipTypeNumber ||
                  renderObjects[i]->getObjectTypeNumber() == RobotShipTypeNumber)
            {
               Ship *ship = dynamic_cast<Ship *>(renderObjects[i]);

               // Get team of this object
               S32 ourTeam = ship->getTeam();
               if((ourTeam == playerTeam && getGameType()->isTeamGame()) || ship == u)  // On our team (in team game) || the ship is us
               {
                  Point p = ship->getRenderPos();
                  Point visExt = computePlayerVisArea(ship);

                  glColor(teamColor * zoomFrac * 0.35f);

                  glBegin(GL_POLYGON);
                     glVertex2f(p.x - visExt.x, p.y - visExt.y);
                     glVertex2f(p.x + visExt.x, p.y - visExt.y);
                     glVertex2f(p.x + visExt.x, p.y + visExt.y);
                     glVertex2f(p.x - visExt.x, p.y + visExt.y);
                  glEnd();
               }
            }
         }

         fillVector.clear();
         mGameObjDatabase->findObjects(SpyBugTypeNumber, fillVector);

         // Render spy bug visibility range second, so ranges appear above ship scanner range
         for(S32 i = 0; i < fillVector.size(); i++)
         {
            SpyBug *sb = dynamic_cast<SpyBug *>(fillVector[i]);

            if(sb->isVisibleToPlayer(playerTeam, getGameType()->mLocalClient ? getGameType()->mLocalClient->name : 
                                                                                 StringTableEntry(""), getGameType()->isTeamGame()))
            {
               const Point &p = sb->getRenderPos();
               Point visExt(gSpyBugRange, gSpyBugRange);
               glColor(teamColor * zoomFrac * 0.45f);     // Slightly different color than that used for ships

               glBegin(GL_POLYGON);
                  glVertex2f(p.x - visExt.x, p.y - visExt.y);
                  glVertex2f(p.x + visExt.x, p.y - visExt.y);
                  glVertex2f(p.x + visExt.x, p.y + visExt.y);
                  glVertex2f(p.x - visExt.x, p.y + visExt.y);
               glEnd();

               glColor(teamColor * 0.8f);     // Draw a marker in the middle
               drawCircle(u->getRenderPos(), 2);
            }
         }
      }
   }

   // Now render the objects themselves
   renderObjects.sort(renderSortCompare);

   // First pass
   for(S32 i = 0; i < renderObjects.size(); i++)
      renderObjects[i]->render(0);

   // Second pass
   Barrier::renderEdges(1);    // Render wall edges

   for(S32 i = 0; i < renderObjects.size(); i++)
      // Keep our spy bugs from showing up on enemy commander maps, even if they're known
 //     if(!(renderObjects[i]->getObjectTypeMask() & SpyBugType && playerTeam != renderObjects[i]->getTeam()))
         renderObjects[i]->render(1);

   glPopMatrix();
}

////////////////////////////////////////////////////////////
////////////////////////////////////////////////////////////
////////////////////////////////////////////////////////////
////////////////////////////////////////////////////////////
////////////////////////////////////////////////////////////
////////////////////////////////////////////////////////////
////////////////////////////////////////////////////////////
////////////////////////////////////////////////////////////
////////////////////////////////////////////////////////////
// This is a test of a partial map overlay to assist in navigation
// still needs work, and early indications are that it is not
// a beneficial addition to the game.

void ClientGame::renderOverlayMap()
{
   const S32 canvasWidth = gScreenInfo.getGameCanvasWidth();
   const S32 canvasHeight = gScreenInfo.getGameCanvasHeight();

   GameObject *controlObject = mConnectionToServer->getControlObject();
   Ship *u = dynamic_cast<Ship *>(controlObject);

   Point position = u->getRenderPos();

   S32 mapWidth = canvasWidth / 4;
   S32 mapHeight = canvasHeight / 4;
   S32 mapX = UserInterface::horizMargin;        // This may need to the the UL corner, rather than the LL one
   S32 mapY = canvasHeight - UserInterface::vertMargin - mapHeight;
   F32 mapScale = 0.1f;

   glBegin(GL_LINE_LOOP);
      glVertex2i(mapX, mapY);
      glVertex2i(mapX, mapY + mapHeight);
      glVertex2i(mapX + mapWidth, mapY + mapHeight);
      glVertex2i(mapX + mapWidth, mapY);
   glEnd();

   glEnable(GL_SCISSOR_BOX);                    // Crop to overlay map display area
   glScissor(mapX, mapY + mapHeight, mapWidth, mapHeight);  // Set cropping window

   glPushMatrix();   // Set scaling and positioning of the overlay

   glTranslatef(mapX + mapWidth / 2.f, mapY + mapHeight / 2.f, 0);          // Move map off to the corner
   glScalef(mapScale, mapScale, 1);                                     // Scale map
   glTranslatef(-position.x, -position.y, 0);                           // Put ship at the center of our overlay map area

   // Render the objects.  Start by putting all command-map-visible objects into renderObjects
   Rect mapBounds(position, position);
   mapBounds.expand(Point(mapWidth * 2, mapHeight * 2));      //TODO: Fix

   rawRenderObjects.clear();
   if(u->isModuleActive(ModuleSensor))
      mGameObjDatabase->findObjects((TestFunc)isVisibleOnCmdrsMapWithSensorType, rawRenderObjects);
   else
      mGameObjDatabase->findObjects((TestFunc)isVisibleOnCmdrsMapType, rawRenderObjects);

   renderObjects.clear();
   for(S32 i = 0; i < rawRenderObjects.size(); i++)
      renderObjects.push_back(dynamic_cast<GameObject *>(rawRenderObjects[i]));


   renderObjects.sort(renderSortCompare);

   for(S32 i = 0; i < renderObjects.size(); i++)
      renderObjects[i]->render(0);

   for(S32 i = 0; i < renderObjects.size(); i++)
      // Keep our spy bugs from showing up on enemy commander maps, even if they're known
 //     if(!(renderObjects[i]->getObjectTypeMask() & SpyBugType && playerTeam != renderObjects[i]->getTeam()))
         renderObjects[i]->render(1);

   glPopMatrix();
   glDisable(GL_SCISSOR_BOX);     // Stop cropping
}

////////////////////////////////////////////////////////////
////////////////////////////////////////////////////////////
////////////////////////////////////////////////////////////
////////////////////////////////////////////////////////////
////////////////////////////////////////////////////////////
////////////////////////////////////////////////////////////
////////////////////////////////////////////////////////////
////////////////////////////////////////////////////////////
////////////////////////////////////////////////////////////

// ==> should move render to UIGame?

static Point screenSize, position;


void ClientGame::renderNormal()
{
   if(!hasValidControlObject())
      return;

   GameObject *controlObject = mConnectionToServer->getControlObject();
   Ship *u = dynamic_cast<Ship *>(controlObject);      // This is the local player's ship
   if(!u)
      return;

   position.set(u->getRenderPos());

   glPushMatrix();

   // Put (0,0) at the center of the screen
   glTranslatef(gScreenInfo.getGameCanvasWidth() / 2.f, gScreenInfo.getGameCanvasHeight() / 2.f, 0);       

   Point visExt = computePlayerVisArea(dynamic_cast<Ship *>(u));
   glScalef((gScreenInfo.getGameCanvasWidth()  / 2) / visExt.x, 
            (gScreenInfo.getGameCanvasHeight() / 2) / visExt.y, 1);

   glTranslatef(-position.x, -position.y, 0);

   drawStars(1.0, position, visExt * 2);

   // Render all the objects the player can see
   screenSize.set(visExt);
   Rect extentRect(position - screenSize, position + screenSize);

   rawRenderObjects.clear();
   mGameObjDatabase->findObjects((TestFunc)isAnyObjectType, rawRenderObjects, extentRect);    // Use extent rects to quickly find objects in visual range

   // Normally a big no-no, we'll access the server's bot zones directly if we are running locally so we can visualize them without bogging
   // the game down with the normal process of transmitting zones from server to client.  The result is that we can only see zones on our local
   // server.
   if(gServerGame && isShowingDebugMeshZones())
       gServerGame->getBotZoneDatabase()->findObjects(BotNavMeshZoneTypeNumber, rawRenderObjects, extentRect);

   renderObjects.clear();
   for(S32 i = 0; i < rawRenderObjects.size(); i++)
      renderObjects.push_back(dynamic_cast<GameObject *>(rawRenderObjects[i]));

   if(gServerGame && showDebugBots)
      for(S32 i = 0; i < Robot::robots.size(); i++)
         renderObjects.push_back(Robot::robots[i]);


   renderObjects.sort(renderSortCompare);

   // Render in three passes, to ensure some objects are drawn above others
   for(S32 j = -1; j < 2; j++)
   {
      Barrier::renderEdges(j);    // Render wall edges
      for(S32 i = 0; i < renderObjects.size(); i++)
         renderObjects[i]->render(j);
      FXManager::render(j);
   }

   FXTrail::renderTrails();

   Ship *ship = NULL;
   if(mConnectionToServer.isValid())
      ship = dynamic_cast<Ship *>(mConnectionToServer->getControlObject());

   if(ship)
      getUIManager()->getGameUserInterface()->renderEngineeredItemDeploymentMarker(ship);

   glPopMatrix();

   // Render current ship's energy
   if(ship)
   {
      renderEnergyGuage(ship->mEnergy, Ship::EnergyMax, Ship::EnergyCooldownThreshold);
   }


   //renderOverlayMap();     // Draw a floating overlay map
}


void ClientGame::render()
{
   bool renderObjectsWhileLoading = false;

   if(!renderObjectsWhileLoading && !hasValidControlObject())
      return;

   if(getUIManager()->getGameUserInterface()->mShowProgressBar)
      renderCommander();
   else if(mGameSuspended)
      renderCommander();
   else if(mCommanderZoomDelta > 0)
      renderCommander();
   else
      renderNormal();
}


////////////////////////////////////////
////////////////////////////////////////

//const Color *EditorGame::getTeamColor(S32 teamIndex) const
//{
//   return Game::getBasicTeamColor(this, teamIndex); 
//}



bool ClientGame::processPseudoItem(S32 argc, const char **argv, const string &levelFileName)
{
   if(!stricmp(argv[0], "Spawn") || !stricmp(argv[0], "FlagSpawn") || !stricmp(argv[0], "AsteroidSpawn") || !stricmp(argv[0], "CircleSpawn"))
   {
      EditorObject *newObject;

      if(!stricmp(argv[0], "Spawn"))
         newObject = new Spawn();
      else if(!stricmp(argv[0], "FlagSpawn"))
         newObject = new FlagSpawn();
      else if(!stricmp(argv[0], "AsteroidSpawn")) 
         newObject = new AsteroidSpawn();
      else //if(!stricmp(argv[0], "CircleSpawn"))  // using only "else" to prevent warning about possible uninitalized newObject
         newObject = new CircleSpawn();


      bool validArgs = newObject->processArguments(argc - 1, argv + 1, this);

      if(validArgs)
         newObject->addToEditor(this);
      else
      {
         logprintf(LogConsumer::LogWarning, "Invalid arguments in object \"%s\" in level \"%s\"", argv[0], levelFileName.c_str());
         delete newObject;
      }
   }
   else if(!stricmp(argv[0], "BarrierMaker"))
   {
      if(argc >= 2)
      {
         WallItem *wallObject = new WallItem();  
         
         wallObject->setWidth(atoi(argv[1]));      // setWidth handles bounds checking

         wallObject->setDockItem(false);     // TODO: Needed?
         wallObject->initializeEditor();     // Only runs unselectVerts

         Point p;
         for(S32 i = 2; i < argc; i+=2)
         {
            p.set(atof(argv[i]), atof(argv[i+1]));
            p *= getGridSize();
            wallObject->addVert(p);
         }
         
         if(wallObject->getVertCount() >= 2)
         {
            wallObject->addToGame(this, this->getEditorDatabase());
            wallObject->processEndPoints();
            //wallObject->onGeomChanged(); 
         }
         else
            delete wallObject;
      }
   }
   // TODO: Integrate code above with code above!!  EASY!!
   else if(!stricmp(argv[0], "BarrierMakerS") || !stricmp(argv[0], "PolyWall"))
   {
      //if(width)      // BarrierMakerS still width, though we ignore it
      //   barrier.width = F32(atof(argv[1]));
      //else           // PolyWall does not have width specified
      //   barrier.width = 1;

      if(argc >= 2)
      {
         EditorObject *newObject = new PolyWall();  
         
         S32 skipArgs = 0;
         if(!stricmp(argv[0], "BarrierMakerS"))
         {
            logprintf(LogConsumer::LogWarning, "BarrierMakerS has been deprecated.  Please use PolyWall instead.");

            skipArgs = 1;
         }

         newObject->setDockItem(false);     // TODO: Needed?
         newObject->initializeEditor();     // Only runs unselectVerts

         newObject->processArguments(argc - 1 - skipArgs, argv + 1 + skipArgs, this);
         
         if(newObject->getVertCount() >= 2)
         {
            newObject->addToEditor(this);
            newObject->onGeomChanged(); 
         }
         else
            delete newObject;
      }
   }
   else 
      return false;

   return true;
}


};

<|MERGE_RESOLUTION|>--- conflicted
+++ resolved
@@ -1,1561 +1,1543 @@
-//-----------------------------------------------------------------------------------
-//
-// Bitfighter - A multiplayer vector graphics space game
-// Based on Zap demo released for Torque Network Library by GarageGames.com
-//
-// Derivative work copyright (C) 2008-2009 Chris Eykamp
-// Original work copyright (C) 2004 GarageGames.com, Inc.
-// Other code copyright as noted
-//
-// This program is free software; you can redistribute it and/or modify
-// it under the terms of the GNU General Public License as published by
-// the Free Software Foundation; either version 2 of the License, or
-// (at your option) any later version.
-//
-// This program is distributed in the hope that it will be useful,
-// but WITHOUT ANY WARRANTY; without even the implied warranty of
-// MERCHANTABILITY or FITNESS FOR A PARTICULAR PURPOSE.  See the
-// GNU General Public License for more details.
-//
-// You should have received a copy of the GNU General Public License
-// along with this program; if not, write to the Free Software
-// Foundation, Inc., 59 Temple Place, Suite 330, Boston, MA  02111-1307  USA
-//
-//------------------------------------------------------------------------------------
-
-#include "barrier.h"
-#include "config.h"
-#include "engineeredObjects.h"    // For EngineerModuleDeployer
-#include "ClientGame.h"
-#include "gameLoader.h"
-#include "gameNetInterface.h"
-#include "gameObject.h"
-#include "gameObjectRender.h"
-#include "gameType.h"
-#include "masterConnection.h"
-#include "move.h"
-#include "moveObject.h"
-#include "projectile.h"          // For SpyBug class
-#include "SoundSystem.h"
-#include "SharedConstants.h"     // For ServerInfoFlags enum
-#include "ship.h"
-#include "sparkManager.h"
-#include "GeomUtils.h"
-#include "luaLevelGenerator.h"
-#include "robot.h"
-#include "shipItems.h"           // For moduleInfos
-#include "stringUtils.h"
-#include "huntersGame.h"         // for creating new HuntersFlagItem
-
-#include "IniFile.h"             // For CIniFile def
-
-#include "UIQueryServers.h"
-#include "UIErrorMessage.h"
-
-#include "BotNavMeshZone.h"      // For zone clearing code
-#include "ScreenInfo.h"
-#include "Joystick.h"
-
-#include "UIGame.h"
-#include "UIGameParameters.h"
-#include "UIEditor.h"
-#include "UINameEntry.h"
-
-#include "tnl.h"
-#include "tnlRandom.h"
-#include "tnlGhostConnection.h"
-#include "tnlNetInterface.h"
-
-#include "md5wrapper.h"
-
-#include "SDL/SDL_opengl.h"
-
-#include <boost/shared_ptr.hpp>
-#include <sys/stat.h>
-#include <cmath>
-
-
-#include "soccerGame.h"
-
-
-using namespace TNL;
-
-namespace Zap
-{
-bool showDebugBots = false;
-
-
-// Global Game objects
-ClientGame *gClientGame = NULL;
-ClientGame *gClientGame1 = NULL;
-ClientGame *gClientGame2 = NULL;
-
-extern ScreenInfo gScreenInfo;
-
-static Vector<DatabaseObject *> fillVector2;
-
-//-----------------------------------------------------------------------------------
-//-----------------------------------------------------------------------------------
-
-
-// Constructor
-ClientGame::ClientGame(const Address &bindAddress) : Game(bindAddress)
-{
-   mUserInterfaceData = new UserInterfaceData();
-   mInCommanderMap = false;
-   mCommanderZoomDelta = 0;
-
-   mRemoteLevelDownloadFilename = "downloaded.level";
-
-   mUIManager = new UIManager(this);                  // gets deleted in destructor
-
-
-   // Create some random stars
-   for(U32 i = 0; i < NumStars; i++)
-   {
-      mStars[i].x = TNL::Random::readF();      // Between 0 and 1
-      mStars[i].y = TNL::Random::readF();
-   }
-
-   // //Create some random hexagons
-   //for(U32 i = 0; i < NumStars; i++)
-   //{
-   //   F32 x = TNL::Random::readF();
-   //   F32 y = TNL::Random::readF();
-   //   F32 ang = TNL::Random::readF() * Float2Pi;
-   //   F32 size = TNL::Random::readF() * .1;
-
-
-   //   for(S32 j = 0; j < 6; j++)
-   //   {
-   //      mStars[i * 6 + j].x = x + sin(ang + Float2Pi / 6 * j) * size;      // Between 0 and 1
-   //      mStars[i * 6 + j].y = y + cos(ang + Float2Pi / 6 * j) * size;
-   //   }
-   //}
-
-
-   mScreenSaverTimer.reset(59 * 1000);         // Fire screen saver supression every 59 seconds
-
-   mDebugShowShipCoords = false;
-   mDebugShowMeshZones = false;
-}
-
-
-// Destructor
-ClientGame::~ClientGame()
-{
-   cleanUp();
-   delete mUserInterfaceData;
-   delete mUIManager;   
-}
-
-
-bool ClientGame::hasValidControlObject()
-{
-   return mConnectionToServer.isValid() && mConnectionToServer->getControlObject();
-}
-
-bool ClientGame::isConnectedToServer()
-{
-   return mConnectionToServer.isValid() && mConnectionToServer->getConnectionState() == NetConnection::Connected;
-}
-
-GameConnection *ClientGame::getConnectionToServer()
-{
-   return mConnectionToServer;
-}
-
-void ClientGame::setConnectionToServer(GameConnection *theConnection)
-{
-   TNLAssert(theConnection, "Passing null connection.  Bah!");
-   TNLAssert(mConnectionToServer.isNull(), "Error, a connection already exists here.");
-   mConnectionToServer = theConnection;
-   theConnection->mClientGame = this;
-}
-
-
-extern bool gShowAimVector;
-
-static void joystickUpdateMove(Move *theMove)
-{
-   // One of each of left/right axis and up/down axis should be 0 by this point
-   // but let's guarantee it..   why?
-   theMove->x = Joystick::JoystickInputData[MoveAxesRight].value - Joystick::JoystickInputData[MoveAxesLeft].value;
-   theMove->x = MAX(theMove->x, -1);
-   theMove->x = MIN(theMove->x, 1);
-   theMove->y = Joystick::JoystickInputData[MoveAxesDown].value - Joystick::JoystickInputData[MoveAxesUp].value;
-   theMove->y = MAX(theMove->y, -1);
-   theMove->y = MIN(theMove->y, 1);
-
-   //logprintf(
-   //      "Joystick axis values. Move: Left: %f, Right: %f, Up: %f, Down: %f\nShoot: Left: %f, Right: %f, Up: %f, Down: %f ",
-   //      Joystick::JoystickInputData[MoveAxesLeft].value, Joystick::JoystickInputData[MoveAxesRight].value,
-   //      Joystick::JoystickInputData[MoveAxesUp].value, Joystick::JoystickInputData[MoveAxesDown].value,
-   //      Joystick::JoystickInputData[ShootAxesLeft].value, Joystick::JoystickInputData[ShootAxesRight].value,
-   //      Joystick::JoystickInputData[ShootAxesUp].value, Joystick::JoystickInputData[ShootAxesDown].value
-   //      );
-
-   //logprintf(
-   //         "Move values. Move: Left: %f, Right: %f, Up: %f, Down: %f",
-   //         theMove->left, theMove->right,
-   //         theMove->up, theMove->down
-   //         );
-
-
-   // Goofball implementation of enableExperimentalAimMode here replicates old behavior when setting is disabled
-
-   //logprintf("XY from shoot axes. x: %f, y: %f", x, y);
-
-   Point p(Joystick::JoystickInputData[ShootAxesRight].value - Joystick::JoystickInputData[ShootAxesLeft].value, Joystick::JoystickInputData[ShootAxesDown].value - Joystick::JoystickInputData[ShootAxesUp].value);
-   F32 plen = p.len();
-
-   F32 maxplen = max(fabs(p.x), fabs(p.y));
-
-   F32 fact = gIniSettings.enableExperimentalAimMode ? maxplen : plen;
-
-   if(fact > (gIniSettings.enableExperimentalAimMode ? 0.95 : 0.50))    // It requires a large movement to actually fire...
-   {
-      theMove->angle = atan2(p.y, p.x);
-      theMove->fire = true;
-      gShowAimVector = true;
-   }
-   else if(fact > 0.25)   // ...but you can change aim with a smaller one
-   {
-      theMove->angle = atan2(p.y, p.x);
-      theMove->fire = false;
-      gShowAimVector = true;
-   }
-   else
-   {
-      theMove->fire = false;
-      gShowAimVector = false;
-   }
-}
-
-U32 prevTimeDelta = 0;
-
-void ClientGame::idle(U32 timeDelta)
-{
-   mCurrentTime += timeDelta;
-   mNetInterface->checkIncomingPackets();
-
-   checkConnectionToMaster(timeDelta);   // If no current connection to master, create (or recreate) one
-
-   if(isSuspended())
-   {
-      mNetInterface->processConnections();
-      SoundSystem::processAudio();                        // Process sound effects (SFX)
-      return;
-   }
-
-   computeWorldObjectExtents();
-
-   // Only update at most MaxMoveTime milliseconds
-   if(timeDelta > Move::MaxMoveTime)
-      timeDelta = Move::MaxMoveTime;
-
-   if(!mInCommanderMap && mCommanderZoomDelta != 0)                        // Zooming into normal view
-   {
-      if(timeDelta > mCommanderZoomDelta)
-         mCommanderZoomDelta = 0;
-      else
-         mCommanderZoomDelta -= timeDelta;
-
-      getUIManager()->getGameUserInterface()->onMouseMoved();     // Keep ship pointed towards mouse
-   }
-   else if(mInCommanderMap && mCommanderZoomDelta != CommanderMapZoomTime)    // Zooming out to commander's map
-   {
-      mCommanderZoomDelta += timeDelta;
-
-      if(mCommanderZoomDelta > CommanderMapZoomTime)
-         mCommanderZoomDelta = CommanderMapZoomTime;
-
-      getUIManager()->getGameUserInterface()->onMouseMoved();  // Keep ship pointed towards mouse
-   }
-   // else we're not zooming in or out, which is most of the time
-
-
-   Move *theMove = getUIManager()->getGameUserInterface()->getCurrentMove();       // Get move from keyboard input
-
-   // Overwrite theMove if we're using joystick (also does some other essential joystick stuff)
-   // We'll also run this while in the menus so if we enter keyboard mode accidentally, it won't
-   // kill the joystick.  The design of combining joystick input and move updating really sucks.
-   if(getIniSettings()->inputMode == InputModeJoystick || UserInterface::current == getUIManager()->getOptionsMenuUserInterface())
-      joystickUpdateMove(theMove);
-
-
-   theMove->time = timeDelta + prevTimeDelta;
-   if(theMove->time > Move::MaxMoveTime) 
-      theMove->time = Move::MaxMoveTime;
-
-   if(mConnectionToServer.isValid())
-   {
-      // Disable controls if we are going too fast (usually by being blasted around by a GoFast or mine or whatever)
-      GameObject *controlObject = mConnectionToServer->getControlObject();
-      Ship *ship = dynamic_cast<Ship *>(controlObject);
-
-     // Don't saturate server with moves...
-     if(theMove->time >= 6)     // Why 6?  Can this be related to some other factor?
-     { 
-         // Limited MaxPendingMoves only allows sending a few moves at a time. changing MaxPendingMoves may break compatibility with old version server/client.
-         // If running at 1000 FPS and 300 ping it will try to add more then MaxPendingMoves, losing control horribly.
-         // Without the unlimited shield fix, the ship would also go super slow motion with over the limit MaxPendingMoves.
-         // With 100 FPS limit, time is never less then 10 milliseconds. (1000 / millisecs = FPS), may be changed in .INI [Settings] MinClientDelay
-         mConnectionToServer->addPendingMove(theMove);
-         prevTimeDelta = 0;
-      }
-      else
-         prevTimeDelta += timeDelta;
-     
-      theMove->time = timeDelta;
-      theMove->prepare();           // Pack and unpack the move for consistent rounding errors
-
-      fillVector2.clear();  // need to have our own local fillVector
-      mGameObjDatabase->findObjects(fillVector2);
-
-      for(S32 i = 0; i < fillVector2.size(); i++)
-      {
-         if(fillVector2[i]->isDeleted())
-            continue;
-
-         GameObject *obj = dynamic_cast<GameObject *>(fillVector2[i]);
-         TNLAssert(obj, "Bad cast!");
-
-         if(obj == controlObject)
-         {
-            obj->setCurrentMove(*theMove);
-            obj->idle(GameObject::ClientIdleControlMain);  // on client, object is our control object
-         }
-         else
-         {
-            Move m = obj->getCurrentMove();
-            m.time = timeDelta;
-            obj->setCurrentMove(m);
-            obj->idle(GameObject::ClientIdleMainRemote);    // on client, object is not our control object
-         }
-      }
-      if(mGameType)
-      {
-         mGameType->idle(GameObject::ClientIdleMainRemote, timeDelta);
-      }
-
-      if(controlObject)
-         SoundSystem::setListenerParams(controlObject->getRenderPos(), controlObject->getRenderVel());
-   }
-
-   processDeleteList(timeDelta);                // Delete any objects marked for deletion
-   FXManager::tick((F32)timeDelta * 0.001f);    // Processes sparks and teleporter effects
-   SoundSystem::processAudio();                        // Process sound effects (SFX)
-
-   mNetInterface->processConnections();         // Here we can pass on our updated ship info to the server
-
-   if(mScreenSaverTimer.update(timeDelta))
-   {
-      supressScreensaver();
-      mScreenSaverTimer.reset();
-   }
-}
-
-
-void ClientGame::gotServerListFromMaster(const Vector<IPAddress> &serverList)
-{
-   getUIManager()->getQueryServersUserInterface()->gotServerListFromMaster(serverList);
-}
-
-
-void ClientGame::gotChatMessage(const char *playerNick, const char *message, bool isPrivate, bool isSystem)
-{
-   getUIManager()->getChatUserInterface()->newMessage(playerNick, message, isPrivate, isSystem);
-}
-
-
-void ClientGame::setPlayersInGlobalChat(const Vector<StringTableEntry> &playerNicks)
-{
-   getUIManager()->getChatUserInterface()->setPlayersInGlobalChat(playerNicks);
-}
-
-
-void ClientGame::playerJoinedGlobalChat(const StringTableEntry &playerNick)
-{
-   getUIManager()->getChatUserInterface()->playerJoinedGlobalChat(playerNick);
-}
-
-
-void ClientGame::playerLeftGlobalChat(const StringTableEntry &playerNick)
-{
-   getUIManager()->getChatUserInterface()->playerLeftGlobalChat(playerNick);
-}
-
-
-void ClientGame::connectionToServerRejected()
-{
-   getUIManager()->getMainMenuUserInterface()->activate();
-
-   ErrorMessageUserInterface *ui = getUIManager()->getErrorMsgUserInterface();
-   ui->reset();
-   ui->setTitle("Connection Terminated");
-   ui->setMessage(2, "Lost connection with the server.");
-   ui->setMessage(3, "Unable to join game.  Please try again.");
-   ui->activate();
-
-   endGame();
-}
-
-
-void ClientGame::setMOTD(const char *motd)
-{
-   getUIManager()->getMainMenuUserInterface()->setMOTD(motd); 
-}
-
-
-void ClientGame::setNeedToUpgrade(bool needToUpgrade)
-{
-  getUIManager()->getMainMenuUserInterface()->setNeedToUpgrade(needToUpgrade);
-}
-
-
-
-void ClientGame::displayMessage(const Color &msgColor, const char *format, ...)
-{
-   va_list args;
-   char message[MAX_CHAT_MSG_LENGTH]; 
-
-   va_start(args, format);
-   vsnprintf(message, sizeof(message), format, args); 
-   va_end(args);
-    
-   getUIManager()->getGameUserInterface()->displayMessage(msgColor, message);
-}
-
-
-extern Color gCmdChatColor;
-
-void ClientGame::gotAdminPermissionsReply(bool granted)
-{
-   static const char *adminPassSuccessMsg = "You've been granted permission to manage players and change levels";
-   static const char *adminPassFailureMsg = "Incorrect password: Admin access denied";
-
-   // Either display the message in the menu subtitle (if the menu is active), or in the message area if not
-   if(UserInterface::current->getMenuID() == GameMenuUI)
-      getUIManager()->getGameMenuUserInterface()->mMenuSubTitle = granted ? adminPassSuccessMsg : adminPassFailureMsg;
-   else
-      displayMessage(gCmdChatColor, granted ? adminPassSuccessMsg : adminPassFailureMsg);
-}
-
-
-void ClientGame::gotLevelChangePermissionsReply(bool granted)
-{
-   static const char *levelPassSuccessMsg = "You've been granted permission to change levels";
-   static const char *levelPassFailureMsg = "Incorrect password: Level changing permissions denied";
-
-   // Either display the message in the menu subtitle (if the menu is active), or in the message area if not
-   if(UserInterface::current->getMenuID() == GameMenuUI)
-      getUIManager()->getGameMenuUserInterface()->mMenuSubTitle = granted ? levelPassSuccessMsg : levelPassFailureMsg;
-   else
-      displayMessage(gCmdChatColor, granted ? levelPassSuccessMsg : levelPassFailureMsg);
-}
-
-
-void ClientGame::gotPingResponse(const Address &address, const Nonce &nonce, U32 clientIdentityToken)
-{
-   getUIManager()->getQueryServersUserInterface()->gotPingResponse(address, nonce, clientIdentityToken);
-}
-
-
-void ClientGame::gotQueryResponse(const Address &address, const Nonce &nonce, const char *serverName, const char *serverDescr, 
-                                   U32 playerCount, U32 maxPlayers, U32 botCount, bool dedicated, bool test, bool passwordRequired)
-{
-   getUIManager()->getQueryServersUserInterface()->gotQueryResponse(address, nonce, serverName, serverDescr, playerCount, 
-                                                                    maxPlayers, botCount, dedicated, test, passwordRequired);
-}
-
-
-void ClientGame::shutdownInitiated(U16 time, const StringTableEntry &name, const StringPtr &reason, bool originator)
-{
-   getUIManager()->getGameUserInterface()->shutdownInitiated(time, name, reason, originator);
-}
-
-
-void ClientGame::cancelShutdown() 
-{ 
-   getUIManager()->getGameUserInterface()->cancelShutdown(); 
-}
-
-
-// Returns true if we have admin privs, displays error message and returns false if not
-bool ClientGame::hasAdmin(const char *failureMessage)
-{
-   GameConnection *gc = getConnectionToServer();
-
-   if(gc->isAdmin())
-      return true;
-   
-   displayErrorMessage(failureMessage);
-   return false;
-}
-
-
-// Returns true if we have level change privs, displays error message and returns false if not
-bool ClientGame::hasLevelChange(const char *failureMessage)
-{
-   GameConnection *gc = getConnectionToServer();
-
-   if(gc->isLevelChanger())
-      return true;
-   
-   displayErrorMessage(failureMessage);
-   return false;
-}
-
-
-void ClientGame::enterMode(UIMode mode)
-{
-   getUIManager()->getGameUserInterface()->enterMode(PlayMode); 
-}
-
-
-bool ClientGame::isOnMuteList(const string &name)
-{
-   for(S32 i = 0; i < mMuteList.size(); i++)
-      if(mMuteList[i] == name)
-         return true;
-   
-   return false;
-}
-
-
-void ClientGame::changePassword(GameConnection::ParamType type, const Vector<string> &words, bool required)
-{
-   GameConnection *gc = getConnectionToServer();
-
-   if(required)
-   {
-      if(words.size() < 2 || words[1] == "")
-      {
-         displayErrorMessage("!!! Need to supply a password");
-         return;
-      }
-
-      gc->changeParam(words[1].c_str(), type);
-   }
-   else if(words.size() < 2)
-      gc->changeParam("", type);
-
-   if(words.size() < 2)    // Empty password
-   {
-      // Clear any saved password for this server
-      if(type == GameConnection::LevelChangePassword)
-         gINI.deleteKey("SavedLevelChangePasswords", gc->getServerName());
-      else if(type == GameConnection::AdminPassword)
-         gINI.deleteKey("SavedAdminPasswords", gc->getServerName());
-   }
-   else                    // Non-empty password
-   {
-      gc->changeParam(words[1].c_str(), type);
-
-      // Save the password so the user need not enter it again the next time they're on this server
-      if(type == GameConnection::LevelChangePassword)
-         gINI.SetValue("SavedLevelChangePasswords", gc->getServerName(), words[1], true);
-      else if(type == GameConnection::AdminPassword)
-         gINI.SetValue("SavedAdminPasswords", gc->getServerName(), words[1], true);
-   }
-}
-
-
-// TODO: Probably misnamed... handles deletes too
-void ClientGame::changeServerNameDescr(GameConnection::ParamType type, const Vector<string> &words)
-{
-   // Concatenate all params into a single string
-   string allWords = concatenate(words, 1);
-
-   // Did the user provide a name/description?
-   if(type != GameConnection::DeleteLevel && allWords == "")
-   {
-      displayErrorMessage(type == GameConnection::ServerName ? "!!! Need to supply a name" : "!!! Need to supply a description");
-      return;
-   }
-
-   getConnectionToServer()->changeParam(allWords.c_str(), type);
-}
-
-
-bool ClientGame::checkName(const string &name)
-{
-   S32 potentials = 0;
-   GameType *gameType = getGameType();
-
-   for(S32 i = 0; i < gameType->getClientCount(); i++)
-   {
-      if(!gameType->getClient(i).isValid())
-         continue;
-
-      // TODO: make this work with StringTableEntry comparison rather than strcmp; might need to add new method
-      const char *n = gameType->getClient(i)->name.getString();
-
-      if(!strcmp(n, name.c_str()))           // Exact match
-         return true;
-      else if(!stricmp(n, name.c_str()))     // Case insensitive match
-         potentials++;
-   }
-
-   return(potentials == 1);      // Return true if we only found exactly one potential match, false otherwise
-}
-
-
-void ClientGame::displayMessageBox(const StringTableEntry &title, const StringTableEntry &instr, const Vector<StringTableEntry> &message)
-{
-   ErrorMessageUserInterface *ui = getUIManager()->getErrorMsgUserInterface();
-
-   ui->reset();
-   ui->setTitle(title.getString());
-   ui->setInstr(instr.getString());
-
-   for(S32 i = 0; i < message.size(); i++)
-      ui->setMessage(i+1, message[i].getString());      // UIErrorMsgInterface ==> first line = 1
-
-   ui->activate();
-}
-
-
-// Established connection is terminated.  Compare to onConnectTerminate() below.
-void ClientGame::onConnectionTerminated(const Address &serverAddress, NetConnection::TerminationReason reason, const char *reasonStr)
-{
-   if(getUIManager()->cameFrom(EditorUI))
-     getUIManager()->reactivateMenu(getUIManager()->getEditorUserInterface());
-   else
-     getUIManager()->reactivateMenu(getUIManager()->getMainMenuUserInterface());
-
-   unsuspendGame();
-
-   // Display a context-appropriate error message
-   ErrorMessageUserInterface *ui = getUIManager()->getErrorMsgUserInterface();
-
-   ui->reset();
-   ui->setTitle("Connection Terminated");
-
-   switch(reason)
-   {
-      case NetConnection::ReasonTimedOut:
-         ui->setMessage(2, "Your connection timed out.  Please try again later.");
-         ui->activate();
-         break;
-
-      case NetConnection::ReasonPuzzle:
-         ui->setMessage(2, "Unable to connect to the server.  Recieved message:");
-         ui->setMessage(3, "Invalid puzzle solution");
-         ui->setMessage(5, "Please try a different game server, or try again later.");
-         ui->activate();
-         break;
-
-      case NetConnection::ReasonKickedByAdmin:
-         ui->setMessage(2, "You were kicked off the server by an admin,");
-         ui->setMessage(3, "and have been temporarily banned.");
-         ui->setMessage(5, "You can try another server, host your own,");
-         ui->setMessage(6, "or try the server that kicked you again later.");
-         getUIManager()->getNameEntryUserInterface()->activate();
-         ui->activate();
-
-         // Add this server to our list of servers not to display for a spell...
-         getUIManager()->getQueryServersUserInterface()->addHiddenServer(serverAddress, Platform::getRealMilliseconds() + GameConnection::BanDuration);
-         break;
-
-      case NetConnection::ReasonFloodControl:
-         ui->setMessage(2, "Your connection was rejected by the server");
-         ui->setMessage(3, "because you sent too many connection requests.");
-         ui->setMessage(5, "Please try a different game server, or try again later.");
-         getUIManager()->getNameEntryUserInterface()->activate();
-         ui->activate();
-         break;
-
-      case NetConnection::ReasonShutdown:
-         ui->setMessage(2, "Remote server shut down.");
-         ui->setMessage(4, "Please try a different server,");
-         ui->setMessage(5, "or host a game of your own!");
-         ui->activate();
-         break;
-
-      case NetConnection::ReasonSelfDisconnect:
-            // We get this when we terminate our own connection.  Since this is intentional behavior,
-            // we don't want to display any message to the user.
-         break;
-
-      default:
-         ui->setMessage(1, "Unable to connect to the server for reasons unknown.");
-         ui->setMessage(3, "Please try a different game server, or try again later.");
-         ui->activate();
-         break;
-   }
-}
-
-
-extern ClientInfo gClientInfo;
-
-void ClientGame::onConnectionToMasterTerminated(NetConnection::TerminationReason reason, const char *reasonStr)
-{
-   ErrorMessageUserInterface *ui = getUIManager()->getErrorMsgUserInterface();
-
-   switch(reason)
-   {
-      case NetConnection::ReasonDuplicateId:
-         ui->setMessage(2, "Your connection was rejected by the server");
-         ui->setMessage(3, "because you sent a duplicate player id. Player ids are");
-         ui->setMessage(4, "generated randomly, and collisions are extremely rare.");
-         ui->setMessage(5, "Please restart Bitfighter and try again.  Statistically");
-         ui->setMessage(6, "speaking, you should never see this message again!");
-         ui->activate();
-
-         if(getConnectionToServer())
-            setReadyToConnectToMaster(false);  // New ID might cause Authentication (underline name) problems if connected to game server...
-         else
-            gClientInfo.id.getRandom();        // Get another ID, if not connected to game server
-         break;
-
-      case NetConnection::ReasonBadLogin:
-         ui->setMessage(2, "Unable to log you in with the username/password you");
-         ui->setMessage(3, "provided. If you have an account, please verify your");
-         ui->setMessage(4, "password. Otherwise, you chose a reserved name; please");
-         ui->setMessage(5, "try another.");
-         ui->setMessage(7, "Please check your credentials and try again.");
-
-         getUIManager()->getNameEntryUserInterface()->activate();
-         ui->activate();
-         break;
-
-      case NetConnection::ReasonInvalidUsername:
-         ui->setMessage(2, "Your connection was rejected by the server because");
-         ui->setMessage(3, "you sent an username that contained illegal characters.");
-         ui->setMessage(5, "Please try a different name.");
-
-         getUIManager()->getNameEntryUserInterface()->activate();
-         ui->activate();
-         break;
-
-      case NetConnection::ReasonError:
-         ui->setMessage(2, "Unable to connect to the server.  Recieved message:");
-         ui->setMessage(3, reasonStr);
-         ui->setMessage(5, "Please try a different game server, or try again later.");
-         ui->activate();
-         break;
-   }
-}
-
-extern CIniFile gINI;
-
-// This function only gets called while the player is trying to connect to a server.  Connection has not yet been established.
-// Compare to onConnectIONTerminated()
-void ClientGame::onConnectTerminated(const Address &serverAddress, NetConnection::TerminationReason reason)
-{
-   if(reason == NetConnection::ReasonNeedServerPassword)
-   {
-      // We have the wrong password, let's make sure it's not saved
-      string serverName = getUIManager()->getQueryServersUserInterface()->getLastSelectedServerName();
-      gINI.deleteKey("SavedServerPasswords", serverName);
-
-      ServerPasswordEntryUserInterface *ui = getUIManager()->getServerPasswordEntryUserInterface();
-      ui->setConnectServer(serverAddress);
-      ui->activate();
-   }
-   else if(reason == NetConnection::ReasonServerFull)
-   {
-      getUIManager()->reactivateMenu(getUIManager()->getMainMenuUserInterface());
-
-      // Display a context-appropriate error message
-      ErrorMessageUserInterface *ui = getUIManager()->getErrorMsgUserInterface();
-      ui->reset();
-      ui->setTitle("Connection Terminated");
-
-      getUIManager()->getMainMenuUserInterface()->activate();
-
-      ui->setMessage(2, "Could not connect to server");
-      ui->setMessage(3, "because server is full.");
-      ui->setMessage(5, "Please try a different server, or try again later.");
-      ui->activate();
-   }
-   else if(reason == NetConnection::ReasonKickedByAdmin)
-   {
-      ErrorMessageUserInterface *ui = getUIManager()->getErrorMsgUserInterface();
-
-      ui->reset();
-      ui->setTitle("Connection Terminated");
-
-      ui->setMessage(2, "You were kicked off the server by an admin,");
-      ui->setMessage(3, "and have been temporarily banned.");
-      ui->setMessage(5, "You can try another server, host your own,");
-      ui->setMessage(6, "or try the server that kicked you again later.");
-
-      getUIManager()->getMainMenuUserInterface()->activate();
-      ui->activate();
-   }
-   else  // Looks like the connection failed for some unknown reason.  Server died?
-   {
-      getUIManager()->reactivateMenu(getUIManager()->getMainMenuUserInterface());
-
-      ErrorMessageUserInterface *ui = getUIManager()->getErrorMsgUserInterface();
-
-      // Display a context-appropriate error message
-      ui->reset();
-      ui->setTitle("Connection Terminated");
-
-      getUIManager()->getMainMenuUserInterface()->activate();
-
-      ui->setMessage(2, "Lost connection with the server.");
-      ui->setMessage(3, "Unable to join game.  Please try again.");
-      ui->activate();
-   }
-}
-
-
-void ClientGame::runCommand(const char *command)
-{
-   getUIManager()->getGameUserInterface()->runCommand(command);
-}
-
-
-void ClientGame::setVolume(VolumeType volType, const Vector<string> &words)
-{
-   getUIManager()->getGameUserInterface()->setVolume(volType, words);
-}
-
-
-
-string ClientGame::getRequestedServerName()
-{
-   return getUIManager()->getQueryServersUserInterface()->getLastSelectedServerName();
-}
-
-
-string ClientGame::getServerPassword()
-{
-   return getUIManager()->getServerPasswordEntryUserInterface()->getText();
-}
-
-
-string ClientGame::getHashedServerPassword()
-{
-   return getUIManager()->getServerPasswordEntryUserInterface()->getSaltedHashText();
-}
-
-
-void ClientGame::displayErrorMessage(const char *format, ...)
-{
-   static char message[256];
-
-   va_list args;
-
-   va_start(args, format);
-   vsnprintf(message, sizeof(message), format, args);
-   va_end(args);
-
-   getUIManager()->getGameUserInterface()->displayErrorMessage(message);
-}
-
-
-void ClientGame::displaySuccessMessage(const char *format, ...)
-{
-   static char message[256];
-
-   va_list args;
-
-   va_start(args, format);
-   vsnprintf(message, sizeof(message), format, args);
-   va_end(args);
-
-   getUIManager()->getGameUserInterface()->displaySuccessMessage(message);
-}
-
-// Fire keyboard event to suppress screen saver
-void ClientGame::supressScreensaver()
-{
-
-#if defined(TNL_OS_WIN32) && (_WIN32_WINNT > 0x0400)     // Windows only for now, sadly...
-   // _WIN32_WINNT is needed in case of compiling for old windows 98 (this code won't work for windows 98)
-
-   // Code from Tom Revell's Caffeine screen saver suppression product
-
-   // Build keypress
-   tagKEYBDINPUT keyup;
-   keyup.wVk = VK_MENU;     // Some key that GLUT doesn't recognize
-   keyup.wScan = NULL;
-   keyup.dwFlags = KEYEVENTF_KEYUP;
-   keyup.time = NULL;
-   keyup.dwExtraInfo = NULL;
-
-   tagINPUT array[1];
-   array[0].type = INPUT_KEYBOARD;
-   array[0].ki = keyup;
-   SendInput(1, array, sizeof(INPUT));
-#endif
-}
-
-
-void ClientGame::zoomCommanderMap()
-{
-   mInCommanderMap = !mInCommanderMap;
-   if(mInCommanderMap)
-      SoundSystem::playSoundEffect(SFXUICommUp);
-   else
-      SoundSystem::playSoundEffect(SFXUICommDown);
-
-
-   GameConnection *conn = getConnectionToServer();
-
-   if(conn)
-   {
-      if(mInCommanderMap)
-         conn->c2sRequestCommanderMap();
-      else
-         conn->c2sReleaseCommanderMap();
-   }
-}
-
-
-// Unused
-U32 ClientGame::getPlayerAndRobotCount() 
-{ 
-   return mGameType ? mGameType->getClientCount() : (U32)PLAYER_COUNT_UNAVAILABLE; 
-}
-
-
-U32 ClientGame::getPlayerCount()
-{
-   if(!mGameType)
-      return (U32)PLAYER_COUNT_UNAVAILABLE;
-
-   U32 players = 0;
-
-   for(S32 i = 0; i < mGameType->getClientCount(); i++)
-      if(!mGameType->getClient(i)->isRobot)
-         players++;
-
-   return players;
-}
-
-
-//const char *ClientGame::getRemoteLevelDownloadFilename()
-//{
-//   return getUIManager()->getGameUserInterface()->remoteLevelDownloadFilename();
-//}
-
-
-const Color *ClientGame::getTeamColor(S32 teamId) const
-{
-   // In editor: 
-   // return Game::getBasicTeamColor(this, teamIndex);
-   GameType *gameType = getGameType();   
-
-   if(!gameType)
-      return Parent::getTeamColor(teamId);   // Returns white
-
-   return gameType->getTeamColor(teamId);    // return Game::getBasicTeamColor(mGame, teamIndex); by default, overridden by certain gametypes...
-}
-
-
-extern Color gNeutralTeamColor;
-extern Color gHostileTeamColor;
-
-<<<<<<< HEAD
-// Generic color function, works in most cases (static method)
-const Color *Game::getBasicTeamColor(const Game *game, S32 teamId)
-{
-   //TNLAssert(teamId < game->getTeamCount() || teamId < Item::TEAM_HOSTILE, "Invalid team id!");
-
-   if(teamId == TEAM_NEUTRAL)
-      return &gNeutralTeamColor;
-   else if(teamId == TEAM_HOSTILE)
-      return &gHostileTeamColor;
-   else if((U32)teamId < (U32)game->getTeamCount())
-      return game->getTeam(teamId)->getColor();
-   else
-      return &Colors::magenta;  // a level can make team number out of range, throw in some rarely used color to let user know an object is out of range team number
-}
-
-
-=======
->>>>>>> 0715870b
-void ClientGame::drawStars(F32 alphaFrac, Point cameraPos, Point visibleExtent)
-{
-   const F32 starChunkSize = 1024;        // Smaller numbers = more dense stars
-   const F32 starDist = 3500;             // Bigger value = slower moving stars
-
-   Point upperLeft = cameraPos - visibleExtent * 0.5f;   // UL corner of screen in "world" coords
-   Point lowerRight = cameraPos + visibleExtent * 0.5f;  // LR corner of screen in "world" coords
-
-   // When zooming out to commander's view, visibleExtent will grow larger and larger.  At some point, drawing all the stars
-   // needed to fill the zoomed out screen becomes overwhelming, and bogs the computer down.  So we really need to set some
-   // rational limit on where we stop showing stars during the zoom process (recall that stars are hidden when we are done zooming,
-   // so this effect should be transparent to the user except at the most extreme of scales, and then, the alternative is slowing 
-   // the computer greatly).  Note that 10000 is probably irrationally high.
-   if(visibleExtent.x > 10000 || visibleExtent.y > 10000) 
-      return;
-
-   upperLeft  *= 1 / starChunkSize;
-   lowerRight *= 1 / starChunkSize;
-
-   upperLeft.x = floor(upperLeft.x);      // Round to ints, slightly enlarging the corners to ensure
-   upperLeft.y = floor(upperLeft.y);      // the entire screen is "covered" by the bounding box
-
-   lowerRight.x = floor(lowerRight.x) + 0.5f;
-   lowerRight.y = floor(lowerRight.y) + 0.5f;
-
-   // Render some stars
-   glPointSize( gLineWidth1 );
-   glColor3f(0.8f * alphaFrac, 0.8f * alphaFrac, alphaFrac);
-
-   glEnableClientState(GL_VERTEX_ARRAY);
-   glVertexPointer(2, GL_FLOAT, sizeof(Point), &mStars[0]);    // Each star is a pair of floats between 0 and 1
-
-   S32 fx1 = gIniSettings.starsInDistance ? -1 - ((S32) (cameraPos.x / starDist)) : 0;
-   S32 fx2 = gIniSettings.starsInDistance ?  1 - ((S32) (cameraPos.x / starDist)) : 0;
-   S32 fy1 = gIniSettings.starsInDistance ? -1 - ((S32) (cameraPos.y / starDist)) : 0;
-   S32 fy2 = gIniSettings.starsInDistance ?  1 - ((S32) (cameraPos.y / starDist)) : 0;
-
-   glDisableBlendfromLineSmooth;
-
-
-   for(F32 xPage = upperLeft.x + fx1; xPage < lowerRight.x + fx2; xPage++)
-      for(F32 yPage = upperLeft.y + fy1; yPage < lowerRight.y + fy2; yPage++)
-      {
-         glPushMatrix();
-         glScale(starChunkSize);   // Creates points with coords btwn 0 and starChunkSize
-
-         if(gIniSettings.starsInDistance)
-            glTranslatef(xPage + (cameraPos.x / starDist), yPage + (cameraPos.y / starDist), 0);
-         else
-            glTranslatef(xPage, yPage, 0);
-
-         glDrawArrays(GL_POINTS, 0, NumStars);
-         
-         //glColor3f(.1,.1,.1);
-         // for(S32 i = 0; i < 50; i++)
-         //   glDrawArrays(GL_LINE_LOOP, i * 6, 6);
-
-         glPopMatrix();
-      }
-
-   glEnableBlendfromLineSmooth;
-
-   glDisableClientState(GL_VERTEX_ARRAY);
-}
-
-
-// Should only be called from Editor
-boost::shared_ptr<AbstractTeam> ClientGame::getNewTeam() 
-{ 
-   return boost::shared_ptr<AbstractTeam>(new TeamEditor());
-}
-
-
-S32 QSORT_CALLBACK renderSortCompare(GameObject **a, GameObject **b)
-{
-   return (*a)->getRenderSortValue() - (*b)->getRenderSortValue();
-}
-
-
-// Called from renderObjectiveArrow() & ship's onMouseMoved() when in commander's map
-Point ClientGame::worldToScreenPoint(const Point *point) const
-{
-   const S32 canvasWidth = gScreenInfo.getGameCanvasWidth();
-   const S32 canvasHeight = gScreenInfo.getGameCanvasHeight();
-
-   GameObject *controlObject = mConnectionToServer->getControlObject();
-
-   Ship *ship = dynamic_cast<Ship *>(controlObject);
-   if(!ship)
-      return Point(0,0);
-
-   Point position = ship->getRenderPos();    // Ship's location (which will be coords of screen's center)
-   
-   if(mCommanderZoomDelta)    // In commander's map, or zooming in/out
-   {
-      F32 zoomFrac = getCommanderZoomFraction();
-      Point worldExtents = mWorldExtents.getExtents();
-      worldExtents.x *= canvasWidth / F32(canvasWidth - (UserInterface::horizMargin * 2));
-      worldExtents.y *= canvasHeight / F32(canvasHeight - (UserInterface::vertMargin * 2));
-
-      F32 aspectRatio = worldExtents.x / worldExtents.y;
-      F32 screenAspectRatio = F32(canvasWidth) / F32(canvasHeight);
-      if(aspectRatio > screenAspectRatio)
-         worldExtents.y *= aspectRatio / screenAspectRatio;
-      else
-         worldExtents.x *= screenAspectRatio / aspectRatio;
-
-      Point offset = (mWorldExtents.getCenter() - position) * zoomFrac + position;
-      Point visSize = computePlayerVisArea(ship) * 2;
-      Point modVisSize = (worldExtents - visSize) * zoomFrac + visSize;
-
-      Point visScale(canvasWidth / modVisSize.x, canvasHeight / modVisSize.y );
-
-      Point ret = (*point - offset) * visScale + Point((gScreenInfo.getGameCanvasWidth() / 2), (gScreenInfo.getGameCanvasHeight() / 2));
-      return ret;
-   }
-   else                       // Normal map view
-   {
-      Point visExt = computePlayerVisArea(ship);
-      Point scaleFactor((gScreenInfo.getGameCanvasWidth() / 2) / visExt.x, (gScreenInfo.getGameCanvasHeight() / 2) / visExt.y);
-
-      Point ret = (*point - position) * scaleFactor + Point((gScreenInfo.getGameCanvasWidth() / 2), (gScreenInfo.getGameCanvasHeight() / 2));
-      return ret;
-   }
-}
-
-
-void ClientGame::renderSuspended()
-{
-   glColor3f(1,1,0);
-   S32 textHeight = 20;
-   S32 textGap = 5;
-   S32 ypos = gScreenInfo.getGameCanvasHeight() / 2 - 3 * (textHeight + textGap);
-
-   UserInterface::drawCenteredString(ypos, textHeight, "==> Game is currently suspended, waiting for other players <==");
-   ypos += textHeight + textGap;
-   UserInterface::drawCenteredString(ypos, textHeight, "When another player joins, the game will start automatically.");
-   ypos += textHeight + textGap;
-   UserInterface::drawCenteredString(ypos, textHeight, "When the game restarts, the level will be reset.");
-   ypos += 2 * (textHeight + textGap);
-   UserInterface::drawCenteredString(ypos, textHeight, "Press <SPACE> to resume playing now");
-}
-
-
-static Vector<DatabaseObject *> rawRenderObjects;
-static Vector<GameObject *> renderObjects;
-
-void ClientGame::renderCommander()
-{
-   F32 zoomFrac = getCommanderZoomFraction();
-   
-   const S32 canvasWidth = gScreenInfo.getGameCanvasWidth();
-   const S32 canvasHeight = gScreenInfo.getGameCanvasHeight();
-
-   Point worldExtents = (getUIManager()->getGameUserInterface()->mShowProgressBar ? getGameType()->mViewBoundsWhileLoading : mWorldExtents).getExtents();
-   worldExtents.x *= canvasWidth / F32(canvasWidth - (UserInterface::horizMargin * 2));
-   worldExtents.y *= canvasHeight / F32(canvasHeight - (UserInterface::vertMargin * 2));
-
-   F32 aspectRatio = worldExtents.x / worldExtents.y;
-   F32 screenAspectRatio = F32(canvasWidth) / F32(canvasHeight);
-   if(aspectRatio > screenAspectRatio)
-      worldExtents.y *= aspectRatio / screenAspectRatio;
-   else
-      worldExtents.x *= screenAspectRatio / aspectRatio;
-
-   glPushMatrix();
-
-   GameObject *controlObject = mConnectionToServer->getControlObject();
-   Ship *u = dynamic_cast<Ship *>(controlObject);      // This is the local player's ship
-   
-   Point position = u ? u->getRenderPos() : Point(0,0);
-
-   Point visSize = u ? computePlayerVisArea(u) * 2 : worldExtents;
-   Point modVisSize = (worldExtents - visSize) * zoomFrac + visSize;
-
-   // Put (0,0) at the center of the screen
-   glTranslatef(gScreenInfo.getGameCanvasWidth() / 2.f, gScreenInfo.getGameCanvasHeight() / 2.f, 0);    
-
-   glScalef(canvasWidth / modVisSize.x, canvasHeight / modVisSize.y, 1);
-
-   Point offset = (mWorldExtents.getCenter() - position) * zoomFrac + position;
-   glTranslatef(-offset.x, -offset.y, 0);
-
-   if(zoomFrac < 0.95)
-      drawStars(1 - zoomFrac, offset, modVisSize);
- 
-
-   // Render the objects.  Start by putting all command-map-visible objects into renderObjects.  Note that this no longer captures
-   // walls -- those will be rendered separately.
-   rawRenderObjects.clear();
-   if(u->isModuleActive(ModuleSensor))
-      mGameObjDatabase->findObjects((TestFunc)isVisibleOnCmdrsMapWithSensorType, rawRenderObjects);
-   else
-      mGameObjDatabase->findObjects((TestFunc)isVisibleOnCmdrsMapType, rawRenderObjects);
-
-   // If we're drawing bot zones, add them to our list of render objects
-   if(gServerGame && isShowingDebugMeshZones())
-      gServerGame->getBotZoneDatabase()->findObjects(BotNavMeshZoneTypeNumber, rawRenderObjects);
-
-   renderObjects.clear();
-   for(S32 i = 0; i < rawRenderObjects.size(); i++)
-      renderObjects.push_back(dynamic_cast<GameObject *>(rawRenderObjects[i]));
-
-   if(gServerGame && showDebugBots)
-      for(S32 i = 0; i < Robot::robots.size(); i++)
-         renderObjects.push_back(Robot::robots[i]);
-
-   if(u)
-   {
-      // Get info about the current player
-      GameType *gt = getGameType();
-      S32 playerTeam = -1;
-
-      if(gt)
-      {
-         playerTeam = u->getTeam();
-         Color teamColor = *gt->getTeamColor(playerTeam);
-
-         for(S32 i = 0; i < renderObjects.size(); i++)
-         {
-            // Render ship visibility range, and that of our teammates
-            if(renderObjects[i]->getObjectTypeNumber() == PlayerShipTypeNumber ||
-                  renderObjects[i]->getObjectTypeNumber() == RobotShipTypeNumber)
-            {
-               Ship *ship = dynamic_cast<Ship *>(renderObjects[i]);
-
-               // Get team of this object
-               S32 ourTeam = ship->getTeam();
-               if((ourTeam == playerTeam && getGameType()->isTeamGame()) || ship == u)  // On our team (in team game) || the ship is us
-               {
-                  Point p = ship->getRenderPos();
-                  Point visExt = computePlayerVisArea(ship);
-
-                  glColor(teamColor * zoomFrac * 0.35f);
-
-                  glBegin(GL_POLYGON);
-                     glVertex2f(p.x - visExt.x, p.y - visExt.y);
-                     glVertex2f(p.x + visExt.x, p.y - visExt.y);
-                     glVertex2f(p.x + visExt.x, p.y + visExt.y);
-                     glVertex2f(p.x - visExt.x, p.y + visExt.y);
-                  glEnd();
-               }
-            }
-         }
-
-         fillVector.clear();
-         mGameObjDatabase->findObjects(SpyBugTypeNumber, fillVector);
-
-         // Render spy bug visibility range second, so ranges appear above ship scanner range
-         for(S32 i = 0; i < fillVector.size(); i++)
-         {
-            SpyBug *sb = dynamic_cast<SpyBug *>(fillVector[i]);
-
-            if(sb->isVisibleToPlayer(playerTeam, getGameType()->mLocalClient ? getGameType()->mLocalClient->name : 
-                                                                                 StringTableEntry(""), getGameType()->isTeamGame()))
-            {
-               const Point &p = sb->getRenderPos();
-               Point visExt(gSpyBugRange, gSpyBugRange);
-               glColor(teamColor * zoomFrac * 0.45f);     // Slightly different color than that used for ships
-
-               glBegin(GL_POLYGON);
-                  glVertex2f(p.x - visExt.x, p.y - visExt.y);
-                  glVertex2f(p.x + visExt.x, p.y - visExt.y);
-                  glVertex2f(p.x + visExt.x, p.y + visExt.y);
-                  glVertex2f(p.x - visExt.x, p.y + visExt.y);
-               glEnd();
-
-               glColor(teamColor * 0.8f);     // Draw a marker in the middle
-               drawCircle(u->getRenderPos(), 2);
-            }
-         }
-      }
-   }
-
-   // Now render the objects themselves
-   renderObjects.sort(renderSortCompare);
-
-   // First pass
-   for(S32 i = 0; i < renderObjects.size(); i++)
-      renderObjects[i]->render(0);
-
-   // Second pass
-   Barrier::renderEdges(1);    // Render wall edges
-
-   for(S32 i = 0; i < renderObjects.size(); i++)
-      // Keep our spy bugs from showing up on enemy commander maps, even if they're known
- //     if(!(renderObjects[i]->getObjectTypeMask() & SpyBugType && playerTeam != renderObjects[i]->getTeam()))
-         renderObjects[i]->render(1);
-
-   glPopMatrix();
-}
-
-////////////////////////////////////////////////////////////
-////////////////////////////////////////////////////////////
-////////////////////////////////////////////////////////////
-////////////////////////////////////////////////////////////
-////////////////////////////////////////////////////////////
-////////////////////////////////////////////////////////////
-////////////////////////////////////////////////////////////
-////////////////////////////////////////////////////////////
-////////////////////////////////////////////////////////////
-// This is a test of a partial map overlay to assist in navigation
-// still needs work, and early indications are that it is not
-// a beneficial addition to the game.
-
-void ClientGame::renderOverlayMap()
-{
-   const S32 canvasWidth = gScreenInfo.getGameCanvasWidth();
-   const S32 canvasHeight = gScreenInfo.getGameCanvasHeight();
-
-   GameObject *controlObject = mConnectionToServer->getControlObject();
-   Ship *u = dynamic_cast<Ship *>(controlObject);
-
-   Point position = u->getRenderPos();
-
-   S32 mapWidth = canvasWidth / 4;
-   S32 mapHeight = canvasHeight / 4;
-   S32 mapX = UserInterface::horizMargin;        // This may need to the the UL corner, rather than the LL one
-   S32 mapY = canvasHeight - UserInterface::vertMargin - mapHeight;
-   F32 mapScale = 0.1f;
-
-   glBegin(GL_LINE_LOOP);
-      glVertex2i(mapX, mapY);
-      glVertex2i(mapX, mapY + mapHeight);
-      glVertex2i(mapX + mapWidth, mapY + mapHeight);
-      glVertex2i(mapX + mapWidth, mapY);
-   glEnd();
-
-   glEnable(GL_SCISSOR_BOX);                    // Crop to overlay map display area
-   glScissor(mapX, mapY + mapHeight, mapWidth, mapHeight);  // Set cropping window
-
-   glPushMatrix();   // Set scaling and positioning of the overlay
-
-   glTranslatef(mapX + mapWidth / 2.f, mapY + mapHeight / 2.f, 0);          // Move map off to the corner
-   glScalef(mapScale, mapScale, 1);                                     // Scale map
-   glTranslatef(-position.x, -position.y, 0);                           // Put ship at the center of our overlay map area
-
-   // Render the objects.  Start by putting all command-map-visible objects into renderObjects
-   Rect mapBounds(position, position);
-   mapBounds.expand(Point(mapWidth * 2, mapHeight * 2));      //TODO: Fix
-
-   rawRenderObjects.clear();
-   if(u->isModuleActive(ModuleSensor))
-      mGameObjDatabase->findObjects((TestFunc)isVisibleOnCmdrsMapWithSensorType, rawRenderObjects);
-   else
-      mGameObjDatabase->findObjects((TestFunc)isVisibleOnCmdrsMapType, rawRenderObjects);
-
-   renderObjects.clear();
-   for(S32 i = 0; i < rawRenderObjects.size(); i++)
-      renderObjects.push_back(dynamic_cast<GameObject *>(rawRenderObjects[i]));
-
-
-   renderObjects.sort(renderSortCompare);
-
-   for(S32 i = 0; i < renderObjects.size(); i++)
-      renderObjects[i]->render(0);
-
-   for(S32 i = 0; i < renderObjects.size(); i++)
-      // Keep our spy bugs from showing up on enemy commander maps, even if they're known
- //     if(!(renderObjects[i]->getObjectTypeMask() & SpyBugType && playerTeam != renderObjects[i]->getTeam()))
-         renderObjects[i]->render(1);
-
-   glPopMatrix();
-   glDisable(GL_SCISSOR_BOX);     // Stop cropping
-}
-
-////////////////////////////////////////////////////////////
-////////////////////////////////////////////////////////////
-////////////////////////////////////////////////////////////
-////////////////////////////////////////////////////////////
-////////////////////////////////////////////////////////////
-////////////////////////////////////////////////////////////
-////////////////////////////////////////////////////////////
-////////////////////////////////////////////////////////////
-////////////////////////////////////////////////////////////
-
-// ==> should move render to UIGame?
-
-static Point screenSize, position;
-
-
-void ClientGame::renderNormal()
-{
-   if(!hasValidControlObject())
-      return;
-
-   GameObject *controlObject = mConnectionToServer->getControlObject();
-   Ship *u = dynamic_cast<Ship *>(controlObject);      // This is the local player's ship
-   if(!u)
-      return;
-
-   position.set(u->getRenderPos());
-
-   glPushMatrix();
-
-   // Put (0,0) at the center of the screen
-   glTranslatef(gScreenInfo.getGameCanvasWidth() / 2.f, gScreenInfo.getGameCanvasHeight() / 2.f, 0);       
-
-   Point visExt = computePlayerVisArea(dynamic_cast<Ship *>(u));
-   glScalef((gScreenInfo.getGameCanvasWidth()  / 2) / visExt.x, 
-            (gScreenInfo.getGameCanvasHeight() / 2) / visExt.y, 1);
-
-   glTranslatef(-position.x, -position.y, 0);
-
-   drawStars(1.0, position, visExt * 2);
-
-   // Render all the objects the player can see
-   screenSize.set(visExt);
-   Rect extentRect(position - screenSize, position + screenSize);
-
-   rawRenderObjects.clear();
-   mGameObjDatabase->findObjects((TestFunc)isAnyObjectType, rawRenderObjects, extentRect);    // Use extent rects to quickly find objects in visual range
-
-   // Normally a big no-no, we'll access the server's bot zones directly if we are running locally so we can visualize them without bogging
-   // the game down with the normal process of transmitting zones from server to client.  The result is that we can only see zones on our local
-   // server.
-   if(gServerGame && isShowingDebugMeshZones())
-       gServerGame->getBotZoneDatabase()->findObjects(BotNavMeshZoneTypeNumber, rawRenderObjects, extentRect);
-
-   renderObjects.clear();
-   for(S32 i = 0; i < rawRenderObjects.size(); i++)
-      renderObjects.push_back(dynamic_cast<GameObject *>(rawRenderObjects[i]));
-
-   if(gServerGame && showDebugBots)
-      for(S32 i = 0; i < Robot::robots.size(); i++)
-         renderObjects.push_back(Robot::robots[i]);
-
-
-   renderObjects.sort(renderSortCompare);
-
-   // Render in three passes, to ensure some objects are drawn above others
-   for(S32 j = -1; j < 2; j++)
-   {
-      Barrier::renderEdges(j);    // Render wall edges
-      for(S32 i = 0; i < renderObjects.size(); i++)
-         renderObjects[i]->render(j);
-      FXManager::render(j);
-   }
-
-   FXTrail::renderTrails();
-
-   Ship *ship = NULL;
-   if(mConnectionToServer.isValid())
-      ship = dynamic_cast<Ship *>(mConnectionToServer->getControlObject());
-
-   if(ship)
-      getUIManager()->getGameUserInterface()->renderEngineeredItemDeploymentMarker(ship);
-
-   glPopMatrix();
-
-   // Render current ship's energy
-   if(ship)
-   {
-      renderEnergyGuage(ship->mEnergy, Ship::EnergyMax, Ship::EnergyCooldownThreshold);
-   }
-
-
-   //renderOverlayMap();     // Draw a floating overlay map
-}
-
-
-void ClientGame::render()
-{
-   bool renderObjectsWhileLoading = false;
-
-   if(!renderObjectsWhileLoading && !hasValidControlObject())
-      return;
-
-   if(getUIManager()->getGameUserInterface()->mShowProgressBar)
-      renderCommander();
-   else if(mGameSuspended)
-      renderCommander();
-   else if(mCommanderZoomDelta > 0)
-      renderCommander();
-   else
-      renderNormal();
-}
-
-
-////////////////////////////////////////
-////////////////////////////////////////
-
-//const Color *EditorGame::getTeamColor(S32 teamIndex) const
-//{
-//   return Game::getBasicTeamColor(this, teamIndex); 
-//}
-
-
-
-bool ClientGame::processPseudoItem(S32 argc, const char **argv, const string &levelFileName)
-{
-   if(!stricmp(argv[0], "Spawn") || !stricmp(argv[0], "FlagSpawn") || !stricmp(argv[0], "AsteroidSpawn") || !stricmp(argv[0], "CircleSpawn"))
-   {
-      EditorObject *newObject;
-
-      if(!stricmp(argv[0], "Spawn"))
-         newObject = new Spawn();
-      else if(!stricmp(argv[0], "FlagSpawn"))
-         newObject = new FlagSpawn();
-      else if(!stricmp(argv[0], "AsteroidSpawn")) 
-         newObject = new AsteroidSpawn();
-      else //if(!stricmp(argv[0], "CircleSpawn"))  // using only "else" to prevent warning about possible uninitalized newObject
-         newObject = new CircleSpawn();
-
-
-      bool validArgs = newObject->processArguments(argc - 1, argv + 1, this);
-
-      if(validArgs)
-         newObject->addToEditor(this);
-      else
-      {
-         logprintf(LogConsumer::LogWarning, "Invalid arguments in object \"%s\" in level \"%s\"", argv[0], levelFileName.c_str());
-         delete newObject;
-      }
-   }
-   else if(!stricmp(argv[0], "BarrierMaker"))
-   {
-      if(argc >= 2)
-      {
-         WallItem *wallObject = new WallItem();  
-         
-         wallObject->setWidth(atoi(argv[1]));      // setWidth handles bounds checking
-
-         wallObject->setDockItem(false);     // TODO: Needed?
-         wallObject->initializeEditor();     // Only runs unselectVerts
-
-         Point p;
-         for(S32 i = 2; i < argc; i+=2)
-         {
-            p.set(atof(argv[i]), atof(argv[i+1]));
-            p *= getGridSize();
-            wallObject->addVert(p);
-         }
-         
-         if(wallObject->getVertCount() >= 2)
-         {
-            wallObject->addToGame(this, this->getEditorDatabase());
-            wallObject->processEndPoints();
-            //wallObject->onGeomChanged(); 
-         }
-         else
-            delete wallObject;
-      }
-   }
-   // TODO: Integrate code above with code above!!  EASY!!
-   else if(!stricmp(argv[0], "BarrierMakerS") || !stricmp(argv[0], "PolyWall"))
-   {
-      //if(width)      // BarrierMakerS still width, though we ignore it
-      //   barrier.width = F32(atof(argv[1]));
-      //else           // PolyWall does not have width specified
-      //   barrier.width = 1;
-
-      if(argc >= 2)
-      {
-         EditorObject *newObject = new PolyWall();  
-         
-         S32 skipArgs = 0;
-         if(!stricmp(argv[0], "BarrierMakerS"))
-         {
-            logprintf(LogConsumer::LogWarning, "BarrierMakerS has been deprecated.  Please use PolyWall instead.");
-
-            skipArgs = 1;
-         }
-
-         newObject->setDockItem(false);     // TODO: Needed?
-         newObject->initializeEditor();     // Only runs unselectVerts
-
-         newObject->processArguments(argc - 1 - skipArgs, argv + 1 + skipArgs, this);
-         
-         if(newObject->getVertCount() >= 2)
-         {
-            newObject->addToEditor(this);
-            newObject->onGeomChanged(); 
-         }
-         else
-            delete newObject;
-      }
-   }
-   else 
-      return false;
-
-   return true;
-}
-
-
-};
-
+//-----------------------------------------------------------------------------------
+//
+// Bitfighter - A multiplayer vector graphics space game
+// Based on Zap demo released for Torque Network Library by GarageGames.com
+//
+// Derivative work copyright (C) 2008-2009 Chris Eykamp
+// Original work copyright (C) 2004 GarageGames.com, Inc.
+// Other code copyright as noted
+//
+// This program is free software; you can redistribute it and/or modify
+// it under the terms of the GNU General Public License as published by
+// the Free Software Foundation; either version 2 of the License, or
+// (at your option) any later version.
+//
+// This program is distributed in the hope that it will be useful,
+// but WITHOUT ANY WARRANTY; without even the implied warranty of
+// MERCHANTABILITY or FITNESS FOR A PARTICULAR PURPOSE.  See the
+// GNU General Public License for more details.
+//
+// You should have received a copy of the GNU General Public License
+// along with this program; if not, write to the Free Software
+// Foundation, Inc., 59 Temple Place, Suite 330, Boston, MA  02111-1307  USA
+//
+//------------------------------------------------------------------------------------
+
+#include "barrier.h"
+#include "config.h"
+#include "engineeredObjects.h"    // For EngineerModuleDeployer
+#include "ClientGame.h"
+#include "gameLoader.h"
+#include "gameNetInterface.h"
+#include "gameObject.h"
+#include "gameObjectRender.h"
+#include "gameType.h"
+#include "masterConnection.h"
+#include "move.h"
+#include "moveObject.h"
+#include "projectile.h"          // For SpyBug class
+#include "SoundSystem.h"
+#include "SharedConstants.h"     // For ServerInfoFlags enum
+#include "ship.h"
+#include "sparkManager.h"
+#include "GeomUtils.h"
+#include "luaLevelGenerator.h"
+#include "robot.h"
+#include "shipItems.h"           // For moduleInfos
+#include "stringUtils.h"
+#include "huntersGame.h"         // for creating new HuntersFlagItem
+
+#include "IniFile.h"             // For CIniFile def
+
+#include "UIQueryServers.h"
+#include "UIErrorMessage.h"
+
+#include "BotNavMeshZone.h"      // For zone clearing code
+#include "ScreenInfo.h"
+#include "Joystick.h"
+
+#include "UIGame.h"
+#include "UIGameParameters.h"
+#include "UIEditor.h"
+#include "UINameEntry.h"
+
+#include "tnl.h"
+#include "tnlRandom.h"
+#include "tnlGhostConnection.h"
+#include "tnlNetInterface.h"
+
+#include "md5wrapper.h"
+
+#include "SDL/SDL_opengl.h"
+
+#include <boost/shared_ptr.hpp>
+#include <sys/stat.h>
+#include <cmath>
+
+
+#include "soccerGame.h"
+
+
+using namespace TNL;
+
+namespace Zap
+{
+bool showDebugBots = false;
+
+
+// Global Game objects
+ClientGame *gClientGame = NULL;
+ClientGame *gClientGame1 = NULL;
+ClientGame *gClientGame2 = NULL;
+
+extern ScreenInfo gScreenInfo;
+
+static Vector<DatabaseObject *> fillVector2;
+
+//-----------------------------------------------------------------------------------
+//-----------------------------------------------------------------------------------
+
+
+// Constructor
+ClientGame::ClientGame(const Address &bindAddress) : Game(bindAddress)
+{
+   mUserInterfaceData = new UserInterfaceData();
+   mInCommanderMap = false;
+   mCommanderZoomDelta = 0;
+
+   mRemoteLevelDownloadFilename = "downloaded.level";
+
+   mUIManager = new UIManager(this);                  // gets deleted in destructor
+
+
+   // Create some random stars
+   for(U32 i = 0; i < NumStars; i++)
+   {
+      mStars[i].x = TNL::Random::readF();      // Between 0 and 1
+      mStars[i].y = TNL::Random::readF();
+   }
+
+   // //Create some random hexagons
+   //for(U32 i = 0; i < NumStars; i++)
+   //{
+   //   F32 x = TNL::Random::readF();
+   //   F32 y = TNL::Random::readF();
+   //   F32 ang = TNL::Random::readF() * Float2Pi;
+   //   F32 size = TNL::Random::readF() * .1;
+
+
+   //   for(S32 j = 0; j < 6; j++)
+   //   {
+   //      mStars[i * 6 + j].x = x + sin(ang + Float2Pi / 6 * j) * size;      // Between 0 and 1
+   //      mStars[i * 6 + j].y = y + cos(ang + Float2Pi / 6 * j) * size;
+   //   }
+   //}
+
+
+   mScreenSaverTimer.reset(59 * 1000);         // Fire screen saver supression every 59 seconds
+
+   mDebugShowShipCoords = false;
+   mDebugShowMeshZones = false;
+}
+
+
+// Destructor
+ClientGame::~ClientGame()
+{
+   cleanUp();
+   delete mUserInterfaceData;
+   delete mUIManager;   
+}
+
+
+bool ClientGame::hasValidControlObject()
+{
+   return mConnectionToServer.isValid() && mConnectionToServer->getControlObject();
+}
+
+bool ClientGame::isConnectedToServer()
+{
+   return mConnectionToServer.isValid() && mConnectionToServer->getConnectionState() == NetConnection::Connected;
+}
+
+GameConnection *ClientGame::getConnectionToServer()
+{
+   return mConnectionToServer;
+}
+
+void ClientGame::setConnectionToServer(GameConnection *theConnection)
+{
+   TNLAssert(theConnection, "Passing null connection.  Bah!");
+   TNLAssert(mConnectionToServer.isNull(), "Error, a connection already exists here.");
+   mConnectionToServer = theConnection;
+   theConnection->mClientGame = this;
+}
+
+
+extern bool gShowAimVector;
+
+static void joystickUpdateMove(Move *theMove)
+{
+   // One of each of left/right axis and up/down axis should be 0 by this point
+   // but let's guarantee it..   why?
+   theMove->x = Joystick::JoystickInputData[MoveAxesRight].value - Joystick::JoystickInputData[MoveAxesLeft].value;
+   theMove->x = MAX(theMove->x, -1);
+   theMove->x = MIN(theMove->x, 1);
+   theMove->y = Joystick::JoystickInputData[MoveAxesDown].value - Joystick::JoystickInputData[MoveAxesUp].value;
+   theMove->y = MAX(theMove->y, -1);
+   theMove->y = MIN(theMove->y, 1);
+
+   //logprintf(
+   //      "Joystick axis values. Move: Left: %f, Right: %f, Up: %f, Down: %f\nShoot: Left: %f, Right: %f, Up: %f, Down: %f ",
+   //      Joystick::JoystickInputData[MoveAxesLeft].value, Joystick::JoystickInputData[MoveAxesRight].value,
+   //      Joystick::JoystickInputData[MoveAxesUp].value, Joystick::JoystickInputData[MoveAxesDown].value,
+   //      Joystick::JoystickInputData[ShootAxesLeft].value, Joystick::JoystickInputData[ShootAxesRight].value,
+   //      Joystick::JoystickInputData[ShootAxesUp].value, Joystick::JoystickInputData[ShootAxesDown].value
+   //      );
+
+   //logprintf(
+   //         "Move values. Move: Left: %f, Right: %f, Up: %f, Down: %f",
+   //         theMove->left, theMove->right,
+   //         theMove->up, theMove->down
+   //         );
+
+
+   // Goofball implementation of enableExperimentalAimMode here replicates old behavior when setting is disabled
+
+   //logprintf("XY from shoot axes. x: %f, y: %f", x, y);
+
+   Point p(Joystick::JoystickInputData[ShootAxesRight].value - Joystick::JoystickInputData[ShootAxesLeft].value, Joystick::JoystickInputData[ShootAxesDown].value - Joystick::JoystickInputData[ShootAxesUp].value);
+   F32 plen = p.len();
+
+   F32 maxplen = max(fabs(p.x), fabs(p.y));
+
+   F32 fact = gIniSettings.enableExperimentalAimMode ? maxplen : plen;
+
+   if(fact > (gIniSettings.enableExperimentalAimMode ? 0.95 : 0.50))    // It requires a large movement to actually fire...
+   {
+      theMove->angle = atan2(p.y, p.x);
+      theMove->fire = true;
+      gShowAimVector = true;
+   }
+   else if(fact > 0.25)   // ...but you can change aim with a smaller one
+   {
+      theMove->angle = atan2(p.y, p.x);
+      theMove->fire = false;
+      gShowAimVector = true;
+   }
+   else
+   {
+      theMove->fire = false;
+      gShowAimVector = false;
+   }
+}
+
+U32 prevTimeDelta = 0;
+
+void ClientGame::idle(U32 timeDelta)
+{
+   mCurrentTime += timeDelta;
+   mNetInterface->checkIncomingPackets();
+
+   checkConnectionToMaster(timeDelta);   // If no current connection to master, create (or recreate) one
+
+   if(isSuspended())
+   {
+      mNetInterface->processConnections();
+      SoundSystem::processAudio();                        // Process sound effects (SFX)
+      return;
+   }
+
+   computeWorldObjectExtents();
+
+   // Only update at most MaxMoveTime milliseconds
+   if(timeDelta > Move::MaxMoveTime)
+      timeDelta = Move::MaxMoveTime;
+
+   if(!mInCommanderMap && mCommanderZoomDelta != 0)                        // Zooming into normal view
+   {
+      if(timeDelta > mCommanderZoomDelta)
+         mCommanderZoomDelta = 0;
+      else
+         mCommanderZoomDelta -= timeDelta;
+
+      getUIManager()->getGameUserInterface()->onMouseMoved();     // Keep ship pointed towards mouse
+   }
+   else if(mInCommanderMap && mCommanderZoomDelta != CommanderMapZoomTime)    // Zooming out to commander's map
+   {
+      mCommanderZoomDelta += timeDelta;
+
+      if(mCommanderZoomDelta > CommanderMapZoomTime)
+         mCommanderZoomDelta = CommanderMapZoomTime;
+
+      getUIManager()->getGameUserInterface()->onMouseMoved();  // Keep ship pointed towards mouse
+   }
+   // else we're not zooming in or out, which is most of the time
+
+
+   Move *theMove = getUIManager()->getGameUserInterface()->getCurrentMove();       // Get move from keyboard input
+
+   // Overwrite theMove if we're using joystick (also does some other essential joystick stuff)
+   // We'll also run this while in the menus so if we enter keyboard mode accidentally, it won't
+   // kill the joystick.  The design of combining joystick input and move updating really sucks.
+   if(getIniSettings()->inputMode == InputModeJoystick || UserInterface::current == getUIManager()->getOptionsMenuUserInterface())
+      joystickUpdateMove(theMove);
+
+
+   theMove->time = timeDelta + prevTimeDelta;
+   if(theMove->time > Move::MaxMoveTime) 
+      theMove->time = Move::MaxMoveTime;
+
+   if(mConnectionToServer.isValid())
+   {
+      // Disable controls if we are going too fast (usually by being blasted around by a GoFast or mine or whatever)
+      GameObject *controlObject = mConnectionToServer->getControlObject();
+      Ship *ship = dynamic_cast<Ship *>(controlObject);
+
+     // Don't saturate server with moves...
+     if(theMove->time >= 6)     // Why 6?  Can this be related to some other factor?
+     { 
+         // Limited MaxPendingMoves only allows sending a few moves at a time. changing MaxPendingMoves may break compatibility with old version server/client.
+         // If running at 1000 FPS and 300 ping it will try to add more then MaxPendingMoves, losing control horribly.
+         // Without the unlimited shield fix, the ship would also go super slow motion with over the limit MaxPendingMoves.
+         // With 100 FPS limit, time is never less then 10 milliseconds. (1000 / millisecs = FPS), may be changed in .INI [Settings] MinClientDelay
+         mConnectionToServer->addPendingMove(theMove);
+         prevTimeDelta = 0;
+      }
+      else
+         prevTimeDelta += timeDelta;
+     
+      theMove->time = timeDelta;
+      theMove->prepare();           // Pack and unpack the move for consistent rounding errors
+
+      fillVector2.clear();  // need to have our own local fillVector
+      mGameObjDatabase->findObjects(fillVector2);
+
+      for(S32 i = 0; i < fillVector2.size(); i++)
+      {
+         if(fillVector2[i]->isDeleted())
+            continue;
+
+         GameObject *obj = dynamic_cast<GameObject *>(fillVector2[i]);
+         TNLAssert(obj, "Bad cast!");
+
+         if(obj == controlObject)
+         {
+            obj->setCurrentMove(*theMove);
+            obj->idle(GameObject::ClientIdleControlMain);  // on client, object is our control object
+         }
+         else
+         {
+            Move m = obj->getCurrentMove();
+            m.time = timeDelta;
+            obj->setCurrentMove(m);
+            obj->idle(GameObject::ClientIdleMainRemote);    // on client, object is not our control object
+         }
+      }
+      if(mGameType)
+      {
+         mGameType->idle(GameObject::ClientIdleMainRemote, timeDelta);
+      }
+
+      if(controlObject)
+         SoundSystem::setListenerParams(controlObject->getRenderPos(), controlObject->getRenderVel());
+   }
+
+   processDeleteList(timeDelta);                // Delete any objects marked for deletion
+   FXManager::tick((F32)timeDelta * 0.001f);    // Processes sparks and teleporter effects
+   SoundSystem::processAudio();                        // Process sound effects (SFX)
+
+   mNetInterface->processConnections();         // Here we can pass on our updated ship info to the server
+
+   if(mScreenSaverTimer.update(timeDelta))
+   {
+      supressScreensaver();
+      mScreenSaverTimer.reset();
+   }
+}
+
+
+void ClientGame::gotServerListFromMaster(const Vector<IPAddress> &serverList)
+{
+   getUIManager()->getQueryServersUserInterface()->gotServerListFromMaster(serverList);
+}
+
+
+void ClientGame::gotChatMessage(const char *playerNick, const char *message, bool isPrivate, bool isSystem)
+{
+   getUIManager()->getChatUserInterface()->newMessage(playerNick, message, isPrivate, isSystem);
+}
+
+
+void ClientGame::setPlayersInGlobalChat(const Vector<StringTableEntry> &playerNicks)
+{
+   getUIManager()->getChatUserInterface()->setPlayersInGlobalChat(playerNicks);
+}
+
+
+void ClientGame::playerJoinedGlobalChat(const StringTableEntry &playerNick)
+{
+   getUIManager()->getChatUserInterface()->playerJoinedGlobalChat(playerNick);
+}
+
+
+void ClientGame::playerLeftGlobalChat(const StringTableEntry &playerNick)
+{
+   getUIManager()->getChatUserInterface()->playerLeftGlobalChat(playerNick);
+}
+
+
+void ClientGame::connectionToServerRejected()
+{
+   getUIManager()->getMainMenuUserInterface()->activate();
+
+   ErrorMessageUserInterface *ui = getUIManager()->getErrorMsgUserInterface();
+   ui->reset();
+   ui->setTitle("Connection Terminated");
+   ui->setMessage(2, "Lost connection with the server.");
+   ui->setMessage(3, "Unable to join game.  Please try again.");
+   ui->activate();
+
+   endGame();
+}
+
+
+void ClientGame::setMOTD(const char *motd)
+{
+   getUIManager()->getMainMenuUserInterface()->setMOTD(motd); 
+}
+
+
+void ClientGame::setNeedToUpgrade(bool needToUpgrade)
+{
+  getUIManager()->getMainMenuUserInterface()->setNeedToUpgrade(needToUpgrade);
+}
+
+
+
+void ClientGame::displayMessage(const Color &msgColor, const char *format, ...)
+{
+   va_list args;
+   char message[MAX_CHAT_MSG_LENGTH]; 
+
+   va_start(args, format);
+   vsnprintf(message, sizeof(message), format, args); 
+   va_end(args);
+    
+   getUIManager()->getGameUserInterface()->displayMessage(msgColor, message);
+}
+
+
+extern Color gCmdChatColor;
+
+void ClientGame::gotAdminPermissionsReply(bool granted)
+{
+   static const char *adminPassSuccessMsg = "You've been granted permission to manage players and change levels";
+   static const char *adminPassFailureMsg = "Incorrect password: Admin access denied";
+
+   // Either display the message in the menu subtitle (if the menu is active), or in the message area if not
+   if(UserInterface::current->getMenuID() == GameMenuUI)
+      getUIManager()->getGameMenuUserInterface()->mMenuSubTitle = granted ? adminPassSuccessMsg : adminPassFailureMsg;
+   else
+      displayMessage(gCmdChatColor, granted ? adminPassSuccessMsg : adminPassFailureMsg);
+}
+
+
+void ClientGame::gotLevelChangePermissionsReply(bool granted)
+{
+   static const char *levelPassSuccessMsg = "You've been granted permission to change levels";
+   static const char *levelPassFailureMsg = "Incorrect password: Level changing permissions denied";
+
+   // Either display the message in the menu subtitle (if the menu is active), or in the message area if not
+   if(UserInterface::current->getMenuID() == GameMenuUI)
+      getUIManager()->getGameMenuUserInterface()->mMenuSubTitle = granted ? levelPassSuccessMsg : levelPassFailureMsg;
+   else
+      displayMessage(gCmdChatColor, granted ? levelPassSuccessMsg : levelPassFailureMsg);
+}
+
+
+void ClientGame::gotPingResponse(const Address &address, const Nonce &nonce, U32 clientIdentityToken)
+{
+   getUIManager()->getQueryServersUserInterface()->gotPingResponse(address, nonce, clientIdentityToken);
+}
+
+
+void ClientGame::gotQueryResponse(const Address &address, const Nonce &nonce, const char *serverName, const char *serverDescr, 
+                                   U32 playerCount, U32 maxPlayers, U32 botCount, bool dedicated, bool test, bool passwordRequired)
+{
+   getUIManager()->getQueryServersUserInterface()->gotQueryResponse(address, nonce, serverName, serverDescr, playerCount, 
+                                                                    maxPlayers, botCount, dedicated, test, passwordRequired);
+}
+
+
+void ClientGame::shutdownInitiated(U16 time, const StringTableEntry &name, const StringPtr &reason, bool originator)
+{
+   getUIManager()->getGameUserInterface()->shutdownInitiated(time, name, reason, originator);
+}
+
+
+void ClientGame::cancelShutdown() 
+{ 
+   getUIManager()->getGameUserInterface()->cancelShutdown(); 
+}
+
+
+// Returns true if we have admin privs, displays error message and returns false if not
+bool ClientGame::hasAdmin(const char *failureMessage)
+{
+   GameConnection *gc = getConnectionToServer();
+
+   if(gc->isAdmin())
+      return true;
+   
+   displayErrorMessage(failureMessage);
+   return false;
+}
+
+
+// Returns true if we have level change privs, displays error message and returns false if not
+bool ClientGame::hasLevelChange(const char *failureMessage)
+{
+   GameConnection *gc = getConnectionToServer();
+
+   if(gc->isLevelChanger())
+      return true;
+   
+   displayErrorMessage(failureMessage);
+   return false;
+}
+
+
+void ClientGame::enterMode(UIMode mode)
+{
+   getUIManager()->getGameUserInterface()->enterMode(PlayMode); 
+}
+
+
+bool ClientGame::isOnMuteList(const string &name)
+{
+   for(S32 i = 0; i < mMuteList.size(); i++)
+      if(mMuteList[i] == name)
+         return true;
+   
+   return false;
+}
+
+
+void ClientGame::changePassword(GameConnection::ParamType type, const Vector<string> &words, bool required)
+{
+   GameConnection *gc = getConnectionToServer();
+
+   if(required)
+   {
+      if(words.size() < 2 || words[1] == "")
+      {
+         displayErrorMessage("!!! Need to supply a password");
+         return;
+      }
+
+      gc->changeParam(words[1].c_str(), type);
+   }
+   else if(words.size() < 2)
+      gc->changeParam("", type);
+
+   if(words.size() < 2)    // Empty password
+   {
+      // Clear any saved password for this server
+      if(type == GameConnection::LevelChangePassword)
+         gINI.deleteKey("SavedLevelChangePasswords", gc->getServerName());
+      else if(type == GameConnection::AdminPassword)
+         gINI.deleteKey("SavedAdminPasswords", gc->getServerName());
+   }
+   else                    // Non-empty password
+   {
+      gc->changeParam(words[1].c_str(), type);
+
+      // Save the password so the user need not enter it again the next time they're on this server
+      if(type == GameConnection::LevelChangePassword)
+         gINI.SetValue("SavedLevelChangePasswords", gc->getServerName(), words[1], true);
+      else if(type == GameConnection::AdminPassword)
+         gINI.SetValue("SavedAdminPasswords", gc->getServerName(), words[1], true);
+   }
+}
+
+
+// TODO: Probably misnamed... handles deletes too
+void ClientGame::changeServerNameDescr(GameConnection::ParamType type, const Vector<string> &words)
+{
+   // Concatenate all params into a single string
+   string allWords = concatenate(words, 1);
+
+   // Did the user provide a name/description?
+   if(type != GameConnection::DeleteLevel && allWords == "")
+   {
+      displayErrorMessage(type == GameConnection::ServerName ? "!!! Need to supply a name" : "!!! Need to supply a description");
+      return;
+   }
+
+   getConnectionToServer()->changeParam(allWords.c_str(), type);
+}
+
+
+bool ClientGame::checkName(const string &name)
+{
+   S32 potentials = 0;
+   GameType *gameType = getGameType();
+
+   for(S32 i = 0; i < gameType->getClientCount(); i++)
+   {
+      if(!gameType->getClient(i).isValid())
+         continue;
+
+      // TODO: make this work with StringTableEntry comparison rather than strcmp; might need to add new method
+      const char *n = gameType->getClient(i)->name.getString();
+
+      if(!strcmp(n, name.c_str()))           // Exact match
+         return true;
+      else if(!stricmp(n, name.c_str()))     // Case insensitive match
+         potentials++;
+   }
+
+   return(potentials == 1);      // Return true if we only found exactly one potential match, false otherwise
+}
+
+
+void ClientGame::displayMessageBox(const StringTableEntry &title, const StringTableEntry &instr, const Vector<StringTableEntry> &message)
+{
+   ErrorMessageUserInterface *ui = getUIManager()->getErrorMsgUserInterface();
+
+   ui->reset();
+   ui->setTitle(title.getString());
+   ui->setInstr(instr.getString());
+
+   for(S32 i = 0; i < message.size(); i++)
+      ui->setMessage(i+1, message[i].getString());      // UIErrorMsgInterface ==> first line = 1
+
+   ui->activate();
+}
+
+
+// Established connection is terminated.  Compare to onConnectTerminate() below.
+void ClientGame::onConnectionTerminated(const Address &serverAddress, NetConnection::TerminationReason reason, const char *reasonStr)
+{
+   if(getUIManager()->cameFrom(EditorUI))
+     getUIManager()->reactivateMenu(getUIManager()->getEditorUserInterface());
+   else
+     getUIManager()->reactivateMenu(getUIManager()->getMainMenuUserInterface());
+
+   unsuspendGame();
+
+   // Display a context-appropriate error message
+   ErrorMessageUserInterface *ui = getUIManager()->getErrorMsgUserInterface();
+
+   ui->reset();
+   ui->setTitle("Connection Terminated");
+
+   switch(reason)
+   {
+      case NetConnection::ReasonTimedOut:
+         ui->setMessage(2, "Your connection timed out.  Please try again later.");
+         ui->activate();
+         break;
+
+      case NetConnection::ReasonPuzzle:
+         ui->setMessage(2, "Unable to connect to the server.  Recieved message:");
+         ui->setMessage(3, "Invalid puzzle solution");
+         ui->setMessage(5, "Please try a different game server, or try again later.");
+         ui->activate();
+         break;
+
+      case NetConnection::ReasonKickedByAdmin:
+         ui->setMessage(2, "You were kicked off the server by an admin,");
+         ui->setMessage(3, "and have been temporarily banned.");
+         ui->setMessage(5, "You can try another server, host your own,");
+         ui->setMessage(6, "or try the server that kicked you again later.");
+         getUIManager()->getNameEntryUserInterface()->activate();
+         ui->activate();
+
+         // Add this server to our list of servers not to display for a spell...
+         getUIManager()->getQueryServersUserInterface()->addHiddenServer(serverAddress, Platform::getRealMilliseconds() + GameConnection::BanDuration);
+         break;
+
+      case NetConnection::ReasonFloodControl:
+         ui->setMessage(2, "Your connection was rejected by the server");
+         ui->setMessage(3, "because you sent too many connection requests.");
+         ui->setMessage(5, "Please try a different game server, or try again later.");
+         getUIManager()->getNameEntryUserInterface()->activate();
+         ui->activate();
+         break;
+
+      case NetConnection::ReasonShutdown:
+         ui->setMessage(2, "Remote server shut down.");
+         ui->setMessage(4, "Please try a different server,");
+         ui->setMessage(5, "or host a game of your own!");
+         ui->activate();
+         break;
+
+      case NetConnection::ReasonSelfDisconnect:
+            // We get this when we terminate our own connection.  Since this is intentional behavior,
+            // we don't want to display any message to the user.
+         break;
+
+      default:
+         ui->setMessage(1, "Unable to connect to the server for reasons unknown.");
+         ui->setMessage(3, "Please try a different game server, or try again later.");
+         ui->activate();
+         break;
+   }
+}
+
+
+extern ClientInfo gClientInfo;
+
+void ClientGame::onConnectionToMasterTerminated(NetConnection::TerminationReason reason, const char *reasonStr)
+{
+   ErrorMessageUserInterface *ui = getUIManager()->getErrorMsgUserInterface();
+
+   switch(reason)
+   {
+      case NetConnection::ReasonDuplicateId:
+         ui->setMessage(2, "Your connection was rejected by the server");
+         ui->setMessage(3, "because you sent a duplicate player id. Player ids are");
+         ui->setMessage(4, "generated randomly, and collisions are extremely rare.");
+         ui->setMessage(5, "Please restart Bitfighter and try again.  Statistically");
+         ui->setMessage(6, "speaking, you should never see this message again!");
+         ui->activate();
+
+         if(getConnectionToServer())
+            setReadyToConnectToMaster(false);  // New ID might cause Authentication (underline name) problems if connected to game server...
+         else
+            gClientInfo.id.getRandom();        // Get another ID, if not connected to game server
+         break;
+
+      case NetConnection::ReasonBadLogin:
+         ui->setMessage(2, "Unable to log you in with the username/password you");
+         ui->setMessage(3, "provided. If you have an account, please verify your");
+         ui->setMessage(4, "password. Otherwise, you chose a reserved name; please");
+         ui->setMessage(5, "try another.");
+         ui->setMessage(7, "Please check your credentials and try again.");
+
+         getUIManager()->getNameEntryUserInterface()->activate();
+         ui->activate();
+         break;
+
+      case NetConnection::ReasonInvalidUsername:
+         ui->setMessage(2, "Your connection was rejected by the server because");
+         ui->setMessage(3, "you sent an username that contained illegal characters.");
+         ui->setMessage(5, "Please try a different name.");
+
+         getUIManager()->getNameEntryUserInterface()->activate();
+         ui->activate();
+         break;
+
+      case NetConnection::ReasonError:
+         ui->setMessage(2, "Unable to connect to the server.  Recieved message:");
+         ui->setMessage(3, reasonStr);
+         ui->setMessage(5, "Please try a different game server, or try again later.");
+         ui->activate();
+         break;
+   }
+}
+
+extern CIniFile gINI;
+
+// This function only gets called while the player is trying to connect to a server.  Connection has not yet been established.
+// Compare to onConnectIONTerminated()
+void ClientGame::onConnectTerminated(const Address &serverAddress, NetConnection::TerminationReason reason)
+{
+   if(reason == NetConnection::ReasonNeedServerPassword)
+   {
+      // We have the wrong password, let's make sure it's not saved
+      string serverName = getUIManager()->getQueryServersUserInterface()->getLastSelectedServerName();
+      gINI.deleteKey("SavedServerPasswords", serverName);
+
+      ServerPasswordEntryUserInterface *ui = getUIManager()->getServerPasswordEntryUserInterface();
+      ui->setConnectServer(serverAddress);
+      ui->activate();
+   }
+   else if(reason == NetConnection::ReasonServerFull)
+   {
+      getUIManager()->reactivateMenu(getUIManager()->getMainMenuUserInterface());
+
+      // Display a context-appropriate error message
+      ErrorMessageUserInterface *ui = getUIManager()->getErrorMsgUserInterface();
+      ui->reset();
+      ui->setTitle("Connection Terminated");
+
+      getUIManager()->getMainMenuUserInterface()->activate();
+
+      ui->setMessage(2, "Could not connect to server");
+      ui->setMessage(3, "because server is full.");
+      ui->setMessage(5, "Please try a different server, or try again later.");
+      ui->activate();
+   }
+   else if(reason == NetConnection::ReasonKickedByAdmin)
+   {
+      ErrorMessageUserInterface *ui = getUIManager()->getErrorMsgUserInterface();
+
+      ui->reset();
+      ui->setTitle("Connection Terminated");
+
+      ui->setMessage(2, "You were kicked off the server by an admin,");
+      ui->setMessage(3, "and have been temporarily banned.");
+      ui->setMessage(5, "You can try another server, host your own,");
+      ui->setMessage(6, "or try the server that kicked you again later.");
+
+      getUIManager()->getMainMenuUserInterface()->activate();
+      ui->activate();
+   }
+   else  // Looks like the connection failed for some unknown reason.  Server died?
+   {
+      getUIManager()->reactivateMenu(getUIManager()->getMainMenuUserInterface());
+
+      ErrorMessageUserInterface *ui = getUIManager()->getErrorMsgUserInterface();
+
+      // Display a context-appropriate error message
+      ui->reset();
+      ui->setTitle("Connection Terminated");
+
+      getUIManager()->getMainMenuUserInterface()->activate();
+
+      ui->setMessage(2, "Lost connection with the server.");
+      ui->setMessage(3, "Unable to join game.  Please try again.");
+      ui->activate();
+   }
+}
+
+
+void ClientGame::runCommand(const char *command)
+{
+   getUIManager()->getGameUserInterface()->runCommand(command);
+}
+
+
+void ClientGame::setVolume(VolumeType volType, const Vector<string> &words)
+{
+   getUIManager()->getGameUserInterface()->setVolume(volType, words);
+}
+
+
+
+string ClientGame::getRequestedServerName()
+{
+   return getUIManager()->getQueryServersUserInterface()->getLastSelectedServerName();
+}
+
+
+string ClientGame::getServerPassword()
+{
+   return getUIManager()->getServerPasswordEntryUserInterface()->getText();
+}
+
+
+string ClientGame::getHashedServerPassword()
+{
+   return getUIManager()->getServerPasswordEntryUserInterface()->getSaltedHashText();
+}
+
+
+void ClientGame::displayErrorMessage(const char *format, ...)
+{
+   static char message[256];
+
+   va_list args;
+
+   va_start(args, format);
+   vsnprintf(message, sizeof(message), format, args);
+   va_end(args);
+
+   getUIManager()->getGameUserInterface()->displayErrorMessage(message);
+}
+
+
+void ClientGame::displaySuccessMessage(const char *format, ...)
+{
+   static char message[256];
+
+   va_list args;
+
+   va_start(args, format);
+   vsnprintf(message, sizeof(message), format, args);
+   va_end(args);
+
+   getUIManager()->getGameUserInterface()->displaySuccessMessage(message);
+}
+
+// Fire keyboard event to suppress screen saver
+void ClientGame::supressScreensaver()
+{
+
+#if defined(TNL_OS_WIN32) && (_WIN32_WINNT > 0x0400)     // Windows only for now, sadly...
+   // _WIN32_WINNT is needed in case of compiling for old windows 98 (this code won't work for windows 98)
+
+   // Code from Tom Revell's Caffeine screen saver suppression product
+
+   // Build keypress
+   tagKEYBDINPUT keyup;
+   keyup.wVk = VK_MENU;     // Some key that GLUT doesn't recognize
+   keyup.wScan = NULL;
+   keyup.dwFlags = KEYEVENTF_KEYUP;
+   keyup.time = NULL;
+   keyup.dwExtraInfo = NULL;
+
+   tagINPUT array[1];
+   array[0].type = INPUT_KEYBOARD;
+   array[0].ki = keyup;
+   SendInput(1, array, sizeof(INPUT));
+#endif
+}
+
+
+void ClientGame::zoomCommanderMap()
+{
+   mInCommanderMap = !mInCommanderMap;
+   if(mInCommanderMap)
+      SoundSystem::playSoundEffect(SFXUICommUp);
+   else
+      SoundSystem::playSoundEffect(SFXUICommDown);
+
+
+   GameConnection *conn = getConnectionToServer();
+
+   if(conn)
+   {
+      if(mInCommanderMap)
+         conn->c2sRequestCommanderMap();
+      else
+         conn->c2sReleaseCommanderMap();
+   }
+}
+
+
+// Unused
+U32 ClientGame::getPlayerAndRobotCount() 
+{ 
+   return mGameType ? mGameType->getClientCount() : (U32)PLAYER_COUNT_UNAVAILABLE; 
+}
+
+
+U32 ClientGame::getPlayerCount()
+{
+   if(!mGameType)
+      return (U32)PLAYER_COUNT_UNAVAILABLE;
+
+   U32 players = 0;
+
+   for(S32 i = 0; i < mGameType->getClientCount(); i++)
+      if(!mGameType->getClient(i)->isRobot)
+         players++;
+
+   return players;
+}
+
+
+//const char *ClientGame::getRemoteLevelDownloadFilename()
+//{
+//   return getUIManager()->getGameUserInterface()->remoteLevelDownloadFilename();
+//}
+
+
+const Color *ClientGame::getTeamColor(S32 teamId) const
+{
+   // In editor: 
+   // return Game::getBasicTeamColor(this, teamIndex);
+   GameType *gameType = getGameType();   
+
+   if(!gameType)
+      return Parent::getTeamColor(teamId);   // Returns white
+
+   return gameType->getTeamColor(teamId);    // return Game::getBasicTeamColor(mGame, teamIndex); by default, overridden by certain gametypes...
+}
+
+
+extern Color gNeutralTeamColor;
+extern Color gHostileTeamColor;
+
+void ClientGame::drawStars(F32 alphaFrac, Point cameraPos, Point visibleExtent)
+{
+   const F32 starChunkSize = 1024;        // Smaller numbers = more dense stars
+   const F32 starDist = 3500;             // Bigger value = slower moving stars
+
+   Point upperLeft = cameraPos - visibleExtent * 0.5f;   // UL corner of screen in "world" coords
+   Point lowerRight = cameraPos + visibleExtent * 0.5f;  // LR corner of screen in "world" coords
+
+   // When zooming out to commander's view, visibleExtent will grow larger and larger.  At some point, drawing all the stars
+   // needed to fill the zoomed out screen becomes overwhelming, and bogs the computer down.  So we really need to set some
+   // rational limit on where we stop showing stars during the zoom process (recall that stars are hidden when we are done zooming,
+   // so this effect should be transparent to the user except at the most extreme of scales, and then, the alternative is slowing 
+   // the computer greatly).  Note that 10000 is probably irrationally high.
+   if(visibleExtent.x > 10000 || visibleExtent.y > 10000) 
+      return;
+
+   upperLeft  *= 1 / starChunkSize;
+   lowerRight *= 1 / starChunkSize;
+
+   upperLeft.x = floor(upperLeft.x);      // Round to ints, slightly enlarging the corners to ensure
+   upperLeft.y = floor(upperLeft.y);      // the entire screen is "covered" by the bounding box
+
+   lowerRight.x = floor(lowerRight.x) + 0.5f;
+   lowerRight.y = floor(lowerRight.y) + 0.5f;
+
+   // Render some stars
+   glPointSize( gLineWidth1 );
+   glColor3f(0.8f * alphaFrac, 0.8f * alphaFrac, alphaFrac);
+
+   glEnableClientState(GL_VERTEX_ARRAY);
+   glVertexPointer(2, GL_FLOAT, sizeof(Point), &mStars[0]);    // Each star is a pair of floats between 0 and 1
+
+   S32 fx1 = gIniSettings.starsInDistance ? -1 - ((S32) (cameraPos.x / starDist)) : 0;
+   S32 fx2 = gIniSettings.starsInDistance ?  1 - ((S32) (cameraPos.x / starDist)) : 0;
+   S32 fy1 = gIniSettings.starsInDistance ? -1 - ((S32) (cameraPos.y / starDist)) : 0;
+   S32 fy2 = gIniSettings.starsInDistance ?  1 - ((S32) (cameraPos.y / starDist)) : 0;
+
+   glDisableBlendfromLineSmooth;
+
+
+   for(F32 xPage = upperLeft.x + fx1; xPage < lowerRight.x + fx2; xPage++)
+      for(F32 yPage = upperLeft.y + fy1; yPage < lowerRight.y + fy2; yPage++)
+      {
+         glPushMatrix();
+         glScale(starChunkSize);   // Creates points with coords btwn 0 and starChunkSize
+
+         if(gIniSettings.starsInDistance)
+            glTranslatef(xPage + (cameraPos.x / starDist), yPage + (cameraPos.y / starDist), 0);
+         else
+            glTranslatef(xPage, yPage, 0);
+
+         glDrawArrays(GL_POINTS, 0, NumStars);
+         
+         //glColor3f(.1,.1,.1);
+         // for(S32 i = 0; i < 50; i++)
+         //   glDrawArrays(GL_LINE_LOOP, i * 6, 6);
+
+         glPopMatrix();
+      }
+
+   glEnableBlendfromLineSmooth;
+
+   glDisableClientState(GL_VERTEX_ARRAY);
+}
+
+
+// Should only be called from Editor
+boost::shared_ptr<AbstractTeam> ClientGame::getNewTeam() 
+{ 
+   return boost::shared_ptr<AbstractTeam>(new TeamEditor());
+}
+
+
+S32 QSORT_CALLBACK renderSortCompare(GameObject **a, GameObject **b)
+{
+   return (*a)->getRenderSortValue() - (*b)->getRenderSortValue();
+}
+
+
+// Called from renderObjectiveArrow() & ship's onMouseMoved() when in commander's map
+Point ClientGame::worldToScreenPoint(const Point *point) const
+{
+   const S32 canvasWidth = gScreenInfo.getGameCanvasWidth();
+   const S32 canvasHeight = gScreenInfo.getGameCanvasHeight();
+
+   GameObject *controlObject = mConnectionToServer->getControlObject();
+
+   Ship *ship = dynamic_cast<Ship *>(controlObject);
+   if(!ship)
+      return Point(0,0);
+
+   Point position = ship->getRenderPos();    // Ship's location (which will be coords of screen's center)
+   
+   if(mCommanderZoomDelta)    // In commander's map, or zooming in/out
+   {
+      F32 zoomFrac = getCommanderZoomFraction();
+      Point worldExtents = mWorldExtents.getExtents();
+      worldExtents.x *= canvasWidth / F32(canvasWidth - (UserInterface::horizMargin * 2));
+      worldExtents.y *= canvasHeight / F32(canvasHeight - (UserInterface::vertMargin * 2));
+
+      F32 aspectRatio = worldExtents.x / worldExtents.y;
+      F32 screenAspectRatio = F32(canvasWidth) / F32(canvasHeight);
+      if(aspectRatio > screenAspectRatio)
+         worldExtents.y *= aspectRatio / screenAspectRatio;
+      else
+         worldExtents.x *= screenAspectRatio / aspectRatio;
+
+      Point offset = (mWorldExtents.getCenter() - position) * zoomFrac + position;
+      Point visSize = computePlayerVisArea(ship) * 2;
+      Point modVisSize = (worldExtents - visSize) * zoomFrac + visSize;
+
+      Point visScale(canvasWidth / modVisSize.x, canvasHeight / modVisSize.y );
+
+      Point ret = (*point - offset) * visScale + Point((gScreenInfo.getGameCanvasWidth() / 2), (gScreenInfo.getGameCanvasHeight() / 2));
+      return ret;
+   }
+   else                       // Normal map view
+   {
+      Point visExt = computePlayerVisArea(ship);
+      Point scaleFactor((gScreenInfo.getGameCanvasWidth() / 2) / visExt.x, (gScreenInfo.getGameCanvasHeight() / 2) / visExt.y);
+
+      Point ret = (*point - position) * scaleFactor + Point((gScreenInfo.getGameCanvasWidth() / 2), (gScreenInfo.getGameCanvasHeight() / 2));
+      return ret;
+   }
+}
+
+
+void ClientGame::renderSuspended()
+{
+   glColor3f(1,1,0);
+   S32 textHeight = 20;
+   S32 textGap = 5;
+   S32 ypos = gScreenInfo.getGameCanvasHeight() / 2 - 3 * (textHeight + textGap);
+
+   UserInterface::drawCenteredString(ypos, textHeight, "==> Game is currently suspended, waiting for other players <==");
+   ypos += textHeight + textGap;
+   UserInterface::drawCenteredString(ypos, textHeight, "When another player joins, the game will start automatically.");
+   ypos += textHeight + textGap;
+   UserInterface::drawCenteredString(ypos, textHeight, "When the game restarts, the level will be reset.");
+   ypos += 2 * (textHeight + textGap);
+   UserInterface::drawCenteredString(ypos, textHeight, "Press <SPACE> to resume playing now");
+}
+
+
+static Vector<DatabaseObject *> rawRenderObjects;
+static Vector<GameObject *> renderObjects;
+
+void ClientGame::renderCommander()
+{
+   F32 zoomFrac = getCommanderZoomFraction();
+   
+   const S32 canvasWidth = gScreenInfo.getGameCanvasWidth();
+   const S32 canvasHeight = gScreenInfo.getGameCanvasHeight();
+
+   Point worldExtents = (getUIManager()->getGameUserInterface()->mShowProgressBar ? getGameType()->mViewBoundsWhileLoading : mWorldExtents).getExtents();
+   worldExtents.x *= canvasWidth / F32(canvasWidth - (UserInterface::horizMargin * 2));
+   worldExtents.y *= canvasHeight / F32(canvasHeight - (UserInterface::vertMargin * 2));
+
+   F32 aspectRatio = worldExtents.x / worldExtents.y;
+   F32 screenAspectRatio = F32(canvasWidth) / F32(canvasHeight);
+   if(aspectRatio > screenAspectRatio)
+      worldExtents.y *= aspectRatio / screenAspectRatio;
+   else
+      worldExtents.x *= screenAspectRatio / aspectRatio;
+
+   glPushMatrix();
+
+   GameObject *controlObject = mConnectionToServer->getControlObject();
+   Ship *u = dynamic_cast<Ship *>(controlObject);      // This is the local player's ship
+   
+   Point position = u ? u->getRenderPos() : Point(0,0);
+
+   Point visSize = u ? computePlayerVisArea(u) * 2 : worldExtents;
+   Point modVisSize = (worldExtents - visSize) * zoomFrac + visSize;
+
+   // Put (0,0) at the center of the screen
+   glTranslatef(gScreenInfo.getGameCanvasWidth() / 2.f, gScreenInfo.getGameCanvasHeight() / 2.f, 0);    
+
+   glScalef(canvasWidth / modVisSize.x, canvasHeight / modVisSize.y, 1);
+
+   Point offset = (mWorldExtents.getCenter() - position) * zoomFrac + position;
+   glTranslatef(-offset.x, -offset.y, 0);
+
+   if(zoomFrac < 0.95)
+      drawStars(1 - zoomFrac, offset, modVisSize);
+ 
+
+   // Render the objects.  Start by putting all command-map-visible objects into renderObjects.  Note that this no longer captures
+   // walls -- those will be rendered separately.
+   rawRenderObjects.clear();
+   if(u->isModuleActive(ModuleSensor))
+      mGameObjDatabase->findObjects((TestFunc)isVisibleOnCmdrsMapWithSensorType, rawRenderObjects);
+   else
+      mGameObjDatabase->findObjects((TestFunc)isVisibleOnCmdrsMapType, rawRenderObjects);
+
+   // If we're drawing bot zones, add them to our list of render objects
+   if(gServerGame && isShowingDebugMeshZones())
+      gServerGame->getBotZoneDatabase()->findObjects(BotNavMeshZoneTypeNumber, rawRenderObjects);
+
+   renderObjects.clear();
+   for(S32 i = 0; i < rawRenderObjects.size(); i++)
+      renderObjects.push_back(dynamic_cast<GameObject *>(rawRenderObjects[i]));
+
+   if(gServerGame && showDebugBots)
+      for(S32 i = 0; i < Robot::robots.size(); i++)
+         renderObjects.push_back(Robot::robots[i]);
+
+   if(u)
+   {
+      // Get info about the current player
+      GameType *gt = getGameType();
+      S32 playerTeam = -1;
+
+      if(gt)
+      {
+         playerTeam = u->getTeam();
+         Color teamColor = *gt->getTeamColor(playerTeam);
+
+         for(S32 i = 0; i < renderObjects.size(); i++)
+         {
+            // Render ship visibility range, and that of our teammates
+            if(renderObjects[i]->getObjectTypeNumber() == PlayerShipTypeNumber ||
+                  renderObjects[i]->getObjectTypeNumber() == RobotShipTypeNumber)
+            {
+               Ship *ship = dynamic_cast<Ship *>(renderObjects[i]);
+
+               // Get team of this object
+               S32 ourTeam = ship->getTeam();
+               if((ourTeam == playerTeam && getGameType()->isTeamGame()) || ship == u)  // On our team (in team game) || the ship is us
+               {
+                  Point p = ship->getRenderPos();
+                  Point visExt = computePlayerVisArea(ship);
+
+                  glColor(teamColor * zoomFrac * 0.35f);
+
+                  glBegin(GL_POLYGON);
+                     glVertex2f(p.x - visExt.x, p.y - visExt.y);
+                     glVertex2f(p.x + visExt.x, p.y - visExt.y);
+                     glVertex2f(p.x + visExt.x, p.y + visExt.y);
+                     glVertex2f(p.x - visExt.x, p.y + visExt.y);
+                  glEnd();
+               }
+            }
+         }
+
+         fillVector.clear();
+         mGameObjDatabase->findObjects(SpyBugTypeNumber, fillVector);
+
+         // Render spy bug visibility range second, so ranges appear above ship scanner range
+         for(S32 i = 0; i < fillVector.size(); i++)
+         {
+            SpyBug *sb = dynamic_cast<SpyBug *>(fillVector[i]);
+
+            if(sb->isVisibleToPlayer(playerTeam, getGameType()->mLocalClient ? getGameType()->mLocalClient->name : 
+                                                                                 StringTableEntry(""), getGameType()->isTeamGame()))
+            {
+               const Point &p = sb->getRenderPos();
+               Point visExt(gSpyBugRange, gSpyBugRange);
+               glColor(teamColor * zoomFrac * 0.45f);     // Slightly different color than that used for ships
+
+               glBegin(GL_POLYGON);
+                  glVertex2f(p.x - visExt.x, p.y - visExt.y);
+                  glVertex2f(p.x + visExt.x, p.y - visExt.y);
+                  glVertex2f(p.x + visExt.x, p.y + visExt.y);
+                  glVertex2f(p.x - visExt.x, p.y + visExt.y);
+               glEnd();
+
+               glColor(teamColor * 0.8f);     // Draw a marker in the middle
+               drawCircle(u->getRenderPos(), 2);
+            }
+         }
+      }
+   }
+
+   // Now render the objects themselves
+   renderObjects.sort(renderSortCompare);
+
+   // First pass
+   for(S32 i = 0; i < renderObjects.size(); i++)
+      renderObjects[i]->render(0);
+
+   // Second pass
+   Barrier::renderEdges(1);    // Render wall edges
+
+   for(S32 i = 0; i < renderObjects.size(); i++)
+      // Keep our spy bugs from showing up on enemy commander maps, even if they're known
+ //     if(!(renderObjects[i]->getObjectTypeMask() & SpyBugType && playerTeam != renderObjects[i]->getTeam()))
+         renderObjects[i]->render(1);
+
+   glPopMatrix();
+}
+
+////////////////////////////////////////////////////////////
+////////////////////////////////////////////////////////////
+////////////////////////////////////////////////////////////
+////////////////////////////////////////////////////////////
+////////////////////////////////////////////////////////////
+////////////////////////////////////////////////////////////
+////////////////////////////////////////////////////////////
+////////////////////////////////////////////////////////////
+////////////////////////////////////////////////////////////
+// This is a test of a partial map overlay to assist in navigation
+// still needs work, and early indications are that it is not
+// a beneficial addition to the game.
+
+void ClientGame::renderOverlayMap()
+{
+   const S32 canvasWidth = gScreenInfo.getGameCanvasWidth();
+   const S32 canvasHeight = gScreenInfo.getGameCanvasHeight();
+
+   GameObject *controlObject = mConnectionToServer->getControlObject();
+   Ship *u = dynamic_cast<Ship *>(controlObject);
+
+   Point position = u->getRenderPos();
+
+   S32 mapWidth = canvasWidth / 4;
+   S32 mapHeight = canvasHeight / 4;
+   S32 mapX = UserInterface::horizMargin;        // This may need to the the UL corner, rather than the LL one
+   S32 mapY = canvasHeight - UserInterface::vertMargin - mapHeight;
+   F32 mapScale = 0.1f;
+
+   glBegin(GL_LINE_LOOP);
+      glVertex2i(mapX, mapY);
+      glVertex2i(mapX, mapY + mapHeight);
+      glVertex2i(mapX + mapWidth, mapY + mapHeight);
+      glVertex2i(mapX + mapWidth, mapY);
+   glEnd();
+
+   glEnable(GL_SCISSOR_BOX);                    // Crop to overlay map display area
+   glScissor(mapX, mapY + mapHeight, mapWidth, mapHeight);  // Set cropping window
+
+   glPushMatrix();   // Set scaling and positioning of the overlay
+
+   glTranslatef(mapX + mapWidth / 2.f, mapY + mapHeight / 2.f, 0);          // Move map off to the corner
+   glScalef(mapScale, mapScale, 1);                                     // Scale map
+   glTranslatef(-position.x, -position.y, 0);                           // Put ship at the center of our overlay map area
+
+   // Render the objects.  Start by putting all command-map-visible objects into renderObjects
+   Rect mapBounds(position, position);
+   mapBounds.expand(Point(mapWidth * 2, mapHeight * 2));      //TODO: Fix
+
+   rawRenderObjects.clear();
+   if(u->isModuleActive(ModuleSensor))
+      mGameObjDatabase->findObjects((TestFunc)isVisibleOnCmdrsMapWithSensorType, rawRenderObjects);
+   else
+      mGameObjDatabase->findObjects((TestFunc)isVisibleOnCmdrsMapType, rawRenderObjects);
+
+   renderObjects.clear();
+   for(S32 i = 0; i < rawRenderObjects.size(); i++)
+      renderObjects.push_back(dynamic_cast<GameObject *>(rawRenderObjects[i]));
+
+
+   renderObjects.sort(renderSortCompare);
+
+   for(S32 i = 0; i < renderObjects.size(); i++)
+      renderObjects[i]->render(0);
+
+   for(S32 i = 0; i < renderObjects.size(); i++)
+      // Keep our spy bugs from showing up on enemy commander maps, even if they're known
+ //     if(!(renderObjects[i]->getObjectTypeMask() & SpyBugType && playerTeam != renderObjects[i]->getTeam()))
+         renderObjects[i]->render(1);
+
+   glPopMatrix();
+   glDisable(GL_SCISSOR_BOX);     // Stop cropping
+}
+
+////////////////////////////////////////////////////////////
+////////////////////////////////////////////////////////////
+////////////////////////////////////////////////////////////
+////////////////////////////////////////////////////////////
+////////////////////////////////////////////////////////////
+////////////////////////////////////////////////////////////
+////////////////////////////////////////////////////////////
+////////////////////////////////////////////////////////////
+////////////////////////////////////////////////////////////
+
+// ==> should move render to UIGame?
+
+static Point screenSize, position;
+
+
+void ClientGame::renderNormal()
+{
+   if(!hasValidControlObject())
+      return;
+
+   GameObject *controlObject = mConnectionToServer->getControlObject();
+   Ship *u = dynamic_cast<Ship *>(controlObject);      // This is the local player's ship
+   if(!u)
+      return;
+
+   position.set(u->getRenderPos());
+
+   glPushMatrix();
+
+   // Put (0,0) at the center of the screen
+   glTranslatef(gScreenInfo.getGameCanvasWidth() / 2.f, gScreenInfo.getGameCanvasHeight() / 2.f, 0);       
+
+   Point visExt = computePlayerVisArea(dynamic_cast<Ship *>(u));
+   glScalef((gScreenInfo.getGameCanvasWidth()  / 2) / visExt.x, 
+            (gScreenInfo.getGameCanvasHeight() / 2) / visExt.y, 1);
+
+   glTranslatef(-position.x, -position.y, 0);
+
+   drawStars(1.0, position, visExt * 2);
+
+   // Render all the objects the player can see
+   screenSize.set(visExt);
+   Rect extentRect(position - screenSize, position + screenSize);
+
+   rawRenderObjects.clear();
+   mGameObjDatabase->findObjects((TestFunc)isAnyObjectType, rawRenderObjects, extentRect);    // Use extent rects to quickly find objects in visual range
+
+   // Normally a big no-no, we'll access the server's bot zones directly if we are running locally so we can visualize them without bogging
+   // the game down with the normal process of transmitting zones from server to client.  The result is that we can only see zones on our local
+   // server.
+   if(gServerGame && isShowingDebugMeshZones())
+       gServerGame->getBotZoneDatabase()->findObjects(BotNavMeshZoneTypeNumber, rawRenderObjects, extentRect);
+
+   renderObjects.clear();
+   for(S32 i = 0; i < rawRenderObjects.size(); i++)
+      renderObjects.push_back(dynamic_cast<GameObject *>(rawRenderObjects[i]));
+
+   if(gServerGame && showDebugBots)
+      for(S32 i = 0; i < Robot::robots.size(); i++)
+         renderObjects.push_back(Robot::robots[i]);
+
+
+   renderObjects.sort(renderSortCompare);
+
+   // Render in three passes, to ensure some objects are drawn above others
+   for(S32 j = -1; j < 2; j++)
+   {
+      Barrier::renderEdges(j);    // Render wall edges
+      for(S32 i = 0; i < renderObjects.size(); i++)
+         renderObjects[i]->render(j);
+      FXManager::render(j);
+   }
+
+   FXTrail::renderTrails();
+
+   Ship *ship = NULL;
+   if(mConnectionToServer.isValid())
+      ship = dynamic_cast<Ship *>(mConnectionToServer->getControlObject());
+
+   if(ship)
+      getUIManager()->getGameUserInterface()->renderEngineeredItemDeploymentMarker(ship);
+
+   glPopMatrix();
+
+   // Render current ship's energy
+   if(ship)
+   {
+      renderEnergyGuage(ship->mEnergy, Ship::EnergyMax, Ship::EnergyCooldownThreshold);
+   }
+
+
+   //renderOverlayMap();     // Draw a floating overlay map
+}
+
+
+void ClientGame::render()
+{
+   bool renderObjectsWhileLoading = false;
+
+   if(!renderObjectsWhileLoading && !hasValidControlObject())
+      return;
+
+   if(getUIManager()->getGameUserInterface()->mShowProgressBar)
+      renderCommander();
+   else if(mGameSuspended)
+      renderCommander();
+   else if(mCommanderZoomDelta > 0)
+      renderCommander();
+   else
+      renderNormal();
+}
+
+
+////////////////////////////////////////
+////////////////////////////////////////
+
+//const Color *EditorGame::getTeamColor(S32 teamIndex) const
+//{
+//   return Game::getBasicTeamColor(this, teamIndex); 
+//}
+
+
+
+bool ClientGame::processPseudoItem(S32 argc, const char **argv, const string &levelFileName)
+{
+   if(!stricmp(argv[0], "Spawn") || !stricmp(argv[0], "FlagSpawn") || !stricmp(argv[0], "AsteroidSpawn") || !stricmp(argv[0], "CircleSpawn"))
+   {
+      EditorObject *newObject;
+
+      if(!stricmp(argv[0], "Spawn"))
+         newObject = new Spawn();
+      else if(!stricmp(argv[0], "FlagSpawn"))
+         newObject = new FlagSpawn();
+      else if(!stricmp(argv[0], "AsteroidSpawn")) 
+         newObject = new AsteroidSpawn();
+      else //if(!stricmp(argv[0], "CircleSpawn"))  // using only "else" to prevent warning about possible uninitalized newObject
+         newObject = new CircleSpawn();
+
+
+      bool validArgs = newObject->processArguments(argc - 1, argv + 1, this);
+
+      if(validArgs)
+         newObject->addToEditor(this);
+      else
+      {
+         logprintf(LogConsumer::LogWarning, "Invalid arguments in object \"%s\" in level \"%s\"", argv[0], levelFileName.c_str());
+         delete newObject;
+      }
+   }
+   else if(!stricmp(argv[0], "BarrierMaker"))
+   {
+      if(argc >= 2)
+      {
+         WallItem *wallObject = new WallItem();  
+         
+         wallObject->setWidth(atoi(argv[1]));      // setWidth handles bounds checking
+
+         wallObject->setDockItem(false);     // TODO: Needed?
+         wallObject->initializeEditor();     // Only runs unselectVerts
+
+         Point p;
+         for(S32 i = 2; i < argc; i+=2)
+         {
+            p.set(atof(argv[i]), atof(argv[i+1]));
+            p *= getGridSize();
+            wallObject->addVert(p);
+         }
+         
+         if(wallObject->getVertCount() >= 2)
+         {
+            wallObject->addToGame(this, this->getEditorDatabase());
+            wallObject->processEndPoints();
+            //wallObject->onGeomChanged(); 
+         }
+         else
+            delete wallObject;
+      }
+   }
+   // TODO: Integrate code above with code above!!  EASY!!
+   else if(!stricmp(argv[0], "BarrierMakerS") || !stricmp(argv[0], "PolyWall"))
+   {
+      //if(width)      // BarrierMakerS still width, though we ignore it
+      //   barrier.width = F32(atof(argv[1]));
+      //else           // PolyWall does not have width specified
+      //   barrier.width = 1;
+
+      if(argc >= 2)
+      {
+         EditorObject *newObject = new PolyWall();  
+         
+         S32 skipArgs = 0;
+         if(!stricmp(argv[0], "BarrierMakerS"))
+         {
+            logprintf(LogConsumer::LogWarning, "BarrierMakerS has been deprecated.  Please use PolyWall instead.");
+
+            skipArgs = 1;
+         }
+
+         newObject->setDockItem(false);     // TODO: Needed?
+         newObject->initializeEditor();     // Only runs unselectVerts
+
+         newObject->processArguments(argc - 1 - skipArgs, argv + 1 + skipArgs, this);
+         
+         if(newObject->getVertCount() >= 2)
+         {
+            newObject->addToEditor(this);
+            newObject->onGeomChanged(); 
+         }
+         else
+            delete newObject;
+      }
+   }
+   else 
+      return false;
+
+   return true;
+}
+
+
+};
+
+