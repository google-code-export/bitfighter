//-----------------------------------------------------------------------------------
//
// Bitfighter - A multiplayer vector graphics space game
// Based on Zap demo released for Torque Network Library by GarageGames.com
//
// Derivative work copyright (C) 2008-2009 Chris Eykamp
// Original work copyright (C) 2004 GarageGames.com, Inc.
// Other code copyright as noted
//
// This program is free software; you can redistribute it and/or modify
// it under the terms of the GNU General Public License as published by
// the Free Software Foundation; either version 2 of the License, or
// (at your option) any later version.
//
// This program is distributed in the hope that it will be useful (and fun!),
// but WITHOUT ANY WARRANTY; without even the implied warranty of
// MERCHANTABILITY or FITNESS FOR A PARTICULAR PURPOSE.  See the
// GNU General Public License for more details.
//
// You should have received a copy of the GNU General Public License
// along with this program; if not, write to the Free Software
// Foundation, Inc., 59 Temple Place, Suite 330, Boston, MA  02111-1307  USA
//
//------------------------------------------------------------------------------------

#include "TeamShuffleHelper.h"
#include "ClientGame.h"
#include "UIGame.h"
#include "UIMenus.h"
#include "ScreenInfo.h"

#include "SDL/SDL_opengl.h"

<<<<<<< HEAD
#include <math.h>
=======
#include <algorithm>
>>>>>>> c7d640e1


namespace Zap
{

// Constructor
TeamShuffleHelper::TeamShuffleHelper(ClientGame *clientGame) : Parent(clientGame)
{
   // Do nothing
}


// Randomly fill teams with clientInfos
void TeamShuffleHelper::shuffle()
{
   const Vector<boost::shared_ptr<ClientInfo> > *clientInfos = getGame()->getClientInfos();

   mTeams.resize(getGame()->getTeamCount());
   for(S32 i = 0; i < getGame()->getTeamCount(); i++)
      mTeams[i].clear();

   S32 ppt = S32(ceil(F32(clientInfos->size()) / F32(mTeams.size())));

   for(S32 i = 0; i < clientInfos->size(); i++)
   {
      while(true)
      {
         S32 index = TNL::Random::readI(0, mTeams.size() - 1);
         if(mTeams[index].size() < ppt)
         {
            mTeams[index].push_back(clientInfos->get(i).get());
            break;
         }
      }
   }
}


void TeamShuffleHelper::onMenuShow()
{
   shuffle();
}


void TeamShuffleHelper::render()
{
   S32 teamCount = getGame()->getTeamCount();
   S32 cols;

   switch(teamCount)
   {
   case 1:
      cols = 1;
      break;
   case 2:
   case 4:
      cols = 2;
      break;
   case 3:
   case 5:
   case 6:
   case 7:
   case 8:
   case 9:
     cols = 3;
     break;
   default:
      cols = 1;
   }


   S32 rows = (S32)ceil((F32)teamCount / (F32)cols);
   S32 maxColWidth = gScreenInfo.getGameCanvasWidth() / cols;

   S32 colWidth = -1;
   const S32 textSize = 15;
   const S32 margin = 10;

   for(S32 i = 0; i < getGame()->getPlayerCount(); i++)
   {
      S32 width = UserInterface::getStringWidth(textSize, getGame()->Game::getClientInfo(i)->getName().getString());

      if(width > colWidth)
      {
         if(width > maxColWidth)
         {
            colWidth = maxColWidth;
            break;
         }
         else
            colWidth = width;
      }
   }

   const S32 rowHeight = 80;
   const S32 topMargin = (gScreenInfo.getGameCanvasHeight() - rows * rowHeight - (rows - 1) * margin) / 2;
   const S32 leftMargin = (gScreenInfo.getGameCanvasWidth() - cols * colWidth - (cols - 1) * margin) / 2;
   const S32 vpad = 4, hpad = 4;        // Padding inside the boxes

   for(S32 i = 0; i < rows; i++)
      for(S32 j = 0; j < cols; j++)
      {
         if(i * cols + j >= teamCount)
            break;

         S32 x = leftMargin + j * (colWidth + margin);
         S32 y = topMargin + i * (rowHeight + margin);

         S32 teamIndex = i * cols + j;

         UserInterface::drawFilledRect(x, y, x + colWidth, y + rowHeight, Colors::black, getGame()->getTeamColor(teamIndex));

         glColor(Colors::white);
         for(S32 k = 0; k < mTeams[teamIndex].size(); k++)
         {
            UserInterface::drawString(x + hpad, y + vpad + (k+1) * 1.2 * textSize, textSize, mTeams[teamIndex][k]->getName().getString());
         }
      }
}


// Return true if key did something, false if key had no effect
// Runs on client
bool TeamShuffleHelper::processInputCode(InputCode inputCode)
{
   if(Parent::processInputCode(inputCode))    // Check for cancel keys
      return true;

   if(inputCode == KEY_SPACE)
      shuffle();

   else if(inputCode == KEY_ENTER)
      getGame()->displaySuccessMessage("Take it from here, Raptor! The data you need is in mTeams.");

   return true;
}


InputCode TeamShuffleHelper::getActivationKey()  { return KEY_NONE; }      // Only activated via chat cmd

bool TeamShuffleHelper::isMovementDisabled()  { return true; }


};
<|MERGE_RESOLUTION|>--- conflicted
+++ resolved
@@ -31,11 +31,9 @@
 
 #include "SDL/SDL_opengl.h"
 
-<<<<<<< HEAD
-#include <math.h>
-=======
 #include <algorithm>
->>>>>>> c7d640e1
+#include <math.h> 
+
 
 
 namespace Zap
