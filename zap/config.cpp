//-----------------------------------------------------------------------------------
//
// Bitfighter - A multiplayer vector graphics space game
// Based on Zap demo released for Torque Network Library by GarageGames.com
//
// Derivative work copyright (C) 2008-2009 Chris Eykamp
// Original work copyright (C) 2004 GarageGames.com, Inc.
// Other code copyright as noted
//
// This program is free software; you can redistribute it and/or modify
// it under the terms of the GNU General Public License as published by
// the Free Software Foundation; either version 2 of the License, or
// (at your option) any later version.
//
// This program is distributed in the hope that it will be useful (and fun!),
// but WITHOUT ANY WARRANTY; without even the implied warranty of
// MERCHANTABILITY or FITNESS FOR A PARTICULAR PURPOSE.  See the
// GNU General Public License for more details.
//
// You should have received a copy of the GNU General Public License
// along with this program; if not, write to the Free Software
// Foundation, Inc., 59 Temple Place, Suite 330, Boston, MA  02111-1307  USA
//
//------------------------------------------------------------------------------------

#include "input.h"
#include "IniFile.h"
#include "config.h"
#include "gameLoader.h"    // For LevelListLoader::levelList
#include "version.h"
#include "stringUtils.h"
#include "InputCode.h"
#include "BanList.h"
#include "Colors.h"

#include "ship.h"          // For Ship::stringToLoadout (this could be moved?)

#include "stringUtils.h"  // For itos

#include "GameSettings.h"

#ifndef ZAP_DEDICATED
#include "Joystick.h"
#include "quickChatHelper.h"
#endif

#include "stringUtils.h"
#include "dataConnection.h"   // For defs of stuff used by transferResource() function below

#ifdef _MSC_VER
#pragma warning (disable: 4996)     // Disable POSIX deprecation, certain security warnings that seem to be specific to VC++
#endif

#ifdef TNL_OS_WIN32
#include <windows.h>   // For ARRAYSIZE when using ZAP_DEDICATED
#endif

#ifndef min
#define min(a,b) ((a) <= (b) ? (a) : (b))
#define max(a,b) ((a) >= (b) ? (a) : (b))
#endif


namespace Zap
{

// bitfighter.org would soon be the same as 199.192.229.168
const char *MASTER_SERVER_LIST_ADDRESS = "IP:199.192.229.168:25955,bitfighter.org:25955";

// Constructor: Set default values here
IniSettings::IniSettings()
{
   controlsRelative = false;          // Relative controls is lame!
   displayMode = DISPLAY_MODE_WINDOWED;
   oldDisplayMode = DISPLAY_MODE_UNKNOWN;
   joystickType = "NoJoystick";
   joystickLinuxUseOldDeviceSystem = false;
   echoVoice = false;

   sfxVolLevel = 1.0;                 // SFX volume (0 = silent, 1 = full bore)
   musicVolLevel = 1.0;               // Music volume (range as above)
   voiceChatVolLevel = 1.0;           // INcoming voice chat volume (range as above)
   alertsVolLevel = 1.0;              // Audio alerts volume (when in dedicated server mode only, range as above)

   sfxSet = sfxModernSet;             // Start off with our modern sounds

   starsInDistance = true;            // True if stars move in distance behind maze, false if they are in fixed location
   diagnosticKeyDumpMode = false;     // True if want to dump keystrokes to the screen
   enableExperimentalAimMode = false; // True if we want to show experimental aiming vector in joystick mode

   showWeaponIndicators = true;       // True if we show the weapon indicators on the top of the screen
   verboseHelpMessages = true;        // If true, we'll show more handholding messages
   showKeyboardKeys = true;           // True if we show the keyboard shortcuts in joystick mode
   allowDataConnections = false;      // Disabled unless explicitly enabled for security reasons -- most users won't need this
   allowGetMap = false;               // Disabled by default -- many admins won't want this

   maxDedicatedFPS = 100;             // Max FPS on dedicated server
   maxFPS = 100;                      // Max FPS on client/non-dedicated server

   inputMode = InputModeKeyboard;     // Joystick or Keyboard
   masterAddress = MASTER_SERVER_LIST_ADDRESS;   // Default address of our master server
   name = "";                         // Player name (none by default)
   defaultName = "ChumpChange";       // Name used if user hits <enter> on name entry screen
   lastName = "ChumpChange";          // Name the user entered last time they ran the game
   lastPassword = "";
   lastEditorName = "";               // No default editor level name
   hostname = "Bitfighter host";      // Default host name
   hostdescr = "";
   maxPlayers = 127;
   maxBots = 10;
   serverPassword = "";               // Passwords empty by default
   adminPassword = "";
   levelChangePassword = "";
   levelDir = "";

   U32 connectionSpeed = 0;

   defaultRobotScript = "s_bot.bot";            
   globalLevelScript = "";

   wallFillColor.set(0,0,.15);
   wallOutlineColor.set(Colors::blue);
   clientPortNumber = 0;

   allowMapUpload = false;
   allowAdminMapUpload = true;

   voteEnable = false;     // Voting disabled by default
   voteLength = 12;
   voteLengthToChangeTeam = 10;
   voteRetryLength = 30;
   voteYesStrength = 3;
   voteNoStrength = -3;
   voteNothingStrength = -1;

   useUpdater = true;

   // Game window location when in windowed mode
   winXPos = 100;
   winYPos = 100;
   winSizeFact = 1.0;

   // Use fake fullscreen, except on Mac
#ifdef TNL_OS_MAC_OSX
   useFakeFullscreen = false;
#else
   useFakeFullscreen = true;
#endif

   burstGraphicsMode = 1;
   neverConnectDirect = false;

   // Specify which events to log
   logConnectionProtocol = false;
   logNetConnection = false;
   logEventConnection = false;
   logGhostConnection = false;
   logNetInterface = false;
   logPlatform = false;
   logNetBase = false;
   logUDP = false;

   logFatalError = true;       
   logError = true;            
   logWarning = true;     
   logConfigurationError = true;
   logConnection = true;       
   logLevelLoaded = true;      
   logLuaObjectLifecycle = false;
   luaLevelGenerator = true;   
   luaBotMessage = true;       
   serverFilter = false; 

   logLevelError = true;

   logStats = true;            // Log statistics into ServerFilter log files

   version = 0;

   oldGoalFlash = true;
}


extern string lcase(string strToConvert);

// Sorts alphanumerically
extern S32 QSORT_CALLBACK alphaSort(string *a, string *b);

static void loadForeignServerInfo(CIniFile *ini, IniSettings *iniSettings)
{
   // AlwaysPingList will default to broadcast, can modify the list in the INI
   // http://learn-networking.com/network-design/how-a-broadcast-address-works
   parseString(ini->GetValue("Connections", "AlwaysPingList", "IP:Broadcast:28000"), iniSettings->alwaysPingList, ',');

   // These are the servers we found last time we were able to contact the master.
   // In case the master server fails, we can use this list to try to find some game servers. 
   //parseString(ini->GetValue("ForeignServers", "ForeignServerList"), prevServerListFromMaster, ',');
   ini->GetAllValues("RecentForeignServers", iniSettings->prevServerListFromMaster);
}


// Use macro to make code more readable
#define addComment(comment) ini->sectionComment(section, comment);

extern S32 LOADOUT_PRESETS;

static void writeLoadoutPresets(CIniFile *ini, GameSettings *settings)
{
   const char *section = "LoadoutPresets";

   ini->addSection(section);      // Create the key, then provide some comments for documentation purposes


   if(ini->numSectionComments(section) == 0)
   {
      addComment("----------------");
      addComment(" Loadout presets are stored here.  You can manage these manually if you like, but it is usually easier");
      addComment(" to let the game do it for you.  Pressing Ctrl-1 will copy your current loadout into the first preset, etc.");
      addComment(" If you do choose to modify these, it is important to note that the modules come first, then the weapons.");
      addComment(" The order is the same as you would enter them when defining a loadout in-game.");
      addComment("----------------");
   }

   Vector<U32> preset;

   for(S32 i = 0; i < LOADOUT_PRESETS; i++)
   {
      if(!settings->getLoadoutPreset(i, preset))
         continue;

      string presetStr = Ship::loadoutToString(preset);

      if(presetStr != "")
         ini->SetValue(section, "Preset" + itos(i + 1), presetStr);
   }
}


static void writePluginBindings(CIniFile *ini)
{
   const char *section = "EditorPlugins";

   ini->addSection(section);             

   if(ini->numSectionComments(section) == 0)
   {
      addComment("----------------");
      addComment(" Editor plugins are lua scripts that can add extra functionality to the editor.  You can specify");
      addComment(" here using the following format:");
      addComment(" Plugin1=Key1 ScriptName.lua Script help string");
      addComment(" ... etc ...");
<<<<<<< HEAD
      addComment(" The names of the presets are not important, and can be changed. Key combos follow the general form of");
      addComment(" Ctrl+Alt+Shift+Meta+Super+key (omit unneeded modifiers, you can get correct Input Strings from the ");
      addComment(" diagnostics screen).  Scripts should be stored in the plugins folder  in the install directory. Please")
      addComment(" see the Bitfighter wiki for details.");
=======
      addComment(" The names of the presets are not important, and can be changed. Key combos follow the general form of");
      addComment(" Ctrl+Alt+Shift+Meta+Super+key (omit unneeded modifiers, you can get correct Input Strings from the ");
      addComment(" diagnostics screen).  Scripts should be stored in the plugins folder  in the install directory. Please")
      addComment(" see the Bitfighter wiki for details.");
>>>>>>> dc20c070
      addComment("----------------");
   }
}


static void writeConnectionsInfo(CIniFile *ini, IniSettings *iniSettings)
{
   const char *section = "Connections";
   
   ini->addSection(section);

   if(ini->numSectionComments(section) == 0)
   {
      addComment("----------------");
      addComment(" AlwaysPingList - Always try to contact these servers (comma separated list); Format: IP:IPAddress:Port");
      addComment("                  Include 'IP:Broadcast:28000' to search LAN for local servers on default port");
      addComment("----------------");
   }

   // Creates comma delimited list
   ini->SetValue(section, "AlwaysPingList", listToString(iniSettings->alwaysPingList, ','));
}


static void writeForeignServerInfo(CIniFile *ini, IniSettings *iniSettings)
{
   const char *section = "RecentForeignServers";

   ini->addSection(section);

   if(ini->numSectionComments(section) == 0)
   {
      addComment("----------------");
      addComment(" This section contains a list of the most recent servers seen; used as a fallback if we can't reach the master");
      addComment(" Please be aware that this section will be automatically regenerated, and any changes you make will be overwritten");
      addComment("----------------");
   }

   ini->SetAllValues(section, "Server", iniSettings->prevServerListFromMaster);
}


// Read levels, if there are any...
 void loadLevels(CIniFile *ini, IniSettings *iniSettings)
{
   if(ini->findSection("Levels") != ini->noID)
   {
      S32 numLevels = ini->GetNumEntries("Levels");
      Vector<string> levelValNames;

      for(S32 i = 0; i < numLevels; i++)
         levelValNames.push_back(ini->ValueName("Levels", i));

      levelValNames.sort(alphaSort);

      string level;
      for(S32 i = 0; i < numLevels; i++)
      {
         level = ini->GetValue("Levels", levelValNames[i], "");
         if (level != "")
            iniSettings->levelList.push_back(StringTableEntry(level.c_str()));
      }
   }
}


// Read level deleteList, if there are any.  This could probably be made more efficient by not reading the
// valnames in first, but what the heck...
void loadLevelSkipList(CIniFile *ini, GameSettings *settings)
{
   ini->GetAllValues("LevelSkipList", *settings->getLevelSkipList());
}


// Convert a string value to a DisplayMode enum value
static DisplayMode stringToDisplayMode(string mode)
{
   if(lcase(mode) == "fullscreen-stretch")
      return DISPLAY_MODE_FULL_SCREEN_STRETCHED;
   else if(lcase(mode) == "fullscreen")
      return DISPLAY_MODE_FULL_SCREEN_UNSTRETCHED;
   else 
      return DISPLAY_MODE_WINDOWED;
}


// Convert a string value to our sfxSets enum
static string displayModeToString(DisplayMode mode)
{
   if(mode == DISPLAY_MODE_FULL_SCREEN_STRETCHED)
      return "Fullscreen-Stretch";
   else if(mode == DISPLAY_MODE_FULL_SCREEN_UNSTRETCHED)
      return "Fullscreen";
   else
      return "Window";
}


static void loadGeneralSettings(CIniFile *ini, IniSettings *iniSettings)
{
   string section = "Settings";

   iniSettings->displayMode = stringToDisplayMode( ini->GetValue(section, "WindowMode", displayModeToString(iniSettings->displayMode)));
   iniSettings->oldDisplayMode = iniSettings->displayMode;

   iniSettings->controlsRelative = (lcase(ini->GetValue(section, "ControlMode", (iniSettings->controlsRelative ? "Relative" : "Absolute"))) == "relative");

   iniSettings->echoVoice            = ini->GetValueYN(section, "VoiceEcho", iniSettings->echoVoice);
   iniSettings->showWeaponIndicators = ini->GetValueYN(section, "LoadoutIndicators", iniSettings->showWeaponIndicators);
   iniSettings->verboseHelpMessages  = ini->GetValueYN(section, "VerboseHelpMessages", iniSettings->verboseHelpMessages);
   iniSettings->showKeyboardKeys     = ini->GetValueYN(section, "ShowKeyboardKeysInStickMode", iniSettings->showKeyboardKeys);

#ifndef ZAP_DEDICATED
   iniSettings->joystickType = ini->GetValue(section, "JoystickType", iniSettings->joystickType);
   iniSettings->joystickLinuxUseOldDeviceSystem = ini->GetValueYN(section, "JoystickLinuxUseOldDeviceSystem", iniSettings->joystickLinuxUseOldDeviceSystem);
#endif
   iniSettings->useFakeFullscreen = ini->GetValueYN(section, "UseFakeFullscreen", iniSettings->useFakeFullscreen);

   iniSettings->winXPos = max(ini->GetValueI(section, "WindowXPos", iniSettings->winXPos), 0);    // Restore window location
   iniSettings->winYPos = max(ini->GetValueI(section, "WindowYPos", iniSettings->winYPos), 0);

   iniSettings->winSizeFact = (F32) ini->GetValueF(section, "WindowScalingFactor", iniSettings->winSizeFact);
   iniSettings->masterAddress = ini->GetValue(section, "MasterServerAddressList", iniSettings->masterAddress);
   
   iniSettings->name           = ini->GetValue(section, "Nickname", iniSettings->name);
   iniSettings->password       = ini->GetValue(section, "Password", iniSettings->password);

   iniSettings->defaultName    = ini->GetValue(section, "DefaultName", iniSettings->defaultName);
   iniSettings->lastName       = ini->GetValue(section, "LastName", iniSettings->lastName);
   iniSettings->lastPassword   = ini->GetValue(section, "LastPassword", iniSettings->lastPassword);
   iniSettings->lastEditorName = ini->GetValue(section, "LastEditorName", iniSettings->lastEditorName);

   iniSettings->version = ini->GetValueI(section, "Version", iniSettings->version);

   iniSettings->connectionSpeed = ini->GetValueI(section, "Version", iniSettings->connectionSpeed);

   iniSettings->enableExperimentalAimMode = ini->GetValueYN(section, "EnableExperimentalAimMode", iniSettings->enableExperimentalAimMode);
   S32 fps = ini->GetValueI(section, "MaxFPS", iniSettings->maxFPS);
   if(fps >= 1) 
      iniSettings->maxFPS = fps;   // Otherwise, leave it at the default value
   // else warn?

#ifndef ZAP_DEDICATED
   gDefaultLineWidth = (F32) ini->GetValueF(section, "LineWidth", 2);
   gLineWidth1 = gDefaultLineWidth * 0.5f;
   gLineWidth3 = gDefaultLineWidth * 1.5f;
   gLineWidth4 = gDefaultLineWidth * 2;
#endif
}


static void loadDiagnostics(CIniFile *ini, IniSettings *iniSettings)
{
   string section = "Diagnostics";

   iniSettings->diagnosticKeyDumpMode = ini->GetValueYN(section, "DumpKeys",              iniSettings->diagnosticKeyDumpMode);

   iniSettings->logConnectionProtocol = ini->GetValueYN(section, "LogConnectionProtocol", iniSettings->logConnectionProtocol);
   iniSettings->logNetConnection      = ini->GetValueYN(section, "LogNetConnection",      iniSettings->logNetConnection);
   iniSettings->logEventConnection    = ini->GetValueYN(section, "LogEventConnection",    iniSettings->logEventConnection);
   iniSettings->logGhostConnection    = ini->GetValueYN(section, "LogGhostConnection",    iniSettings->logGhostConnection);
   iniSettings->logNetInterface       = ini->GetValueYN(section, "LogNetInterface",       iniSettings->logNetInterface);
   iniSettings->logPlatform           = ini->GetValueYN(section, "LogPlatform",           iniSettings->logPlatform);
   iniSettings->logNetBase            = ini->GetValueYN(section, "LogNetBase",            iniSettings->logNetBase);
   iniSettings->logUDP                = ini->GetValueYN(section, "LogUDP",                iniSettings->logUDP);

   iniSettings->logFatalError         = ini->GetValueYN(section, "LogFatalError",         iniSettings->logFatalError);
   iniSettings->logError              = ini->GetValueYN(section, "LogError",              iniSettings->logError);
   iniSettings->logWarning            = ini->GetValueYN(section, "LogWarning",            iniSettings->logWarning);
   iniSettings->logConfigurationError = ini->GetValueYN(section, "LogConfigurationError", iniSettings->logConfigurationError);
   iniSettings->logConnection         = ini->GetValueYN(section, "LogConnection",         iniSettings->logConnection);
   iniSettings->logLevelError         = ini->GetValueYN(section, "LogLevelError",         iniSettings->logLevelError);

   iniSettings->logLevelLoaded        = ini->GetValueYN(section, "LogLevelLoaded",        iniSettings->logLevelLoaded);
   iniSettings->logLuaObjectLifecycle = ini->GetValueYN(section, "LogLuaObjectLifecycle", iniSettings->logLuaObjectLifecycle);
   iniSettings->luaLevelGenerator     = ini->GetValueYN(section, "LuaLevelGenerator",     iniSettings->luaLevelGenerator);
   iniSettings->luaBotMessage         = ini->GetValueYN(section, "LuaBotMessage",         iniSettings->luaBotMessage);
   iniSettings->serverFilter          = ini->GetValueYN(section, "ServerFilter",          iniSettings->serverFilter);
}


static void loadTestSettings(CIniFile *ini, IniSettings *iniSettings)
{
   iniSettings->burstGraphicsMode = max(ini->GetValueI("Testing", "BurstGraphics", iniSettings->burstGraphicsMode), 0);
   iniSettings->neverConnectDirect = ini->GetValueYN("Testing", "NeverConnectDirect", iniSettings->neverConnectDirect);
   iniSettings->wallFillColor.set(ini->GetValue("Testing", "WallFillColor", iniSettings->wallFillColor.toRGBString()));
   iniSettings->wallOutlineColor.set(ini->GetValue("Testing", "WallOutlineColor", iniSettings->wallOutlineColor.toRGBString()));
   iniSettings->oldGoalFlash = ini->GetValueYN("Testing", "OldGoalFlash", iniSettings->oldGoalFlash);
   iniSettings->clientPortNumber = (U16) ini->GetValueI("Testing", "ClientPortNumber", iniSettings->clientPortNumber);
}


static void loadLoadoutPresets(CIniFile *ini, GameSettings *settings)
{
   Vector<string> rawPresets(LOADOUT_PRESETS);

   for(S32 i = 0; i < LOADOUT_PRESETS; i++)
      rawPresets.push_back(ini->GetValue("LoadoutPresets", "Preset" + itos(i + 1), ""));
   
   Vector<U32> loadout;

   for(S32 i = 0; i < LOADOUT_PRESETS; i++)
   {
      loadout.clear();

      if(Ship::stringToLoadout(rawPresets[i], loadout))
         settings->setLoadoutPreset(i, loadout);
   }
}


static void loadPluginBindings(CIniFile *ini, IniSettings *iniSettings)
{
   Vector<string> values;
   Vector<string> words;      // Reusable container

   ini->GetAllValues("EditorPlugins", values);

   // Parse the retrieved strings.  They'll be in the form "Key Script Help"
   for(S32 i = 0; i < values.size(); i++)
   {
      words = parseString(trim(values[i]));

      if(words.size() < 3)
      {
         logprintf(LogConsumer::LogError, "Error parsing EditorPlugin defnition in INI: too few values (read: %s)", values[i].c_str());
         continue;
      }
      
      PluginBinding binding;
      binding.key = words[0];
      binding.script = words[1];
      binding.help = concatenate(words, 2);

      iniSettings->pluginBindings.push_back(binding);
   }
}


static void loadEffectsSettings(CIniFile *ini, IniSettings *iniSettings)
{
   iniSettings->starsInDistance  = (lcase(ini->GetValue("Effects", "StarsInDistance", (iniSettings->starsInDistance ? "Yes" : "No"))) == "yes");
}


// Convert a string value to our sfxSets enum
static sfxSets stringToSFXSet(string sfxSet)
{
   return (lcase(sfxSet) == "classic") ? sfxClassicSet : sfxModernSet;
}


static F32 checkVol(F32 vol)
{
   return max(min(vol, 1), 0);    // Restrict volume to be between 0 and 1
}


static void loadSoundSettings(CIniFile *ini, IniSettings *iniSettings)
{
   iniSettings->sfxVolLevel       = (F32) ini->GetValueI("Sounds", "EffectsVolume",   (S32) (iniSettings->sfxVolLevel       * 10)) / 10.0f;
   iniSettings->musicVolLevel     = (F32) ini->GetValueI("Sounds", "MusicVolume",     (S32) (iniSettings->musicVolLevel     * 10)) / 10.0f;
   iniSettings->voiceChatVolLevel = (F32) ini->GetValueI("Sounds", "VoiceChatVolume", (S32) (iniSettings->voiceChatVolLevel * 10)) / 10.0f;

   string sfxSet = ini->GetValue("Sounds", "SFXSet", "Modern");
   iniSettings->sfxSet = stringToSFXSet(sfxSet);

   // Bounds checking
   iniSettings->sfxVolLevel       = checkVol(iniSettings->sfxVolLevel);
   iniSettings->musicVolLevel     = checkVol(iniSettings->musicVolLevel);
   iniSettings->voiceChatVolLevel = checkVol(iniSettings->voiceChatVolLevel);
}


static void loadHostConfiguration(CIniFile *ini, IniSettings *iniSettings)
{
   const char *section = "Host";

   iniSettings->hostname  = ini->GetValue(section, "ServerName", iniSettings->hostname);
   iniSettings->hostaddr  = ini->GetValue(section, "ServerAddress", iniSettings->hostaddr);
   iniSettings->hostdescr = ini->GetValue(section, "ServerDescription", iniSettings->hostdescr);

   iniSettings->serverPassword      = ini->GetValue (section, "ServerPassword", iniSettings->serverPassword);
   iniSettings->adminPassword       = ini->GetValue (section, "AdminPassword", iniSettings->adminPassword);
   iniSettings->levelChangePassword = ini->GetValue (section, "LevelChangePassword", iniSettings->levelChangePassword);
   iniSettings->levelDir            = ini->GetValue (section, "LevelDir", iniSettings->levelDir);
   iniSettings->maxPlayers          = ini->GetValueI(section, "MaxPlayers", iniSettings->maxPlayers);
   iniSettings->maxBots             = ini->GetValueI(section, "MaxBots", iniSettings->maxBots);

   iniSettings->alertsVolLevel = (float) ini->GetValueI(section, "AlertsVolume", (S32) (iniSettings->alertsVolLevel * 10)) / 10.0f;
   iniSettings->allowGetMap          = ini->GetValueYN (section, "AllowGetMap", iniSettings->allowGetMap);
   iniSettings->allowDataConnections = ini->GetValueYN (section, "AllowDataConnections", iniSettings->allowDataConnections);

   S32 fps = ini->GetValueI(section, "MaxFPS", iniSettings->maxDedicatedFPS);
   if(fps >= 1) 
      iniSettings->maxDedicatedFPS = fps; 
   // TODO: else warn?

   iniSettings->logStats = ini->GetValueYN(section, "LogStats", iniSettings->logStats);

   //iniSettings->SendStatsToMaster = (lcase(ini->GetValue(section, "SendStatsToMaster", "yes")) != "no");

   iniSettings->alertsVolLevel = checkVol(iniSettings->alertsVolLevel);

   iniSettings->allowMapUpload         = (U32) ini->GetValueYN(section, "AllowMapUpload", S32(iniSettings->allowMapUpload) );
   iniSettings->allowAdminMapUpload    = (U32) ini->GetValueYN(section, "AllowAdminMapUpload", S32(iniSettings->allowAdminMapUpload) );

   iniSettings->voteEnable             = (U32) ini->GetValueYN(section, "VoteEnable", S32(iniSettings->voteEnable) );
   iniSettings->voteLength             = (U32) ini->GetValueI (section, "VoteLength", S32(iniSettings->voteLength) );
   iniSettings->voteLengthToChangeTeam = (U32) ini->GetValueI (section, "VoteLengthToChangeTeam", S32(iniSettings->voteLengthToChangeTeam) );
   iniSettings->voteRetryLength        = (U32) ini->GetValueI (section, "VoteRetryLength", S32(iniSettings->voteRetryLength) );

   iniSettings->voteYesStrength        = ini->GetValueI(section, "VoteYesStrength", iniSettings->voteYesStrength );
   iniSettings->voteNoStrength         = ini->GetValueI(section, "VoteNoStrength", iniSettings->voteNoStrength );
   iniSettings->voteNothingStrength    = ini->GetValueI(section, "VoteNothingStrength", iniSettings->voteNothingStrength );

#ifdef BF_WRITE_TO_MYSQL
   Vector<string> args;
   parseString(ini->GetValue(section, "MySqlStatsDatabaseCredentials"), args, ',');
   if(args.size() >= 1) iniSettings->mySqlStatsDatabaseServer = args[0];
   if(args.size() >= 2) iniSettings->mySqlStatsDatabaseName = args[1];
   if(args.size() >= 3) iniSettings->mySqlStatsDatabaseUser = args[2];
   if(args.size() >= 4) iniSettings->mySqlStatsDatabasePassword = args[3];
   if(iniSettings->mySqlStatsDatabaseServer == "server" && iniSettings->mySqlStatsDatabaseName == "dbname")
   {
      iniSettings->mySqlStatsDatabaseServer = "";  // blank this, so it won't try to connect to "server"
   }
#endif

   iniSettings->defaultRobotScript = ini->GetValue(section, "DefaultRobotScript", iniSettings->defaultRobotScript);
   iniSettings->globalLevelScript  = ini->GetValue(section, "GlobalLevelScript", iniSettings->globalLevelScript);
}


void loadUpdaterSettings(CIniFile *ini, IniSettings *iniSettings)
{
   iniSettings->useUpdater = lcase(ini->GetValue("Updater", "UseUpdater", "Yes")) != "no";
}


static InputCode getInputCode(CIniFile *ini, const string &section, const string &key, InputCode defaultValue)
{
   return stringToInputCode(ini->GetValue(section, key, inputCodeToString(defaultValue)).c_str());
}


// Remember: If you change any of these defaults, you'll need to rebuild your INI file to see the results!
static void loadKeyBindings(CIniFile *ini)
{                                
   string section = "KeyboardKeyBindings";

   inputSELWEAP1[InputModeKeyboard]  = getInputCode(ini, section, "SelWeapon1",      KEY_1);
   inputSELWEAP2[InputModeKeyboard]  = getInputCode(ini, section, "SelWeapon2",      KEY_2);
   inputSELWEAP3[InputModeKeyboard]  = getInputCode(ini, section, "SelWeapon3",      KEY_3);
   inputADVWEAP[InputModeKeyboard]   = getInputCode(ini, section, "SelNextWeapon",   KEY_E);
   inputCMDRMAP[InputModeKeyboard]   = getInputCode(ini, section, "ShowCmdrMap",     KEY_C);
   inputTEAMCHAT[InputModeKeyboard]  = getInputCode(ini, section, "TeamChat",        KEY_T);
   inputGLOBCHAT[InputModeKeyboard]  = getInputCode(ini, section, "GlobalChat",      KEY_G);
   inputQUICKCHAT[InputModeKeyboard] = getInputCode(ini, section, "QuickChat",       KEY_V);
   inputCMDCHAT[InputModeKeyboard]   = getInputCode(ini, section, "Command",         KEY_SLASH);
   inputLOADOUT[InputModeKeyboard]   = getInputCode(ini, section, "ShowLoadoutMenu", KEY_Z);
   inputMOD1[InputModeKeyboard]      = getInputCode(ini, section, "ActivateModule1", KEY_SPACE);
   inputMOD2[InputModeKeyboard]      = getInputCode(ini, section, "ActivateModule2", MOUSE_RIGHT);
   inputFIRE[InputModeKeyboard]      = getInputCode(ini, section, "Fire",            MOUSE_LEFT);
   inputDROPITEM[InputModeKeyboard]  = getInputCode(ini, section, "DropItem",        KEY_B);

   inputTOGVOICE[InputModeKeyboard]  = getInputCode(ini, section, "VoiceChat",       KEY_R);
   inputUP[InputModeKeyboard]        = getInputCode(ini, section, "ShipUp",          KEY_W);
   inputDOWN[InputModeKeyboard]      = getInputCode(ini, section, "ShipDown",        KEY_S);
   inputLEFT[InputModeKeyboard]      = getInputCode(ini, section, "ShipLeft",        KEY_A);
   inputRIGHT[InputModeKeyboard]     = getInputCode(ini, section, "ShipRight",       KEY_D);
   inputSCRBRD[InputModeKeyboard]    = getInputCode(ini, section, "ShowScoreboard",  KEY_TAB);

   section = "JoystickKeyBindings";

   inputSELWEAP1[InputModeJoystick]  = getInputCode(ini, section, "SelWeapon1",      KEY_1);
   inputSELWEAP2[InputModeJoystick]  = getInputCode(ini, section, "SelWeapon2",      KEY_2);
   inputSELWEAP3[InputModeJoystick]  = getInputCode(ini, section, "SelWeapon3",      KEY_3);
   inputADVWEAP[InputModeJoystick]   = getInputCode(ini, section, "SelNextWeapon",   BUTTON_1);
   inputCMDRMAP[InputModeJoystick]   = getInputCode(ini, section, "ShowCmdrMap",     BUTTON_2);
   inputTEAMCHAT[InputModeJoystick]  = getInputCode(ini, section, "TeamChat",        KEY_T);
   inputGLOBCHAT[InputModeJoystick]  = getInputCode(ini, section, "GlobalChat",      KEY_G);
   inputQUICKCHAT[InputModeJoystick] = getInputCode(ini, section, "QuickChat",       BUTTON_3);
   inputCMDCHAT[InputModeJoystick]   = getInputCode(ini, section, "Command",         KEY_SLASH);
   inputLOADOUT[InputModeJoystick]   = getInputCode(ini, section, "ShowLoadoutMenu", BUTTON_4);
   inputMOD1[InputModeJoystick]      = getInputCode(ini, section, "ActivateModule1", BUTTON_7);
   inputMOD2[InputModeJoystick]      = getInputCode(ini, section, "ActivateModule2", BUTTON_6);
   inputFIRE[InputModeJoystick]      = getInputCode(ini, section, "Fire",            MOUSE_LEFT);
   inputDROPITEM[InputModeJoystick]  = getInputCode(ini, section, "DropItem",        BUTTON_8);
   inputTOGVOICE[InputModeJoystick]  = getInputCode(ini, section, "VoiceChat",       KEY_R);
   inputUP[InputModeJoystick]        = getInputCode(ini, section, "ShipUp",          KEY_UP);
   inputDOWN[InputModeJoystick]      = getInputCode(ini, section, "ShipDown",        KEY_DOWN);
   inputLEFT[InputModeJoystick]      = getInputCode(ini, section, "ShipLeft",        KEY_LEFT);
   inputRIGHT[InputModeJoystick]     = getInputCode(ini, section, "ShipRight",       KEY_RIGHT);
   inputSCRBRD[InputModeJoystick]    = getInputCode(ini, section, "ShowScoreboard",  BUTTON_5);

   // The following key bindings are not user-defineable at the moment, mostly because we want consistency
   // throughout the game, and that would require some real constraints on what keys users could choose.
   //keyHELP = KEY_F1;
   //keyMISSION = KEY_F2;
   //keyOUTGAMECHAT = KEY_F5;
   //keyFPS = KEY_F6;
   //keyDIAG = KEY_F7;
   // These were moved to main.cpp to get them defined before the menus
}

static void writeKeyBindings(CIniFile *ini)
{
   const char *section;

   section = "KeyboardKeyBindings";

   ini->SetValue(section, "SelWeapon1",      inputCodeToString(inputSELWEAP1[InputModeKeyboard]));
   ini->SetValue(section, "SelWeapon2",      inputCodeToString(inputSELWEAP2[InputModeKeyboard]));
   ini->SetValue(section, "SelWeapon3",      inputCodeToString(inputSELWEAP3[InputModeKeyboard]));
   ini->SetValue(section, "SelNextWeapon",   inputCodeToString(inputADVWEAP[InputModeKeyboard]));
   ini->SetValue(section, "ShowCmdrMap",     inputCodeToString(inputCMDRMAP[InputModeKeyboard]));
   ini->SetValue(section, "TeamChat",        inputCodeToString(inputTEAMCHAT[InputModeKeyboard]));
   ini->SetValue(section, "GlobalChat",      inputCodeToString(inputGLOBCHAT[InputModeKeyboard]));
   ini->SetValue(section, "QuickChat",       inputCodeToString(inputQUICKCHAT[InputModeKeyboard]));
   ini->SetValue(section, "Command",         inputCodeToString(inputCMDCHAT[InputModeKeyboard]));
   ini->SetValue(section, "ShowLoadoutMenu", inputCodeToString(inputLOADOUT[InputModeKeyboard]));
   ini->SetValue(section, "ActivateModule1", inputCodeToString(inputMOD1[InputModeKeyboard]));
   ini->SetValue(section, "ActivateModule2", inputCodeToString(inputMOD2[InputModeKeyboard]));
   ini->SetValue(section, "Fire",            inputCodeToString(inputFIRE[InputModeKeyboard]));
   ini->SetValue(section, "DropItem",        inputCodeToString(inputDROPITEM[InputModeKeyboard]));
   ini->SetValue(section, "VoiceChat",       inputCodeToString(inputTOGVOICE[InputModeKeyboard]));
   ini->SetValue(section, "ShipUp",          inputCodeToString(inputUP[InputModeKeyboard]));
   ini->SetValue(section, "ShipDown",        inputCodeToString(inputDOWN[InputModeKeyboard]));
   ini->SetValue(section, "ShipLeft",        inputCodeToString(inputLEFT[InputModeKeyboard]));
   ini->SetValue(section, "ShipRight",       inputCodeToString(inputRIGHT[InputModeKeyboard]));
   ini->SetValue(section, "ShowScoreboard",  inputCodeToString(inputSCRBRD[InputModeKeyboard]));

   section = "JoystickKeyBindings";

   ini->SetValue(section, "SelWeapon1",      inputCodeToString(inputSELWEAP1[InputModeJoystick]));
   ini->SetValue(section, "SelWeapon2",      inputCodeToString(inputSELWEAP2[InputModeJoystick]));
   ini->SetValue(section, "SelWeapon3",      inputCodeToString(inputSELWEAP3[InputModeJoystick]));
   ini->SetValue(section, "SelNextWeapon",   inputCodeToString(inputADVWEAP[InputModeJoystick]));
   ini->SetValue(section, "ShowCmdrMap",     inputCodeToString(inputCMDRMAP[InputModeJoystick]));
   ini->SetValue(section, "TeamChat",        inputCodeToString(inputTEAMCHAT[InputModeJoystick]));
   ini->SetValue(section, "GlobalChat",      inputCodeToString(inputGLOBCHAT[InputModeJoystick]));
   ini->SetValue(section, "QuickChat",       inputCodeToString(inputQUICKCHAT[InputModeJoystick]));
   ini->SetValue(section, "Command",         inputCodeToString(inputCMDCHAT[InputModeJoystick]));
   ini->SetValue(section, "ShowLoadoutMenu", inputCodeToString(inputLOADOUT[InputModeJoystick]));
   ini->SetValue(section, "ActivateModule1", inputCodeToString(inputMOD1[InputModeJoystick]));
   ini->SetValue(section, "ActivateModule2", inputCodeToString(inputMOD2[InputModeJoystick]));
   ini->SetValue(section, "Fire",            inputCodeToString(inputFIRE[InputModeJoystick]));
   ini->SetValue(section, "DropItem",        inputCodeToString(inputDROPITEM[InputModeJoystick]));
   ini->SetValue(section, "VoiceChat",       inputCodeToString(inputTOGVOICE[InputModeJoystick]));
   ini->SetValue(section, "ShipUp",          inputCodeToString(inputUP[InputModeJoystick]));
   ini->SetValue(section, "ShipDown",        inputCodeToString(inputDOWN[InputModeJoystick]));
   ini->SetValue(section, "ShipLeft",        inputCodeToString(inputLEFT[InputModeJoystick]));
   ini->SetValue(section, "ShipRight",       inputCodeToString(inputRIGHT[InputModeJoystick]));
   ini->SetValue(section, "ShowScoreboard",  inputCodeToString(inputSCRBRD[InputModeJoystick]));
}


/*  INI file looks a little like this:
   [QuickChatMessagesGroup1]
   Key=F
   Button=1
   Caption=Flag

   [QuickChatMessagesGroup1_Message1]
   Key=G
   Button=Button 1
   Caption=Flag Gone!
   Message=Our flag is not in the base!
   MessageType=Team     -or-     MessageType=Global

   == or, a top tiered message might look like this ==

   [QuickChat_Message1]
   Key=A
   Button=Button 1
   Caption=Hello
   MessageType=Hello there!
*/
static void loadQuickChatMessages(CIniFile *ini)
{
#ifndef ZAP_DEDICATED
   // Add initial node
   QuickChatNode emptynode;
   emptynode.depth = 0;    // This is a beginning or ending node
   emptynode.inputCode = KEY_UNKNOWN;
   emptynode.buttonCode = KEY_UNKNOWN;
   emptynode.teamOnly = false;
   emptynode.commandOnly = false;
   emptynode.caption = "";
   emptynode.msg = "";
   gQuickChatTree.push_back(emptynode);
   emptynode.isMsgItem = false;

   // Read QuickChat messages -- first search for keys matching "QuickChatMessagesGroup123"
   S32 keys = ini->GetNumSections();
   Vector<string> groups;

   // Next, read any top-level messages
   Vector<string> messages;
   for(S32 i = 0; i < keys; i++)
   {
      string keyName = ini->getSectionName(i);
      if(keyName.substr(0, 17) == "QuickChat_Message")   // Found message group
         messages.push_back(keyName);
   }

   messages.sort(alphaSort);

   for(S32 i = messages.size()-1; i >= 0; i--)
   {
      QuickChatNode node;
      node.depth = 1;   // This is a top-level message node
      node.inputCode = stringToInputCode(ini->GetValue(messages[i], "Key", "A").c_str());
      node.buttonCode = stringToInputCode(ini->GetValue(messages[i], "Button", "Button 1").c_str());
      string str1 = lcase(ini->GetValue(messages[i], "MessageType", "Team"));      // lcase for case insensitivity
      node.teamOnly = str1 == "team";
      node.commandOnly = str1 == "command";
      node.caption = ini->GetValue(messages[i], "Caption", "Caption");
      node.msg = ini->GetValue(messages[i], "Message", "Message");
      node.isMsgItem = true;
      gQuickChatTree.push_back(node);
   }

   for(S32 i = 0; i < keys; i++)
   {
      string keyName = ini->getSectionName(i);
      if(keyName.substr(0, 22) == "QuickChatMessagesGroup" && keyName.find("_") == string::npos)   // Found message group
         groups.push_back(keyName);
   }

   groups.sort(alphaSort);

   // Now find all the individual message definitions for each key -- match "QuickChatMessagesGroup123_Message456"
   // quickChat render functions were designed to work with the messages sorted in reverse.  Rather than
   // reenigneer those, let's just iterate backwards and leave the render functions alone.

   for(S32 i = groups.size()-1; i >= 0; i--)
   {
      Vector<string> messages;
      for(S32 j = 0; j < keys; j++)
      {
         string keyName = ini->getSectionName(j);
         if(keyName.substr(0, groups[i].length() + 1) == groups[i] + "_")
            messages.push_back(keyName);
      }

      messages.sort(alphaSort);

      QuickChatNode node;
      node.depth = 1;      // This is a group node
      node.inputCode = stringToInputCode(ini->GetValue(groups[i], "Key", "A").c_str());
      node.buttonCode = stringToInputCode(ini->GetValue(groups[i], "Button", "Button 1").c_str());
      string str1 = lcase(ini->GetValue(groups[i], "MessageType", "Team"));      // lcase for case insensitivity
      node.teamOnly = str1 == "team";
      node.commandOnly = str1 == "command";
      node.caption = ini->GetValue(groups[i], "Caption", "Caption");
      node.msg = "";
      node.isMsgItem = false;
      gQuickChatTree.push_back(node);

      for(S32 j = messages.size()-1; j >= 0; j--)
      {
         node.depth = 2;   // This is a message node
         node.inputCode = stringToInputCode(ini->GetValue(messages[j], "Key", "A").c_str());
         node.buttonCode = stringToInputCode(ini->GetValue(messages[j], "Button", "Button 1").c_str());
         str1 = lcase(ini->GetValue(messages[j], "MessageType", "Team"));      // lcase for case insensitivity
         node.teamOnly = str1 == "team";
         node.commandOnly = str1 == "command";
         node.caption = ini->GetValue(messages[j], "Caption", "Caption");
         node.msg = ini->GetValue(messages[j], "Message", "Message");
         node.isMsgItem = true;
         gQuickChatTree.push_back(node);
      }
   }

   // Add final node.  Last verse, same as the first.
   gQuickChatTree.push_back(emptynode);
#endif
}


static void writeDefaultQuickChatMessages(CIniFile *ini, IniSettings *iniSettings)
{
   // Are there any QuickChatMessageGroups?  If not, we'll write the defaults.
   S32 keys = ini->GetNumSections();

   for(S32 i = 0; i < keys; i++)
   {
      string keyName = ini->getSectionName(i);
      if(keyName.substr(0, 22) == "QuickChatMessagesGroup" && keyName.find("_") == string::npos)
         return;
   }

   ini->addSection("QuickChatMessages");
   if(ini->numSectionComments("QuickChatMessages") == 0)
   {
      ini->sectionComment("QuickChatMessages", "----------------");
      ini->sectionComment("QuickChatMessages", " The structure of the QuickChatMessages sections is a bit complicated.  The structure reflects the way the messages are");
      ini->sectionComment("QuickChatMessages", " displayed in the QuickChat menu, so make sure you are familiar with that before you start modifying these items.");
      ini->sectionComment("QuickChatMessages", " Messages are grouped, and each group has a Caption (short name shown on screen), a Key (the shortcut key used to select");
      ini->sectionComment("QuickChatMessages", " the group), and a Button (a shortcut button used when in joystick mode).  If the Button is \"Undefined key\", then that");
      ini->sectionComment("QuickChatMessages", " item will not be shown in joystick mode, unless the ShowKeyboardKeysInStickMode setting is true.  Groups can be defined ");
      ini->sectionComment("QuickChatMessages", " in any order, but will be displayed sorted by [section] name.  Groups are designated by the [QuickChatMessagesGroupXXX]");
      ini->sectionComment("QuickChatMessages", " sections, where XXX is a unique suffix, usually a number.");
      ini->sectionComment("QuickChatMessages", " ");
      ini->sectionComment("QuickChatMessages", " Each group can have one or more messages, as specified by the [QuickChatMessagesGroupXXX_MessageYYY] sections, where XXX");
      ini->sectionComment("QuickChatMessages", " is the unique group suffix, and YYY is a unique message suffix.  Again, messages can be defined in any order, and will");
      ini->sectionComment("QuickChatMessages", " appear sorted by their [section] name.  Key, Button, and Caption serve the same purposes as in the group definitions.");
      ini->sectionComment("QuickChatMessages", " Message is the actual message text that is sent, and MessageType should be either \"Team\" or \"Global\", depending on which");
      ini->sectionComment("QuickChatMessages", " users the message should be sent to.  You can mix Team and Global messages in the same section, but it may be less");
      ini->sectionComment("QuickChatMessages", " confusing not to do so.");
      ini->sectionComment("QuickChatMessages", " ");
      ini->sectionComment("QuickChatMessages", " Messages can also be added to the top-tier of items, by specifying a section like [QuickChat_MessageZZZ].");
      ini->sectionComment("QuickChatMessages", " ");
      ini->sectionComment("QuickChatMessages", " Note that no quotes are required around Messages or Captions, and if included, they will be sent as part");
      ini->sectionComment("QuickChatMessages", " of the message.  Also, if you bullocks things up too badly, simply delete all QuickChatMessage sections,");
      ini->sectionComment("QuickChatMessages", " and they will be regenerated the next time you run the game (though your modifications will be lost).");
      ini->sectionComment("QuickChatMessages", "----------------");
   }

   ini->SetValue("QuickChatMessagesGroup1", "Key", inputCodeToString(KEY_G));
   ini->SetValue("QuickChatMessagesGroup1", "Button", inputCodeToString(BUTTON_6));
   ini->SetValue("QuickChatMessagesGroup1", "Caption", "Global");
   ini->SetValue("QuickChatMessagesGroup1", "MessageType", "Global");

      ini->SetValue("QuickChatMessagesGroup1_Message1", "Key", inputCodeToString(KEY_A));
      ini->SetValue("QuickChatMessagesGroup1_Message1", "Button", inputCodeToString(BUTTON_1));
      ini->SetValue("QuickChatMessagesGroup1_Message1", "MessageType", "Global");
      ini->SetValue("QuickChatMessagesGroup1_Message1", "Caption", "No Problem");
      ini->SetValue("QuickChatMessagesGroup1_Message1", "Message", "No Problemo.");

      ini->SetValue("QuickChatMessagesGroup1_Message2", "Key", inputCodeToString(KEY_T));
      ini->SetValue("QuickChatMessagesGroup1_Message2", "Button", inputCodeToString(BUTTON_2));
      ini->SetValue("QuickChatMessagesGroup1_Message2", "MessageType", "Global");
      ini->SetValue("QuickChatMessagesGroup1_Message2", "Caption", "Thanks");
      ini->SetValue("QuickChatMessagesGroup1_Message2", "Message", "Thanks.");

      ini->SetValue("QuickChatMessagesGroup1_Message3", "Key", inputCodeToString(KEY_X));
      ini->SetValue("QuickChatMessagesGroup1_Message3", "Button", inputCodeToString(KEY_UNKNOWN));
      ini->SetValue("QuickChatMessagesGroup1_Message3", "MessageType", "Global");
      ini->SetValue("QuickChatMessagesGroup1_Message3", "Caption", "You idiot!");
      ini->SetValue("QuickChatMessagesGroup1_Message3", "Message", "You idiot!");

      ini->SetValue("QuickChatMessagesGroup1_Message4", "Key", inputCodeToString(KEY_E));
      ini->SetValue("QuickChatMessagesGroup1_Message4", "Button", inputCodeToString(BUTTON_3));
      ini->SetValue("QuickChatMessagesGroup1_Message4", "MessageType", "Global");
      ini->SetValue("QuickChatMessagesGroup1_Message4", "Caption", "Duh");
      ini->SetValue("QuickChatMessagesGroup1_Message4", "Message", "Duh.");

      ini->SetValue("QuickChatMessagesGroup1_Message5", "Key", inputCodeToString(KEY_C));
      ini->SetValue("QuickChatMessagesGroup1_Message5", "Button", inputCodeToString(KEY_UNKNOWN));
      ini->SetValue("QuickChatMessagesGroup1_Message5", "MessageType", "Global");
      ini->SetValue("QuickChatMessagesGroup1_Message5", "Caption", "Crap");
      ini->SetValue("QuickChatMessagesGroup1_Message5", "Message", "Ah Crap!");

      ini->SetValue("QuickChatMessagesGroup1_Message6", "Key", inputCodeToString(KEY_D));
      ini->SetValue("QuickChatMessagesGroup1_Message6", "Button", inputCodeToString(BUTTON_4));
      ini->SetValue("QuickChatMessagesGroup1_Message6", "MessageType", "Global");
      ini->SetValue("QuickChatMessagesGroup1_Message6", "Caption", "Damnit");
      ini->SetValue("QuickChatMessagesGroup1_Message6", "Message", "Dammit!");

      ini->SetValue("QuickChatMessagesGroup1_Message7", "Key", inputCodeToString(KEY_S));
      ini->SetValue("QuickChatMessagesGroup1_Message7", "Button", inputCodeToString(BUTTON_5));
      ini->SetValue("QuickChatMessagesGroup1_Message7", "MessageType", "Global");
      ini->SetValue("QuickChatMessagesGroup1_Message7", "Caption", "Shazbot");
      ini->SetValue("QuickChatMessagesGroup1_Message7", "Message", "Shazbot!");

      ini->SetValue("QuickChatMessagesGroup1_Message8", "Key", inputCodeToString(KEY_Z));
      ini->SetValue("QuickChatMessagesGroup1_Message8", "Button", inputCodeToString(BUTTON_6));
      ini->SetValue("QuickChatMessagesGroup1_Message8", "MessageType", "Global");
      ini->SetValue("QuickChatMessagesGroup1_Message8", "Caption", "Doh");
      ini->SetValue("QuickChatMessagesGroup1_Message8", "Message", "Doh!");

   ini->SetValue("QuickChatMessagesGroup2", "Key", inputCodeToString(KEY_D));
   ini->SetValue("QuickChatMessagesGroup2", "Button", inputCodeToString(BUTTON_5));
   ini->SetValue("QuickChatMessagesGroup2", "MessageType", "Team");
   ini->SetValue("QuickChatMessagesGroup2", "Caption", "Defense");

      ini->SetValue("QuickChatMessagesGroup2_Message1", "Key", inputCodeToString(KEY_G));
      ini->SetValue("QuickChatMessagesGroup2_Message1", "Button", inputCodeToString(KEY_UNKNOWN));
      ini->SetValue("QuickChatMessagesGroup2_Message1", "MessageType", "Team");
      ini->SetValue("QuickChatMessagesGroup2_Message1", "Caption", "Defend Our Base");
      ini->SetValue("QuickChatMessagesGroup2_Message1", "Message", "Defend our base.");

      ini->SetValue("QuickChatMessagesGroup2_Message2", "Key", inputCodeToString(KEY_D));
      ini->SetValue("QuickChatMessagesGroup2_Message2", "Button", inputCodeToString(BUTTON_1));
      ini->SetValue("QuickChatMessagesGroup2_Message2", "MessageType", "Team");
      ini->SetValue("QuickChatMessagesGroup2_Message2", "Caption", "Defending Base");
      ini->SetValue("QuickChatMessagesGroup2_Message2", "Message", "Defending our base.");

      ini->SetValue("QuickChatMessagesGroup2_Message3", "Key", inputCodeToString(KEY_Q));
      ini->SetValue("QuickChatMessagesGroup2_Message3", "Button", inputCodeToString(BUTTON_2));
      ini->SetValue("QuickChatMessagesGroup2_Message3", "MessageType", "Team");
      ini->SetValue("QuickChatMessagesGroup2_Message3", "Caption", "Is Base Clear?");
      ini->SetValue("QuickChatMessagesGroup2_Message3", "Message", "Is our base clear?");

      ini->SetValue("QuickChatMessagesGroup2_Message4", "Key", inputCodeToString(KEY_C));
      ini->SetValue("QuickChatMessagesGroup2_Message4", "Button", inputCodeToString(BUTTON_3));
      ini->SetValue("QuickChatMessagesGroup2_Message4", "MessageType", "Team");
      ini->SetValue("QuickChatMessagesGroup2_Message4", "Caption", "Base Clear");
      ini->SetValue("QuickChatMessagesGroup2_Message4", "Message", "Base is secured.");

      ini->SetValue("QuickChatMessagesGroup2_Message5", "Key", inputCodeToString(KEY_T));
      ini->SetValue("QuickChatMessagesGroup2_Message5", "Button", inputCodeToString(BUTTON_4));
      ini->SetValue("QuickChatMessagesGroup2_Message5", "MessageType", "Team");
      ini->SetValue("QuickChatMessagesGroup2_Message5", "Caption", "Base Taken");
      ini->SetValue("QuickChatMessagesGroup2_Message5", "Message", "Base is taken.");

      ini->SetValue("QuickChatMessagesGroup2_Message6", "Key", inputCodeToString(KEY_N));
      ini->SetValue("QuickChatMessagesGroup2_Message6", "Button", inputCodeToString(BUTTON_5));
      ini->SetValue("QuickChatMessagesGroup2_Message6", "MessageType", "Team");
      ini->SetValue("QuickChatMessagesGroup2_Message6", "Caption", "Need More Defense");
      ini->SetValue("QuickChatMessagesGroup2_Message6", "Message", "We need more defense.");

      ini->SetValue("QuickChatMessagesGroup2_Message7", "Key", inputCodeToString(KEY_E));
      ini->SetValue("QuickChatMessagesGroup2_Message7", "Button", inputCodeToString(BUTTON_6));
      ini->SetValue("QuickChatMessagesGroup2_Message7", "MessageType", "Team");
      ini->SetValue("QuickChatMessagesGroup2_Message7", "Caption", "Enemy Attacking Base");
      ini->SetValue("QuickChatMessagesGroup2_Message7", "Message", "The enemy is attacking our base.");

      ini->SetValue("QuickChatMessagesGroup2_Message8", "Key", inputCodeToString(KEY_A));
      ini->SetValue("QuickChatMessagesGroup2_Message8", "Button", inputCodeToString(KEY_UNKNOWN));
      ini->SetValue("QuickChatMessagesGroup2_Message8", "MessageType", "Team");
      ini->SetValue("QuickChatMessagesGroup2_Message8", "Caption", "Attacked");
      ini->SetValue("QuickChatMessagesGroup2_Message8", "Message", "We are being attacked.");

   ini->SetValue("QuickChatMessagesGroup3", "Key", inputCodeToString(KEY_F));
   ini->SetValue("QuickChatMessagesGroup3", "Button", inputCodeToString(BUTTON_4));
   ini->SetValue("QuickChatMessagesGroup3", "MessageType", "Team");
   ini->SetValue("QuickChatMessagesGroup3", "Caption", "Flag");

      ini->SetValue("QuickChatMessagesGroup3_Message1", "Key", inputCodeToString(KEY_F));
      ini->SetValue("QuickChatMessagesGroup3_Message1", "Button", inputCodeToString(BUTTON_1));
      ini->SetValue("QuickChatMessagesGroup3_Message1", "MessageType", "Team");
      ini->SetValue("QuickChatMessagesGroup3_Message1", "Caption", "Get enemy flag");
      ini->SetValue("QuickChatMessagesGroup3_Message1", "Message", "Get the enemy flag.");

      ini->SetValue("QuickChatMessagesGroup3_Message2", "Key", inputCodeToString(KEY_R));
      ini->SetValue("QuickChatMessagesGroup3_Message2", "Button", inputCodeToString(BUTTON_2));
      ini->SetValue("QuickChatMessagesGroup3_Message2", "MessageType", "Team");
      ini->SetValue("QuickChatMessagesGroup3_Message2", "Caption", "Return our flag");
      ini->SetValue("QuickChatMessagesGroup3_Message2", "Message", "Return our flag to base.");

      ini->SetValue("QuickChatMessagesGroup3_Message3", "Key", inputCodeToString(KEY_S));
      ini->SetValue("QuickChatMessagesGroup3_Message3", "Button", inputCodeToString(BUTTON_3));
      ini->SetValue("QuickChatMessagesGroup3_Message3", "MessageType", "Team");
      ini->SetValue("QuickChatMessagesGroup3_Message3", "Caption", "Flag secure");
      ini->SetValue("QuickChatMessagesGroup3_Message3", "Message", "Our flag is secure.");

      ini->SetValue("QuickChatMessagesGroup3_Message4", "Key", inputCodeToString(KEY_H));
      ini->SetValue("QuickChatMessagesGroup3_Message4", "Button", inputCodeToString(BUTTON_4));
      ini->SetValue("QuickChatMessagesGroup3_Message4", "MessageType", "Team");
      ini->SetValue("QuickChatMessagesGroup3_Message4", "Caption", "Have enemy flag");
      ini->SetValue("QuickChatMessagesGroup3_Message4", "Message", "I have the enemy flag.");

      ini->SetValue("QuickChatMessagesGroup3_Message5", "Key", inputCodeToString(KEY_E));
      ini->SetValue("QuickChatMessagesGroup3_Message5", "Button", inputCodeToString(BUTTON_5));
      ini->SetValue("QuickChatMessagesGroup3_Message5", "MessageType", "Team");
      ini->SetValue("QuickChatMessagesGroup3_Message5", "Caption", "Enemy has flag");
      ini->SetValue("QuickChatMessagesGroup3_Message5", "Message", "The enemy has our flag!");

      ini->SetValue("QuickChatMessagesGroup3_Message6", "Key", inputCodeToString(KEY_G));
      ini->SetValue("QuickChatMessagesGroup3_Message6", "Button", inputCodeToString(BUTTON_6));
      ini->SetValue("QuickChatMessagesGroup3_Message6", "MessageType", "Team");
      ini->SetValue("QuickChatMessagesGroup3_Message6", "Caption", "Flag gone");
      ini->SetValue("QuickChatMessagesGroup3_Message6", "Message", "Our flag is not in the base!");

   ini->SetValue("QuickChatMessagesGroup4", "Key", inputCodeToString(KEY_S));
   ini->SetValue("QuickChatMessagesGroup4", "Button", inputCodeToString(KEY_UNKNOWN));
   ini->SetValue("QuickChatMessagesGroup4", "MessageType", "Team");
   ini->SetValue("QuickChatMessagesGroup4", "Caption", "Incoming Enemies - Direction");

      ini->SetValue("QuickChatMessagesGroup4_Message1", "Key", inputCodeToString(KEY_S));
      ini->SetValue("QuickChatMessagesGroup4_Message1", "Button", inputCodeToString(KEY_UNKNOWN));
      ini->SetValue("QuickChatMessagesGroup4_Message1", "MessageType", "Team");
      ini->SetValue("QuickChatMessagesGroup4_Message1", "Caption", "Incoming South");
      ini->SetValue("QuickChatMessagesGroup4_Message1", "Message", "*** INCOMING SOUTH ***");

      ini->SetValue("QuickChatMessagesGroup4_Message2", "Key", inputCodeToString(KEY_E));
      ini->SetValue("QuickChatMessagesGroup4_Message2", "Button", inputCodeToString(KEY_UNKNOWN));
      ini->SetValue("QuickChatMessagesGroup4_Message2", "MessageType", "Team");
      ini->SetValue("QuickChatMessagesGroup4_Message2", "Caption", "Incoming East");
      ini->SetValue("QuickChatMessagesGroup4_Message2", "Message", "*** INCOMING EAST  ***");

      ini->SetValue("QuickChatMessagesGroup4_Message3", "Key", inputCodeToString(KEY_W));
      ini->SetValue("QuickChatMessagesGroup4_Message3", "Button", inputCodeToString(KEY_UNKNOWN));
      ini->SetValue("QuickChatMessagesGroup4_Message3", "MessageType", "Team");
      ini->SetValue("QuickChatMessagesGroup4_Message3", "Caption", "Incoming West");
      ini->SetValue("QuickChatMessagesGroup4_Message3", "Message", "*** INCOMING WEST  ***");

      ini->SetValue("QuickChatMessagesGroup4_Message4", "Key", inputCodeToString(KEY_N));
      ini->SetValue("QuickChatMessagesGroup4_Message4", "Button", inputCodeToString(KEY_UNKNOWN));
      ini->SetValue("QuickChatMessagesGroup4_Message4", "MessageType", "Team");
      ini->SetValue("QuickChatMessagesGroup4_Message4", "Caption", "Incoming North");
      ini->SetValue("QuickChatMessagesGroup4_Message4", "Message", "*** INCOMING NORTH ***");

      ini->SetValue("QuickChatMessagesGroup4_Message5", "Key", inputCodeToString(KEY_V));
      ini->SetValue("QuickChatMessagesGroup4_Message5", "Button", inputCodeToString(KEY_UNKNOWN));
      ini->SetValue("QuickChatMessagesGroup4_Message5", "MessageType", "Team");
      ini->SetValue("QuickChatMessagesGroup4_Message5", "Caption", "Incoming Enemies");
      ini->SetValue("QuickChatMessagesGroup4_Message5", "Message", "Incoming enemies!");

   ini->SetValue("QuickChatMessagesGroup5", "Key", inputCodeToString(KEY_V));
   ini->SetValue("QuickChatMessagesGroup5", "Button", inputCodeToString(BUTTON_3));
   ini->SetValue("QuickChatMessagesGroup5", "MessageType", "Team");
   ini->SetValue("QuickChatMessagesGroup5", "Caption", "Quick");

      ini->SetValue("QuickChatMessagesGroup5_Message1", "Key", inputCodeToString(KEY_J));
      ini->SetValue("QuickChatMessagesGroup5_Message1", "Button", inputCodeToString(KEY_UNKNOWN));
      ini->SetValue("QuickChatMessagesGroup5_Message1", "MessageType", "Team");
      ini->SetValue("QuickChatMessagesGroup5_Message1", "Caption", "Capture the objective");
      ini->SetValue("QuickChatMessagesGroup5_Message1", "Message", "Capture the objective.");

      ini->SetValue("QuickChatMessagesGroup5_Message2", "Key", inputCodeToString(KEY_O));
      ini->SetValue("QuickChatMessagesGroup5_Message2", "Button", inputCodeToString(KEY_UNKNOWN));
      ini->SetValue("QuickChatMessagesGroup5_Message2", "MessageType", "Team");
      ini->SetValue("QuickChatMessagesGroup5_Message2", "Caption", "Go on the offensive");
      ini->SetValue("QuickChatMessagesGroup5_Message2", "Message", "Go on the offensive.");

      ini->SetValue("QuickChatMessagesGroup5_Message3", "Key", inputCodeToString(KEY_A));
      ini->SetValue("QuickChatMessagesGroup5_Message3", "Button", inputCodeToString(BUTTON_1));
      ini->SetValue("QuickChatMessagesGroup5_Message3", "MessageType", "Team");
      ini->SetValue("QuickChatMessagesGroup5_Message3", "Caption", "Attack!");
      ini->SetValue("QuickChatMessagesGroup5_Message3", "Message", "Attack!");

      ini->SetValue("QuickChatMessagesGroup5_Message4", "Key", inputCodeToString(KEY_W));
      ini->SetValue("QuickChatMessagesGroup5_Message4", "Button", inputCodeToString(BUTTON_2));
      ini->SetValue("QuickChatMessagesGroup5_Message4", "MessageType", "Team");
      ini->SetValue("QuickChatMessagesGroup5_Message4", "Caption", "Wait for signal");
      ini->SetValue("QuickChatMessagesGroup5_Message4", "Message", "Wait for my signal to attack.");

      ini->SetValue("QuickChatMessagesGroup5_Message5", "Key", inputCodeToString(KEY_V));
      ini->SetValue("QuickChatMessagesGroup5_Message5", "Button", inputCodeToString(BUTTON_3));
      ini->SetValue("QuickChatMessagesGroup5_Message5", "MessageType", "Team");
      ini->SetValue("QuickChatMessagesGroup5_Message5", "Caption", "Help!");
      ini->SetValue("QuickChatMessagesGroup5_Message5", "Message", "Help!");

      ini->SetValue("QuickChatMessagesGroup5_Message6", "Key", inputCodeToString(KEY_E));
      ini->SetValue("QuickChatMessagesGroup5_Message6", "Button", inputCodeToString(BUTTON_4));
      ini->SetValue("QuickChatMessagesGroup5_Message6", "MessageType", "Team");
      ini->SetValue("QuickChatMessagesGroup5_Message6", "Caption", "Regroup");
      ini->SetValue("QuickChatMessagesGroup5_Message6", "Message", "Regroup.");

      ini->SetValue("QuickChatMessagesGroup5_Message7", "Key", inputCodeToString(KEY_G));
      ini->SetValue("QuickChatMessagesGroup5_Message7", "Button", inputCodeToString(BUTTON_5));
      ini->SetValue("QuickChatMessagesGroup5_Message7", "MessageType", "Team");
      ini->SetValue("QuickChatMessagesGroup5_Message7", "Caption", "Going offense");
      ini->SetValue("QuickChatMessagesGroup5_Message7", "Message", "Going offense.");

      ini->SetValue("QuickChatMessagesGroup5_Message8", "Key", inputCodeToString(KEY_Z));
      ini->SetValue("QuickChatMessagesGroup5_Message8", "Button", inputCodeToString(BUTTON_6));
      ini->SetValue("QuickChatMessagesGroup5_Message8", "MessageType", "Team");
      ini->SetValue("QuickChatMessagesGroup5_Message8", "Caption", "Move out");
      ini->SetValue("QuickChatMessagesGroup5_Message8", "Message", "Move out.");

   ini->SetValue("QuickChatMessagesGroup6", "Key", inputCodeToString(KEY_R));
   ini->SetValue("QuickChatMessagesGroup6", "Button", inputCodeToString(BUTTON_2));
   ini->SetValue("QuickChatMessagesGroup6", "MessageType", "Team");
   ini->SetValue("QuickChatMessagesGroup6", "Caption", "Reponses");

      ini->SetValue("QuickChatMessagesGroup6_Message1", "Key", inputCodeToString(KEY_A));
      ini->SetValue("QuickChatMessagesGroup6_Message1", "Button", inputCodeToString(BUTTON_1));
      ini->SetValue("QuickChatMessagesGroup6_Message1", "MessageType", "Team");
      ini->SetValue("QuickChatMessagesGroup6_Message1", "Caption", "Acknowledge");
      ini->SetValue("QuickChatMessagesGroup6_Message1", "Message", "Acknowledged.");

      ini->SetValue("QuickChatMessagesGroup6_Message2", "Key", inputCodeToString(KEY_N));
      ini->SetValue("QuickChatMessagesGroup6_Message2", "Button", inputCodeToString(BUTTON_2));
      ini->SetValue("QuickChatMessagesGroup6_Message2", "MessageType", "Team");
      ini->SetValue("QuickChatMessagesGroup6_Message2", "Caption", "No");
      ini->SetValue("QuickChatMessagesGroup6_Message2", "Message", "No.");

      ini->SetValue("QuickChatMessagesGroup6_Message3", "Key", inputCodeToString(KEY_Y));
      ini->SetValue("QuickChatMessagesGroup6_Message3", "Button", inputCodeToString(BUTTON_3));
      ini->SetValue("QuickChatMessagesGroup6_Message3", "MessageType", "Team");
      ini->SetValue("QuickChatMessagesGroup6_Message3", "Caption", "Yes");
      ini->SetValue("QuickChatMessagesGroup6_Message3", "Message", "Yes.");

      ini->SetValue("QuickChatMessagesGroup6_Message4", "Key", inputCodeToString(KEY_S));
      ini->SetValue("QuickChatMessagesGroup6_Message4", "Button", inputCodeToString(BUTTON_4));
      ini->SetValue("QuickChatMessagesGroup6_Message4", "MessageType", "Team");
      ini->SetValue("QuickChatMessagesGroup6_Message4", "Caption", "Sorry");
      ini->SetValue("QuickChatMessagesGroup6_Message4", "Message", "Sorry.");

      ini->SetValue("QuickChatMessagesGroup6_Message5", "Key", inputCodeToString(KEY_T));
      ini->SetValue("QuickChatMessagesGroup6_Message5", "Button", inputCodeToString(BUTTON_5));
      ini->SetValue("QuickChatMessagesGroup6_Message5", "MessageType", "Team");
      ini->SetValue("QuickChatMessagesGroup6_Message5", "Caption", "Thanks");
      ini->SetValue("QuickChatMessagesGroup6_Message5", "Message", "Thanks.");

      ini->SetValue("QuickChatMessagesGroup6_Message6", "Key", inputCodeToString(KEY_D));
      ini->SetValue("QuickChatMessagesGroup6_Message6", "Button", inputCodeToString(BUTTON_6));
      ini->SetValue("QuickChatMessagesGroup6_Message6", "MessageType", "Team");
      ini->SetValue("QuickChatMessagesGroup6_Message6", "Caption", "Don't know");
      ini->SetValue("QuickChatMessagesGroup6_Message6", "Message", "I don't know.");

   ini->SetValue("QuickChatMessagesGroup7", "Key", inputCodeToString(KEY_T));
   ini->SetValue("QuickChatMessagesGroup7", "Button", inputCodeToString(BUTTON_1));
   ini->SetValue("QuickChatMessagesGroup7", "MessageType", "Global");
   ini->SetValue("QuickChatMessagesGroup7", "Caption", "Taunts");

      ini->SetValue("QuickChatMessagesGroup7_Message1", "Key", inputCodeToString(KEY_R));
      ini->SetValue("QuickChatMessagesGroup7_Message1", "Button", inputCodeToString(KEY_UNKNOWN));
      ini->SetValue("QuickChatMessagesGroup7_Message1", "MessageType", "Global");
      ini->SetValue("QuickChatMessagesGroup7_Message1", "Caption", "Rawr");
      ini->SetValue("QuickChatMessagesGroup7_Message1", "Message", "RAWR!");

      ini->SetValue("QuickChatMessagesGroup7_Message2", "Key", inputCodeToString(KEY_C));
      ini->SetValue("QuickChatMessagesGroup7_Message2", "Button", inputCodeToString(BUTTON_1));
      ini->SetValue("QuickChatMessagesGroup7_Message2", "MessageType", "Global");
      ini->SetValue("QuickChatMessagesGroup7_Message2", "Caption", "Come get some!");
      ini->SetValue("QuickChatMessagesGroup7_Message2", "Message", "Come get some!");

      ini->SetValue("QuickChatMessagesGroup7_Message3", "Key", inputCodeToString(KEY_D));
      ini->SetValue("QuickChatMessagesGroup7_Message3", "Button", inputCodeToString(BUTTON_2));
      ini->SetValue("QuickChatMessagesGroup7_Message3", "MessageType", "Global");
      ini->SetValue("QuickChatMessagesGroup7_Message3", "Caption", "Dance!");
      ini->SetValue("QuickChatMessagesGroup7_Message3", "Message", "Dance!");

      ini->SetValue("QuickChatMessagesGroup7_Message4", "Key", inputCodeToString(KEY_X));
      ini->SetValue("QuickChatMessagesGroup7_Message4", "Button", inputCodeToString(BUTTON_3));
      ini->SetValue("QuickChatMessagesGroup7_Message4", "MessageType", "Global");
      ini->SetValue("QuickChatMessagesGroup7_Message4", "Caption", "Missed me!");
      ini->SetValue("QuickChatMessagesGroup7_Message4", "Message", "Missed me!");

      ini->SetValue("QuickChatMessagesGroup7_Message5", "Key", inputCodeToString(KEY_W));
      ini->SetValue("QuickChatMessagesGroup7_Message5", "Button", inputCodeToString(BUTTON_4));
      ini->SetValue("QuickChatMessagesGroup7_Message5", "MessageType", "Global");
      ini->SetValue("QuickChatMessagesGroup7_Message5", "Caption", "I've had worse...");
      ini->SetValue("QuickChatMessagesGroup7_Message5", "Message", "I've had worse...");

      ini->SetValue("QuickChatMessagesGroup7_Message6", "Key", inputCodeToString(KEY_Q));
      ini->SetValue("QuickChatMessagesGroup7_Message6", "Button", inputCodeToString(BUTTON_5));
      ini->SetValue("QuickChatMessagesGroup7_Message6", "MessageType", "Global");
      ini->SetValue("QuickChatMessagesGroup7_Message6", "Caption", "How'd THAT feel?");
      ini->SetValue("QuickChatMessagesGroup7_Message6", "Message", "How'd THAT feel?");

      ini->SetValue("QuickChatMessagesGroup7_Message7", "Key", inputCodeToString(KEY_E));
      ini->SetValue("QuickChatMessagesGroup7_Message7", "Button", inputCodeToString(BUTTON_6));
      ini->SetValue("QuickChatMessagesGroup7_Message7", "MessageType", "Global");
      ini->SetValue("QuickChatMessagesGroup7_Message7", "Caption", "Yoohoo!");
      ini->SetValue("QuickChatMessagesGroup7_Message7", "Message", "Yoohoo!");
}

// TODO:  reimplement joystick mapping methods for future custom joystick
// mappings with axes as well as buttons
//void readJoystick()
//{
//   gJoystickMapping.enable = ini->GetValueYN("Joystick", "Enable", false);
//   for(U32 i=0; i<MaxJoystickAxes*2; i++)
//   {
//      Vector<string> buttonList;
//      parseString(ini->GetValue("Joystick", "Axes" + itos(i), i<8 ? itos(i+16) : ""), buttonList, ',');
//      gJoystickMapping.axes[i] = 0;
//      for(S32 j=0; j<buttonList.size(); j++)
//      {
//         gJoystickMapping.axes[i] |= 1 << atoi(buttonList[j].c_str());
//      }
//   }
//   for(U32 i=0; i<32; i++)
//   {
//      Vector<string> buttonList;
//      parseString(ini->GetValue("Joystick", "Button" + itos(i), i<10 ? itos(i) : ""), buttonList, ',');
//      gJoystickMapping.button[i] = 0;
//      for(S32 j=0; j<buttonList.size(); j++)
//      {
//         gJoystickMapping.button[i] |= 1 << atoi(buttonList[j].c_str());
//      }
//   }
//   for(U32 i=0; i<4; i++)
//   {
//      Vector<string> buttonList;
//      parseString(ini->GetValue("Joystick", "Pov" + itos(i), itos(i+10)), buttonList, ',');
//      gJoystickMapping.pov[i] = 0;
//      for(S32 j=0; j<buttonList.size(); j++)
//      {
//         gJoystickMapping.pov[i] |= 1 << atoi(buttonList[j].c_str());
//      }
//   }
//}
//
//void writeJoystick()
//{
//   ini->setValueYN("Joystick", "Enable", gJoystickMapping.enable);
//   ///for(listToString(alwaysPingList, ',')
//   for(U32 i=0; i<MaxJoystickAxes*2; i++)
//   {
//      Vector<string> buttonList;
//      for(U32 j=0; j<32; j++)
//      {
//         if(gJoystickMapping.axes[i] & (1 << j))
//            buttonList.push_back(itos(j));
//      }
//      ini->SetValue("Joystick", "Axes" + itos(i), listToString(buttonList, ','));
//   }
//   for(U32 i=0; i<32; i++)
//   {
//      Vector<string> buttonList;
//      for(U32 j=0; j<32; j++)
//      {
//         if(gJoystickMapping.button[i] & (1 << j))
//            buttonList.push_back(itos(j));
//      }
//      ini->SetValue("Joystick", "Button" + itos(i), listToString(buttonList, ','));
//   }
//   for(U32 i=0; i<4; i++)
//   {
//      Vector<string> buttonList;
//      for(U32 j=0; j<32; j++)
//      {
//         if(gJoystickMapping.pov[i] & (1 << j))
//            buttonList.push_back(itos(j));
//      }
//      ini->SetValue("Joystick", "Pov" + itos(i), listToString(buttonList, ','));
//   }
//}


static void loadServerBanList(CIniFile *ini, BanList *banList)
{
   Vector<string> banItemList;
   ini->GetAllValues("ServerBanList", banItemList);
   banList->loadBanList(banItemList);
}

// Can't be static -- called externally!
void writeServerBanList(CIniFile *ini, BanList *banList)
{
   // Refresh the server ban list
   ini->deleteSection("ServerBanList");
   ini->addSection("ServerBanList");

   string delim = banList->getDelimiter();
   string wildcard = banList->getWildcard();
   if(ini->numSectionComments("ServerBanList") == 0)
   {
      ini->sectionComment("ServerBanList", "----------------");
      ini->sectionComment("ServerBanList", " This section contains a list of bans that this dedicated server has enacted");
      ini->sectionComment("ServerBanList", " ");
      ini->sectionComment("ServerBanList", " Bans are in the following format:");
      ini->sectionComment("ServerBanList", "   IP Address " + delim + " nickname " + delim + " Start time (ISO time format) " + delim + " Duration in minutes ");
      ini->sectionComment("ServerBanList", " ");
      ini->sectionComment("ServerBanList", " Examples:");
      ini->sectionComment("ServerBanList", "   BanItem0=123.123.123.123" + delim + "watusimoto" + delim + "20110131T123000" + delim + "30");
      ini->sectionComment("ServerBanList", "   BanItem1=" + wildcard + delim + "watusimoto" + delim + "20110131T123000" + delim + "120");
      ini->sectionComment("ServerBanList", "   BanItem2=123.123.123.123" + delim + wildcard + delim + "20110131T123000" + delim + "30");
      ini->sectionComment("ServerBanList", " ");
      ini->sectionComment("ServerBanList", " Note: Wildcards (" + wildcard +") may be used for IP address and nickname" );
      ini->sectionComment("ServerBanList", " ");
      ini->sectionComment("ServerBanList", " Note: ISO time format is in the following format: YYYYMMDDTHH24MISS");
      ini->sectionComment("ServerBanList", "   YYYY = four digit year, (e.g. 2011)");
      ini->sectionComment("ServerBanList", "     MM = month (01 - 12), (e.g. 01)");
      ini->sectionComment("ServerBanList", "     DD = day of the month, (e.g. 31)");
      ini->sectionComment("ServerBanList", "      T = Just a one character divider between date and time, (will always be T)");
      ini->sectionComment("ServerBanList", "   HH24 = hour of the day (0-23), (e.g. 12)");
      ini->sectionComment("ServerBanList", "     MI = minute of the hour, (e.g. 30)");
      ini->sectionComment("ServerBanList", "     SS = seconds of the minute, (e.g. 00) (we don't really care about these... yet)");
      ini->sectionComment("ServerBanList", "----------------");
   }

   ini->SetAllValues("ServerBanList", "BanItem", banList->banListToString());
}


// Option default values are stored here, in the 3rd prarm of the GetValue call
// This is only called once, during initial initialization
void loadSettingsFromINI(CIniFile *ini, GameSettings *settings)
{
   IniSettings *iniSettings = settings->getIniSettings();

   ini->ReadFile();        // Read the INI file  (journaling of read lines happens within)

   loadSoundSettings(ini, iniSettings);
   loadEffectsSettings(ini, iniSettings);
   loadGeneralSettings(ini, iniSettings);
   loadLoadoutPresets(ini, settings);
   loadPluginBindings(ini, iniSettings);

   loadHostConfiguration(ini, iniSettings);
   loadUpdaterSettings(ini, iniSettings);
   loadDiagnostics(ini, iniSettings);

   loadTestSettings(ini, iniSettings);

   loadKeyBindings(ini);
   loadForeignServerInfo(ini, iniSettings);         // Info about other servers
   loadLevels(ini, iniSettings);                    // Read levels, if there are any
   loadLevelSkipList(ini, settings);                // Read level skipList, if there are any

   loadQuickChatMessages(ini);

//   readJoystick();
   loadServerBanList(ini, settings->getBanList());

   saveSettingsToINI(ini, settings);    // Save to fill in any missing settings

   settings->onFinishedLoading();
}


static void writeDiagnostics(CIniFile *ini, IniSettings *iniSettings)
{
   const char *section = "Diagnostics";
   ini->addSection(section);

   if (ini->numSectionComments(section) == 0)
   {
      ini->sectionComment(section, "----------------");
      ini->sectionComment(section, " Diagnostic entries can be used to enable or disable particular actions for debugging purposes.");
      ini->sectionComment(section, " You probably can't use any of these settings to enhance your gameplay experience!");
      ini->sectionComment(section, " DumpKeys - Enable this to dump raw input to the screen (Yes/No)");
      ini->sectionComment(section, " LogConnectionProtocol - Log ConnectionProtocol events (Yes/No)");
      ini->sectionComment(section, " LogNetConnection - Log NetConnectionEvents (Yes/No)");
      ini->sectionComment(section, " LogEventConnection - Log EventConnection events (Yes/No)");
      ini->sectionComment(section, " LogGhostConnection - Log GhostConnection events (Yes/No)");
      ini->sectionComment(section, " LogNetInterface - Log NetInterface events (Yes/No)");
      ini->sectionComment(section, " LogPlatform - Log Platform events (Yes/No)");
      ini->sectionComment(section, " LogNetBase - Log NetBase events (Yes/No)");
      ini->sectionComment(section, " LogUDP - Log UDP events (Yes/No)");

      ini->sectionComment(section, " LogFatalError - Log fatal errors; should be left on (Yes/No)");
      ini->sectionComment(section, " LogError - Log serious errors; should be left on (Yes/No)");
      ini->sectionComment(section, " LogWarning - Log less serious errors (Yes/No)");
      ini->sectionComment(section, " LogConfigurationError - Log problems with configuration (Yes/No)");
      ini->sectionComment(section, " LogConnection - High level logging connections with remote machines (Yes/No)");
      ini->sectionComment(section, " LogLevelLoaded - Write a log entry when a level is loaded (Yes/No)");
      ini->sectionComment(section, " LogLevelError - Log errors and warnings about levels loaded (Yes/No)");
      ini->sectionComment(section, " LogLuaObjectLifecycle - Creation and destruciton of lua objects (Yes/No)");
      ini->sectionComment(section, " LuaLevelGenerator - Messages from the LuaLevelGenerator (Yes/No)");
      ini->sectionComment(section, " LuaBotMessage - Message from a bot (Yes/No)");
      ini->sectionComment(section, " ServerFilter - For logging messages specific to hosting games (Yes/No)");
      ini->sectionComment(section, "                (Note: these messages will go to bitfighter_server.log regardless of this setting) ");
      ini->sectionComment(section, "----------------");
   }

   ini->setValueYN(section, "DumpKeys", iniSettings->diagnosticKeyDumpMode);
   ini->setValueYN(section, "LogConnectionProtocol", iniSettings->logConnectionProtocol);
   ini->setValueYN(section, "LogNetConnection",      iniSettings->logNetConnection);
   ini->setValueYN(section, "LogEventConnection",    iniSettings->logEventConnection);
   ini->setValueYN(section, "LogGhostConnection",    iniSettings->logGhostConnection);
   ini->setValueYN(section, "LogNetInterface",       iniSettings->logNetInterface);
   ini->setValueYN(section, "LogPlatform",           iniSettings->logPlatform);
   ini->setValueYN(section, "LogNetBase",            iniSettings->logNetBase);
   ini->setValueYN(section, "LogUDP",                iniSettings->logUDP);

   ini->setValueYN(section, "LogFatalError",         iniSettings->logFatalError);
   ini->setValueYN(section, "LogError",              iniSettings->logError);
   ini->setValueYN(section, "LogWarning",            iniSettings->logWarning);
   ini->setValueYN(section, "LogConfigurationError", iniSettings->logConfigurationError);
   ini->setValueYN(section, "LogConnection",         iniSettings->logConnection);
   ini->setValueYN(section, "LogLevelLoaded",        iniSettings->logLevelLoaded);
   ini->setValueYN(section, "LogLevelError",         iniSettings->logLevelError);
   ini->setValueYN(section, "LogLuaObjectLifecycle", iniSettings->logLuaObjectLifecycle);
   ini->setValueYN(section, "LuaLevelGenerator",     iniSettings->luaLevelGenerator);
   ini->setValueYN(section, "LuaBotMessage",         iniSettings->luaBotMessage);
   ini->setValueYN(section, "ServerFilter",          iniSettings->serverFilter);
}


static void writeEffects(CIniFile *ini, IniSettings *iniSettings)
{
   const char *section = "Effects";
   ini->addSection(section);

   if (ini->numSectionComments(section) == 0)
   {
      ini->sectionComment(section, "----------------");
      ini->sectionComment(section, " Various visual effects");
      ini->sectionComment(section, " StarsInDistance - Yes gives the game a floating, 3-D effect.  No gives the flat 'classic zap' mode.");
      ini->sectionComment(section, "----------------");
   }

   ini->setValueYN(section, "StarsInDistance", iniSettings->starsInDistance);
}

static void writeSounds(CIniFile *ini, IniSettings *iniSettings)
{
   ini->addSection("Sounds");

   if (ini->numSectionComments("Sounds") == 0)
   {
      ini->sectionComment("Sounds", "----------------");
      ini->sectionComment("Sounds", " Sound settings");
      ini->sectionComment("Sounds", " EffectsVolume - Volume of sound effects from 0 (mute) to 10 (full bore)");
      ini->sectionComment("Sounds", " MusicVolume - Volume of sound effects from 0 (mute) to 10 (full bore)");
      ini->sectionComment("Sounds", " VoiceChatVolume - Volume of incoming voice chat messages from 0 (mute) to 10 (full bore)");
      ini->sectionComment("Sounds", " SFXSet - Select which set of sounds you want: Classic or Modern");
      ini->sectionComment("Sounds", "----------------");
   }

   ini->SetValueI("Sounds", "EffectsVolume", (S32) (iniSettings->sfxVolLevel * 10));
   ini->SetValueI("Sounds", "MusicVolume",   (S32) (iniSettings->musicVolLevel * 10));
   ini->SetValueI("Sounds", "VoiceChatVolume",   (S32) (iniSettings->voiceChatVolLevel * 10));

   ini->SetValue("Sounds", "SFXSet", iniSettings->sfxSet == sfxClassicSet ? "Classic" : "Modern");
}


void saveWindowMode(CIniFile *ini, IniSettings *iniSettings)
{
   ini->SetValue("Settings",  "WindowMode", displayModeToString(iniSettings->displayMode));
}


void saveWindowPosition(CIniFile *ini, S32 x, S32 y)
{
   ini->SetValueI("Settings", "WindowXPos", x);
   ini->SetValueI("Settings", "WindowYPos", y);
}


static void writeSettings(CIniFile *ini, IniSettings *iniSettings)
{
   const char *section = "Settings";
   ini->addSection(section);

   if (ini->numSectionComments(section) == 0)
   {
      ini->sectionComment(section, "----------------");
      ini->sectionComment(section, " Settings entries contain a number of different options");
      ini->sectionComment(section, " WindowMode - Fullscreen, Fullscreen-Stretch or Window");
      ini->sectionComment(section, " WindowXPos, WindowYPos - Position of window in window mode (will overwritten if you move your window)");
      ini->sectionComment(section, " WindowScalingFactor - Used to set size of window.  1.0 = 800x600. Best to let the program manage this setting.");
      ini->sectionComment(section, " UseFakeFullscreen - Faster fullscreen switching; however, may not cover the taskbar");
      ini->sectionComment(section, " VoiceEcho - Play echo when recording a voice message? Yes/No");
      ini->sectionComment(section, " ControlMode - Use Relative or Absolute controls (Relative means left is ship's left, Absolute means left is screen left)");
      ini->sectionComment(section, " LoadoutIndicators - Display indicators showing current weapon?  Yes/No");
      ini->sectionComment(section, " VerboseHelpMessages - Display additional on-screen messages while learning the game?  Yes/No");
      ini->sectionComment(section, " ShowKeyboardKeysInStickMode - If you are using a joystick, also show keyboard shortcuts in Loadout and QuickChat menus");
      ini->sectionComment(section, " JoystickType - Type of joystick to use if auto-detect doesn't recognize your controller");
      ini->sectionComment(section, " JoystickLinuxUseOldDeviceSystem - Force SDL to add the older /dev/input/js0 device to the enumerated joystick list.  No effect on Windows/Mac systems");
      ini->sectionComment(section, " MasterServerAddressList - Comma seperated list of Address of master server, in form: IP:67.18.11.66:25955,IP:myMaster.org:25955 (tries all listed, only connects to one at a time)");
      ini->sectionComment(section, " DefaultName - Name that will be used if user hits <enter> on name entry screen without entering one");
      ini->sectionComment(section, " Nickname - Specify your nickname to bypass the name entry screen altogether");
      ini->sectionComment(section, " Password - Password to use if your nickname has been reserved in the forums");
      ini->sectionComment(section, " EnableExperimentalAimMode - Use experimental aiming system (works only with controller) Yes/No");
      ini->sectionComment(section, " LastName - Name user entered when game last run (may be overwritten if you enter a different name on startup screen)");
      ini->sectionComment(section, " LastPassword - Password user entered when game last run (may be overwritten if you enter a different pw on startup screen)");
      ini->sectionComment(section, " LastEditorName - Last edited file name");
      ini->sectionComment(section, " MaxFPS - Maximum FPS the client will run at.  Higher values use more CPU, lower may increase lag (default = 100)");
      ini->sectionComment(section, " LineWidth - Width of a \"standard line\" in pixels (default 2); can set with /linewidth in game ");
      ini->sectionComment(section, " Version - Version of game last time it was run.  Don't monkey with this value; nothing good can come of it!");
      ini->sectionComment(section, "----------------");
   }
   saveWindowMode(ini, iniSettings);
   saveWindowPosition(ini, iniSettings->winXPos, iniSettings->winYPos);

   ini->setValueYN(section, "UseFakeFullscreen", iniSettings->useFakeFullscreen);
   ini->SetValueF (section, "WindowScalingFactor", iniSettings->winSizeFact);
   ini->setValueYN(section, "VoiceEcho", iniSettings->echoVoice );
   ini->SetValue  (section, "ControlMode", (iniSettings->controlsRelative ? "Relative" : "Absolute"));

   // inputMode is not saved, but rather determined at runtime by whether a joystick is attached

   ini->setValueYN(section, "LoadoutIndicators", iniSettings->showWeaponIndicators);
   ini->setValueYN(section, "VerboseHelpMessages", iniSettings->verboseHelpMessages);
   ini->setValueYN(section, "ShowKeyboardKeysInStickMode", iniSettings->showKeyboardKeys);

#ifndef ZAP_DEDICATED
   ini->SetValue  (section, "JoystickType", iniSettings->joystickType);
   ini->setValueYN(section, "JoystickLinuxUseOldDeviceSystem", iniSettings->joystickLinuxUseOldDeviceSystem);
#endif
   ini->SetValue  (section, "MasterServerAddressList", iniSettings->masterAddress);
   ini->SetValue  (section, "DefaultName", iniSettings->defaultName);
   ini->SetValue  (section, "LastName", iniSettings->lastName);
   ini->SetValue  (section, "LastPassword", iniSettings->lastPassword);
   ini->SetValue  (section, "LastEditorName", iniSettings->lastEditorName);

   ini->setValueYN(section, "EnableExperimentalAimMode", iniSettings->enableExperimentalAimMode);
   ini->SetValueI (section, "MaxFPS", iniSettings->maxFPS);  

   ini->SetValueI (section, "ConnectionSpeed", iniSettings->connectionSpeed);  
   ini->SetValueI (section, "Version", BUILD_VERSION);

#ifndef ZAP_DEDICATED
   // Don't save new value if out of range, so it will go back to the old value. Just in case a user screw up with /linewidth command using value too big or too small
   if(gDefaultLineWidth >= 0.5 && gDefaultLineWidth <= 5)
      ini->SetValueF (section, "LineWidth", gDefaultLineWidth);
#endif
}


static void writeUpdater(CIniFile *ini, IniSettings *iniSettings)
{
   ini->addSection("Updater");

   if(ini->numSectionComments("Updater") == 0)
   {
      ini->sectionComment("Updater", "----------------");
      ini->sectionComment("Updater", " The Updater section contains entries that control how game updates are handled");
      ini->sectionComment("Updater", " UseUpdater - Enable or disable process that installs updates (WINDOWS ONLY)");
      ini->sectionComment("Updater", "----------------");

   }
   ini->setValueYN("Updater", "UseUpdater", iniSettings->useUpdater, true);
}


static void writeHost(CIniFile *ini, IniSettings *iniSettings)
{
   const char *section = "Host";
   ini->addSection(section);

   if(ini->numSectionComments(section) == 0)
   {
      addComment("----------------");
      addComment(" The Host section contains entries that configure the game when you are hosting");
      addComment(" ServerName - The name others will see when they are browsing for servers (max 20 chars)");
      addComment(" ServerAddress - The address of your server, e.g. IP:localhost:1234 or IP:54.35.110.99:8000 or IP:bitfighter.org:8888 (leave blank to let the system decide)");
      addComment(" ServerDescription - A one line description of your server.  Please include nickname and physical location!");
      addComment(" ServerPassword - You can require players to use a password to play on your server.  Leave blank to grant access to all.");
      addComment(" AdminPassword - Use this password to manage players & change levels on your server.");
      addComment(" LevelChangePassword - Use this password to change levels on your server.  Leave blank to grant access to all.");
      addComment(" LevelDir - Specify where level files are stored; can be overridden on command line with -leveldir param.");
      addComment(" MaxPlayers - The max number of players that can play on your server.");
      addComment(" MaxBots - The max number of bots allowed on this server.");
      addComment(" AlertsVolume - Volume of audio alerts when players join or leave game from 0 (mute) to 10 (full bore).");
      addComment(" MaxFPS - Maximum FPS the dedicaetd server will run at.  Higher values use more CPU, lower may increase lag (default = 100).");
      addComment(" AllowGetMap - When getmap is allowed, anyone can download the current level using the /getmap command.");
      addComment(" AllowDataConnections - When data connections are allowed, anyone with the admin password can upload or download levels, bots, or");
      addComment("                        levelGen scripts.  This feature is probably insecure, and should be DISABLED unless you require the functionality.");
      addComment(" LogStats - Save game stats locally to built-in sqlite database (saves the same stats as are sent to the master)");
      addComment(" DefaultRobotScript - If user adds a robot, this script is used if none is specified");
      addComment(" MySqlStatsDatabaseCredentials - If MySql integration has been compiled in (which it probably hasn't been), you can specify the");
      addComment("                                 database server, database name, login, and password as a comma delimeted list");
      addComment(" VoteLength - number of seconds the voting will last, zero will disable voting.");
      addComment(" VoteRetryLength - When vote fail, the vote caller is unable to vote until after this number of seconds.");
      addComment(" Vote Strengths - Vote will pass when sum of all vote strengths is bigger then zero.");
      addComment("----------------");
   }

   ini->SetValue  (section, "ServerName", iniSettings->hostname);
   ini->SetValue  (section, "ServerAddress", iniSettings->hostaddr);
   ini->SetValue  (section, "ServerDescription", iniSettings->hostdescr);
   ini->SetValue  (section, "ServerPassword", iniSettings->serverPassword);
   ini->SetValue  (section, "AdminPassword", iniSettings->adminPassword);
   ini->SetValue  (section, "LevelChangePassword", iniSettings->levelChangePassword);
   ini->SetValue  (section, "LevelDir", iniSettings->levelDir);
   ini->SetValueI (section, "MaxPlayers", iniSettings->maxPlayers);
   ini->SetValueI (section, "MaxBots", iniSettings->maxBots);
   ini->SetValueI (section, "AlertsVolume", (S32) (iniSettings->alertsVolLevel * 10));
   ini->setValueYN(section, "AllowGetMap", iniSettings->allowGetMap);
   ini->setValueYN(section, "AllowDataConnections", iniSettings->allowDataConnections);
   ini->SetValueI (section, "MaxFPS", iniSettings->maxDedicatedFPS);
   ini->setValueYN(section, "LogStats", iniSettings->logStats);

   ini->setValueYN(section, "AllowMapUpload", S32(iniSettings->allowMapUpload) );
   ini->setValueYN(section, "AllowAdminMapUpload", S32(iniSettings->allowAdminMapUpload) );


   ini->setValueYN(section, "VoteEnable", S32(iniSettings->voteEnable) );
   ini->SetValueI(section, "VoteLength", S32(iniSettings->voteLength) );
   ini->SetValueI(section, "VoteLengthToChangeTeam", S32(iniSettings->voteLengthToChangeTeam) );
   ini->SetValueI(section, "VoteRetryLength", S32(iniSettings->voteRetryLength) );
   ini->SetValueI(section, "VoteYesStrength", iniSettings->voteYesStrength );
   ini->SetValueI(section, "VoteNoStrength", iniSettings->voteNoStrength );
   ini->SetValueI(section, "VoteNothingStrength", iniSettings->voteNothingStrength );

   ini->SetValue  (section, "DefaultRobotScript", iniSettings->defaultRobotScript);
   ini->SetValue  (section, "GlobalLevelScript", iniSettings->globalLevelScript );
#ifdef BF_WRITE_TO_MYSQL
   if(iniSettings->mySqlStatsDatabaseServer == "" && iniSettings->mySqlStatsDatabaseName == "" && iniSettings->mySqlStatsDatabaseUser == "" && iniSettings->mySqlStatsDatabasePassword == "")
      ini->SetValue  (section, "MySqlStatsDatabaseCredentials", "server, dbname, login, password");
#endif
}


static void writeLevels(CIniFile *ini)
{
   // If there is no Levels key, we'll add it here.  Otherwise, we'll do nothing so as not to clobber an existing value
   // We'll write the default level list (which may have been overridden by the cmd line) because there are no levels in the INI
   if(ini->findSection("Levels") == ini->noID)    // Section doesn't exist... let's write one
      ini->addSection("Levels");              

   if(ini->numSectionComments("Levels") == 0)
   {
      ini->sectionComment("Levels", "----------------");
      ini->sectionComment("Levels", " All levels in this section will be loaded when you host a game in Server mode.");
      ini->sectionComment("Levels", " You can call the level keys anything you want (within reason), and the levels will be sorted");
      ini->sectionComment("Levels", " by key name and will appear in that order, regardless of the order the items are listed in.");
      ini->sectionComment("Levels", " Example:");
      ini->sectionComment("Levels", " Level1=ctf.level");
      ini->sectionComment("Levels", " Level2=zonecontrol.level");
      ini->sectionComment("Levels", " ... etc ...");
      ini->sectionComment("Levels", "This list can be overidden on the command line with the -leveldir, -rootdatadir, or -levels parameters.");
      ini->sectionComment("Levels", "----------------");
   }
}


static void writeTesting(CIniFile *ini, GameSettings *settings)
{
   IniSettings *iniSettings = settings->getIniSettings();

   ini->addSection("Testing");
   if (ini->numSectionComments("Testing") == 0)
   {
      ini->sectionComment("Testing", "----------------");
      ini->sectionComment("Testing", " These settings are here to enable/disable certain items for testing.  They are by their nature");
      ini->sectionComment("Testing", " short lived, and may well be removed in the next version of Bitfighter.");
      ini->sectionComment("Testing", " BurstGraphics - Select which graphic to use for bursts (1-5)");
      ini->sectionComment("Testing", " NeverConnectDirect - Never connect to pingable internet server directly; forces arranged connections via master");
      ini->sectionComment("Testing", " WallOutlineColor - Color used locally for rendering wall outlines (r,g,b), (values between 0 and 1)");
      ini->sectionComment("Testing", " WallFillColor - Color used locally for rendering wall fill (r,g,b), (values between 0 and 1)");
      ini->sectionComment("Testing", " ClientPortNumber - Only helps when punching through firewall when using router's port forwarded for client port number");
      ini->sectionComment("Testing", "----------------");
   }

   ini->SetValueI ("Testing", "BurstGraphics",  (S32) (iniSettings->burstGraphicsMode), true);
   ini->setValueYN("Testing", "NeverConnectDirect", iniSettings->neverConnectDirect);

   // Maybe we should not write these if they are the default values?
   ini->SetValue  ("Testing", "WallFillColor",   settings->getWallFillColor()->toRGBString());
   ini->SetValue  ("Testing", "WallOutlineColor", iniSettings->wallOutlineColor.toRGBString());

   ini->setValueYN("Testing", "OldGoalFlash", iniSettings->oldGoalFlash);
   ini->SetValueI ("Testing", "ClientPortNumber", iniSettings->clientPortNumber);
}


static void writePasswordSection_helper(CIniFile *ini, string section)
{
   ini->addSection(section);
   if (ini->numSectionComments(section) == 0)
   {
      ini->sectionComment(section, "----------------");
      ini->sectionComment(section, " This section holds passwords you've entered to gain access to various servers.");
      ini->sectionComment(section, "----------------");
   }
}

static void writePasswordSection(CIniFile *ini)
{
   writePasswordSection_helper(ini, "SavedLevelChangePasswords");
   writePasswordSection_helper(ini, "SavedAdminPasswords");
   writePasswordSection_helper(ini, "SavedServerPasswords");
}


static void writeINIHeader(CIniFile *ini)
{
   if(!ini->NumHeaderComments())
   {
      ini->headerComment("Bitfighter configuration file");
      ini->headerComment("=============================");
      ini->headerComment(" This file is intended to be user-editable, but some settings here may be overwritten by the game.");
      ini->headerComment(" If you specify any cmd line parameters that conflict with these settings, the cmd line options will be used.");
      ini->headerComment(" First, some basic terminology:");
      ini->headerComment(" [section]");
      ini->headerComment(" key=value");
      ini->headerComment("");
   }
}


// Save more commonly altered settings first to make them easier to find
void saveSettingsToINI(CIniFile *ini, GameSettings *settings)
{
   writeINIHeader(ini);

   IniSettings *iniSettings = settings->getIniSettings();

   writeHost(ini, iniSettings);
   writeForeignServerInfo(ini, iniSettings);
   writeLoadoutPresets(ini, settings);
   writePluginBindings(ini);
   writeConnectionsInfo(ini, iniSettings);
   writeEffects(ini, iniSettings);
   writeSounds(ini, iniSettings);
   writeSettings(ini, iniSettings);
   writeDiagnostics(ini, iniSettings);
   writeLevels(ini);
   writeSkipList(ini, settings->getLevelSkipList());
   writeUpdater(ini, iniSettings);
   writeTesting(ini, settings);
   writePasswordSection(ini);
   writeKeyBindings(ini);
   
   writeDefaultQuickChatMessages(ini, iniSettings);    // Does nothing if there are already chat messages in the INI

   // only needed for users using custom joystick 
   // or joystick that maps differenly in LINUX
   // This adds 200+ lines.
   //writeJoystick();
   writeServerBanList(ini, settings->getBanList());

   ini->WriteFile();
}


// Can't be static -- called externally!
void writeSkipList(CIniFile *ini, const Vector<string> *levelSkipList)
{
   // If there is no LevelSkipList key, we'll add it here.  Otherwise, we'll do nothing so as not to clobber an existing value
   // We'll write our current skip list (which may have been specified via remote server management tools)

   ini->deleteSection("LevelSkipList");   // Delete all current entries to prevent user renumberings to be corrected from tripping us up
                                          // This may the unfortunate side-effect of pushing this section to the bottom of the INI file

   ini->addSection("LevelSkipList");      // Create the key, then provide some comments for documentation purposes

   ini->sectionComment("LevelSkipList", "----------------");
   ini->sectionComment("LevelSkipList", " Levels listed here will be skipped and will NOT be loaded, even when they are specified in");
   ini->sectionComment("LevelSkipList", " on the command line.  You can edit this section, but it is really intended for remote");
   ini->sectionComment("LevelSkipList", " server management.  You will experience slightly better load times if you clean this section");
   ini->sectionComment("LevelSkipList", " out from time to time.  The names of the keys are not important, and may be changed.");
   ini->sectionComment("LevelSkipList", " Example:");
   ini->sectionComment("LevelSkipList", " SkipLevel1=skip_me.level");
   ini->sectionComment("LevelSkipList", " SkipLevel2=dont_load_me_either.level");
   ini->sectionComment("LevelSkipList", " ... etc ...");
   ini->sectionComment("LevelSkipList", "----------------");

   Vector<string> normalizedSkipList;

   for(S32 i = 0; i < levelSkipList->size(); i++)
   {
      // "Normalize" the name a little before writing it
      string filename = lcase(levelSkipList->get(i));
      if(filename.find(".level") == string::npos)
         filename += ".level";

      normalizedSkipList.push_back(filename);
   }

   ini->SetAllValues("LevelSkipList", "SkipLevel", normalizedSkipList);
}


//////////////////////////////////
//////////////////////////////////

// Constructor
FolderManager::FolderManager()
{
   // Do nothing
}


// Constructor
FolderManager::FolderManager(const string &levelDir, const string &robotDir,     const string &sfxDir, const string &musicDir, 
                             const string &cacheDir, const string &iniDir,       const string &logDir, const string &screenshotDir, 
                             const string &luaDir,   const string &rootDataDir)
{
   this->levelDir      = levelDir;
   this->robotDir      = robotDir;
   this->sfxDir        = sfxDir;
   this->musicDir      = musicDir;
   this->cacheDir      = cacheDir;
   this->iniDir        = iniDir;
   this->logDir        = logDir;
   this->screenshotDir = screenshotDir;
   this->luaDir        = luaDir;
   this->rootDataDir   = rootDataDir;
}


static string resolutionHelper(const string &cmdLineDir, const string &rootDataDir, const string &subdir)
{
   if(cmdLineDir != "")             // Direct specification of ini path takes precedence...
      return cmdLineDir;
   else if(rootDataDir != "")       // ...over specification via rootdatadir param
      return joindir(rootDataDir, subdir);
   else 
      return subdir;
}


extern string gSqlite;
struct CmdLineSettings;

// Doesn't handle leveldir -- that one is handled separately, later, because it requires input from the INI file
void FolderManager::resolveDirs(GameSettings *settings)
{
   FolderManager *folderManager = settings->getFolderManager();
   FolderManager cmdLineDirs = settings->getCmdLineFolderManager();     // Versions specified on the cmd line

   string rootDataDir = cmdLineDirs.rootDataDir;

   folderManager->rootDataDir = rootDataDir;

   // rootDataDir used to specify the following folders
   folderManager->robotDir      = resolutionHelper(cmdLineDirs.robotDir,      rootDataDir, "robots");
   folderManager->iniDir        = resolutionHelper(cmdLineDirs.iniDir,        rootDataDir, "");
   folderManager->logDir        = resolutionHelper(cmdLineDirs.logDir,        rootDataDir, "");
   folderManager->screenshotDir = resolutionHelper(cmdLineDirs.screenshotDir, rootDataDir, "screenshots");

   // rootDataDir not used for these folders

   folderManager->cacheDir      = resolutionHelper(cmdLineDirs.cacheDir,      "", "cache");
   folderManager->luaDir        = resolutionHelper(cmdLineDirs.luaDir,        "", "scripts");
   folderManager->sfxDir        = resolutionHelper(cmdLineDirs.sfxDir,        "", "sfx");
   folderManager->musicDir      = resolutionHelper(cmdLineDirs.musicDir,      "", "music");

   gSqlite = folderManager->logDir + "stats";
}


// Figure out where the levels are.  This is exceedingly complex.
//
// Here are the rules:
//
// rootDataDir is specified on the command line via the -rootdatadir parameter
// levelDir is specified on the command line via the -leveldir parameter
// iniLevelDir is specified in the INI file
//
// Prioritize command line over INI setting, and -leveldir over -rootdatadir
//
// If levelDir exists, just use it (ignoring rootDataDir)
// ...Otherwise...
//
// If rootDataDir is specified then try
//       If levelDir is also specified try
//            rootDataDir/levels/levelDir
//            rootDataDir/levelDir
//       End
//   
//       rootDataDir/levels
// End      ==> Don't use rootDataDir
//      
// If iniLevelDir is specified
//       If levelDir is also specified try
//            iniLevelDir/levelDir
//     End   
//     iniLevelDir
// End    ==> Don't use iniLevelDir
//      
// levels
//
// If none of the above work, no hosting/editing for you!
//
// NOTE: See above for full explanation of what these functions are doing
string FolderManager::resolveLevelDir(const string &levelDir)    
{
   if(levelDir != "")
      if(fileExists(levelDir))     // Check for a valid absolute path in levelDir
         return levelDir;

   if(rootDataDir != "")
   {
      if(levelDir != "")
      {
         string candidate = strictjoindir(rootDataDir, "levels", levelDir);
         if(fileExists(candidate))
            return candidate;

         candidate = strictjoindir(rootDataDir, levelDir);
         if(fileExists(candidate))
            return candidate;
      }
   }

   return "";
}


// Figuring out where the levels are stored is so complex, it needs its own function!
void FolderManager::resolveLevelDir(GameSettings *settings)  
{
   string iniLevelDir =     settings->getLevelDir(INI);
   string cmdLineLevelDir = settings->getLevelDir(CMD_LINE);

   string resolved = resolveLevelDir(levelDir);

   if(resolved != "")
   {
      levelDir = resolved;
      return;
   }

   if(rootDataDir != "")
   {
      string candidate = strictjoindir(rootDataDir, "levels");    // Try rootDataDir/levels
      if(fileExists(candidate))   
      {
         levelDir = candidate;
         return;
      }
   }

   // rootDataDir is blank, or nothing using it worked
   if(iniLevelDir != "")
   {
      string candidate;

      if(cmdLineLevelDir != "")
      {
         candidate = strictjoindir(iniLevelDir, cmdLineLevelDir);    // Check if cmdLineLevelDir is a subfolder of iniLevelDir
         if(fileExists(candidate))
         {
            levelDir = candidate;
            return;
         }
      }
      
      if(fileExists(iniLevelDir))
      {
         levelDir = iniLevelDir;
         return;
      }
   }

   if(fileExists("levels"))
      levelDir = "levels";
   else
      levelDir = "";    // Surrender
}


extern string strictjoindir(const string &part1, const string &part2);
extern bool fileExists(const string &filename);

static string checkName(const string &filename, const Vector<string> &folders, const char *extensions[])
{
   string name;
   if(filename.find('.') != string::npos)       // filename has an extension
   {
      for(S32 i = 0; i < folders.size(); i++)
      {
         name = strictjoindir(folders[i], filename);
         if(fileExists(name))
            return name;
         i++;
      }
   }
   else
   {
      S32 i = 0; 
      while(strcmp(extensions[i], ""))
      {
         for(S32 j = 0; j < folders.size(); j++)
         {
            name = strictjoindir(folders[j], filename + extensions[i]);
            if(fileExists(name))
               return name;
         }
         i++;
      }
   }

   return "";
}


string FolderManager::findLevelFile(const string &filename) const
{
   return findLevelFile(levelDir, filename);
}


string FolderManager::findLevelFile(const string &leveldir, const string &filename) const
{
#ifdef TNL_OS_XBOX         // This logic completely untested for OS_XBOX... basically disables -leveldir param
   const char *folders[] = { "d:\\media\\levels\\", "" };
#else
   Vector<string> folders;
   folders.push_back(leveldir);

#endif
   const char *extensions[] = { ".level", "" };

   return checkName(filename, folders, extensions);
}


Vector<string> FolderManager::getScriptFolderList() const
{
   Vector<string> folders;
   folders.push_back(levelDir);
   folders.push_back(luaDir);

   return folders;
}


string FolderManager::findLevelGenScript(const string &filename) const
{
   const char *extensions[] = { ".levelgen", ".lua", "" };

   return checkName(filename, getScriptFolderList(), extensions);
}


string FolderManager::findBotFile(const string &filename) const          
{
   Vector<string> folders;
   folders.push_back(robotDir);

   const char *extensions[] = { ".bot", ".lua", "" };

   return checkName(filename, folders, extensions);
}


////////////////////////////////////////
////////////////////////////////////////

CmdLineSettings::CmdLineSettings()
{
   init();
}


void CmdLineSettings::init()
{
   dedicatedMode = false;

   loss = 0;
   lag = 0;
   stutter = 0;
   forceUpdate = false;
   maxPlayers = -1;
   displayMode = DISPLAY_MODE_UNKNOWN;
   winWidth = -1;
   xpos = -9999;
   ypos = -9999;
};


////////////////////////////////////////
////////////////////////////////////////


// Returns display-friendly mode designator like "Keyboard" or "Joystick 1"
string IniSettings::getInputMode()
{
#ifndef ZAP_DEDICATED
   if(inputMode == InputModeJoystick)
      return "Joystick " + itos(Joystick::UseJoystickNumber);
   else
#endif
      return "Keyboard";
}


};

<|MERGE_RESOLUTION|>--- conflicted
+++ resolved
@@ -249,17 +249,10 @@
       addComment(" here using the following format:");
       addComment(" Plugin1=Key1 ScriptName.lua Script help string");
       addComment(" ... etc ...");
-<<<<<<< HEAD
-      addComment(" The names of the presets are not important, and can be changed. Key combos follow the general form of");
-      addComment(" Ctrl+Alt+Shift+Meta+Super+key (omit unneeded modifiers, you can get correct Input Strings from the ");
-      addComment(" diagnostics screen).  Scripts should be stored in the plugins folder  in the install directory. Please")
-      addComment(" see the Bitfighter wiki for details.");
-=======
-      addComment(" The names of the presets are not important, and can be changed. Key combos follow the general form of");
-      addComment(" Ctrl+Alt+Shift+Meta+Super+key (omit unneeded modifiers, you can get correct Input Strings from the ");
-      addComment(" diagnostics screen).  Scripts should be stored in the plugins folder  in the install directory. Please")
-      addComment(" see the Bitfighter wiki for details.");
->>>>>>> dc20c070
+      addComment(" The names of the presets are not important, and can be changed. Key combos follow the general form of");
+      addComment(" Ctrl+Alt+Shift+Meta+Super+key (omit unneeded modifiers, you can get correct Input Strings from the ");
+      addComment(" diagnostics screen).  Scripts should be stored in the plugins folder  in the install directory. Please")
+      addComment(" see the Bitfighter wiki for details.");
       addComment("----------------");
    }
 }
