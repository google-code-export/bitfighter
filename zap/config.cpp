//-----------------------------------------------------------------------------------
//
// Bitfighter - A multiplayer vector graphics space game
// Based on Zap demo released for Torque Network Library by GarageGames.com
//
// Derivative work copyright (C) 2008-2009 Chris Eykamp
// Original work copyright (C) 2004 GarageGames.com, Inc.
// Other code copyright as noted
//
// This program is free software; you can redistribute it and/or modify
// it under the terms of the GNU General Public License as published by
// the Free Software Foundation; either version 2 of the License, or
// (at your option) any later version.
//
// This program is distributed in the hope that it will be useful (and fun!),
// but WITHOUT ANY WARRANTY; without even the implied warranty of
// MERCHANTABILITY or FITNESS FOR A PARTICULAR PURPOSE.  See the
// GNU General Public License for more details.
//
// You should have received a copy of the GNU General Public License
// along with this program; if not, write to the Free Software
// Foundation, Inc., 59 Temple Place, Suite 330, Boston, MA  02111-1307  USA
//
//------------------------------------------------------------------------------------

#include "config.h"

#include "GameSettings.h"
#include "IniFile.h"
#include "version.h"
#include "BanList.h"
#include "Colors.h"

#ifndef ZAP_DEDICATED
#  include "quickChatHelper.h"
#endif

<<<<<<< HEAD
=======
#include "stringUtils.h"  // For itos

>>>>>>> 32d9e540
#include "tnlLog.h"

#ifdef _MSC_VER
#  pragma warning (disable: 4996)     // Disable POSIX deprecation, certain security warnings that seem to be specific to VC++
#endif

#ifdef TNL_OS_WIN32
#  include <windows.h>   // For ARRAYSIZE when using ZAP_DEDICATED
#endif


namespace Zap
{

// bitfighter.org would soon be the same as 199.192.229.168
const char *MASTER_SERVER_LIST_ADDRESS = "IP:199.192.229.168:25955,bitfighter.org:25955";
//const char *MASTER_SERVER_LIST_ADDRESS = "IP:199.192.229.168:25955, bitfighter.net:25955";

// Constructor: Set default values here
IniSettings::IniSettings()
{
   controlsRelative = false;          // Relative controls is lame!
   displayMode = DISPLAY_MODE_WINDOWED;
   oldDisplayMode = DISPLAY_MODE_UNKNOWN;
   joystickType = "NoJoystick";
   joystickLinuxUseOldDeviceSystem = false;
   alwaysStartInKeyboardMode = false;
   echoVoice = false;

   sfxVolLevel       = 1.0;           // SFX volume (0 = silent, 1 = full bore)
   musicVolLevel     = 1.0;           // Music volume (range as above)
   voiceChatVolLevel = 1.0;           // INcoming voice chat volume (range as above)
   alertsVolLevel    = 1.0;           // Audio alerts volume (when in dedicated server mode only, range as above)

   sfxSet = sfxModernSet;             // Start off with our modern sounds

   diagnosticKeyDumpMode = false;     // True if want to dump keystrokes to the screen

   showWeaponIndicators = true;       // True if we show the weapon indicators on the top of the screen
   verboseHelpMessages = true;        // If true, we'll show more handholding messages
   showKeyboardKeys = true;           // True if we show the keyboard shortcuts in joystick mode
   allowDataConnections = false;      // Disabled unless explicitly enabled for security reasons -- most users won't need this
   allowGetMap = false;               // Disabled by default -- many admins won't want this

   maxDedicatedFPS = 100;             // Max FPS on dedicated server
   maxFPS = 100;                      // Max FPS on client/non-dedicated server

   masterAddress = MASTER_SERVER_LIST_ADDRESS;   // Default address of our master server
   name = "";                         // Player name (none by default)
   defaultName = "ChumpChange";       // Name used if user hits <enter> on name entry screen
   lastName = "ChumpChange";          // Name the user entered last time they ran the game
   lastPassword = "";
   lastEditorName = "";               // No default editor level name
   hostname = "Bitfighter host";      // Default host name
   hostdescr = "";
   maxPlayers = 127;
   maxBots = 10;
   botsBalanceTeams = false;
   minBalancedPlayers = 6;
   enableServerVoiceChat = true;
   allowTeamChanging = true;
   serverPassword = "";               // Passwords empty by default
   ownerPassword = "";
   adminPassword = "";
   levelChangePassword = "";
   levelDir = "";

   connectionSpeed = 0;

   defaultRobotScript = "s_bot.bot";            
   globalLevelScript = "";

   wallFillColor.set(0,0,.15);
   wallOutlineColor.set(Colors::blue);
   clientPortNumber = 0;

   randomLevels = false;
   skipUploads = false;

   allowMapUpload = false;
   allowAdminMapUpload = true;

   voteEnable = false;     // Voting disabled by default
   voteLength = 12;
   voteLengthToChangeTeam = 10;
   voteRetryLength = 30;
   voteYesStrength = 3;
   voteNoStrength = -3;
   voteNothingStrength = -1;

   useUpdater = true;

   // Game window location when in windowed mode
   winXPos = 0;  // if set to (0,0), it will not set the position meaning it uses operating system default position. (see bottom of "VideoSystem::actualizeScreenMode" in VideoSystem.cpp)
   winYPos = 0;
   winSizeFact = 1.0;

   useFakeFullscreen = true;
   musicMutedOnCmdLine = false;

   neverConnectDirect = false;

   // Specify which events to log
   logConnectionProtocol = false;
   logNetConnection = false;
   logEventConnection = false;
   logGhostConnection = false;
   logNetInterface = false;
   logPlatform = false;
   logNetBase = false;
   logUDP = false;

   logFatalError = true;       
   logError = true;            
   logWarning = true;     
   logConfigurationError = true;
   logConnection = true;       
   logLevelLoaded = true;      
   logLuaObjectLifecycle = false;
   luaLevelGenerator = true;   
   luaBotMessage = true;       
   serverFilter = false; 

   logLevelError = true;

   logStats = false;          // Log statistics into local sqlite database

   version = BUILD_VERSION;   // Default to current version to avoid triggering upgrade checks on fresh install

   oldGoalFlash = true;
}


Vector<PluginBinding> IniSettings::getDefaultPluginBindings() const
{
   Vector<PluginBinding> bindings;

   static Vector<string> plugins;
   plugins.push_back("Ctrl+;|draw_arcs.lua|Make curves!");

   Vector<string> words;

   // Parse the retrieved strings.  They'll be in the form "Key Script Help"
   for(S32 i = 0; i < plugins.size(); i++)
   {
      parseString(trim(plugins[i]), words, '|');

      PluginBinding binding;
      binding.key = words[0];
      binding.script = words[1];
      binding.help = concatenate(words, 2);

      bindings.push_back(binding);
   }

   return bindings;
}


F32 IniSettings::getMusicVolLevel()
{
   if(musicMutedOnCmdLine)
      return 0;

   return musicVolLevel;
}


// As above, but ignores whether music was muted or not
F32 IniSettings::getRawMusicVolLevel()
{
   return musicVolLevel;
}


void  IniSettings::setMusicVolLevel(F32 vol)
{
   musicVolLevel = vol;
}



extern string lcase(string strToConvert);

// Sorts alphanumerically
extern S32 QSORT_CALLBACK alphaSort(string *a, string *b);

static void loadForeignServerInfo(CIniFile *ini, IniSettings *iniSettings)
{
   // AlwaysPingList will default to broadcast, can modify the list in the INI
   // http://learn-networking.com/network-design/how-a-broadcast-address-works
   iniSettings->alwaysPingList.clear();
   parseString(ini->GetValue("Connections", "AlwaysPingList", "IP:Broadcast:28000"), iniSettings->alwaysPingList, ',');

   // These are the servers we found last time we were able to contact the master.
   // In case the master server fails, we can use this list to try to find some game servers. 
   //parseString(ini->GetValue("ForeignServers", "ForeignServerList"), prevServerListFromMaster, ',');
   iniSettings->prevServerListFromMaster.clear();
   ini->GetAllValues("RecentForeignServers", iniSettings->prevServerListFromMaster);
}


// Use macro to make code more readable
#define addComment(comment) ini->sectionComment(section, comment);


static void writeLoadoutPresets(CIniFile *ini, GameSettings *settings)
{
   const char *section = "LoadoutPresets";

   ini->addSection(section);      // Create the key, then provide some comments for documentation purposes


   if(ini->numSectionComments(section) == 0)
   {
      addComment("----------------");
      addComment(" Loadout presets are stored here.  You can manage these manually if you like, but it is usually easier");
      addComment(" to let the game do it for you.  Pressing Ctrl-1 will copy your current loadout into the first preset, etc.");
      addComment(" If you do choose to modify these, it is important to note that the modules come first, then the weapons.");
      addComment(" The order is the same as you would enter them when defining a loadout in-game.");
      addComment("----------------");
   }


   for(S32 i = 0; i < GameSettings::LoadoutPresetCount; i++)
   {
      string presetStr = settings->getLoadoutPreset(i).toString();

      if(presetStr != "")
         ini->SetValue(section, "Preset" + itos(i + 1), presetStr);
   }
}


static void writePluginBindings(CIniFile *ini, IniSettings *iniSettings)
{
   const char *section = "EditorPlugins";

   ini->addSection(section);             

   if(ini->numSectionComments(section) == 0)
   {
      addComment("----------------");
      addComment(" Editor plugins are lua scripts that can add extra functionality to the editor.  You can specify");
      addComment(" here using the following format:");
      addComment(" Plugin1=Key1|ScriptName.lua|Script help string");
      addComment(" ... etc ...");
      addComment(" The names of the presets are not important, and can be changed. Key combos follow the general form of");
      addComment(" Ctrl+Alt+Shift+Meta+Super+key (omit unneeded modifiers, you can get correct Input Strings from the ");
      addComment(" diagnostics screen).  Scripts should be stored in the plugins folder  in the install directory. Please")
      addComment(" see the Bitfighter wiki for details.");
      addComment("----------------");
   }

   Vector<string> plugins;
   PluginBinding binding;
   for(S32 i = 0; i < iniSettings->pluginBindings.size(); i++)
   {
      binding = iniSettings->pluginBindings[i];
      plugins.push_back(string(binding.key + "|" + binding.script + "|" + binding.help));
   }

   ini->SetAllValues(section, "Plugin", plugins);
}


static void writeConnectionsInfo(CIniFile *ini, IniSettings *iniSettings)
{
   const char *section = "Connections";
   
   ini->addSection(section);

   if(ini->numSectionComments(section) == 0)
   {
      addComment("----------------");
      addComment(" AlwaysPingList - Always try to contact these servers (comma separated list); Format: IP:IPAddress:Port");
      addComment("                  Include 'IP:Broadcast:28000' to search LAN for local servers on default port");
      addComment("----------------");
   }

   // Creates comma delimited list
   ini->SetValue(section, "AlwaysPingList", listToString(iniSettings->alwaysPingList, ','));
}


static void writeForeignServerInfo(CIniFile *ini, IniSettings *iniSettings)
{
   const char *section = "RecentForeignServers";

   ini->addSection(section);

   if(ini->numSectionComments(section) == 0)
   {
      addComment("----------------");
      addComment(" This section contains a list of the most recent servers seen; used as a fallback if we can't reach the master");
      addComment(" Please be aware that this section will be automatically regenerated, and any changes you make will be overwritten");
      addComment("----------------");
   }

   ini->SetAllValues(section, "Server", iniSettings->prevServerListFromMaster);
}


// Read levels, if there are any...
 void loadLevels(CIniFile *ini, IniSettings *iniSettings)
{
   if(ini->findSection("Levels") != ini->noID)
   {
      S32 numLevels = ini->GetNumEntries("Levels");
      Vector<string> levelValNames;

      for(S32 i = 0; i < numLevels; i++)
         levelValNames.push_back(ini->ValueName("Levels", i));

      levelValNames.sort(alphaSort);

      string level;
      for(S32 i = 0; i < numLevels; i++)
      {
         level = ini->GetValue("Levels", levelValNames[i], "");
         if (level != "")
            iniSettings->levelList.push_back(StringTableEntry(level.c_str()));
      }
   }
}


// Read level deleteList, if there are any.  This could probably be made more efficient by not reading the
// valnames in first, but what the heck...
void loadLevelSkipList(CIniFile *ini, GameSettings *settings)
{
   settings->getLevelSkipList()->clear();
   ini->GetAllValues("LevelSkipList", *settings->getLevelSkipList());
}


// Convert a string value to a DisplayMode enum value
static DisplayMode stringToDisplayMode(string mode)
{
   if(lcase(mode) == "fullscreen-stretch")
      return DISPLAY_MODE_FULL_SCREEN_STRETCHED;
   else if(lcase(mode) == "fullscreen")
      return DISPLAY_MODE_FULL_SCREEN_UNSTRETCHED;
   else 
      return DISPLAY_MODE_WINDOWED;
}


// Convert a string value to our sfxSets enum
static string displayModeToString(DisplayMode mode)
{
   if(mode == DISPLAY_MODE_FULL_SCREEN_STRETCHED)
      return "Fullscreen-Stretch";
   else if(mode == DISPLAY_MODE_FULL_SCREEN_UNSTRETCHED)
      return "Fullscreen";
   else
      return "Window";
}


extern F32 gLineWidth1;
extern F32 gDefaultLineWidth;
extern F32 gLineWidth3;
extern F32 gLineWidth4;


static void loadGeneralSettings(CIniFile *ini, IniSettings *iniSettings)
{
   string section = "Settings";

#ifdef TNL_OS_MOBILE
   // Mobile usually have a single, fullscreen mode
   iniSettings->displayMode = DISPLAY_MODE_FULL_SCREEN_STRETCHED;
#else
   iniSettings->displayMode = stringToDisplayMode( ini->GetValue(section, "WindowMode", displayModeToString(iniSettings->displayMode)));
#endif

   iniSettings->oldDisplayMode = iniSettings->displayMode;

   iniSettings->controlsRelative = (lcase(ini->GetValue(section, "ControlMode", (iniSettings->controlsRelative ? "Relative" : "Absolute"))) == "relative");

   iniSettings->echoVoice            = ini->GetValueYN(section, "VoiceEcho", iniSettings->echoVoice);
   iniSettings->showWeaponIndicators = ini->GetValueYN(section, "LoadoutIndicators", iniSettings->showWeaponIndicators);
   iniSettings->verboseHelpMessages  = ini->GetValueYN(section, "VerboseHelpMessages", iniSettings->verboseHelpMessages);
   iniSettings->showKeyboardKeys     = ini->GetValueYN(section, "ShowKeyboardKeysInStickMode", iniSettings->showKeyboardKeys);

#ifndef ZAP_DEDICATED
   iniSettings->joystickType = ini->GetValue(section, "JoystickType", iniSettings->joystickType);
   iniSettings->joystickLinuxUseOldDeviceSystem = ini->GetValueYN(section, "JoystickLinuxUseOldDeviceSystem", iniSettings->joystickLinuxUseOldDeviceSystem);
   iniSettings->alwaysStartInKeyboardMode = ini->GetValueYN(section, "AlwaysStartInKeyboardMode", iniSettings->alwaysStartInKeyboardMode);
#endif
   iniSettings->useFakeFullscreen = ini->GetValueYN(section, "UseFakeFullscreen", iniSettings->useFakeFullscreen);

   iniSettings->winXPos = max(ini->GetValueI(section, "WindowXPos", iniSettings->winXPos), 0);    // Restore window location
   iniSettings->winYPos = max(ini->GetValueI(section, "WindowYPos", iniSettings->winYPos), 0);

   iniSettings->winSizeFact = (F32) ini->GetValueF(section, "WindowScalingFactor", iniSettings->winSizeFact);
   iniSettings->masterAddress = ini->GetValue(section, "MasterServerAddressList", iniSettings->masterAddress);
   
   iniSettings->name           = ini->GetValue(section, "Nickname", iniSettings->name);
   iniSettings->password       = ini->GetValue(section, "Password", iniSettings->password);

   iniSettings->defaultName    = ini->GetValue(section, "DefaultName", iniSettings->defaultName);
   iniSettings->lastName       = ini->GetValue(section, "LastName", iniSettings->lastName);
   iniSettings->lastPassword   = ini->GetValue(section, "LastPassword", iniSettings->lastPassword);
   iniSettings->lastEditorName = ini->GetValue(section, "LastEditorName", iniSettings->lastEditorName);

   iniSettings->version = ini->GetValueI(section, "Version", iniSettings->version);

   iniSettings->connectionSpeed = ini->GetValueI(section, "ConnectionSpeed", iniSettings->connectionSpeed);

   S32 fps = ini->GetValueI(section, "MaxFPS", iniSettings->maxFPS);
   if(fps >= 1) 
      iniSettings->maxFPS = fps;   // Otherwise, leave it at the default value
   // else warn?

#ifndef ZAP_DEDICATED
   gDefaultLineWidth = (F32) ini->GetValueF(section, "LineWidth", 2);
   gLineWidth1 = gDefaultLineWidth * 0.5f;
   gLineWidth3 = gDefaultLineWidth * 1.5f;
   gLineWidth4 = gDefaultLineWidth * 2;
#endif
}


static void loadDiagnostics(CIniFile *ini, IniSettings *iniSettings)
{
   string section = "Diagnostics";

   iniSettings->diagnosticKeyDumpMode = ini->GetValueYN(section, "DumpKeys",              iniSettings->diagnosticKeyDumpMode);

   iniSettings->logConnectionProtocol = ini->GetValueYN(section, "LogConnectionProtocol", iniSettings->logConnectionProtocol);
   iniSettings->logNetConnection      = ini->GetValueYN(section, "LogNetConnection",      iniSettings->logNetConnection);
   iniSettings->logEventConnection    = ini->GetValueYN(section, "LogEventConnection",    iniSettings->logEventConnection);
   iniSettings->logGhostConnection    = ini->GetValueYN(section, "LogGhostConnection",    iniSettings->logGhostConnection);
   iniSettings->logNetInterface       = ini->GetValueYN(section, "LogNetInterface",       iniSettings->logNetInterface);
   iniSettings->logPlatform           = ini->GetValueYN(section, "LogPlatform",           iniSettings->logPlatform);
   iniSettings->logNetBase            = ini->GetValueYN(section, "LogNetBase",            iniSettings->logNetBase);
   iniSettings->logUDP                = ini->GetValueYN(section, "LogUDP",                iniSettings->logUDP);

   iniSettings->logFatalError         = ini->GetValueYN(section, "LogFatalError",         iniSettings->logFatalError);
   iniSettings->logError              = ini->GetValueYN(section, "LogError",              iniSettings->logError);
   iniSettings->logWarning            = ini->GetValueYN(section, "LogWarning",            iniSettings->logWarning);
   iniSettings->logConfigurationError = ini->GetValueYN(section, "LogConfigurationError", iniSettings->logConfigurationError);
   iniSettings->logConnection         = ini->GetValueYN(section, "LogConnection",         iniSettings->logConnection);
   iniSettings->logLevelError         = ini->GetValueYN(section, "LogLevelError",         iniSettings->logLevelError);

   iniSettings->logLevelLoaded        = ini->GetValueYN(section, "LogLevelLoaded",        iniSettings->logLevelLoaded);
   iniSettings->logLuaObjectLifecycle = ini->GetValueYN(section, "LogLuaObjectLifecycle", iniSettings->logLuaObjectLifecycle);
   iniSettings->luaLevelGenerator     = ini->GetValueYN(section, "LuaLevelGenerator",     iniSettings->luaLevelGenerator);
   iniSettings->luaBotMessage         = ini->GetValueYN(section, "LuaBotMessage",         iniSettings->luaBotMessage);
   iniSettings->serverFilter          = ini->GetValueYN(section, "ServerFilter",          iniSettings->serverFilter);
}


static void loadTestSettings(CIniFile *ini, IniSettings *iniSettings)
{
   iniSettings->neverConnectDirect = ini->GetValueYN("Testing", "NeverConnectDirect", iniSettings->neverConnectDirect);
   iniSettings->wallFillColor.set(ini->GetValue("Testing", "WallFillColor", iniSettings->wallFillColor.toRGBString()));
   iniSettings->wallOutlineColor.set(ini->GetValue("Testing", "WallOutlineColor", iniSettings->wallOutlineColor.toRGBString()));
   iniSettings->oldGoalFlash = ini->GetValueYN("Testing", "OldGoalFlash", iniSettings->oldGoalFlash);
   iniSettings->clientPortNumber = (U16) ini->GetValueI("Testing", "ClientPortNumber", iniSettings->clientPortNumber);
}


static void loadLoadoutPresets(CIniFile *ini, GameSettings *settings)
{
   Vector<string> rawPresets(GameSettings::LoadoutPresetCount);

   for(S32 i = 0; i < GameSettings::LoadoutPresetCount; i++)
      rawPresets.push_back(ini->GetValue("LoadoutPresets", "Preset" + itos(i + 1), ""));
   
   for(S32 i = 0; i < GameSettings::LoadoutPresetCount; i++)
   {
      LoadoutTracker loadout(rawPresets[i]);
      if(loadout.isValid())
         settings->setLoadoutPreset(&loadout, i);
   }
}


static void loadPluginBindings(CIniFile *ini, IniSettings *iniSettings)
{
   Vector<string> values;
   Vector<string> words;      // Reusable container

   ini->GetAllValues("EditorPlugins", values);

   // Parse the retrieved strings.  They'll be in the form "Key Script Help"
   for(S32 i = 0; i < values.size(); i++)
   {
      parseString(trim(values[i]), words, '|');

      if(words.size() < 3)
      {
         logprintf(LogConsumer::LogError, "Error parsing EditorPlugin defnition in INI: too few values (read: %s)", values[i].c_str());
         continue;
      }
      
      PluginBinding binding;
      binding.key = words[0];
      binding.script = words[1];
      binding.help = concatenate(words, 2);

      iniSettings->pluginBindings.push_back(binding);
   }

   // If no plugins we're loaded, add our defaults  (maybe we don't want to do this?)
   if(iniSettings->pluginBindings.size() == 0)
      iniSettings->pluginBindings = iniSettings->getDefaultPluginBindings();
}


static void loadEffectsSettings(CIniFile *ini, IniSettings *iniSettings)
{
   // Nothing at the moment
}


// Convert a string value to our sfxSets enum
static sfxSets stringToSFXSet(string sfxSet)
{
   return (lcase(sfxSet) == "classic") ? sfxClassicSet : sfxModernSet;
}


static F32 checkVol(F32 vol)
{
   return max(min(vol, 1), 0);    // Restrict volume to be between 0 and 1
}


static void loadSoundSettings(CIniFile *ini, GameSettings *settings, IniSettings *iniSettings)
{
   iniSettings->musicMutedOnCmdLine = settings->getSpecified(NO_MUSIC);

   iniSettings->sfxVolLevel       = (F32) ini->GetValueI("Sounds", "EffectsVolume",   (S32) (iniSettings->sfxVolLevel        * 10)) / 10.0f;
   iniSettings->setMusicVolLevel(   (F32) ini->GetValueI("Sounds", "MusicVolume",     (S32) (iniSettings->getMusicVolLevel() * 10)) / 10.0f);
   iniSettings->voiceChatVolLevel = (F32) ini->GetValueI("Sounds", "VoiceChatVolume", (S32) (iniSettings->voiceChatVolLevel  * 10)) / 10.0f;

   string sfxSet = ini->GetValue("Sounds", "SFXSet", "Modern");
   iniSettings->sfxSet = stringToSFXSet(sfxSet);

   // Bounds checking
   iniSettings->sfxVolLevel       = checkVol(iniSettings->sfxVolLevel);
   iniSettings->setMusicVolLevel(checkVol(iniSettings->getRawMusicVolLevel()));
   iniSettings->voiceChatVolLevel = checkVol(iniSettings->voiceChatVolLevel);
}


static void loadHostConfiguration(CIniFile *ini, IniSettings *iniSettings)
{
   const char *section = "Host";

   iniSettings->hostname  = ini->GetValue(section, "ServerName", iniSettings->hostname);
   iniSettings->hostaddr  = ini->GetValue(section, "ServerAddress", iniSettings->hostaddr);
   iniSettings->hostdescr = ini->GetValue(section, "ServerDescription", iniSettings->hostdescr);

   iniSettings->serverPassword      = ini->GetValue (section, "ServerPassword", iniSettings->serverPassword);
   iniSettings->ownerPassword       = ini->GetValue (section, "OwnerPassword", iniSettings->ownerPassword);
   iniSettings->adminPassword       = ini->GetValue (section, "AdminPassword", iniSettings->adminPassword);
   iniSettings->levelChangePassword = ini->GetValue (section, "LevelChangePassword", iniSettings->levelChangePassword);
   iniSettings->levelDir            = ini->GetValue (section, "LevelDir", iniSettings->levelDir);
   iniSettings->maxPlayers          = ini->GetValueI(section, "MaxPlayers", iniSettings->maxPlayers);
   iniSettings->maxBots             = ini->GetValueI(section, "MaxBots", iniSettings->maxBots);
   iniSettings->botsBalanceTeams    = ini->GetValueYN(section, "BotsBalanceTeams", iniSettings->botsBalanceTeams);
   iniSettings->minBalancedPlayers  = ini->GetValueI(section, "MinBalancedPlayers", iniSettings->minBalancedPlayers);
   iniSettings->enableServerVoiceChat = ini->GetValueYN (section, "EnableServerVoiceChat", iniSettings->enableServerVoiceChat);

   iniSettings->alertsVolLevel = (float) ini->GetValueI(section, "AlertsVolume", (S32) (iniSettings->alertsVolLevel * 10)) / 10.0f;
   iniSettings->allowGetMap          = ini->GetValueYN (section, "AllowGetMap", iniSettings->allowGetMap);
   iniSettings->allowDataConnections = ini->GetValueYN (section, "AllowDataConnections", iniSettings->allowDataConnections);

   S32 fps = ini->GetValueI(section, "MaxFPS", iniSettings->maxDedicatedFPS);
   if(fps >= 1) 
      iniSettings->maxDedicatedFPS = fps; 
   // TODO: else warn?

   iniSettings->logStats = ini->GetValueYN(section, "LogStats", iniSettings->logStats);

   //iniSettings->SendStatsToMaster = (lcase(ini->GetValue(section, "SendStatsToMaster", "yes")) != "no");

   iniSettings->alertsVolLevel = checkVol(iniSettings->alertsVolLevel);

   iniSettings->randomLevels           = (U32) ini->GetValueYN(section, "RandomLevels", S32(iniSettings->randomLevels) );
   iniSettings->skipUploads            = (U32) ini->GetValueYN(section, "SkipUploads", S32(iniSettings->skipUploads) );

   iniSettings->allowMapUpload         = (U32) ini->GetValueYN(section, "AllowMapUpload", S32(iniSettings->allowMapUpload) );
   iniSettings->allowAdminMapUpload    = (U32) ini->GetValueYN(section, "AllowAdminMapUpload", S32(iniSettings->allowAdminMapUpload) );

   iniSettings->voteEnable             = (U32) ini->GetValueYN(section, "VoteEnable", S32(iniSettings->voteEnable) );
   iniSettings->voteLength             = (U32) ini->GetValueI (section, "VoteLength", S32(iniSettings->voteLength) );
   iniSettings->voteLengthToChangeTeam = (U32) ini->GetValueI (section, "VoteLengthToChangeTeam", S32(iniSettings->voteLengthToChangeTeam) );
   iniSettings->voteRetryLength        = (U32) ini->GetValueI (section, "VoteRetryLength", S32(iniSettings->voteRetryLength) );

   iniSettings->voteYesStrength        = ini->GetValueI(section, "VoteYesStrength", iniSettings->voteYesStrength );
   iniSettings->voteNoStrength         = ini->GetValueI(section, "VoteNoStrength", iniSettings->voteNoStrength );
   iniSettings->voteNothingStrength    = ini->GetValueI(section, "VoteNothingStrength", iniSettings->voteNothingStrength );
   iniSettings->allowTeamChanging      = ini->GetValueYN(section, "AllowTeamChanging", iniSettings->allowTeamChanging);

#ifdef BF_WRITE_TO_MYSQL
   Vector<string> args;
   parseString(ini->GetValue(section, "MySqlStatsDatabaseCredentials"), args, ',');
   if(args.size() >= 1) iniSettings->mySqlStatsDatabaseServer = args[0];
   if(args.size() >= 2) iniSettings->mySqlStatsDatabaseName = args[1];
   if(args.size() >= 3) iniSettings->mySqlStatsDatabaseUser = args[2];
   if(args.size() >= 4) iniSettings->mySqlStatsDatabasePassword = args[3];
   if(iniSettings->mySqlStatsDatabaseServer == "server" && iniSettings->mySqlStatsDatabaseName == "dbname")
   {
      iniSettings->mySqlStatsDatabaseServer = "";  // blank this, so it won't try to connect to "server"
   }
#endif

   iniSettings->defaultRobotScript = ini->GetValue(section, "DefaultRobotScript", iniSettings->defaultRobotScript);
   iniSettings->globalLevelScript  = ini->GetValue(section, "GlobalLevelScript", iniSettings->globalLevelScript);
}


void loadUpdaterSettings(CIniFile *ini, IniSettings *iniSettings)
{
   iniSettings->useUpdater = lcase(ini->GetValue("Updater", "UseUpdater", "Yes")) != "no";
}


static InputCode getInputCode(CIniFile *ini, const string &section, const string &key, InputCode defaultValue)
{
   const char *code = InputCodeManager::inputCodeToString(defaultValue);
   return InputCodeManager::stringToInputCode(ini->GetValue(section, key, code).c_str());
}


#define LOAD_BINDING(binding, key) inputCodeManager->setBinding(binding, mode, getInputCode(ini, section, InputCodeManager::getBindingName(binding), key));

// Remember: If you change any of these defaults, you'll need to rebuild your INI file to see the results!
static void loadKeyBindings(CIniFile *ini, InputCodeManager *inputCodeManager)
{                                
   string section = "KeyboardKeyBindings";
   InputMode mode = InputModeKeyboard;

   // Top line expands to this:
   // inputCodeManager->setBinding(InputCodeManager::BINDING_SELWEAP1,  
   //         mode, getInputCode(ini, section, InputCodeManager::getBindingName(InputCodeManager::BINDING_SELWEAP1),  KEY_1));
   LOAD_BINDING(InputCodeManager::BINDING_SELWEAP1,  KEY_1);
   LOAD_BINDING(InputCodeManager::BINDING_SELWEAP2,  KEY_2);
   LOAD_BINDING(InputCodeManager::BINDING_SELWEAP3,  KEY_3);
   LOAD_BINDING(InputCodeManager::BINDING_ADVWEAP,   KEY_E);
   LOAD_BINDING(InputCodeManager::BINDING_ADVWEAP2,  MOUSE_WHEEL_UP);
   LOAD_BINDING(InputCodeManager::BINDING_PREVWEAP,  MOUSE_WHEEL_DOWN);
   LOAD_BINDING(InputCodeManager::BINDING_CMDRMAP,   KEY_C);
   LOAD_BINDING(InputCodeManager::BINDING_TEAMCHAT,  KEY_T);
   LOAD_BINDING(InputCodeManager::BINDING_GLOBCHAT,  KEY_G);
   LOAD_BINDING(InputCodeManager::BINDING_QUICKCHAT, KEY_V);
   LOAD_BINDING(InputCodeManager::BINDING_CMDCHAT,   KEY_SLASH);
   LOAD_BINDING(InputCodeManager::BINDING_LOADOUT,   KEY_Z);
   LOAD_BINDING(InputCodeManager::BINDING_MOD1,      KEY_SPACE);
   LOAD_BINDING(InputCodeManager::BINDING_MOD2,      MOUSE_RIGHT);
   LOAD_BINDING(InputCodeManager::BINDING_FIRE,      MOUSE_LEFT);
   LOAD_BINDING(InputCodeManager::BINDING_DROPITEM,  KEY_B);
   LOAD_BINDING(InputCodeManager::BINDING_TOGVOICE,  KEY_R);
   LOAD_BINDING(InputCodeManager::BINDING_UP,        KEY_W);
   LOAD_BINDING(InputCodeManager::BINDING_DOWN,      KEY_S);
   LOAD_BINDING(InputCodeManager::BINDING_LEFT,      KEY_A);
   LOAD_BINDING(InputCodeManager::BINDING_RIGHT,     KEY_D);
   LOAD_BINDING(InputCodeManager::BINDING_SCRBRD,    KEY_TAB);


   section = "JoystickKeyBindings";
   mode = InputModeJoystick;

   LOAD_BINDING(InputCodeManager::BINDING_SELWEAP1,  KEY_1);
   LOAD_BINDING(InputCodeManager::BINDING_SELWEAP2,  KEY_2);
   LOAD_BINDING(InputCodeManager::BINDING_SELWEAP3,  KEY_3);
   LOAD_BINDING(InputCodeManager::BINDING_ADVWEAP,   BUTTON_1);
   LOAD_BINDING(InputCodeManager::BINDING_ADVWEAP2,  MOUSE_WHEEL_UP);
   LOAD_BINDING(InputCodeManager::BINDING_PREVWEAP,  MOUSE_WHEEL_DOWN);
   LOAD_BINDING(InputCodeManager::BINDING_CMDRMAP,   BUTTON_2);
   LOAD_BINDING(InputCodeManager::BINDING_TEAMCHAT,  KEY_T);
   LOAD_BINDING(InputCodeManager::BINDING_GLOBCHAT,  KEY_G);
   LOAD_BINDING(InputCodeManager::BINDING_QUICKCHAT, BUTTON_3);
   LOAD_BINDING(InputCodeManager::BINDING_CMDCHAT,   KEY_SLASH);
   LOAD_BINDING(InputCodeManager::BINDING_LOADOUT,   BUTTON_4);
   LOAD_BINDING(InputCodeManager::BINDING_MOD1,      BUTTON_7);
   LOAD_BINDING(InputCodeManager::BINDING_MOD2,      BUTTON_6);
   LOAD_BINDING(InputCodeManager::BINDING_FIRE,      MOUSE_LEFT);
   LOAD_BINDING(InputCodeManager::BINDING_DROPITEM,  KEY_B);
   LOAD_BINDING(InputCodeManager::BINDING_TOGVOICE,  KEY_R);
   LOAD_BINDING(InputCodeManager::BINDING_UP,        KEY_UP);
   LOAD_BINDING(InputCodeManager::BINDING_DOWN,      KEY_DOWN);
   LOAD_BINDING(InputCodeManager::BINDING_LEFT,      KEY_LEFT);
   LOAD_BINDING(InputCodeManager::BINDING_RIGHT,     KEY_RIGHT);
   LOAD_BINDING(InputCodeManager::BINDING_SCRBRD,    BUTTON_5);

   // The following key bindings are not user-defineable at the moment, mostly because we want consistency
   // throughout the game, and that would require some real constraints on what keys users could choose.
   //keyHELP = KEY_F1;
   //keyMISSION = KEY_F2;
   //keyOUTGAMECHAT = KEY_F5;
   //keyFPS = KEY_F6;
   //keyDIAG = KEY_F7;
   // These were moved to main.cpp to get them defined before the menus
}


#define SAVE_BINDING(binding) ini->SetValue(section, InputCodeManager::getBindingName(binding), \
                                           InputCodeManager::inputCodeToString(inputCodeManager->getBinding(binding,  mode)));


static void writeKeyBindings(CIniFile *ini, InputCodeManager *inputCodeManager, const string &section, InputMode mode)
{
   // Top line evaluates to:
   // ini->SetValue(section, "SelWeapon1", InputCodeManager::inputCodeToString(inputCodeManager->getBinding(InputCodeManager::BINDING_SELWEAP1,  mode)));
   SAVE_BINDING(InputCodeManager::BINDING_SELWEAP1);
   SAVE_BINDING(InputCodeManager::BINDING_SELWEAP2);
   SAVE_BINDING(InputCodeManager::BINDING_SELWEAP3);
   SAVE_BINDING(InputCodeManager::BINDING_ADVWEAP);
   SAVE_BINDING(InputCodeManager::BINDING_ADVWEAP2);
   SAVE_BINDING(InputCodeManager::BINDING_PREVWEAP);
   SAVE_BINDING(InputCodeManager::BINDING_CMDRMAP);
   SAVE_BINDING(InputCodeManager::BINDING_TEAMCHAT);
   SAVE_BINDING(InputCodeManager::BINDING_GLOBCHAT);
   SAVE_BINDING(InputCodeManager::BINDING_QUICKCHAT);
   SAVE_BINDING(InputCodeManager::BINDING_CMDCHAT);
   SAVE_BINDING(InputCodeManager::BINDING_LOADOUT);
   SAVE_BINDING(InputCodeManager::BINDING_MOD1);
   SAVE_BINDING(InputCodeManager::BINDING_MOD2);
   SAVE_BINDING(InputCodeManager::BINDING_FIRE);
   SAVE_BINDING(InputCodeManager::BINDING_DROPITEM);
   SAVE_BINDING(InputCodeManager::BINDING_TOGVOICE);
   SAVE_BINDING(InputCodeManager::BINDING_UP);
   SAVE_BINDING(InputCodeManager::BINDING_DOWN);
   SAVE_BINDING(InputCodeManager::BINDING_LEFT);
   SAVE_BINDING(InputCodeManager::BINDING_RIGHT);
   SAVE_BINDING(InputCodeManager::BINDING_SCRBRD);
}


static void writeKeyBindings(CIniFile *ini, InputCodeManager *inputCodeManager)
{
   writeKeyBindings(ini, inputCodeManager, "KeyboardKeyBindings", InputModeKeyboard);
   writeKeyBindings(ini, inputCodeManager, "JoystickKeyBindings", InputModeJoystick);
}


/*  INI file looks a little like this:
   [QuickChatMessagesGroup1]
   Key=F
   Button=1
   Caption=Flag

   [QuickChatMessagesGroup1_Message1]
   Key=G
   Button=Button 1
   Caption=Flag Gone!
   Message=Our flag is not in the base!
   MessageType=Team     -or-     MessageType=Global

   == or, a top tiered message might look like this ==

   [QuickChat_Message1]
   Key=A
   Button=Button 1
   Caption=Hello
   MessageType=Hello there!
*/
static void loadQuickChatMessages(CIniFile *ini)
{
#ifndef ZAP_DEDICATED
   // Add initial node
   QuickChatNode emptyNode;

   QuickChatHelper::nodeTree.push_back(emptyNode);

   // Read QuickChat messages -- first search for keys matching "QuickChatMessagesGroup123"
   S32 keys = ini->GetNumSections();
   Vector<string> groups;

   // Next, read any top-level messages
   Vector<string> messages;
   for(S32 i = 0; i < keys; i++)
   {
      string keyName = ini->getSectionName(i);
      if(keyName.substr(0, 17) == "QuickChat_Message")   // Found message group
         messages.push_back(keyName);
   }

   messages.sort(alphaSort);

   for(S32 i = messages.size()-1; i >= 0; i--)
   {
      QuickChatNode node;
      node.depth = 1;   // This is a top-level message node
      node.inputCode =  InputCodeManager::stringToInputCode(ini->GetValue(messages[i], "Key", "A").c_str());
      node.buttonCode = InputCodeManager::stringToInputCode(ini->GetValue(messages[i], "Button", "Button 1").c_str());
      string str1 = lcase(ini->GetValue(messages[i], "MessageType", "Team"));      // lcase for case insensitivity
      node.teamOnly = str1 == "team";
      node.commandOnly = str1 == "command";
      node.caption = ini->GetValue(messages[i], "Caption", "Caption");
      node.msg = ini->GetValue(messages[i], "Message", "Message");
      node.isMsgItem = true;
      QuickChatHelper::nodeTree.push_back(node);
   }

   for(S32 i = 0; i < keys; i++)
   {
      string keyName = ini->getSectionName(i);
      if(keyName.substr(0, 22) == "QuickChatMessagesGroup" && keyName.find("_") == string::npos)   // Found message group
         groups.push_back(keyName);
   }

   groups.sort(alphaSort);

   // Now find all the individual message definitions for each key -- match "QuickChatMessagesGroup123_Message456"
   // quickChat render functions were designed to work with the messages sorted in reverse.  Rather than
   // reenigneer those, let's just iterate backwards and leave the render functions alone.

   for(S32 i = groups.size()-1; i >= 0; i--)
   {
      Vector<string> messages;
      for(S32 j = 0; j < keys; j++)
      {
         string keyName = ini->getSectionName(j);
         if(keyName.substr(0, groups[i].length() + 1) == groups[i] + "_")
            messages.push_back(keyName);
      }

      messages.sort(alphaSort);

      QuickChatNode node;
      node.depth = 1;      // This is a group node
      node.inputCode =  InputCodeManager::stringToInputCode(ini->GetValue(groups[i], "Key", "A").c_str());
      node.buttonCode = InputCodeManager::stringToInputCode(ini->GetValue(groups[i], "Button", "Button 1").c_str());
      string str1 = lcase(ini->GetValue(groups[i], "MessageType", "Team"));      // lcase for case insensitivity
      node.teamOnly = str1 == "team";
      node.commandOnly = str1 == "command";
      node.caption = ini->GetValue(groups[i], "Caption", "Caption");
      node.msg = "";
      node.isMsgItem = false;
      QuickChatHelper::nodeTree.push_back(node);

      for(S32 j = messages.size()-1; j >= 0; j--)
      {
         node.depth = 2;   // This is a message node
         node.inputCode =  InputCodeManager::stringToInputCode(ini->GetValue(messages[j], "Key", "A").c_str());
         node.buttonCode = InputCodeManager::stringToInputCode(ini->GetValue(messages[j], "Button", "Button 1").c_str());
         str1 = lcase(ini->GetValue(messages[j], "MessageType", "Team"));      // lcase for case insensitivity
         node.teamOnly = str1 == "team";
         node.commandOnly = str1 == "command";
         node.caption = ini->GetValue(messages[j], "Caption", "Caption");
         node.msg = ini->GetValue(messages[j], "Message", "Message");
         node.isMsgItem = true;
         QuickChatHelper::nodeTree.push_back(node);
      }
   }

   // Add final node.  Last verse, same as the first.
   QuickChatHelper::nodeTree.push_back(emptyNode);
#endif
}


static void writeDefaultQuickChatMessages(CIniFile *ini, IniSettings *iniSettings)
{
   // Are there any QuickChatMessageGroups?  If not, we'll write the defaults.
   S32 keys = ini->GetNumSections();

   for(S32 i = 0; i < keys; i++)
   {
      string keyName = ini->getSectionName(i);
      if(keyName.substr(0, 22) == "QuickChatMessagesGroup" && keyName.find("_") == string::npos)
         return;
   }

   const char *section = "QuickChatMessages";

   ini->addSection(section);
   if(ini->numSectionComments(section) == 0)
   {
      addComment("----------------");
      addComment(" The structure of the QuickChatMessages sections is a bit complicated.  The structure reflects the");
      addComment(" way the messages are displayed in the QuickChat menu, so make sure you are familiar with that before");
      addComment(" you start modifying these items. Messages are grouped, and each group has a Caption (short name");
      addComment(" shown on screen), a Key (the shortcut key used to select the group), and a Button (a shortcut button");
      addComment(" used when in joystick mode).  If the Button is \"Undefined key\", then that item will not be shown");
      addComment(" in joystick mode, unless the ShowKeyboardKeysInStickMode setting is true.  Groups can be defined in");
      addComment(" any order, but will be displayed sorted by [section] name.  Groups are designated by the");
      addComment(" [QuickChatMessagesGroupXXX] sections, where XXX is a unique suffix, usually a number.");
      addComment(" ");
      addComment(" Each group can have one or more messages, as specified by the [QuickChatMessagesGroupXXX_MessageYYY]");
      addComment(" sections, where XXX is the unique group suffix, and YYY is a unique message suffix.  Again, messages");
      addComment(" can be defined in any order, and will appear sorted by their [section] name.  Key, Button, and");
      addComment(" Caption serve the same purposes as in the group definitions. Message is the actual message text that");
      addComment(" is sent, and MessageType should be either \"Team\" or \"Global\", depending on which users the");
      addComment(" message should be sent to.  You can mix Team and Global messages in the same section, but it may be");
      addComment(" less confusing not to do so.");
      addComment(" ");
      addComment(" Messages can also be added to the top-tier of items, by specifying a section like");
      addComment(" [QuickChat_MessageZZZ].");
      addComment(" ");
      addComment(" Note that no quotes are required around Messages or Captions, and if included, they will be sent as");
      addComment(" part of the message. Also, if you bullocks things up too badly, simply delete all QuickChatMessage");
      addComment(" sections, and they will be regenerated the next time you run the game (though your modifications");
      addComment(" will be lost).");
      addComment(" ");
      addComment(" Note that you can also use the QuickChat functionality to create shortcuts to commonly run /commands");
      addComment(" by setting the MessageType to \"Command\".  For example, if you define a QuickChat message to be");
      addComment(" \"addbots 2\" (without quotes, and without a slash), and the MessageType to \"Command\" (also");
      addComment(" without quotes), 2 robots will be added to the game when you press the appropriate keys.  You can");
      addComment(" use this functionality to assign commonly used commands to joystick buttons or short keyboard");
      addComment(" sequences.");
      addComment("----------------");
   }

   ini->SetValue("QuickChatMessagesGroup1", "Key", InputCodeManager::inputCodeToString(KEY_G));
   ini->SetValue("QuickChatMessagesGroup1", "Button", InputCodeManager::inputCodeToString(BUTTON_6));
   ini->SetValue("QuickChatMessagesGroup1", "Caption", "Global");
   ini->SetValue("QuickChatMessagesGroup1", "MessageType", "Global");

      ini->SetValue("QuickChatMessagesGroup1_Message1", "Key", InputCodeManager::inputCodeToString(KEY_A));
      ini->SetValue("QuickChatMessagesGroup1_Message1", "Button", InputCodeManager::inputCodeToString(BUTTON_1));
      ini->SetValue("QuickChatMessagesGroup1_Message1", "MessageType", "Global");
      ini->SetValue("QuickChatMessagesGroup1_Message1", "Caption", "No Problem");
      ini->SetValue("QuickChatMessagesGroup1_Message1", "Message", "No Problemo.");

      ini->SetValue("QuickChatMessagesGroup1_Message2", "Key", InputCodeManager::inputCodeToString(KEY_T));
      ini->SetValue("QuickChatMessagesGroup1_Message2", "Button", InputCodeManager::inputCodeToString(BUTTON_2));
      ini->SetValue("QuickChatMessagesGroup1_Message2", "MessageType", "Global");
      ini->SetValue("QuickChatMessagesGroup1_Message2", "Caption", "Thanks");
      ini->SetValue("QuickChatMessagesGroup1_Message2", "Message", "Thanks.");

      ini->SetValue("QuickChatMessagesGroup1_Message3", "Key", InputCodeManager::inputCodeToString(KEY_X));
      ini->SetValue("QuickChatMessagesGroup1_Message3", "Button", InputCodeManager::inputCodeToString(KEY_UNKNOWN));
      ini->SetValue("QuickChatMessagesGroup1_Message3", "MessageType", "Global");
      ini->SetValue("QuickChatMessagesGroup1_Message3", "Caption", "You idiot!");
      ini->SetValue("QuickChatMessagesGroup1_Message3", "Message", "You idiot!");

      ini->SetValue("QuickChatMessagesGroup1_Message4", "Key", InputCodeManager::inputCodeToString(KEY_E));
      ini->SetValue("QuickChatMessagesGroup1_Message4", "Button", InputCodeManager::inputCodeToString(BUTTON_3));
      ini->SetValue("QuickChatMessagesGroup1_Message4", "MessageType", "Global");
      ini->SetValue("QuickChatMessagesGroup1_Message4", "Caption", "Duh");
      ini->SetValue("QuickChatMessagesGroup1_Message4", "Message", "Duh.");

      ini->SetValue("QuickChatMessagesGroup1_Message5", "Key", InputCodeManager::inputCodeToString(KEY_C));
      ini->SetValue("QuickChatMessagesGroup1_Message5", "Button", InputCodeManager::inputCodeToString(KEY_UNKNOWN));
      ini->SetValue("QuickChatMessagesGroup1_Message5", "MessageType", "Global");
      ini->SetValue("QuickChatMessagesGroup1_Message5", "Caption", "Crap");
      ini->SetValue("QuickChatMessagesGroup1_Message5", "Message", "Ah Crap!");

      ini->SetValue("QuickChatMessagesGroup1_Message6", "Key", InputCodeManager::inputCodeToString(KEY_D));
      ini->SetValue("QuickChatMessagesGroup1_Message6", "Button", InputCodeManager::inputCodeToString(BUTTON_4));
      ini->SetValue("QuickChatMessagesGroup1_Message6", "MessageType", "Global");
      ini->SetValue("QuickChatMessagesGroup1_Message6", "Caption", "Damnit");
      ini->SetValue("QuickChatMessagesGroup1_Message6", "Message", "Dammit!");

      ini->SetValue("QuickChatMessagesGroup1_Message7", "Key", InputCodeManager::inputCodeToString(KEY_S));
      ini->SetValue("QuickChatMessagesGroup1_Message7", "Button", InputCodeManager::inputCodeToString(BUTTON_5));
      ini->SetValue("QuickChatMessagesGroup1_Message7", "MessageType", "Global");
      ini->SetValue("QuickChatMessagesGroup1_Message7", "Caption", "Shazbot");
      ini->SetValue("QuickChatMessagesGroup1_Message7", "Message", "Shazbot!");

      ini->SetValue("QuickChatMessagesGroup1_Message8", "Key", InputCodeManager::inputCodeToString(KEY_Z));
      ini->SetValue("QuickChatMessagesGroup1_Message8", "Button", InputCodeManager::inputCodeToString(BUTTON_6));
      ini->SetValue("QuickChatMessagesGroup1_Message8", "MessageType", "Global");
      ini->SetValue("QuickChatMessagesGroup1_Message8", "Caption", "Doh");
      ini->SetValue("QuickChatMessagesGroup1_Message8", "Message", "Doh!");

   ini->SetValue("QuickChatMessagesGroup2", "Key", InputCodeManager::inputCodeToString(KEY_D));
   ini->SetValue("QuickChatMessagesGroup2", "Button", InputCodeManager::inputCodeToString(BUTTON_5));
   ini->SetValue("QuickChatMessagesGroup2", "MessageType", "Team");
   ini->SetValue("QuickChatMessagesGroup2", "Caption", "Defense");

      ini->SetValue("QuickChatMessagesGroup2_Message1", "Key", InputCodeManager::inputCodeToString(KEY_G));
      ini->SetValue("QuickChatMessagesGroup2_Message1", "Button", InputCodeManager::inputCodeToString(KEY_UNKNOWN));
      ini->SetValue("QuickChatMessagesGroup2_Message1", "MessageType", "Team");
      ini->SetValue("QuickChatMessagesGroup2_Message1", "Caption", "Defend Our Base");
      ini->SetValue("QuickChatMessagesGroup2_Message1", "Message", "Defend our base.");

      ini->SetValue("QuickChatMessagesGroup2_Message2", "Key", InputCodeManager::inputCodeToString(KEY_D));
      ini->SetValue("QuickChatMessagesGroup2_Message2", "Button", InputCodeManager::inputCodeToString(BUTTON_1));
      ini->SetValue("QuickChatMessagesGroup2_Message2", "MessageType", "Team");
      ini->SetValue("QuickChatMessagesGroup2_Message2", "Caption", "Defending Base");
      ini->SetValue("QuickChatMessagesGroup2_Message2", "Message", "Defending our base.");

      ini->SetValue("QuickChatMessagesGroup2_Message3", "Key", InputCodeManager::inputCodeToString(KEY_Q));
      ini->SetValue("QuickChatMessagesGroup2_Message3", "Button", InputCodeManager::inputCodeToString(BUTTON_2));
      ini->SetValue("QuickChatMessagesGroup2_Message3", "MessageType", "Team");
      ini->SetValue("QuickChatMessagesGroup2_Message3", "Caption", "Is Base Clear?");
      ini->SetValue("QuickChatMessagesGroup2_Message3", "Message", "Is our base clear?");

      ini->SetValue("QuickChatMessagesGroup2_Message4", "Key", InputCodeManager::inputCodeToString(KEY_C));
      ini->SetValue("QuickChatMessagesGroup2_Message4", "Button", InputCodeManager::inputCodeToString(BUTTON_3));
      ini->SetValue("QuickChatMessagesGroup2_Message4", "MessageType", "Team");
      ini->SetValue("QuickChatMessagesGroup2_Message4", "Caption", "Base Clear");
      ini->SetValue("QuickChatMessagesGroup2_Message4", "Message", "Base is secured.");

      ini->SetValue("QuickChatMessagesGroup2_Message5", "Key", InputCodeManager::inputCodeToString(KEY_T));
      ini->SetValue("QuickChatMessagesGroup2_Message5", "Button", InputCodeManager::inputCodeToString(BUTTON_4));
      ini->SetValue("QuickChatMessagesGroup2_Message5", "MessageType", "Team");
      ini->SetValue("QuickChatMessagesGroup2_Message5", "Caption", "Base Taken");
      ini->SetValue("QuickChatMessagesGroup2_Message5", "Message", "Base is taken.");

      ini->SetValue("QuickChatMessagesGroup2_Message6", "Key", InputCodeManager::inputCodeToString(KEY_N));
      ini->SetValue("QuickChatMessagesGroup2_Message6", "Button", InputCodeManager::inputCodeToString(BUTTON_5));
      ini->SetValue("QuickChatMessagesGroup2_Message6", "MessageType", "Team");
      ini->SetValue("QuickChatMessagesGroup2_Message6", "Caption", "Need More Defense");
      ini->SetValue("QuickChatMessagesGroup2_Message6", "Message", "We need more defense.");

      ini->SetValue("QuickChatMessagesGroup2_Message7", "Key", InputCodeManager::inputCodeToString(KEY_E));
      ini->SetValue("QuickChatMessagesGroup2_Message7", "Button", InputCodeManager::inputCodeToString(BUTTON_6));
      ini->SetValue("QuickChatMessagesGroup2_Message7", "MessageType", "Team");
      ini->SetValue("QuickChatMessagesGroup2_Message7", "Caption", "Enemy Attacking Base");
      ini->SetValue("QuickChatMessagesGroup2_Message7", "Message", "The enemy is attacking our base.");

      ini->SetValue("QuickChatMessagesGroup2_Message8", "Key", InputCodeManager::inputCodeToString(KEY_A));
      ini->SetValue("QuickChatMessagesGroup2_Message8", "Button", InputCodeManager::inputCodeToString(KEY_UNKNOWN));
      ini->SetValue("QuickChatMessagesGroup2_Message8", "MessageType", "Team");
      ini->SetValue("QuickChatMessagesGroup2_Message8", "Caption", "Attacked");
      ini->SetValue("QuickChatMessagesGroup2_Message8", "Message", "We are being attacked.");

   ini->SetValue("QuickChatMessagesGroup3", "Key", InputCodeManager::inputCodeToString(KEY_F));
   ini->SetValue("QuickChatMessagesGroup3", "Button", InputCodeManager::inputCodeToString(BUTTON_4));
   ini->SetValue("QuickChatMessagesGroup3", "MessageType", "Team");
   ini->SetValue("QuickChatMessagesGroup3", "Caption", "Flag");

      ini->SetValue("QuickChatMessagesGroup3_Message1", "Key", InputCodeManager::inputCodeToString(KEY_F));
      ini->SetValue("QuickChatMessagesGroup3_Message1", "Button", InputCodeManager::inputCodeToString(BUTTON_1));
      ini->SetValue("QuickChatMessagesGroup3_Message1", "MessageType", "Team");
      ini->SetValue("QuickChatMessagesGroup3_Message1", "Caption", "Get enemy flag");
      ini->SetValue("QuickChatMessagesGroup3_Message1", "Message", "Get the enemy flag.");

      ini->SetValue("QuickChatMessagesGroup3_Message2", "Key", InputCodeManager::inputCodeToString(KEY_R));
      ini->SetValue("QuickChatMessagesGroup3_Message2", "Button", InputCodeManager::inputCodeToString(BUTTON_2));
      ini->SetValue("QuickChatMessagesGroup3_Message2", "MessageType", "Team");
      ini->SetValue("QuickChatMessagesGroup3_Message2", "Caption", "Return our flag");
      ini->SetValue("QuickChatMessagesGroup3_Message2", "Message", "Return our flag to base.");

      ini->SetValue("QuickChatMessagesGroup3_Message3", "Key", InputCodeManager::inputCodeToString(KEY_S));
      ini->SetValue("QuickChatMessagesGroup3_Message3", "Button", InputCodeManager::inputCodeToString(BUTTON_3));
      ini->SetValue("QuickChatMessagesGroup3_Message3", "MessageType", "Team");
      ini->SetValue("QuickChatMessagesGroup3_Message3", "Caption", "Flag secure");
      ini->SetValue("QuickChatMessagesGroup3_Message3", "Message", "Our flag is secure.");

      ini->SetValue("QuickChatMessagesGroup3_Message4", "Key", InputCodeManager::inputCodeToString(KEY_H));
      ini->SetValue("QuickChatMessagesGroup3_Message4", "Button", InputCodeManager::inputCodeToString(BUTTON_4));
      ini->SetValue("QuickChatMessagesGroup3_Message4", "MessageType", "Team");
      ini->SetValue("QuickChatMessagesGroup3_Message4", "Caption", "Have enemy flag");
      ini->SetValue("QuickChatMessagesGroup3_Message4", "Message", "I have the enemy flag.");

      ini->SetValue("QuickChatMessagesGroup3_Message5", "Key", InputCodeManager::inputCodeToString(KEY_E));
      ini->SetValue("QuickChatMessagesGroup3_Message5", "Button", InputCodeManager::inputCodeToString(BUTTON_5));
      ini->SetValue("QuickChatMessagesGroup3_Message5", "MessageType", "Team");
      ini->SetValue("QuickChatMessagesGroup3_Message5", "Caption", "Enemy has flag");
      ini->SetValue("QuickChatMessagesGroup3_Message5", "Message", "The enemy has our flag!");

      ini->SetValue("QuickChatMessagesGroup3_Message6", "Key", InputCodeManager::inputCodeToString(KEY_G));
      ini->SetValue("QuickChatMessagesGroup3_Message6", "Button", InputCodeManager::inputCodeToString(BUTTON_6));
      ini->SetValue("QuickChatMessagesGroup3_Message6", "MessageType", "Team");
      ini->SetValue("QuickChatMessagesGroup3_Message6", "Caption", "Flag gone");
      ini->SetValue("QuickChatMessagesGroup3_Message6", "Message", "Our flag is not in the base!");

   ini->SetValue("QuickChatMessagesGroup4", "Key", InputCodeManager::inputCodeToString(KEY_S));
   ini->SetValue("QuickChatMessagesGroup4", "Button", InputCodeManager::inputCodeToString(KEY_UNKNOWN));
   ini->SetValue("QuickChatMessagesGroup4", "MessageType", "Team");
   ini->SetValue("QuickChatMessagesGroup4", "Caption", "Incoming Enemies - Direction");

      ini->SetValue("QuickChatMessagesGroup4_Message1", "Key", InputCodeManager::inputCodeToString(KEY_S));
      ini->SetValue("QuickChatMessagesGroup4_Message1", "Button", InputCodeManager::inputCodeToString(KEY_UNKNOWN));
      ini->SetValue("QuickChatMessagesGroup4_Message1", "MessageType", "Team");
      ini->SetValue("QuickChatMessagesGroup4_Message1", "Caption", "Incoming South");
      ini->SetValue("QuickChatMessagesGroup4_Message1", "Message", "*** INCOMING SOUTH ***");

      ini->SetValue("QuickChatMessagesGroup4_Message2", "Key", InputCodeManager::inputCodeToString(KEY_E));
      ini->SetValue("QuickChatMessagesGroup4_Message2", "Button", InputCodeManager::inputCodeToString(KEY_UNKNOWN));
      ini->SetValue("QuickChatMessagesGroup4_Message2", "MessageType", "Team");
      ini->SetValue("QuickChatMessagesGroup4_Message2", "Caption", "Incoming East");
      ini->SetValue("QuickChatMessagesGroup4_Message2", "Message", "*** INCOMING EAST  ***");

      ini->SetValue("QuickChatMessagesGroup4_Message3", "Key", InputCodeManager::inputCodeToString(KEY_W));
      ini->SetValue("QuickChatMessagesGroup4_Message3", "Button", InputCodeManager::inputCodeToString(KEY_UNKNOWN));
      ini->SetValue("QuickChatMessagesGroup4_Message3", "MessageType", "Team");
      ini->SetValue("QuickChatMessagesGroup4_Message3", "Caption", "Incoming West");
      ini->SetValue("QuickChatMessagesGroup4_Message3", "Message", "*** INCOMING WEST  ***");

      ini->SetValue("QuickChatMessagesGroup4_Message4", "Key", InputCodeManager::inputCodeToString(KEY_N));
      ini->SetValue("QuickChatMessagesGroup4_Message4", "Button", InputCodeManager::inputCodeToString(KEY_UNKNOWN));
      ini->SetValue("QuickChatMessagesGroup4_Message4", "MessageType", "Team");
      ini->SetValue("QuickChatMessagesGroup4_Message4", "Caption", "Incoming North");
      ini->SetValue("QuickChatMessagesGroup4_Message4", "Message", "*** INCOMING NORTH ***");

      ini->SetValue("QuickChatMessagesGroup4_Message5", "Key", InputCodeManager::inputCodeToString(KEY_V));
      ini->SetValue("QuickChatMessagesGroup4_Message5", "Button", InputCodeManager::inputCodeToString(KEY_UNKNOWN));
      ini->SetValue("QuickChatMessagesGroup4_Message5", "MessageType", "Team");
      ini->SetValue("QuickChatMessagesGroup4_Message5", "Caption", "Incoming Enemies");
      ini->SetValue("QuickChatMessagesGroup4_Message5", "Message", "Incoming enemies!");

   ini->SetValue("QuickChatMessagesGroup5", "Key", InputCodeManager::inputCodeToString(KEY_V));
   ini->SetValue("QuickChatMessagesGroup5", "Button", InputCodeManager::inputCodeToString(BUTTON_3));
   ini->SetValue("QuickChatMessagesGroup5", "MessageType", "Team");
   ini->SetValue("QuickChatMessagesGroup5", "Caption", "Quick");

      ini->SetValue("QuickChatMessagesGroup5_Message1", "Key", InputCodeManager::inputCodeToString(KEY_J));
      ini->SetValue("QuickChatMessagesGroup5_Message1", "Button", InputCodeManager::inputCodeToString(KEY_UNKNOWN));
      ini->SetValue("QuickChatMessagesGroup5_Message1", "MessageType", "Team");
      ini->SetValue("QuickChatMessagesGroup5_Message1", "Caption", "Capture the objective");
      ini->SetValue("QuickChatMessagesGroup5_Message1", "Message", "Capture the objective.");

      ini->SetValue("QuickChatMessagesGroup5_Message2", "Key", InputCodeManager::inputCodeToString(KEY_O));
      ini->SetValue("QuickChatMessagesGroup5_Message2", "Button", InputCodeManager::inputCodeToString(KEY_UNKNOWN));
      ini->SetValue("QuickChatMessagesGroup5_Message2", "MessageType", "Team");
      ini->SetValue("QuickChatMessagesGroup5_Message2", "Caption", "Go on the offensive");
      ini->SetValue("QuickChatMessagesGroup5_Message2", "Message", "Go on the offensive.");

      ini->SetValue("QuickChatMessagesGroup5_Message3", "Key", InputCodeManager::inputCodeToString(KEY_A));
      ini->SetValue("QuickChatMessagesGroup5_Message3", "Button", InputCodeManager::inputCodeToString(BUTTON_1));
      ini->SetValue("QuickChatMessagesGroup5_Message3", "MessageType", "Team");
      ini->SetValue("QuickChatMessagesGroup5_Message3", "Caption", "Attack!");
      ini->SetValue("QuickChatMessagesGroup5_Message3", "Message", "Attack!");

      ini->SetValue("QuickChatMessagesGroup5_Message4", "Key", InputCodeManager::inputCodeToString(KEY_W));
      ini->SetValue("QuickChatMessagesGroup5_Message4", "Button", InputCodeManager::inputCodeToString(BUTTON_2));
      ini->SetValue("QuickChatMessagesGroup5_Message4", "MessageType", "Team");
      ini->SetValue("QuickChatMessagesGroup5_Message4", "Caption", "Wait for signal");
      ini->SetValue("QuickChatMessagesGroup5_Message4", "Message", "Wait for my signal to attack.");

      ini->SetValue("QuickChatMessagesGroup5_Message5", "Key", InputCodeManager::inputCodeToString(KEY_V));
      ini->SetValue("QuickChatMessagesGroup5_Message5", "Button", InputCodeManager::inputCodeToString(BUTTON_3));
      ini->SetValue("QuickChatMessagesGroup5_Message5", "MessageType", "Team");
      ini->SetValue("QuickChatMessagesGroup5_Message5", "Caption", "Help!");
      ini->SetValue("QuickChatMessagesGroup5_Message5", "Message", "Help!");

      ini->SetValue("QuickChatMessagesGroup5_Message6", "Key", InputCodeManager::inputCodeToString(KEY_E));
      ini->SetValue("QuickChatMessagesGroup5_Message6", "Button", InputCodeManager::inputCodeToString(BUTTON_4));
      ini->SetValue("QuickChatMessagesGroup5_Message6", "MessageType", "Team");
      ini->SetValue("QuickChatMessagesGroup5_Message6", "Caption", "Regroup");
      ini->SetValue("QuickChatMessagesGroup5_Message6", "Message", "Regroup.");

      ini->SetValue("QuickChatMessagesGroup5_Message7", "Key", InputCodeManager::inputCodeToString(KEY_G));
      ini->SetValue("QuickChatMessagesGroup5_Message7", "Button", InputCodeManager::inputCodeToString(BUTTON_5));
      ini->SetValue("QuickChatMessagesGroup5_Message7", "MessageType", "Team");
      ini->SetValue("QuickChatMessagesGroup5_Message7", "Caption", "Going offense");
      ini->SetValue("QuickChatMessagesGroup5_Message7", "Message", "Going offense.");

      ini->SetValue("QuickChatMessagesGroup5_Message8", "Key", InputCodeManager::inputCodeToString(KEY_Z));
      ini->SetValue("QuickChatMessagesGroup5_Message8", "Button", InputCodeManager::inputCodeToString(BUTTON_6));
      ini->SetValue("QuickChatMessagesGroup5_Message8", "MessageType", "Team");
      ini->SetValue("QuickChatMessagesGroup5_Message8", "Caption", "Move out");
      ini->SetValue("QuickChatMessagesGroup5_Message8", "Message", "Move out.");

   ini->SetValue("QuickChatMessagesGroup6", "Key", InputCodeManager::inputCodeToString(KEY_R));
   ini->SetValue("QuickChatMessagesGroup6", "Button", InputCodeManager::inputCodeToString(BUTTON_2));
   ini->SetValue("QuickChatMessagesGroup6", "MessageType", "Team");
   ini->SetValue("QuickChatMessagesGroup6", "Caption", "Reponses");

      ini->SetValue("QuickChatMessagesGroup6_Message1", "Key", InputCodeManager::inputCodeToString(KEY_A));
      ini->SetValue("QuickChatMessagesGroup6_Message1", "Button", InputCodeManager::inputCodeToString(BUTTON_1));
      ini->SetValue("QuickChatMessagesGroup6_Message1", "MessageType", "Team");
      ini->SetValue("QuickChatMessagesGroup6_Message1", "Caption", "Acknowledge");
      ini->SetValue("QuickChatMessagesGroup6_Message1", "Message", "Acknowledged.");

      ini->SetValue("QuickChatMessagesGroup6_Message2", "Key", InputCodeManager::inputCodeToString(KEY_N));
      ini->SetValue("QuickChatMessagesGroup6_Message2", "Button", InputCodeManager::inputCodeToString(BUTTON_2));
      ini->SetValue("QuickChatMessagesGroup6_Message2", "MessageType", "Team");
      ini->SetValue("QuickChatMessagesGroup6_Message2", "Caption", "No");
      ini->SetValue("QuickChatMessagesGroup6_Message2", "Message", "No.");

      ini->SetValue("QuickChatMessagesGroup6_Message3", "Key", InputCodeManager::inputCodeToString(KEY_Y));
      ini->SetValue("QuickChatMessagesGroup6_Message3", "Button", InputCodeManager::inputCodeToString(BUTTON_3));
      ini->SetValue("QuickChatMessagesGroup6_Message3", "MessageType", "Team");
      ini->SetValue("QuickChatMessagesGroup6_Message3", "Caption", "Yes");
      ini->SetValue("QuickChatMessagesGroup6_Message3", "Message", "Yes.");

      ini->SetValue("QuickChatMessagesGroup6_Message4", "Key", InputCodeManager::inputCodeToString(KEY_S));
      ini->SetValue("QuickChatMessagesGroup6_Message4", "Button", InputCodeManager::inputCodeToString(BUTTON_4));
      ini->SetValue("QuickChatMessagesGroup6_Message4", "MessageType", "Team");
      ini->SetValue("QuickChatMessagesGroup6_Message4", "Caption", "Sorry");
      ini->SetValue("QuickChatMessagesGroup6_Message4", "Message", "Sorry.");

      ini->SetValue("QuickChatMessagesGroup6_Message5", "Key", InputCodeManager::inputCodeToString(KEY_T));
      ini->SetValue("QuickChatMessagesGroup6_Message5", "Button", InputCodeManager::inputCodeToString(BUTTON_5));
      ini->SetValue("QuickChatMessagesGroup6_Message5", "MessageType", "Team");
      ini->SetValue("QuickChatMessagesGroup6_Message5", "Caption", "Thanks");
      ini->SetValue("QuickChatMessagesGroup6_Message5", "Message", "Thanks.");

      ini->SetValue("QuickChatMessagesGroup6_Message6", "Key", InputCodeManager::inputCodeToString(KEY_D));
      ini->SetValue("QuickChatMessagesGroup6_Message6", "Button", InputCodeManager::inputCodeToString(BUTTON_6));
      ini->SetValue("QuickChatMessagesGroup6_Message6", "MessageType", "Team");
      ini->SetValue("QuickChatMessagesGroup6_Message6", "Caption", "Don't know");
      ini->SetValue("QuickChatMessagesGroup6_Message6", "Message", "I don't know.");

   ini->SetValue("QuickChatMessagesGroup7", "Key", InputCodeManager::inputCodeToString(KEY_T));
   ini->SetValue("QuickChatMessagesGroup7", "Button", InputCodeManager::inputCodeToString(BUTTON_1));
   ini->SetValue("QuickChatMessagesGroup7", "MessageType", "Global");
   ini->SetValue("QuickChatMessagesGroup7", "Caption", "Taunts");

      ini->SetValue("QuickChatMessagesGroup7_Message1", "Key", InputCodeManager::inputCodeToString(KEY_R));
      ini->SetValue("QuickChatMessagesGroup7_Message1", "Button", InputCodeManager::inputCodeToString(KEY_UNKNOWN));
      ini->SetValue("QuickChatMessagesGroup7_Message1", "MessageType", "Global");
      ini->SetValue("QuickChatMessagesGroup7_Message1", "Caption", "Rawr");
      ini->SetValue("QuickChatMessagesGroup7_Message1", "Message", "RAWR!");

      ini->SetValue("QuickChatMessagesGroup7_Message2", "Key", InputCodeManager::inputCodeToString(KEY_C));
      ini->SetValue("QuickChatMessagesGroup7_Message2", "Button", InputCodeManager::inputCodeToString(BUTTON_1));
      ini->SetValue("QuickChatMessagesGroup7_Message2", "MessageType", "Global");
      ini->SetValue("QuickChatMessagesGroup7_Message2", "Caption", "Come get some!");
      ini->SetValue("QuickChatMessagesGroup7_Message2", "Message", "Come get some!");

      ini->SetValue("QuickChatMessagesGroup7_Message3", "Key", InputCodeManager::inputCodeToString(KEY_D));
      ini->SetValue("QuickChatMessagesGroup7_Message3", "Button", InputCodeManager::inputCodeToString(BUTTON_2));
      ini->SetValue("QuickChatMessagesGroup7_Message3", "MessageType", "Global");
      ini->SetValue("QuickChatMessagesGroup7_Message3", "Caption", "Dance!");
      ini->SetValue("QuickChatMessagesGroup7_Message3", "Message", "Dance!");

      ini->SetValue("QuickChatMessagesGroup7_Message4", "Key", InputCodeManager::inputCodeToString(KEY_X));
      ini->SetValue("QuickChatMessagesGroup7_Message4", "Button", InputCodeManager::inputCodeToString(BUTTON_3));
      ini->SetValue("QuickChatMessagesGroup7_Message4", "MessageType", "Global");
      ini->SetValue("QuickChatMessagesGroup7_Message4", "Caption", "Missed me!");
      ini->SetValue("QuickChatMessagesGroup7_Message4", "Message", "Missed me!");

      ini->SetValue("QuickChatMessagesGroup7_Message5", "Key", InputCodeManager::inputCodeToString(KEY_W));
      ini->SetValue("QuickChatMessagesGroup7_Message5", "Button", InputCodeManager::inputCodeToString(BUTTON_4));
      ini->SetValue("QuickChatMessagesGroup7_Message5", "MessageType", "Global");
      ini->SetValue("QuickChatMessagesGroup7_Message5", "Caption", "I've had worse...");
      ini->SetValue("QuickChatMessagesGroup7_Message5", "Message", "I've had worse...");

      ini->SetValue("QuickChatMessagesGroup7_Message6", "Key", InputCodeManager::inputCodeToString(KEY_Q));
      ini->SetValue("QuickChatMessagesGroup7_Message6", "Button", InputCodeManager::inputCodeToString(BUTTON_5));
      ini->SetValue("QuickChatMessagesGroup7_Message6", "MessageType", "Global");
      ini->SetValue("QuickChatMessagesGroup7_Message6", "Caption", "How'd THAT feel?");
      ini->SetValue("QuickChatMessagesGroup7_Message6", "Message", "How'd THAT feel?");

      ini->SetValue("QuickChatMessagesGroup7_Message7", "Key", InputCodeManager::inputCodeToString(KEY_E));
      ini->SetValue("QuickChatMessagesGroup7_Message7", "Button", InputCodeManager::inputCodeToString(BUTTON_6));
      ini->SetValue("QuickChatMessagesGroup7_Message7", "MessageType", "Global");
      ini->SetValue("QuickChatMessagesGroup7_Message7", "Caption", "Yoohoo!");
      ini->SetValue("QuickChatMessagesGroup7_Message7", "Message", "Yoohoo!");
}

// TODO:  reimplement joystick mapping methods for future custom joystick
// mappings with axes as well as buttons
//void readJoystick()
//{
//   gJoystickMapping.enable = ini->GetValueYN("Joystick", "Enable", false);
//   for(U32 i=0; i<MaxJoystickAxes*2; i++)
//   {
//      Vector<string> buttonList;
//      parseString(ini->GetValue("Joystick", "Axes" + itos(i), i<8 ? itos(i+16) : ""), buttonList, ',');
//      gJoystickMapping.axes[i] = 0;
//      for(S32 j=0; j<buttonList.size(); j++)
//      {
//         gJoystickMapping.axes[i] |= 1 << atoi(buttonList[j].c_str());
//      }
//   }
//   for(U32 i=0; i<32; i++)
//   {
//      Vector<string> buttonList;
//      parseString(ini->GetValue("Joystick", "Button" + itos(i), i<10 ? itos(i) : ""), buttonList, ',');
//      gJoystickMapping.button[i] = 0;
//      for(S32 j=0; j<buttonList.size(); j++)
//      {
//         gJoystickMapping.button[i] |= 1 << atoi(buttonList[j].c_str());
//      }
//   }
//   for(U32 i=0; i<4; i++)
//   {
//      Vector<string> buttonList;
//      parseString(ini->GetValue("Joystick", "Pov" + itos(i), itos(i+10)), buttonList, ',');
//      gJoystickMapping.pov[i] = 0;
//      for(S32 j=0; j<buttonList.size(); j++)
//      {
//         gJoystickMapping.pov[i] |= 1 << atoi(buttonList[j].c_str());
//      }
//   }
//}
//
//void writeJoystick()
//{
//   ini->setValueYN("Joystick", "Enable", gJoystickMapping.enable);
//   ///for(listToString(alwaysPingList, ',')
//   for(U32 i=0; i<MaxJoystickAxes*2; i++)
//   {
//      Vector<string> buttonList;
//      for(U32 j=0; j<32; j++)
//      {
//         if(gJoystickMapping.axes[i] & (1 << j))
//            buttonList.push_back(itos(j));
//      }
//      ini->SetValue("Joystick", "Axes" + itos(i), listToString(buttonList, ','));
//   }
//   for(U32 i=0; i<32; i++)
//   {
//      Vector<string> buttonList;
//      for(U32 j=0; j<32; j++)
//      {
//         if(gJoystickMapping.button[i] & (1 << j))
//            buttonList.push_back(itos(j));
//      }
//      ini->SetValue("Joystick", "Button" + itos(i), listToString(buttonList, ','));
//   }
//   for(U32 i=0; i<4; i++)
//   {
//      Vector<string> buttonList;
//      for(U32 j=0; j<32; j++)
//      {
//         if(gJoystickMapping.pov[i] & (1 << j))
//            buttonList.push_back(itos(j));
//      }
//      ini->SetValue("Joystick", "Pov" + itos(i), listToString(buttonList, ','));
//   }
//}


static void loadServerBanList(CIniFile *ini, BanList *banList)
{
   Vector<string> banItemList;
   ini->GetAllValues("ServerBanList", banItemList);
   banList->loadBanList(banItemList);
}

// Can't be static -- called externally!
void writeServerBanList(CIniFile *ini, BanList *banList)
{
   // Refresh the server ban list
   ini->deleteSection("ServerBanList");
   ini->addSection("ServerBanList");

   string delim = banList->getDelimiter();
   string wildcard = banList->getWildcard();
   if(ini->numSectionComments("ServerBanList") == 0)
   {
      ini->sectionComment("ServerBanList", "----------------");
      ini->sectionComment("ServerBanList", " This section contains a list of bans that this dedicated server has enacted");
      ini->sectionComment("ServerBanList", " ");
      ini->sectionComment("ServerBanList", " Bans are in the following format:");
      ini->sectionComment("ServerBanList", "   IP Address " + delim + " nickname " + delim + " Start time (ISO time format) " + delim + " Duration in minutes ");
      ini->sectionComment("ServerBanList", " ");
      ini->sectionComment("ServerBanList", " Examples:");
      ini->sectionComment("ServerBanList", "   BanItem0=123.123.123.123" + delim + "watusimoto" + delim + "20110131T123000" + delim + "30");
      ini->sectionComment("ServerBanList", "   BanItem1=" + wildcard + delim + "watusimoto" + delim + "20110131T123000" + delim + "120");
      ini->sectionComment("ServerBanList", "   BanItem2=123.123.123.123" + delim + wildcard + delim + "20110131T123000" + delim + "30");
      ini->sectionComment("ServerBanList", " ");
      ini->sectionComment("ServerBanList", " Note: Wildcards (" + wildcard +") may be used for IP address and nickname" );
      ini->sectionComment("ServerBanList", " ");
      ini->sectionComment("ServerBanList", " Note: ISO time format is in the following format: YYYYMMDDTHH24MISS");
      ini->sectionComment("ServerBanList", "   YYYY = four digit year, (e.g. 2011)");
      ini->sectionComment("ServerBanList", "     MM = month (01 - 12), (e.g. 01)");
      ini->sectionComment("ServerBanList", "     DD = day of the month, (e.g. 31)");
      ini->sectionComment("ServerBanList", "      T = Just a one character divider between date and time, (will always be T)");
      ini->sectionComment("ServerBanList", "   HH24 = hour of the day (0-23), (e.g. 12)");
      ini->sectionComment("ServerBanList", "     MI = minute of the hour, (e.g. 30)");
      ini->sectionComment("ServerBanList", "     SS = seconds of the minute, (e.g. 00) (we don't really care about these... yet)");
      ini->sectionComment("ServerBanList", "----------------");
   }

   ini->SetAllValues("ServerBanList", "BanItem", banList->banListToString());
}


// Option default values are stored here, in the 3rd prarm of the GetValue call
// This is only called once, during initial initialization
void loadSettingsFromINI(CIniFile *ini, GameSettings *settings)
{
   InputCodeManager *inputCodeManager = settings->getInputCodeManager();
   IniSettings *iniSettings = settings->getIniSettings();

   ini->ReadFile();                             // Read the INI file

   loadSoundSettings(ini, settings, iniSettings);
   loadEffectsSettings(ini, iniSettings);
   loadGeneralSettings(ini, iniSettings);
   loadLoadoutPresets(ini, settings);
   loadPluginBindings(ini, iniSettings);

   loadHostConfiguration(ini, iniSettings);
   loadUpdaterSettings(ini, iniSettings);
   loadDiagnostics(ini, iniSettings);

   loadTestSettings(ini, iniSettings);

   loadKeyBindings(ini, inputCodeManager);
   loadForeignServerInfo(ini, iniSettings);     // Info about other servers
   loadLevels(ini, iniSettings);                // Read levels, if there are any
   loadLevelSkipList(ini, settings);            // Read level skipList, if there are any

   loadQuickChatMessages(ini);

   loadServerBanList(ini, settings->getBanList());

   saveSettingsToINI(ini, settings);            // Save to fill in any missing settings

   settings->onFinishedLoading();
}


static void writeDiagnostics(CIniFile *ini, IniSettings *iniSettings)
{
   const char *section = "Diagnostics";
   ini->addSection(section);

   if (ini->numSectionComments(section) == 0)
   {
      ini->sectionComment(section, "----------------");
      ini->sectionComment(section, " Diagnostic entries can be used to enable or disable particular actions for debugging purposes.");
      ini->sectionComment(section, " You probably can't use any of these settings to enhance your gameplay experience!");
      ini->sectionComment(section, " DumpKeys - Enable this to dump raw input to the screen (Yes/No)");
      ini->sectionComment(section, " LogConnectionProtocol - Log ConnectionProtocol events (Yes/No)");
      ini->sectionComment(section, " LogNetConnection - Log NetConnectionEvents (Yes/No)");
      ini->sectionComment(section, " LogEventConnection - Log EventConnection events (Yes/No)");
      ini->sectionComment(section, " LogGhostConnection - Log GhostConnection events (Yes/No)");
      ini->sectionComment(section, " LogNetInterface - Log NetInterface events (Yes/No)");
      ini->sectionComment(section, " LogPlatform - Log Platform events (Yes/No)");
      ini->sectionComment(section, " LogNetBase - Log NetBase events (Yes/No)");
      ini->sectionComment(section, " LogUDP - Log UDP events (Yes/No)");

      ini->sectionComment(section, " LogFatalError - Log fatal errors; should be left on (Yes/No)");
      ini->sectionComment(section, " LogError - Log serious errors; should be left on (Yes/No)");
      ini->sectionComment(section, " LogWarning - Log less serious errors (Yes/No)");
      ini->sectionComment(section, " LogConfigurationError - Log problems with configuration (Yes/No)");
      ini->sectionComment(section, " LogConnection - High level logging connections with remote machines (Yes/No)");
      ini->sectionComment(section, " LogLevelLoaded - Write a log entry when a level is loaded (Yes/No)");
      ini->sectionComment(section, " LogLevelError - Log errors and warnings about levels loaded (Yes/No)");
      ini->sectionComment(section, " LogLuaObjectLifecycle - Creation and destruciton of lua objects (Yes/No)");
      ini->sectionComment(section, " LuaLevelGenerator - Messages from the LuaLevelGenerator (Yes/No)");
      ini->sectionComment(section, " LuaBotMessage - Message from a bot (Yes/No)");
      ini->sectionComment(section, " ServerFilter - For logging messages specific to hosting games (Yes/No)");
      ini->sectionComment(section, "                (Note: these messages will go to bitfighter_server.log regardless of this setting) ");
      ini->sectionComment(section, "----------------");
   }

   ini->setValueYN(section, "DumpKeys", iniSettings->diagnosticKeyDumpMode);
   ini->setValueYN(section, "LogConnectionProtocol", iniSettings->logConnectionProtocol);
   ini->setValueYN(section, "LogNetConnection",      iniSettings->logNetConnection);
   ini->setValueYN(section, "LogEventConnection",    iniSettings->logEventConnection);
   ini->setValueYN(section, "LogGhostConnection",    iniSettings->logGhostConnection);
   ini->setValueYN(section, "LogNetInterface",       iniSettings->logNetInterface);
   ini->setValueYN(section, "LogPlatform",           iniSettings->logPlatform);
   ini->setValueYN(section, "LogNetBase",            iniSettings->logNetBase);
   ini->setValueYN(section, "LogUDP",                iniSettings->logUDP);

   ini->setValueYN(section, "LogFatalError",         iniSettings->logFatalError);
   ini->setValueYN(section, "LogError",              iniSettings->logError);
   ini->setValueYN(section, "LogWarning",            iniSettings->logWarning);
   ini->setValueYN(section, "LogConfigurationError", iniSettings->logConfigurationError);
   ini->setValueYN(section, "LogConnection",         iniSettings->logConnection);
   ini->setValueYN(section, "LogLevelLoaded",        iniSettings->logLevelLoaded);
   ini->setValueYN(section, "LogLevelError",         iniSettings->logLevelError);
   ini->setValueYN(section, "LogLuaObjectLifecycle", iniSettings->logLuaObjectLifecycle);
   ini->setValueYN(section, "LuaLevelGenerator",     iniSettings->luaLevelGenerator);
   ini->setValueYN(section, "LuaBotMessage",         iniSettings->luaBotMessage);
   ini->setValueYN(section, "ServerFilter",          iniSettings->serverFilter);
}


static void writeEffects(CIniFile *ini, IniSettings *iniSettings)
{
   const char *section = "Effects";
   ini->addSection(section);

   if (ini->numSectionComments(section) == 0)
   {
      ini->sectionComment(section, "----------------");
      ini->sectionComment(section, " Various visual effects");
      ini->sectionComment(section, "----------------");
   }
}

static void writeSounds(CIniFile *ini, IniSettings *iniSettings)
{
   ini->addSection("Sounds");

   if (ini->numSectionComments("Sounds") == 0)
   {
      ini->sectionComment("Sounds", "----------------");
      ini->sectionComment("Sounds", " Sound settings");
      ini->sectionComment("Sounds", " EffectsVolume - Volume of sound effects from 0 (mute) to 10 (full bore)");
      ini->sectionComment("Sounds", " MusicVolume - Volume of sound effects from 0 (mute) to 10 (full bore)");
      ini->sectionComment("Sounds", " VoiceChatVolume - Volume of incoming voice chat messages from 0 (mute) to 10 (full bore)");
      ini->sectionComment("Sounds", " SFXSet - Select which set of sounds you want: Classic or Modern");
      ini->sectionComment("Sounds", "----------------");
   }

   ini->SetValueI("Sounds", "EffectsVolume", (S32) (iniSettings->sfxVolLevel * 10));
   ini->SetValueI("Sounds", "MusicVolume",   (S32) (iniSettings->getRawMusicVolLevel() * 10));
   ini->SetValueI("Sounds", "VoiceChatVolume",   (S32) (iniSettings->voiceChatVolLevel * 10));

   ini->SetValue("Sounds", "SFXSet", iniSettings->sfxSet == sfxClassicSet ? "Classic" : "Modern");
}


void saveWindowMode(CIniFile *ini, IniSettings *iniSettings)
{
   ini->SetValue("Settings",  "WindowMode", displayModeToString(iniSettings->displayMode));
}


void saveWindowPosition(CIniFile *ini, S32 x, S32 y)
{
   ini->SetValueI("Settings", "WindowXPos", x);
   ini->SetValueI("Settings", "WindowYPos", y);
}


static void writeSettings(CIniFile *ini, IniSettings *iniSettings)
{
   const char *section = "Settings";
   ini->addSection(section);

   if (ini->numSectionComments(section) == 0)
   {
      ini->sectionComment(section, "----------------");
      ini->sectionComment(section, " Settings entries contain a number of different options");
      ini->sectionComment(section, " WindowMode - Fullscreen, Fullscreen-Stretch or Window");
      ini->sectionComment(section, " WindowXPos, WindowYPos - Position of window in window mode (will overwritten if you move your window)");
      ini->sectionComment(section, " WindowScalingFactor - Used to set size of window.  1.0 = 800x600. Best to let the program manage this setting.");
      ini->sectionComment(section, " UseFakeFullscreen - Faster fullscreen switching; however, may not cover the taskbar");
      ini->sectionComment(section, " VoiceEcho - Play echo when recording a voice message? Yes/No");
      ini->sectionComment(section, " ControlMode - Use Relative or Absolute controls (Relative means left is ship's left, Absolute means left is screen left)");
      ini->sectionComment(section, " LoadoutIndicators - Display indicators showing current weapon?  Yes/No");
      ini->sectionComment(section, " VerboseHelpMessages - Display additional on-screen messages while learning the game?  Yes/No");
      ini->sectionComment(section, " ShowKeyboardKeysInStickMode - If you are using a joystick, also show keyboard shortcuts in Loadout and QuickChat menus");
      ini->sectionComment(section, " JoystickType - Type of joystick to use if auto-detect doesn't recognize your controller");
      ini->sectionComment(section, " JoystickLinuxUseOldDeviceSystem - Force SDL to add the older /dev/input/js0 device to the enumerated joystick list.  No effect on Windows/Mac systems");
      ini->sectionComment(section, " AlwaysStartInKeyboardMode - Change to 'Yes' to always start the game in keyboard mode (don't auto-select the joystick)");
      ini->sectionComment(section, " MasterServerAddressList - Comma seperated list of Address of master server, in form: IP:67.18.11.66:25955,IP:myMaster.org:25955 (tries all listed, only connects to one at a time)");
      ini->sectionComment(section, " DefaultName - Name that will be used if user hits <enter> on name entry screen without entering one");
      ini->sectionComment(section, " Nickname - Specify the nickname to use for autologin, or clear to disable autologin");
      ini->sectionComment(section, " Password - Password to use for autologin, if your nickname has been reserved in the forums");
      ini->sectionComment(section, " LastName - Name user entered when game last run (may be overwritten if you enter a different name on startup screen)");
      ini->sectionComment(section, " LastPassword - Password user entered when game last run (may be overwritten if you enter a different pw on startup screen)");
      ini->sectionComment(section, " LastEditorName - Last edited file name");
      ini->sectionComment(section, " MaxFPS - Maximum FPS the client will run at.  Higher values use more CPU, lower may increase lag (default = 100)");
      ini->sectionComment(section, " LineWidth - Width of a \"standard line\" in pixels (default 2); can set with /linewidth in game ");
      ini->sectionComment(section, " Version - Version of game last time it was run.  Don't monkey with this value; nothing good can come of it!");
      ini->sectionComment(section, "----------------");
   }
   saveWindowMode(ini, iniSettings);
   saveWindowPosition(ini, iniSettings->winXPos, iniSettings->winYPos);

   ini->setValueYN(section, "UseFakeFullscreen", iniSettings->useFakeFullscreen);
   ini->SetValueF (section, "WindowScalingFactor", iniSettings->winSizeFact);
   ini->setValueYN(section, "VoiceEcho", iniSettings->echoVoice );
   ini->SetValue  (section, "ControlMode", (iniSettings->controlsRelative ? "Relative" : "Absolute"));

   // inputMode is not saved, but rather determined at runtime by whether a joystick is attached

   ini->setValueYN(section, "LoadoutIndicators", iniSettings->showWeaponIndicators);
   ini->setValueYN(section, "VerboseHelpMessages", iniSettings->verboseHelpMessages);
   ini->setValueYN(section, "ShowKeyboardKeysInStickMode", iniSettings->showKeyboardKeys);

#ifndef ZAP_DEDICATED
   ini->SetValue  (section, "JoystickType", iniSettings->joystickType);
   ini->setValueYN(section, "JoystickLinuxUseOldDeviceSystem", iniSettings->joystickLinuxUseOldDeviceSystem);
   ini->setValueYN(section, "AlwaysStartInKeyboardMode", iniSettings->alwaysStartInKeyboardMode);
#endif
   ini->SetValue  (section, "MasterServerAddressList", iniSettings->masterAddress);
   ini->SetValue  (section, "DefaultName", iniSettings->defaultName);
   ini->SetValue  (section, "Nickname", iniSettings->name);
   ini->SetValue  (section, "Password", iniSettings->password);
   ini->SetValue  (section, "LastName", iniSettings->lastName);
   ini->SetValue  (section, "LastPassword", iniSettings->lastPassword);
   ini->SetValue  (section, "LastEditorName", iniSettings->lastEditorName);

   ini->SetValueI (section, "MaxFPS", iniSettings->maxFPS);  

   ini->SetValueI (section, "ConnectionSpeed", iniSettings->connectionSpeed);  
   ini->SetValueI (section, "Version", BUILD_VERSION);

#ifndef ZAP_DEDICATED
   // Don't save new value if out of range, so it will go back to the old value. Just in case a user screw up with /linewidth command using value too big or too small
   if(gDefaultLineWidth >= 0.5 && gDefaultLineWidth <= 5)
      ini->SetValueF (section, "LineWidth", gDefaultLineWidth);
#endif
}


static void writeUpdater(CIniFile *ini, IniSettings *iniSettings)
{
   ini->addSection("Updater");

   if(ini->numSectionComments("Updater") == 0)
   {
      ini->sectionComment("Updater", "----------------");
      ini->sectionComment("Updater", " The Updater section contains entries that control how game updates are handled");
      ini->sectionComment("Updater", " UseUpdater - Enable or disable process that installs updates (WINDOWS ONLY)");
      ini->sectionComment("Updater", "----------------");

   }
   ini->setValueYN("Updater", "UseUpdater", iniSettings->useUpdater, true);
}


static void writeHost(CIniFile *ini, IniSettings *iniSettings)
{
   const char *section = "Host";
   ini->addSection(section);

   if(ini->numSectionComments(section) == 0)
   {
      addComment("----------------");
      addComment(" The Host section contains entries that configure the game when you are hosting");
      addComment(" ServerName - The name others will see when they are browsing for servers (max 20 chars)");
      addComment(" ServerAddress - The address of your server, e.g. IP:localhost:1234 or IP:54.35.110.99:8000 or IP:bitfighter.org:8888 (leave blank to let the system decide)");
      addComment(" ServerDescription - A one line description of your server.  Please include nickname and physical location!");
      addComment(" ServerPassword - You can require players to use a password to play on your server.  Leave blank to grant access to all.");
      addComment(" OwnerPassword - Super admin password.  Gives admin rights + power over admins.  Do not give this out!");
      addComment(" AdminPassword - Use this password to manage players & change levels on your server.");
      addComment(" LevelChangePassword - Use this password to change levels on your server.  Leave blank to grant access to all.");
      addComment(" LevelDir - Specify where level files are stored; can be overridden on command line with -leveldir param.");
      addComment(" MaxPlayers - The max number of players that can play on your server.");
      addComment(" MaxBots - The max number of bots allowed on this server.");
      addComment(" BotsBalanceTeams - Enable bot auto-balancing in each level.");
      addComment(" MinBalancedPlayers - The minimum number of players ensured in each map.  Bots will be added up to this number.");
      addComment(" EnableServerVoiceChat - If false, prevents any voice chat in a server.");
      addComment(" AlertsVolume - Volume of audio alerts when players join or leave game from 0 (mute) to 10 (full bore).");
      addComment(" MaxFPS - Maximum FPS the dedicaetd server will run at.  Higher values use more CPU, lower may increase lag (default = 100).");
      addComment(" RandomLevels - When current level ends, this can enable randomly switching to any available levels.");
      addComment(" SkipUploads - When current level ends, enables skipping all uploaded levels.");
      addComment(" AllowGetMap - When getmap is allowed, anyone can download the current level using the /getmap command.");
      addComment(" AllowDataConnections - When data connections are allowed, anyone with the admin password can upload or download levels, bots, or");
      addComment("                        levelGen scripts.  This feature is probably insecure, and should be DISABLED unless you require the functionality.");
      addComment(" LogStats - Save game stats locally to built-in sqlite database (saves the same stats as are sent to the master)");
      addComment(" DefaultRobotScript - If user adds a robot, this script is used if none is specified");
      addComment(" GlobalLevelScript - Specify a levelgen that will get run on every level");
      addComment(" MySqlStatsDatabaseCredentials - If MySql integration has been compiled in (which it probably hasn't been), you can specify the");
      addComment("                                 database server, database name, login, and password as a comma delimeted list");
      addComment(" VoteLength - number of seconds the voting will last, zero will disable voting.");
      addComment(" VoteRetryLength - When vote fail, the vote caller is unable to vote until after this number of seconds.");
      addComment(" Vote Strengths - Vote will pass when sum of all vote strengths is bigger then zero.");
      addComment("----------------");
   }

   ini->SetValue  (section, "ServerName", iniSettings->hostname);
   ini->SetValue  (section, "ServerAddress", iniSettings->hostaddr);
   ini->SetValue  (section, "ServerDescription", iniSettings->hostdescr);
   ini->SetValue  (section, "ServerPassword", iniSettings->serverPassword);
   ini->SetValue  (section, "OwnerPassword", iniSettings->ownerPassword);
   ini->SetValue  (section, "AdminPassword", iniSettings->adminPassword);
   ini->SetValue  (section, "LevelChangePassword", iniSettings->levelChangePassword);
   ini->SetValue  (section, "LevelDir", iniSettings->levelDir);
   ini->SetValueI (section, "MaxPlayers", iniSettings->maxPlayers);
   ini->SetValueI (section, "MaxBots", iniSettings->maxBots);
   ini->setValueYN(section, "BotsBalanceTeams", iniSettings->botsBalanceTeams);
   ini->SetValueI (section, "MinBalancedPlayers", iniSettings->minBalancedPlayers);
   ini->setValueYN(section, "EnableServerVoiceChat", iniSettings->enableServerVoiceChat);
   ini->setValueYN(section, "AllowTeamChanging", iniSettings->allowTeamChanging);
   ini->SetValueI (section, "AlertsVolume", (S32) (iniSettings->alertsVolLevel * 10));
   ini->setValueYN(section, "AllowGetMap", iniSettings->allowGetMap);
   ini->setValueYN(section, "AllowDataConnections", iniSettings->allowDataConnections);
   ini->SetValueI (section, "MaxFPS", iniSettings->maxDedicatedFPS);
   ini->setValueYN(section, "LogStats", iniSettings->logStats);

   ini->setValueYN(section, "RandomLevels", S32(iniSettings->randomLevels) );
   ini->setValueYN(section, "SkipUploads", S32(iniSettings->skipUploads) );

   ini->setValueYN(section, "AllowMapUpload", S32(iniSettings->allowMapUpload) );
   ini->setValueYN(section, "AllowAdminMapUpload", S32(iniSettings->allowAdminMapUpload) );


   ini->setValueYN(section, "VoteEnable", S32(iniSettings->voteEnable) );
   ini->SetValueI(section, "VoteLength", S32(iniSettings->voteLength) );
   ini->SetValueI(section, "VoteLengthToChangeTeam", S32(iniSettings->voteLengthToChangeTeam) );
   ini->SetValueI(section, "VoteRetryLength", S32(iniSettings->voteRetryLength) );
   ini->SetValueI(section, "VoteYesStrength", iniSettings->voteYesStrength );
   ini->SetValueI(section, "VoteNoStrength", iniSettings->voteNoStrength );
   ini->SetValueI(section, "VoteNothingStrength", iniSettings->voteNothingStrength );

   ini->SetValue  (section, "DefaultRobotScript", iniSettings->defaultRobotScript);
   ini->SetValue  (section, "GlobalLevelScript", iniSettings->globalLevelScript );
#ifdef BF_WRITE_TO_MYSQL
   if(iniSettings->mySqlStatsDatabaseServer == "" && iniSettings->mySqlStatsDatabaseName == "" && iniSettings->mySqlStatsDatabaseUser == "" && iniSettings->mySqlStatsDatabasePassword == "")
      ini->SetValue  (section, "MySqlStatsDatabaseCredentials", "server, dbname, login, password");
#endif
}


static void writeLevels(CIniFile *ini)
{
   // If there is no Levels key, we'll add it here.  Otherwise, we'll do nothing so as not to clobber an existing value
   // We'll write the default level list (which may have been overridden by the cmd line) because there are no levels in the INI
   if(ini->findSection("Levels") == ini->noID)    // Section doesn't exist... let's write one
      ini->addSection("Levels");              

   if(ini->numSectionComments("Levels") == 0)
   {
      ini->sectionComment("Levels", "----------------");
      ini->sectionComment("Levels", " All levels in this section will be loaded when you host a game in Server mode.");
      ini->sectionComment("Levels", " You can call the level keys anything you want (within reason), and the levels will be sorted");
      ini->sectionComment("Levels", " by key name and will appear in that order, regardless of the order the items are listed in.");
      ini->sectionComment("Levels", " Example:");
      ini->sectionComment("Levels", " Level1=ctf.level");
      ini->sectionComment("Levels", " Level2=zonecontrol.level");
      ini->sectionComment("Levels", " ... etc ...");
      ini->sectionComment("Levels", "This list can be overidden on the command line with the -leveldir, -rootdatadir, or -levels parameters.");
      ini->sectionComment("Levels", "----------------");
   }
}


static void writeTesting(CIniFile *ini, GameSettings *settings)
{
   IniSettings *iniSettings = settings->getIniSettings();

   ini->addSection("Testing");
   if (ini->numSectionComments("Testing") == 0)
   {
      ini->sectionComment("Testing", "----------------");
      ini->sectionComment("Testing", " These settings are here to enable/disable certain items for testing.  They are by their nature");
      ini->sectionComment("Testing", " short lived, and may well be removed in the next version of Bitfighter.");
      ini->sectionComment("Testing", " BurstGraphics - Select which graphic to use for bursts (1-5)");
      ini->sectionComment("Testing", " NeverConnectDirect - Never connect to pingable internet server directly; forces arranged connections via master");
      ini->sectionComment("Testing", " WallOutlineColor - Color used locally for rendering wall outlines (r,g,b), (values between 0 and 1)");
      ini->sectionComment("Testing", " WallFillColor - Color used locally for rendering wall fill (r,g,b), (values between 0 and 1)");
      ini->sectionComment("Testing", " ClientPortNumber - Only helps when punching through firewall when using router's port forwarded for client port number");
      ini->sectionComment("Testing", "----------------");
   }

   ini->setValueYN("Testing", "NeverConnectDirect", iniSettings->neverConnectDirect);

   // Maybe we should not write these if they are the default values?
   ini->SetValue  ("Testing", "WallFillColor",   settings->getWallFillColor()->toRGBString());
   ini->SetValue  ("Testing", "WallOutlineColor", iniSettings->wallOutlineColor.toRGBString());

   ini->setValueYN("Testing", "OldGoalFlash", iniSettings->oldGoalFlash);
   ini->SetValueI ("Testing", "ClientPortNumber", iniSettings->clientPortNumber);
}


static void writePasswordSection_helper(CIniFile *ini, string section)
{
   ini->addSection(section);
   if (ini->numSectionComments(section) == 0)
   {
      ini->sectionComment(section, "----------------");
      ini->sectionComment(section, " This section holds passwords you've entered to gain access to various servers.");
      ini->sectionComment(section, "----------------");
   }
}

static void writePasswordSection(CIniFile *ini)
{
   writePasswordSection_helper(ini, "SavedLevelChangePasswords");
   writePasswordSection_helper(ini, "SavedAdminPasswords");
   writePasswordSection_helper(ini, "SavedOwnerPasswords");
   writePasswordSection_helper(ini, "SavedServerPasswords");
}


static void writeINIHeader(CIniFile *ini)
{
   if(!ini->NumHeaderComments())
   {
      ini->headerComment("Bitfighter configuration file");
      ini->headerComment("=============================");
      ini->headerComment(" This file is intended to be user-editable, but some settings here may be overwritten by the game.");
      ini->headerComment(" If you specify any cmd line parameters that conflict with these settings, the cmd line options will be used.");
      ini->headerComment(" First, some basic terminology:");
      ini->headerComment(" [section]");
      ini->headerComment(" key=value");
      ini->headerComment("");
   }
}


// Save more commonly altered settings first to make them easier to find
void saveSettingsToINI(CIniFile *ini, GameSettings *settings)
{
   writeINIHeader(ini);

   IniSettings *iniSettings = settings->getIniSettings();

   writeHost(ini, iniSettings);
   writeForeignServerInfo(ini, iniSettings);
   writeLoadoutPresets(ini, settings);
   writePluginBindings(ini, iniSettings);
   writeConnectionsInfo(ini, iniSettings);
   writeEffects(ini, iniSettings);
   writeSounds(ini, iniSettings);
   writeSettings(ini, iniSettings);
   writeDiagnostics(ini, iniSettings);
   writeLevels(ini);
   writeSkipList(ini, settings->getLevelSkipList());
   writeUpdater(ini, iniSettings);
   writeTesting(ini, settings);
   writePasswordSection(ini);
   writeKeyBindings(ini, settings->getInputCodeManager());
   
   writeDefaultQuickChatMessages(ini, iniSettings);  // Does nothing if there are already chat messages in the INI

   // only needed for users using custom joystick 
   // or joystick that maps differenly in LINUX
   // This adds 200+ lines.
   //writeJoystick();
   writeServerBanList(ini, settings->getBanList());

   ini->WriteFile();
}


// Can't be static -- called externally!
void writeSkipList(CIniFile *ini, const Vector<string> *levelSkipList)
{
   // If there is no LevelSkipList key, we'll add it here.  Otherwise, we'll do nothing so as not to clobber an existing value
   // We'll write our current skip list (which may have been specified via remote server management tools)

   ini->deleteSection("LevelSkipList");   // Delete all current entries to prevent user renumberings to be corrected from tripping us up
                                          // This may the unfortunate side-effect of pushing this section to the bottom of the INI file

   ini->addSection("LevelSkipList");      // Create the key, then provide some comments for documentation purposes

   ini->sectionComment("LevelSkipList", "----------------");
   ini->sectionComment("LevelSkipList", " Levels listed here will be skipped and will NOT be loaded, even when they are specified in");
   ini->sectionComment("LevelSkipList", " on the command line.  You can edit this section, but it is really intended for remote");
   ini->sectionComment("LevelSkipList", " server management.  You will experience slightly better load times if you clean this section");
   ini->sectionComment("LevelSkipList", " out from time to time.  The names of the keys are not important, and may be changed.");
   ini->sectionComment("LevelSkipList", " Example:");
   ini->sectionComment("LevelSkipList", " SkipLevel1=skip_me.level");
   ini->sectionComment("LevelSkipList", " SkipLevel2=dont_load_me_either.level");
   ini->sectionComment("LevelSkipList", " ... etc ...");
   ini->sectionComment("LevelSkipList", "----------------");

   Vector<string> normalizedSkipList;

   for(S32 i = 0; i < levelSkipList->size(); i++)
   {
      // "Normalize" the name a little before writing it
      string filename = lcase(levelSkipList->get(i));
      if(filename.find(".level") == string::npos)
         filename += ".level";

      normalizedSkipList.push_back(filename);
   }

   ini->SetAllValues("LevelSkipList", "SkipLevel", normalizedSkipList);
}


//////////////////////////////////
//////////////////////////////////

// Constructor
FolderManager::FolderManager()
{
   // Do nothing
}


// Constructor
FolderManager::FolderManager(const string &levelDir,    const string &robotDir,  const string &sfxDir,        const string &musicDir, 
                             const string &iniDir,      const string &logDir,    const string &screenshotDir, const string &luaDir,
                             const string &rootDataDir, const string &pluginDir, const string &fontsDir) :
               levelDir      (levelDir),
               robotDir      (robotDir),
               sfxDir        (sfxDir),
               musicDir      (musicDir),
               iniDir        (iniDir),
               logDir        (logDir),
               screenshotDir (screenshotDir),
               luaDir        (luaDir),
               rootDataDir   (rootDataDir),
               pluginDir     (pluginDir),
               fontsDir      (fontsDir)
{
   // Do nothing (more)
}                


static string resolutionHelper(const string &cmdLineDir, const string &rootDataDir, const string &subdir)
{
   if(cmdLineDir != "")             // Direct specification of ini path takes precedence...
      return cmdLineDir;
   else if(rootDataDir != "")       // ...over specification via rootdatadir param
      return joindir(rootDataDir, subdir);
   else 
      return subdir;
}


extern string gSqlite;
struct CmdLineSettings;

// Doesn't handle leveldir -- that one is handled separately, later, because it requires input from the INI file
void FolderManager::resolveDirs(GameSettings *settings)
{
   FolderManager *folderManager = settings->getFolderManager();
   FolderManager cmdLineDirs = settings->getCmdLineFolderManager();     // Versions specified on the cmd line

   string rootDataDir = cmdLineDirs.rootDataDir;

   folderManager->rootDataDir = rootDataDir;

   // Note that we generally rely on Bitfighter being run from its install folder for these paths to be right... at least in Windows

   // rootDataDir used to specify the following folders
   folderManager->robotDir      = resolutionHelper(cmdLineDirs.robotDir,      rootDataDir, "robots");
   folderManager->pluginDir     = resolutionHelper(cmdLineDirs.pluginDir,     rootDataDir, "editor_plugins");
   folderManager->luaDir        = resolutionHelper(cmdLineDirs.luaDir,        rootDataDir, "scripts");
   folderManager->iniDir        = resolutionHelper(cmdLineDirs.iniDir,        rootDataDir, "");
   folderManager->logDir        = resolutionHelper(cmdLineDirs.logDir,        rootDataDir, "");
   folderManager->screenshotDir = resolutionHelper(cmdLineDirs.screenshotDir, rootDataDir, "screenshots");
   folderManager->musicDir      = resolutionHelper(cmdLineDirs.musicDir,      rootDataDir, "music");

   // rootDataDir not used for these folders
   folderManager->sfxDir        = resolutionHelper(cmdLineDirs.sfxDir,        "", "sfx");
   folderManager->fontsDir      = resolutionHelper(cmdLineDirs.fontsDir,      "", "fonts");

   gSqlite = folderManager->logDir + "stats";
}


// Figure out where the levels are.  This is exceedingly complex.
//
// Here are the rules:
//
// rootDataDir is specified on the command line via the -rootdatadir parameter
// levelDir is specified on the command line via the -leveldir parameter
// iniLevelDir is specified in the INI file
//
// Prioritize command line over INI setting, and -leveldir over -rootdatadir
//
// If levelDir exists, just use it (ignoring rootDataDir)
// ...Otherwise...
//
// If rootDataDir is specified then try
//       If levelDir is also specified try
//            rootDataDir/levels/levelDir
//            rootDataDir/levelDir
//       End
//   
//       rootDataDir/levels
// End      ==> Don't use rootDataDir
//      
// If iniLevelDir is specified
//     If levelDir is also specified try
//         iniLevelDir/levelDir
//     End   
//     iniLevelDir
// End    ==> Don't use iniLevelDir
//      
// levels
//
// If none of the above work, no hosting/editing for you!
//
// NOTE: See above for full explanation of what these functions are doing
string FolderManager::resolveLevelDir(const string &levelDir)    
{
   if(levelDir != "")
      if(fileExists(levelDir))     // Check for a valid absolute path in levelDir
         return levelDir;

   if(rootDataDir != "" && levelDir != "")
   {
      string candidate = strictjoindir(rootDataDir, "levels", levelDir);
      if(fileExists(candidate))
         return candidate;

      candidate = strictjoindir(rootDataDir, levelDir);
      if(fileExists(candidate))
         return candidate;
   }

   return "";
}


// Figuring out where the levels are stored is so complex, it needs its own function!
void FolderManager::resolveLevelDir(GameSettings *settings)  
{
   string cmdLineLevelDir = settings->getLevelDir(CMD_LINE);

   string resolved = resolveLevelDir(cmdLineLevelDir);

   if(resolved != "")
   {
      levelDir = resolved;
      return;
   }

   if(rootDataDir != "")
   {
      string candidate = strictjoindir(rootDataDir, "levels");    // Try rootDataDir/levels
      if(fileExists(candidate))   
      {
         levelDir = candidate;
         return;
      }
   }


   string iniLevelDir = settings->getLevelDir(INI);

   // rootDataDir is blank, or nothing using it worked
   if(iniLevelDir != "")
   {
      string candidate;

      if(cmdLineLevelDir != "")
      {
         candidate = strictjoindir(iniLevelDir, cmdLineLevelDir);    // Check if cmdLineLevelDir is a subfolder of iniLevelDir
         if(fileExists(candidate))
         {
            levelDir = candidate;
            return;
         }
      }
      

      // Ok, forget about cmdLineLevelDir.  Getting desperate here.  Try just the straight folder name specified in the INI file.
      if(fileExists(iniLevelDir))
      {
         levelDir = iniLevelDir;
         return;
      }
   }

   // Maybe there is just a local folder called levels?
   if(fileExists("levels"))
      levelDir = "levels";
   else
      levelDir = "";    // Surrender
}


extern string strictjoindir(const string &part1, const string &part2);
extern bool fileExists(const string &filename);

static string checkName(const string &filename, const Vector<string> &folders, const char *extensions[])
{
   string name;
   if(filename.find('.') != string::npos)       // filename has an extension
   {
      for(S32 i = 0; i < folders.size(); i++)
      {
         name = strictjoindir(folders[i], filename);
         if(fileExists(name))
            return name;
         i++;
      }
   }
   else
   {
      S32 i = 0; 
      while(strcmp(extensions[i], ""))
      {
         for(S32 j = 0; j < folders.size(); j++)
         {
            name = strictjoindir(folders[j], filename + extensions[i]);
            if(fileExists(name))
               return name;
         }
         i++;
      }
   }

   return "";
}


string FolderManager::findLevelFile(const string &filename) const
{
   return findLevelFile(levelDir, filename);
}


string FolderManager::findLevelFile(const string &leveldir, const string &filename) const
{
#ifdef TNL_OS_XBOX         // This logic completely untested for OS_XBOX... basically disables -leveldir param
   const char *folders[] = { "d:\\media\\levels\\", "" };
#else
   Vector<string> folders;
   folders.push_back(leveldir);

#endif
   const char *extensions[] = { ".level", "" };

   return checkName(filename, folders, extensions);
}


Vector<string> FolderManager::getScriptFolderList() const
{
   Vector<string> folders;
   folders.push_back(levelDir);
   folders.push_back(luaDir);

   return folders;
}


Vector<string> FolderManager::getHelperScriptFolderList() const
{
   Vector<string> folders;
   folders.push_back(luaDir);
   folders.push_back(levelDir);
   folders.push_back(robotDir);

   return folders;
}


Vector<string> FolderManager::getPluginFolderList() const
{
   Vector<string> folders;
   folders.push_back(pluginDir);

   return folders;
}


string FolderManager::findLevelGenScript(const string &filename) const
{
   const char *extensions[] = { ".levelgen", ".lua", "" };

   return checkName(filename, getScriptFolderList(), extensions);
}


string FolderManager::findScriptFile(const string &filename) const
{
   const char *extensions[] = { ".lua", "" };

   return checkName(filename, getHelperScriptFolderList(), extensions);
}


string FolderManager::findPlugin(const string &filename) const
{
   const char *extensions[] = { ".lua", "" };

   return checkName(filename, getPluginFolderList(), extensions);
}


string FolderManager::findBotFile(const string &filename) const          
{
   Vector<string> folders;
   folders.push_back(robotDir);

   const char *extensions[] = { ".bot", ".lua", "" };

   return checkName(filename, folders, extensions);
}


////////////////////////////////////////
////////////////////////////////////////

CmdLineSettings::CmdLineSettings()
{
   init();
}


void CmdLineSettings::init()
{
   dedicatedMode = false;

   loss = 0;
   lag = 0;
   stutter = 0;
   forceUpdate = false;
   maxPlayers = -1;
   displayMode = DISPLAY_MODE_UNKNOWN;
   winWidth = -1;
   xpos = -9999;
   ypos = -9999;
};


};

<|MERGE_RESOLUTION|>--- conflicted
+++ resolved
@@ -35,11 +35,8 @@
 #  include "quickChatHelper.h"
 #endif
 
-<<<<<<< HEAD
-=======
 #include "stringUtils.h"  // For itos
 
->>>>>>> 32d9e540
 #include "tnlLog.h"
 
 #ifdef _MSC_VER
@@ -918,37 +915,37 @@
    if(ini->numSectionComments(section) == 0)
    {
       addComment("----------------");
-      addComment(" The structure of the QuickChatMessages sections is a bit complicated.  The structure reflects the");
-      addComment(" way the messages are displayed in the QuickChat menu, so make sure you are familiar with that before");
-      addComment(" you start modifying these items. Messages are grouped, and each group has a Caption (short name");
-      addComment(" shown on screen), a Key (the shortcut key used to select the group), and a Button (a shortcut button");
-      addComment(" used when in joystick mode).  If the Button is \"Undefined key\", then that item will not be shown");
-      addComment(" in joystick mode, unless the ShowKeyboardKeysInStickMode setting is true.  Groups can be defined in");
-      addComment(" any order, but will be displayed sorted by [section] name.  Groups are designated by the");
-      addComment(" [QuickChatMessagesGroupXXX] sections, where XXX is a unique suffix, usually a number.");
-      addComment(" ");
-      addComment(" Each group can have one or more messages, as specified by the [QuickChatMessagesGroupXXX_MessageYYY]");
-      addComment(" sections, where XXX is the unique group suffix, and YYY is a unique message suffix.  Again, messages");
-      addComment(" can be defined in any order, and will appear sorted by their [section] name.  Key, Button, and");
-      addComment(" Caption serve the same purposes as in the group definitions. Message is the actual message text that");
-      addComment(" is sent, and MessageType should be either \"Team\" or \"Global\", depending on which users the");
-      addComment(" message should be sent to.  You can mix Team and Global messages in the same section, but it may be");
-      addComment(" less confusing not to do so.");
-      addComment(" ");
-      addComment(" Messages can also be added to the top-tier of items, by specifying a section like");
-      addComment(" [QuickChat_MessageZZZ].");
-      addComment(" ");
-      addComment(" Note that no quotes are required around Messages or Captions, and if included, they will be sent as");
-      addComment(" part of the message. Also, if you bullocks things up too badly, simply delete all QuickChatMessage");
-      addComment(" sections, and they will be regenerated the next time you run the game (though your modifications");
-      addComment(" will be lost).");
-      addComment(" ");
-      addComment(" Note that you can also use the QuickChat functionality to create shortcuts to commonly run /commands");
-      addComment(" by setting the MessageType to \"Command\".  For example, if you define a QuickChat message to be");
-      addComment(" \"addbots 2\" (without quotes, and without a slash), and the MessageType to \"Command\" (also");
-      addComment(" without quotes), 2 robots will be added to the game when you press the appropriate keys.  You can");
-      addComment(" use this functionality to assign commonly used commands to joystick buttons or short keyboard");
-      addComment(" sequences.");
+      addComment(" The structure of the QuickChatMessages sections is a bit complicated.  The structure reflects the");
+      addComment(" way the messages are displayed in the QuickChat menu, so make sure you are familiar with that before");
+      addComment(" you start modifying these items. Messages are grouped, and each group has a Caption (short name");
+      addComment(" shown on screen), a Key (the shortcut key used to select the group), and a Button (a shortcut button");
+      addComment(" used when in joystick mode).  If the Button is \"Undefined key\", then that item will not be shown");
+      addComment(" in joystick mode, unless the ShowKeyboardKeysInStickMode setting is true.  Groups can be defined in");
+      addComment(" any order, but will be displayed sorted by [section] name.  Groups are designated by the");
+      addComment(" [QuickChatMessagesGroupXXX] sections, where XXX is a unique suffix, usually a number.");
+      addComment(" ");
+      addComment(" Each group can have one or more messages, as specified by the [QuickChatMessagesGroupXXX_MessageYYY]");
+      addComment(" sections, where XXX is the unique group suffix, and YYY is a unique message suffix.  Again, messages");
+      addComment(" can be defined in any order, and will appear sorted by their [section] name.  Key, Button, and");
+      addComment(" Caption serve the same purposes as in the group definitions. Message is the actual message text that");
+      addComment(" is sent, and MessageType should be either \"Team\" or \"Global\", depending on which users the");
+      addComment(" message should be sent to.  You can mix Team and Global messages in the same section, but it may be");
+      addComment(" less confusing not to do so.");
+      addComment(" ");
+      addComment(" Messages can also be added to the top-tier of items, by specifying a section like");
+      addComment(" [QuickChat_MessageZZZ].");
+      addComment(" ");
+      addComment(" Note that no quotes are required around Messages or Captions, and if included, they will be sent as");
+      addComment(" part of the message. Also, if you bullocks things up too badly, simply delete all QuickChatMessage");
+      addComment(" sections, and they will be regenerated the next time you run the game (though your modifications");
+      addComment(" will be lost).");
+      addComment(" ");
+      addComment(" Note that you can also use the QuickChat functionality to create shortcuts to commonly run /commands");
+      addComment(" by setting the MessageType to \"Command\".  For example, if you define a QuickChat message to be");
+      addComment(" \"addbots 2\" (without quotes, and without a slash), and the MessageType to \"Command\" (also");
+      addComment(" without quotes), 2 robots will be added to the game when you press the appropriate keys.  You can");
+      addComment(" use this functionality to assign commonly used commands to joystick buttons or short keyboard");
+      addComment(" sequences.");
       addComment("----------------");
    }
 
