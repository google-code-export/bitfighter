//-----------------------------------------------------------------------------------
//
// Bitfighter - A multiplayer vector graphics space game
// Based on Zap demo released for Torque Network Library by GarageGames.com
//
// Derivative work copyright (C) 2008-2009 Chris Eykamp
// Original work copyright (C) 2004 GarageGames.com, Inc.
// Other code copyright as noted
//
// This program is free software; you can redistribute it and/or modify
// it under the terms of the GNU General Public License as published by
// the Free Software Foundation; either version 2 of the License, or
// (at your option) any later version.
//
// This program is distributed in the hope that it will be useful (and fun!),
// but WITHOUT ANY WARRANTY; without even the implied warranty of
// MERCHANTABILITY or FITNESS FOR A PARTICULAR PURPOSE.  See the
// GNU General Public License for more details.
//
// You should have received a copy of the GNU General Public License
// along with this program; if not, write to the Free Software
// Foundation, Inc., 59 Temple Place, Suite 330, Boston, MA  02111-1307  USA
//
//------------------------------------------------------------------------------------

#include "gridDB.h"
#include "gameObject.h"
#include "moveObject.h"    // For def of ActualState
#include "EditorObject.h"  // For def of EditorObject
#include "WallSegmentManager.h"

#include <map>

namespace Zap
{

U32 GridDatabase::mQueryId = 0;
ClassChunker<GridDatabase::BucketEntry> *GridDatabase::mChunker = NULL;
U32 GridDatabase::mCountGridDatabase = 0;

// Constructor
GridDatabase::GridDatabase(bool createWallSegmentManager)
{
   if(mChunker == NULL)
      mChunker = new ClassChunker<BucketEntry>();        // Static shared by all databases, reference counted and deleted in destructor

   mCountGridDatabase++;

   for(U32 i = 0; i < BucketRowCount; i++)
      for(U32 j = 0; j < BucketRowCount; j++)
         mBuckets[i][j] = NULL;

   if(createWallSegmentManager)
      mWallSegmentManager = new WallSegmentManager();    // Gets deleted in destructor
   else
      mWallSegmentManager = NULL;
}


// Copy contents of source into this
<<<<<<< HEAD
GridDatabase::GridDatabase(const GridDatabase &source)
{
   mAllObjects.reserve(source.mAllObjects.size());

   for(S32 i = 0; i < source.mAllObjects.size(); i++)
   {
      addToDatabase(source.mAllObjects[i]->clone(), source.mAllObjects[i]->getExtent());
   }
}
=======
// GridDatabase::GridDatabase(const GridDatabase &source)
// {
//    mAllObjects.reserve(source.mAllObjects.size());
// 
//    for(S32 i = 0; i < source.mAllObjects.size(); i++)
//       addToDatabase(source.mAllObjects[i]->clone(), source.mAllObjects[i]->getExtent());
// }
>>>>>>> 242594e5


// Destructor
GridDatabase::~GridDatabase()       
{
   removeEverythingFromDatabase();

   TNLAssert(mChunker != NULL || mCountGridDatabase != 0, "running GridDatabase Destructor without initalizing?")

   if(mWallSegmentManager)
      delete mWallSegmentManager;

   mCountGridDatabase--;

   if(mCountGridDatabase == 0)
      delete mChunker;
}


void GridDatabase::copyObjects(const GridDatabase *source)
{
   // Fill copy with objects from existing database
   mAllObjects.reserve(source->mAllObjects.size());

   for(S32 i = 0; i < source->mAllObjects.size(); i++)
      addToDatabase(source->mAllObjects[i]->clone(), source->mAllObjects[i]->getExtent());
}


void GridDatabase::addToDatabase(DatabaseObject *theObject, const Rect &extents)
{
   TNLAssert(theObject->mDatabase != this, "Already added to database, trying to add to same database again");
   TNLAssert(!theObject->mDatabase, "Already added to database, trying to add to different database");
   TNLAssert(theObject->mExtent == extents, "extents does not equal");
   if(theObject->mDatabase)
      return;

   theObject->mDatabase = this;

   static IntRect bins;
   fillBins(extents, bins);

   for(S32 x = bins.minx; bins.maxx - x >= 0; x++)
      for(S32 y = bins.miny; bins.maxy - y >= 0; y++)
      {
         BucketEntry *be = mChunker->alloc();
         be->theObject = theObject;
         be->nextInBucket = mBuckets[x & BucketMask][y & BucketMask];
         mBuckets[x & BucketMask][y & BucketMask] = be;
      }

   // Add the object to our non-spatial "database" as well
   mAllObjects.push_back(theObject);
}


// Note: This method is a remainer from the old EditorObjectDatabase; leaving it here for 
// compatibility reasons for the moment... we're not actually sorting anymore, but we might
// want to bring it back.  Not yet sure.
// Add items in bulk to avoid resorting after each of a dozen or two objects are added
void GridDatabase::addToDatabase(const Vector<DatabaseObject *> &objects)
{
   for(S32 i = 0; i < objects.size(); i++)
   {
      addToDatabase(objects[i], objects[i]->getExtent());
      //mAllEditorObjects.push_back(objects[i]);
   }

   //geomSort(mAllEditorObjects);
}


void GridDatabase::removeEverythingFromDatabase()
{
   for(S32 x = 0; x < BucketRowCount; x++)
   {
      for(S32 y = 0; y < BucketRowCount; y++)
      {
         for(BucketEntry *walk = mBuckets[x & BucketMask][y & BucketMask]; walk; )
         {
            BucketEntry *rem = walk;
				walk->theObject->mDatabase = NULL;  // make sure object don't point to this database anymore
            walk = rem->nextInBucket;
            mChunker->free(rem);
         }
         mBuckets[x & BucketMask][y & BucketMask] = NULL;
      }
   }
   mAllObjects.clear();
}


void GridDatabase::removeFromDatabase(DatabaseObject *theObject)
{
   TNLAssert(theObject->mDatabase == this || theObject->mDatabase == NULL, "Trying to remove Object from wrong database");
   if(theObject->mDatabase != this)
      return;

   const Rect &extents = theObject->mExtent;
   theObject->mDatabase = NULL;

   static IntRect bins;
   fillBins(extents, bins);

   for(S32 x = bins.minx; bins.maxx - x >= 0; x++)
   {
      for(S32 y = bins.miny; bins.maxy - y >= 0; y++)
      {
         for(BucketEntry **walk = &mBuckets[x & BucketMask][y & BucketMask]; *walk; walk = &((*walk)->nextInBucket))
         {
            if((*walk)->theObject == theObject)
            {
               BucketEntry *rem = *walk;
               *walk = rem->nextInBucket;
               mChunker->free(rem);
               break;
            }
         }
      }
   }

   // Remove the object to our non-spatial "database" as well
   // Working backwards makes clear() go faster, and should have little effect on the case of removing an arbitrary object
   for(S32 i = mAllObjects.size() - 1; i >= 0 ; i--)
      if(mAllObjects[i] == theObject)
      {
         mAllObjects.erase_fast(i);
         break;
      }
}


void GridDatabase::findObjects(Vector<DatabaseObject *> &fillVector)
{
   fillVector.resize(mAllObjects.size());

   for(S32 i = 0; i < mAllObjects.size(); i++)
      fillVector[i] = mAllObjects[i];
}


// Faster than above, but results can't be modified
const Vector<DatabaseObject *> *GridDatabase::findObjects_fast() const
{
   return &mAllObjects;
}


void GridDatabase::findObjects(U8 typeNumber, Vector<DatabaseObject *> &fillVector, const Rect *extents, const IntRect *bins)
{
   static Vector<U8> types;
   types.resize(1);

   types[0] = typeNumber;

   findObjects(types, fillVector, extents, bins);
}


void GridDatabase::findObjects(Vector<U8> typeNumbers, Vector<DatabaseObject *> &fillVector, const Rect *extents, const IntRect *bins)
{
   mQueryId++;    // Used to prevent the same item from being found in multiple buckets

   for(S32 x = bins->minx; bins->maxx - x >= 0; x++)
      for(S32 y = bins->miny; bins->maxy - y >= 0; y++)
         for(BucketEntry *walk = mBuckets[x & BucketMask][y & BucketMask]; walk; walk = walk->nextInBucket)
         {
            DatabaseObject *theObject = walk->theObject;

            if(theObject->mLastQueryId != mQueryId &&                         // Object hasn't been queried; and
               testTypes(typeNumbers, theObject->getObjectTypeNumber()) &&    // is of the right type; and
               (!extents || theObject->mExtent.intersects(*extents)) )        // overlaps our extents (if passed)
            {
               walk->theObject->mLastQueryId = mQueryId;    // Flag the object so we know we've already visited it
               fillVector.push_back(walk->theObject);       // And save it as a found item
            }
         }
}


// Find all objects in database of type typeNumber
void GridDatabase::findObjects(U8 typeNumber, Vector<DatabaseObject *> &fillVector)
{
   for(S32 i = 0; i < mAllObjects.size(); i++)
      if(mAllObjects[i]->getObjectTypeNumber() == typeNumber)
         fillVector.push_back(mAllObjects[i]);
}


// Translates extents into bins to search
void GridDatabase::fillBins(const Rect &extents, IntRect &bins)
{
   bins.minx = S32(extents.min.x) >> BucketWidthBitShift;
   bins.miny = S32(extents.min.y) >> BucketWidthBitShift;
   bins.maxx = S32(extents.max.x) >> BucketWidthBitShift;
   bins.maxy = S32(extents.max.y) >> BucketWidthBitShift;

   if(U32(bins.maxx - bins.minx) >= BucketRowCount)
      bins.maxx = bins.minx + BucketRowCount - 1;

   if(U32(bins.maxy - bins.miny) >= BucketRowCount)
      bins.maxy = bins.miny + BucketRowCount - 1;
}


// Find all objects in &extents that are of type typeNumber
void GridDatabase::findObjects(U8 typeNumber, Vector<DatabaseObject *> &fillVector, const Rect &extents)
{
   static IntRect bins;
   fillBins(extents, bins);

   findObjects(typeNumber, fillVector, &extents, &bins);
}


void GridDatabase::findObjects(TestFunc testFunc, Vector<DatabaseObject *> &fillVector, const Rect *extents, const IntRect *bins)
{
   TNLAssert(this, "findObjects 'this' is NULL");
   mQueryId++;    // Used to prevent the same item from being found in multiple buckets

   for(S32 x = bins->minx; bins->maxx - x >= 0; x++)
      for(S32 y = bins->miny; bins->maxy - y >= 0; y++)
         for(BucketEntry *walk = mBuckets[x & BucketMask][y & BucketMask]; walk; walk = walk->nextInBucket)
         {
            DatabaseObject *theObject = walk->theObject;

            if(theObject->mLastQueryId != mQueryId &&                      // Object hasn't been queried; and
               (testFunc(theObject->getObjectTypeNumber())) &&         // is of the right type; and
               (!extents || theObject->mExtent.intersects(*extents)) )     // overlaps our extents (if passed)
            {
               walk->theObject->mLastQueryId = mQueryId;    // Flag the object so we know we've already visited it
               fillVector.push_back(walk->theObject);       // And save it as a found item
            }
         }
}


// Find all objects in database using derived type test function
void GridDatabase::findObjects(TestFunc testFunc, Vector<DatabaseObject *> &fillVector)
{
   for(S32 i = 0; i < mAllObjects.size(); i++)
      if(testFunc(mAllObjects[i]->getObjectTypeNumber()))
         fillVector.push_back(mAllObjects[i]);
}


// Find all objects in database using derived type test function
void GridDatabase::findObjects(const Vector<U8> &types, Vector<DatabaseObject *> &fillVector, const Rect &extents)
{
   static IntRect bins;
   fillBins(extents, bins);

   findObjects(types, fillVector, &extents, &bins);
}


// Find all objects in database using derived type test function
void GridDatabase::findObjects(const Vector<U8> &types, Vector<DatabaseObject *> &fillVector)
{
   for(S32 i = 0; i < mAllObjects.size(); i++)
      if(testTypes(types, mAllObjects[i]->getObjectTypeNumber()))
         fillVector.push_back(mAllObjects[i]);
}


bool GridDatabase::testTypes(const Vector<U8> &types, U8 objectType) const
{
   for(S32 i = 0; i < types.size(); i++)
      if(types[i] == objectType)
         return true;

   return false;
}


// Find all objects in &extents derived type test function
void GridDatabase::findObjects(TestFunc testFunc, Vector<DatabaseObject *> &fillVector, const Rect &extents)
{
   static IntRect bins;
   fillBins(extents, bins);

   findObjects(testFunc, fillVector, &extents, &bins);
}


void GridDatabase::dumpObjects()
{
   for(S32 x = 0; x < BucketRowCount; x++)
      for(S32 y = 0; y < BucketRowCount; y++)
         for(BucketEntry *walk = mBuckets[x & BucketMask][y & BucketMask]; walk; walk = walk->nextInBucket)
         {
            DatabaseObject *theObject = walk->theObject;
            logprintf("Found object in (%d,%d) with extents %s", x, y, theObject->getExtent().toString().c_str());
            logprintf("Obj coords: %s", dynamic_cast<BfObject *>(theObject)->getPos().toString().c_str());
         }
}


// Get the extents of every object in the database
Rect GridDatabase::getExtents()
{
   if(mAllObjects.size() == 0)     // No objects ==> no extents!
      return Rect();

   Rect rect;

   // Think we can delete from HERE...   inserted this comment 27-Jan-2012  #########################################

   // All this rigamarole is to make world extent correct for levels that do not overlap (0,0)
   // The problem is that the GameType is treated as an object, and has the extent (0,0), and
   // a mask of UnknownType.  Fortunately, the GameType tends to be first, so what we do is skip
   // all objects until we find an UnknownType object, then start creating our extent from there.
   // We have to assign theRect to an extent object initially to avoid getting the default coords
   // of (0,0) that are assigned by the constructor.


   S32 first = -1;

   // Look for first non-UnknownType object
   for(S32 i = 0; i < mAllObjects.size() && first == -1; i++)
      if(mAllObjects[i]->getObjectTypeNumber() != UnknownTypeNumber)
      {
         rect = mAllObjects[i]->getExtent();
         first = i;
      }

   TNLAssert(first == 0, "I think this should never happen -- how would an object with UnknownTypeNumber get in the database?? \
                          if it does, please document it and remove this assert, along withthe rect = line below -Wat");

   if(first == -1)      // No suitable objects found, return empty extents
      return Rect();

   // ...to HERE

   rect = mAllObjects[0]->getExtent();

   // Now start unioning the extents of remaining objects.  Should be all of them.
   for(S32 i = /*first + */1; i < mAllObjects.size(); i++)
      rect.unionRect(mAllObjects[i]->getExtent());

   return rect;
}


WallSegmentManager *GridDatabase::getWallSegmentManager() const
{
   return mWallSegmentManager;
}


////////////////////////////////////////
////////////////////////////////////////

// Constructor
DatabaseObject::DatabaseObject() 
{
   initialize();
}


// Copy constructor
DatabaseObject::DatabaseObject(const DatabaseObject &t) : Parent(t)
{  
   initialize();
   mObjectTypeNumber = t.mObjectTypeNumber; 
   mExtent = t.mExtent;
}


// Destructor
DatabaseObject::~DatabaseObject()
{
   TNLAssert(!mDatabase, "Must remove from database when deleting this object");
   // Do nothing
}


// Code that needs to run for both constructor and copy constructor
void DatabaseObject::initialize() 
{
   mLastQueryId = 0; 
   mExtent = Rect(); 
   mDatabase = NULL;
}


// Find objects along a ray, returning first discovered object, along with time of
// that collision and a Point representing the normal angle at intersection point
//             (at least I think that's what's going on here - CE)
DatabaseObject *GridDatabase::findObjectLOS(U8 typeNumber, U32 stateIndex,
                                            const Point &rayStart, const Point &rayEnd, 
                                            float &collisionTime, Point &surfaceNormal)
{
   return findObjectLOS(typeNumber, stateIndex, true, rayStart, rayEnd, collisionTime, surfaceNormal);
}

// Format is a passthrough to polygonLineIntersect().  Will be true for most items, false for walls in editor.
DatabaseObject *GridDatabase::findObjectLOS(U8 typeNumber, U32 stateIndex, bool format,
                                            const Point &rayStart, const Point &rayEnd,
                                            float &collisionTime, Point &surfaceNormal)
{
   Rect queryRect(rayStart, rayEnd);

   static Vector<DatabaseObject *> fillVector;  // Use local here, Most of code expects a global FillVector left unchanged
   fillVector.clear();

   findObjects(typeNumber, fillVector, queryRect);

   Point collisionPoint;

   collisionTime = 100;
   DatabaseObject *retObject = NULL;

   Point center;
   Rect rect;

   for(S32 i = 0; i < fillVector.size(); i++)
   {
      if(!fillVector[i]->isCollisionEnabled())     // Skip collision-disabled objects
         continue;

      static Vector<Point> poly;
      poly.clear();

      F32 radius, ct;

      if(fillVector[i]->getCollisionPoly(poly))
      {
         if(poly.size() == 0)    // This can happen in the editor when a wall segment is completely hidden by another
            continue;

         Point normal;
         if(polygonIntersectsSegmentDetailed(&poly[0], poly.size(), format, rayStart, rayEnd, ct, normal))
         {
            if(ct < collisionTime)
            {
               collisionTime = ct;
               retObject = fillVector[i];
               surfaceNormal = normal;
            }
         }
      }
      else if(fillVector[i]->getCollisionCircle(stateIndex, center, radius))
      {
         if(circleIntersectsSegment(center, radius, rayStart, rayEnd, ct) && ct < collisionTime)
         {
            collisionTime = ct;
            surfaceNormal = (rayStart + (rayEnd - rayStart) * ct) - center;
            retObject = fillVector[i];
         }
      }
   }

   if(retObject)
      surfaceNormal.normalize();

   return retObject;
}


DatabaseObject *GridDatabase::findObjectLOS(TestFunc testFunc, U32 stateIndex, bool format,
                                            const Point &rayStart, const Point &rayEnd, 
                                            float &collisionTime, Point &surfaceNormal)
{
   Rect queryRect(rayStart, rayEnd);

   static Vector<DatabaseObject *> fillVector;  // Use local here, moust callers expect our global fillVector to be left unchanged
   fillVector.clear();

   findObjects(testFunc, fillVector, queryRect);

   Point collisionPoint;

   collisionTime = 100;
   DatabaseObject *retObject = NULL;

   Point center;
   Rect rect;

   for(S32 i = 0; i < fillVector.size(); i++)
   {
      if(!fillVector[i]->isCollisionEnabled())     // Skip collision-disabled objects
         continue;

      static Vector<Point> poly;
      poly.clear();

      F32 radius;
      float ct;

      if(fillVector[i]->getCollisionPoly(poly))
      {
         if(poly.size() == 0)    // This can happen in the editor when a wall segment is completely hidden by another
            continue;

         Point normal;
         if(polygonIntersectsSegmentDetailed(&poly[0], poly.size(), format, rayStart, rayEnd, ct, normal))
         {
            if(ct < collisionTime)
            {
               collisionTime = ct;
               retObject = fillVector[i];
               surfaceNormal = normal;
            }
         }
      }
      else if(fillVector[i]->getCollisionCircle(stateIndex, center, radius))
      {
         if(circleIntersectsSegment(center, radius, rayStart, rayEnd, ct))
         {
            if(ct < collisionTime)
            {
               collisionTime = ct;
               surfaceNormal = (rayStart + (rayEnd - rayStart) * ct) - center;
               retObject = fillVector[i];
            }
         }
      }
   }


   if(retObject)
      surfaceNormal.normalize();

   return retObject;
}


DatabaseObject *GridDatabase::findObjectLOS(TestFunc testFunc, U32 stateIndex,
                                            const Point &rayStart, const Point &rayEnd,
                                            float &collisionTime, Point &surfaceNormal)
{
   return findObjectLOS(testFunc, stateIndex, true, rayStart, rayEnd, collisionTime, surfaceNormal);
}


bool GridDatabase::pointCanSeePoint(const Point &point1, const Point &point2)
{
   F32 time;
   Point coll;

   return( findObjectLOS((TestFunc)isWallType, ActualState, true, point1, point2, time, coll) == NULL );
}


S32 GridDatabase::getObjectCount()
{
   return mAllObjects.size();
}


bool GridDatabase::hasObjectOfType(U8 typeNumber)
{
   for(S32 i = 0; i < mAllObjects.size(); i++)
      if(mAllObjects[i]->getObjectTypeNumber() == typeNumber)
         return true;

   return false;
}


// Kind of hacky, kind of useful.  Only used by BotZones, and ony works because all zones are added at one time, the list does not change,
// and the index of the bot zones is stored as an ID by the zone.  If we added and removed zones from our list, this would probably not
// be a reliable way to access a specific item.  We could probably phase this out by passing pointers to zones rather than indices.
DatabaseObject *GridDatabase::getObjectByIndex(S32 index) 
{  
   if(index < 0 || index >= mAllObjects.size())
      return NULL;
   else
      return mAllObjects[index]; 
} 


////////////////////////////////////////
////////////////////////////////////////

void DatabaseObject::addToDatabase(GridDatabase *database, const Rect &extent)
{
   if(mDatabase)
      return;

   mExtent = extent;
   addToDatabase(database);
}


void DatabaseObject::addToDatabase(GridDatabase *database)
{
   if(isDatabasable())
      database->addToDatabase(this, mExtent);
}


bool DatabaseObject::isInDatabase()
{
   return mDatabase != NULL;
}


bool DatabaseObject::isDeleted() 
{
   return mObjectTypeNumber == DeletedTypeNumber;
}


void DatabaseObject::removeFromDatabase()
{
   if(!mDatabase)
      return;

   getDatabase()->removeFromDatabase(this);
}


bool DatabaseObject::isDatabasable()
{
   return true;
}


bool DatabaseObject::getCollisionPoly(Vector<Point> &polyPoints) const
{
   return false;
}


bool DatabaseObject::getCollisionCircle(U32 stateIndex, Point &point, float &radius) const
{
   return false;
}


Rect DatabaseObject::getBounds(U32 stateIndex) const
{
   Rect ret;
   Point p;
   float radius;
   Vector<Point> bounds;

   if(getCollisionPoly(bounds))
   {
      ret.min = ret.max = bounds[0];
      for(S32 i = 1; i < bounds.size(); i++)
         ret.unionPoint(bounds[i]);
   }
   else if(getCollisionCircle(stateIndex, p, radius))
   {
      ret.max = p + Point(radius, radius);
      ret.min = p - Point(radius, radius);
   }

   return ret;
}



bool DatabaseObject::isCollisionEnabled()
{
   return true;
}


U8 DatabaseObject::getObjectTypeNumber()
{
   return mObjectTypeNumber;
}


GridDatabase *DatabaseObject::getDatabase()
{
   return mDatabase;
}


Rect DatabaseObject::getExtent() const
{
   return mExtent;
}


//extern string itos(int);

// Update object's extents in the database -- will not add object to database if it's not already in it
void DatabaseObject::setExtent(const Rect &extents)
{
   // The following is some debugging code for seeing the ridiculous number of duplicate calls we make to this function
   // This duplication is probably a sign that there is a problem in the model.  Deal with it another day.
   //static string last = "", lastx = "";
   //logprintf("Updating %p extent to %s", this, extents.toString().c_str());
   //lastx = itos((int)(this)) + " " + extents.toString();
   //if(lastx == last) { logprintf("SAME======================="); }
   //last = lastx;

   GridDatabase *gridDB = getDatabase();

   if(gridDB)
   {
      // Remove from the extents database for current extents...
      //gridDB->removeFromDatabase(this, mExtent);    // old extent
      // ...and re-add for the new extent
      //gridDB->addToDatabase(this, extents);


      S32 minxold, minyold, maxxold, maxyold;
      S32 minx, miny, maxx, maxy;

      minxold = S32(mExtent.min.x) >> GridDatabase::BucketWidthBitShift;
      minyold = S32(mExtent.min.y) >> GridDatabase::BucketWidthBitShift;
      maxxold = S32(mExtent.max.x) >> GridDatabase::BucketWidthBitShift;
      maxyold = S32(mExtent.max.y) >> GridDatabase::BucketWidthBitShift;
      minx = S32(extents.min.x) >> GridDatabase::BucketWidthBitShift;
      miny = S32(extents.min.y) >> GridDatabase::BucketWidthBitShift;
      maxx = S32(extents.max.x) >> GridDatabase::BucketWidthBitShift;
      maxy = S32(extents.max.y) >> GridDatabase::BucketWidthBitShift;

      // To save CPU, check if there is anything different
      if((minxold - minx) | (minyold - miny) | (maxxold - maxx) | (maxyold - maxy))
      {
         // it is different, remove and add to database, but don't touch gridDB->mAllObjects

         //printf("new  %i %i %i %i old %i %i %i %i\n", minx, miny, maxx, maxy, minxold, minyold, maxxold, maxyold);

         if(U32(maxx - minx) >= gridDB->BucketRowCount)
            maxx = minx + gridDB->BucketRowCount - 1;
         if(U32(maxy - miny) >= gridDB->BucketRowCount)
            maxy = miny + gridDB->BucketRowCount - 1;
         if(U32(maxxold >= minxold) + gridDB->BucketRowCount)
            maxxold = minxold + gridDB->BucketRowCount - 1;
         if(U32(maxyold >= minyold) + gridDB->BucketRowCount)
            maxyold = minyold + gridDB->BucketRowCount - 1;


         // Don't use x <= maxx, it will endless loop if maxx = S32_MAX and x overflows
         // Instead, use maxx - x >= 0, it will better handle overflows and avoid endless loop (MIN_S32 - MAX_S32 = +1)

         // Remove from the extents database for current extents...
         for(S32 x = minxold; maxxold - x >= 0; x++)
            for(S32 y = minyold; maxyold - y >= 0; y++)
               for(GridDatabase::BucketEntry **walk = &gridDB->mBuckets[x & gridDB->BucketMask][y & gridDB->BucketMask]; 
                                   *walk; walk = &((*walk)->nextInBucket))
                  if((*walk)->theObject == this)
                  {
                     GridDatabase::BucketEntry *rem = *walk;
                     *walk = rem->nextInBucket;
                     gridDB->mChunker->free(rem);
                     break;
                  }
         // ...and re-add for the new extent
         for(S32 x = minx; maxx - x >= 0; x++)
            for(S32 y = miny; maxy - y >= 0; y++)
            {
               GridDatabase::BucketEntry *be = gridDB->mChunker->alloc();
               be->theObject = this;
               be->nextInBucket = gridDB->mBuckets[x & gridDB->BucketMask][y & gridDB->BucketMask];
               gridDB->mBuckets[x & gridDB->BucketMask][y & gridDB->BucketMask] = be;
            }
      }

   }

   mExtent.set(extents);
}


DatabaseObject *DatabaseObject::clone() const
{
   TNLAssert(false, "Clone method not implemented!");
   return NULL;
}




////////////////////////////////////////
////////////////////////////////////////

// This sort will put points on top of lines on top of polygons...  as they should be
// We'll also put walls on the bottom, as this seems to work best in practice
S32 QSORT_CALLBACK geometricSort(BfObject * &a, BfObject * &b)
{
   if(isWallType(a->getObjectTypeNumber()))
      return 1;
   if(isWallType(b->getObjectTypeNumber()))
      return -1;

   return( b->getGeomType() - a->getGeomType() );
}


//static void geomSort(Vector<BfObject *> &objects)
//{
//   if(objects.size() >= 2)       // No point sorting unless there are two or more objects!
//
//      // Cannot use Vector.sort() here because I couldn't figure out how to cast shared_ptr as pointer (*)
//      //sort(objects.getStlVector().begin(), objects.getStlVector().begin() + objects.size(), geometricSort);
//      qsort(&objects[0], objects.size(), sizeof(BfObject *), (qsort_compare_func) geometricSort);
//}


}

// Reusable container for searching gridDatabases
// putting it outside of Zap namespace seems to help with debugging showing whats inside fillVector  (debugger forgets to add Zap::)
Vector<Zap::DatabaseObject *> fillVector;
Vector<Zap::DatabaseObject *> fillVector2;

<|MERGE_RESOLUTION|>--- conflicted
+++ resolved
@@ -58,17 +58,6 @@
 
 
 // Copy contents of source into this
-<<<<<<< HEAD
-GridDatabase::GridDatabase(const GridDatabase &source)
-{
-   mAllObjects.reserve(source.mAllObjects.size());
-
-   for(S32 i = 0; i < source.mAllObjects.size(); i++)
-   {
-      addToDatabase(source.mAllObjects[i]->clone(), source.mAllObjects[i]->getExtent());
-   }
-}
-=======
 // GridDatabase::GridDatabase(const GridDatabase &source)
 // {
 //    mAllObjects.reserve(source.mAllObjects.size());
@@ -76,7 +65,6 @@
 //    for(S32 i = 0; i < source.mAllObjects.size(); i++)
 //       addToDatabase(source.mAllObjects[i]->clone(), source.mAllObjects[i]->getExtent());
 // }
->>>>>>> 242594e5
 
 
 // Destructor
