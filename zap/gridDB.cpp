--- conflicted
+++ resolved
@@ -791,10 +791,7 @@
          object->mBucketList = b->nextInBucketForThisObject;
          mChunker->free(b);
       }
-<<<<<<< HEAD
-=======
-
->>>>>>> 85c1a692
+
       // ...and re-add for the new extent
       for(S32 x = minx; maxx - x >= 0; x++)
          for(S32 y = miny; maxy - y >= 0; y++)
