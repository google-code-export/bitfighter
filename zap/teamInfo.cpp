//------------------------------------------------------------------------------
// Copyright Chris Eykamp
// See LICENSE.txt for full copyright information
//------------------------------------------------------------------------------

#include "teamInfo.h"

#include "GameManager.h"
#include "playerInfo.h"
#include "ServerGame.h"
#include "robot.h"
#include "Colors.h"

#include "stringUtils.h"

namespace Zap
{

// Constructor
TeamInfo::TeamInfo() :
   mName("Blue"),
   mColor(Colors::blue)
{
   // Do nothing
}


// Cosntructor
TeamInfo::TeamInfo(const TeamPreset &preset) :
   mName(preset.name),
   mColor(preset.color)
{
   // Do nothing
}


// Destructor
TeamInfo::~TeamInfo()
{
   // Do nothing
}


// Read team from level file params
// Team Blue 0 0 1
bool TeamInfo::processArguments(S32 argc, const char **argv)
{
   if(argc < 5)         // Not enough arguments!
      return false;

   setName(argv[1]);
   
   Color color;
   color.read(argv + 2);

   setColor(color);     // Do not set mColor directly, or overrides won't fire

   return true;
}


string TeamInfo::toLevelCode() const
{
   return string("Team ") + writeLevelString(getName().getString()) + " " + mColor.toRGBString();
}


void TeamInfo::setName(const char *name)
{
   mName.set(name);
}


void TeamInfo::setName(const StringTableEntry &name)
{
   mName = name;
}


// Don't access mName directly... EditorTeam overrides this method
StringTableEntry TeamInfo::getName() const
{
   return mName;
}


// Overridden in EditorTeam
void TeamInfo::setColor(const Color &color)
{
   mColor.set(color);
}


const Color &TeamInfo::getColor() const
{
   return mColor;
}


// Overridden in EditorTeam
void TeamInfo::setColor(F32 r, F32 g, F32 b)
{
   mColor.set(r,g,b);
}


void TeamInfo::setColor(const Color *color)
{
   mColor.set(color);
}


////////////////////////////////////////
////////////////////////////////////////


// Constructor
AbstractTeam::AbstractTeam()
{
   mTeamIndex = -1;
}


// Destructor
AbstractTeam::~AbstractTeam()
{
   // Do nothing
}


S32 AbstractTeam::getPlayerBotCount() const
{
   TNLAssert(false, "Not implemented for this class!");
   return 0;
}


S32 AbstractTeam::getPlayerCount() const
{
   TNLAssert(false, "Not implemented for this class!");
   return 0;
}


S32 AbstractTeam::getBotCount() const
{
   TNLAssert(false, "Not implemented for this class!");
   return 0;
}   


void AbstractTeam::setTeamIndex(S32 index)
{
   mTeamIndex = index;
}


void AbstractTeam::alterRed(F32 amt) 
{
   Color color(getColor());

   color.r += amt;

   if(color.r < 0)
      color.r = 0;
   else if(color.r > 1)
      color.r = 1;

   setColor(color);     // Do not set mColor directly, or overrides won't fire
}


void AbstractTeam::alterGreen(F32 amt) 
{
   Color color(getColor());

   color.g += amt;

   if(color.g < 0)
      color.g = 0;
   else if(color.g > 1)
      color.g = 1;

   setColor(color);     // Do not set mColor directly, or overrides won't fire
}


void AbstractTeam::alterBlue(F32 amt) 
{
   Color color(getColor());

   color.b += amt;

   if(color.b < 0)
      color.b = 0;
   else if(color.b > 1)
      color.b = 1;

   setColor(color);     // Do not set mColor directly, or overrides won't fire
}


void AbstractTeam::set(const TeamInfo &teamInfo)
{
   setName(teamInfo.getName());
   setColor(teamInfo.getColor());
}


S32 AbstractTeam::getScore() const
{
   TNLAssert(false, "Not implemented for this class!");
   return 0;
}


void AbstractTeam::setScore(S32 score)
{
   TNLAssert(false, "Not implemented for this class!");
}


void AbstractTeam::addScore(S32 score)
{
   TNLAssert(false, "Not implemented for this class!");
}


////////////////////////////////////////
////////////////////////////////////////


// Default constructor
Team::Team()
{
   initialize();
}


// Constructor
Team::Team(const char *name, const Color &color)
{
   initialize();

   setName(name);
   setColor(color);
}


// Constructor
Team::Team(const char *name, F32 r, F32 g, F32 b, S32 score)
{
   initialize();

   setName(name);
   setColor(r, g, b);
   setScore(score);
}


Team::Team(const TeamInfo &teamInfo)
{
   initialize();
   setName(teamInfo.getName());
   setColor(teamInfo.getColor());
}


// Destructor
Team::~Team()
{
   LUAW_DESTRUCTOR_CLEANUP;
}


void Team::initialize()
{
   clearStats();     // Sets mPlayerCount, mBotCount, and mRating
   mScore = 0;

   LUAW_CONSTRUCTOR_INITIALIZATIONS;
}


void Team::clearStats()
{
   mPlayerCount = 0;
   mBotCount = 0;
   mRating = 0;
}


S32 Team::getScore() const
{
   return mScore;
}


void Team::setScore(S32 score)
{
   mScore = score;
}


void Team::addScore(S32 score)
{
   mScore += score;
}


F32 Team::getRating()
{
   return mRating;
}


void Team::addRating(F32 rating)
{
   mRating += rating;
}


S32 Team::getPlayerCount() const
{
   return mPlayerCount;
}


S32 Team::getBotCount() const
{
   TNLAssert(mBotCount >= 0, "No one expects the Spanish Inquisition!");
   return mBotCount;
}


S32 Team::getPlayerBotCount() const
{
   return mPlayerCount + mBotCount;
}


void Team::incrementPlayerCount()
{
   mPlayerCount++;
}


// This should definitely NOT be a public method... 
void Team::incrementBotCount()
{
   mBotCount++;
}


//                Fn name                  Param profiles            Profile count
#define LUA_METHODS(CLASS, METHOD) \
   METHOD(CLASS, getIndex,          ARRAYDEF({{ END }}), 1 ) \
   METHOD(CLASS, getName,           ARRAYDEF({{ END }}), 1 ) \
   METHOD(CLASS, getScore,          ARRAYDEF({{ END }}), 1 ) \
   METHOD(CLASS, getPlayerCount,    ARRAYDEF({{ END }}), 1 ) \
   METHOD(CLASS, getPlayers,        ARRAYDEF({{ END }}), 1 ) \
   METHOD(CLASS, getColor,          ARRAYDEF({{ END }}), 1 ) \

GENERATE_LUA_FUNARGS_TABLE(Team, LUA_METHODS);
GENERATE_LUA_METHODS_TABLE(Team, LUA_METHODS);

#undef LUA_METHODS


const char *Team::luaClassName = "Team";  // Class name as it appears to Lua scripts
REGISTER_LUA_CLASS(Team);

/**
 * @luaclass Team
 *
 * @brief Get information about a team in the current game.
 *
 * @descr The Team object contains data about each team in a game.
 */


/**
 * @luafunc int Team::getIndex()
 *
 * @brief Get the numerical index of this Team.
 *
 * @return The numerical index of this Team.
 */
S32 Team::lua_getIndex(lua_State *L)
{
   return returnInt(L, mTeamIndex + 1);
}


/**
 * @luafunc string Team::getName()
 *
 * @brief Get the name of the Team
 *
 * @return The name of the Team
 */
S32 Team::lua_getName(lua_State *L)
{
   return returnString(L, getName().getString());
}


/**
 * @luafunc int Team::getScore()
 *
 * @brief Get the team's current score.
 *
 * @return The team's current score.
 */
S32 Team::lua_getScore(lua_State *L)
{
   return returnInt(L, mScore);
}


/**
 * @luafunc int Team::getPlayerCount()
 *
 * @brief Get the number of players currently on this team.
 *
 * @return The number of players currently on this team.
 */
S32 Team::lua_getPlayerCount(lua_State *L)
{
   GameManager::getServerGame()->countTeamPlayers();    // Make sure player counts are up-to-date
   return returnInt(L, mPlayerCount);
}


/**
 * @luafunc table Team::getPlayers()
 *
 * @brief Get a table containing all players on a team.
 *
 * @code
 *   local players = team:getPlayers()
 *   for i, v in ipairs(players) do
 *     print(v:getName())
 *   end
 * @endcode
 *
 * @return A table of \link LuaPlayerInfo LuaPlayerInfos \endlink currently on this
 * team. 
 */
S32 Team::lua_getPlayers(lua_State *L)
{
   ServerGame *game = GameManager::getServerGame();

   TNLAssert(game->getPlayerCount() == game->getClientCount(), "Mismatched player counts!");

   S32 pushed = 0;

   lua_newtable(L);    // Create a table, with no slots pre-allocated for our data

   for(S32 i = 0; i < game->getClientCount(); i++)
   {
      ClientInfo *clientInfo = game->getClientInfo(i);

      if(clientInfo->getTeamIndex() == mTeamIndex)
      {
         clientInfo->getPlayerInfo()->push(L);
         pushed++;      // Increment pushed before using it because Lua uses 1-based arrays
         lua_rawseti(L, 1, pushed);
      }
   }

   for(S32 i = 0; i < game->getRobotCount(); i ++)
   {
      if(game->getBot(i)->getTeam() == mTeamIndex)
      {
         game->getBot(i)->getPlayerInfo()->push(L);
         pushed++;      // Increment pushed before using it because Lua uses 1-based arrays
         lua_rawseti(L, 1, pushed);
      }
   }

   return 1;
}


/**
 * @luafunc table Team::getColor()
 *
 * @brief Get the team color
 *
 * @desc
 * The team color is a table with 3 values: red, green, blue.  These are returned
 * as integers in the range of 0-255
 *
 * @code
 *   local color = team:getColor()
 *
 *   local red   = color[0]
 *   local green = color[1]
 *   local blue  = color[2]
 * @endcode
 *
 * @return A table of RGB values for this team's color.
 */
S32 Team::lua_getColor(lua_State *L)
{
<<<<<<< HEAD
   const Color color = getColor();
=======
   const Color &color = getColor();
>>>>>>> 6e8303b0

   S32 r = S32(color.r * 255);
   S32 g = S32(color.g * 255);
   S32 b = S32(color.b * 255);

   lua_newtable(L);    // Create a table, with no slots pre-allocated for our data

   lua_pushinteger(L, r);
   lua_rawseti(L, 1, 0);
   lua_pushinteger(L, g);
   lua_rawseti(L, 1, 1);
   lua_pushinteger(L, b);
   lua_rawseti(L, 1, 2);

   return 1;
}


////////////////////////////////////////
////////////////////////////////////////

// Destructor
TeamManager::~TeamManager()
{
   clearTeams();
}


S32 TeamManager::getTeamCount() const
{
   return mTeams.size();
}


const Color &TeamManager::getTeamColor(S32 index) const
{
   if(index == TEAM_NEUTRAL)
      return Colors::NeutralTeamColor;
   else if(index == TEAM_HOSTILE)
      return Colors::HostileTeamColor;
   else if((U32)index < (U32)mTeams.size())     // Using U32 lets us handle goofball negative team numbers without explicitly checking for them
      return mTeams[index]->getColor();
   else
      return Colors::magenta;                  // Use a rare color to let user know an object has an out of range team number
}


StringTableEntry TeamManager::getTeamName(S32 index) const
{
   return mTeams[index]->getName();
}


void TeamManager::setTeamName(S32 index, const string &name)
{
   mTeams[index]->setName(name.c_str());
}


void TeamManager::setTeamColor(S32 index, const Color &color)
{
   mTeams[index]->setColor(color);
}


AbstractTeam *TeamManager::getTeam(S32 teamIndex) const
{
   return mTeams[teamIndex];
}


void TeamManager::removeTeam(S32 teamIndex)
{
   mTeams.erase(teamIndex);
   mTeamHasFlagList.resize(mTeams.size());
}


void TeamManager::addTeam(AbstractTeam *team)
{
   mTeams.push_back(team);
   mTeamHasFlagList.resize(mTeams.size());
   mTeamHasFlagList[mTeamHasFlagList.size() - 1] = false;

   team->setTeamIndex(mTeams.size() - 1);  // Size of mTeams - 1 should be the index
}


void TeamManager::addTeam(AbstractTeam *team, S32 index)
{
   mTeams.insert(index, team);
   mTeamHasFlagList.resize(mTeams.size());
   mTeamHasFlagList[index] = false;

   team->setTeamIndex(index);
}


bool TeamManager::getTeamHasFlag(S32 teamIndex) const
{
   if(teamIndex >= 0)
      return mTeamHasFlagList[teamIndex] != 0;

   return false;     // Neutral and Hostile teams never "have" the flag
}


void TeamManager::setTeamHasFlag(S32 teamIndex, bool hasFlag)
{
   TNLAssert(teamIndex < getTeamCount(), "Invalid teamIndex!");

   // Note that ship could be on Neutral or Hostile teams... technically speaking, not all ships
   // are attached to players
   if(teamIndex >= 0)
      mTeamHasFlagList[teamIndex] = hasFlag ? 1 : 0;
}


void TeamManager::replaceTeam(AbstractTeam *team, S32 index)
{
   mTeams[index] = team;

   team->setTeamIndex(index);
}


// Because Teams are RefPtrs, clearing them here will trigger their deletion
void TeamManager::clearTeams()
{
   mTeams.clear();
   mTeamHasFlagList.clear();
}


S32 TeamManager::getBotCount() const
{
   S32 bots = 0;

   for(S32 i = 0; i < mTeams.size(); i++)
      bots += mTeams[i]->getBotCount();

   return bots;
}



};

<|MERGE_RESOLUTION|>--- conflicted
+++ resolved
@@ -504,11 +504,7 @@
  */
 S32 Team::lua_getColor(lua_State *L)
 {
-<<<<<<< HEAD
-   const Color color = getColor();
-=======
    const Color &color = getColor();
->>>>>>> 6e8303b0
 
    S32 r = S32(color.r * 255);
    S32 g = S32(color.g * 255);
