//-----------------------------------------------------------------------------------
//
// Bitfighter - A multiplayer vector graphics space game
// Based on Zap demo released for Torque Network Library by GarageGames.com
//
// Derivative work copyright (C) 2008-2009 Chris Eykamp
// Original work copyright (C) 2004 GarageGames.com, Inc.
// Other code copyright as noted
//
// This program is free software; you can redistribute it and/or modify
// it under the terms of the GNU General Public License as published by
// the Free Software Foundation; either version 2 of the License, or
// (at your option) any later version.
//
// This program is distributed in the hope that it will be useful (and fun!),
// but WITHOUT ANY WARRANTY; without even the implied warranty of
// MERCHANTABILITY or FITNESS FOR A PARTICULAR PURPOSE.  See the
// GNU General Public License for more details.
//
// You should have received a copy of the GNU General Public License
// along with this program; if not, write to the Free Software
// Foundation, Inc., 59 Temple Place, Suite 330, Boston, MA  02111-1307  USA
//
//------------------------------------------------------------------------------------

#ifndef _GRIDDB_H_
#define _GRIDDB_H_

#include "GeomObject.h"    // Base class

#include "tnlTypes.h"
#include "tnlDataChunker.h"
#include "tnlVector.h"

#include "Rect.h"
#include "GeomUtils.h"


using namespace TNL;

namespace Zap
{

typedef bool (*TestFunc)(U8);

// Interface for dealing with objects that can be in our spatial database.
class  GridDatabase;
class EditorObjectDatabase;

class DatabaseObject : public GeomObject
{

   typedef GeomObject Parent;

friend class GridDatabase;
friend class EditorObjectDatabase;

private:
   U32 mLastQueryId;
   Rect mExtent;
   GridDatabase *mDatabase;

protected:
   U8 mObjectTypeNumber;

public:
   DatabaseObject();                            // Constructor
   DatabaseObject(const DatabaseObject &t);     // Copy constructor
   virtual ~DatabaseObject();                   // Destructor

   void initialize();

   GridDatabase *getDatabase();           // Returns the database in which this object is stored, NULL if not in any database

   Rect getExtent() const;
   void setExtent(const Rect &extentRect);

   virtual bool getCollisionPoly(Vector<Point> &polyPoints) const;
   virtual bool getCollisionCircle(U32 stateIndex, Point &point, float &radius) const;
   Rect getBounds(U32 stateIndex) const;     // Returns bounding box around the above


   virtual bool isCollisionEnabled();

   bool isInDatabase();
   bool isDeleted();

   void addToDatabase(GridDatabase *database);
   void addToDatabase(GridDatabase *database, const Rect &extent);

   void removeFromDatabase();

   U8 getObjectTypeNumber();

   virtual bool isDatabasable();    // Can this item actually be inserted into a database?

   virtual DatabaseObject *clone() const;
};


////////////////////////////////////////
////////////////////////////////////////

class WallSegmentManager;

class GridDatabase
{
private:

   void findObjects(U8 typeNumber, Vector<DatabaseObject *> &fillVector, const Rect *extents, const IntRect *bins);
   void findObjects(Vector<U8> typeNumbers, Vector<DatabaseObject *> &fillVector, const Rect *extents, const IntRect *bins);

   void findObjects(TestFunc testFunc, Vector<DatabaseObject *> &fillVector, const Rect *extents, const IntRect *bins);
   static U32 mQueryId;
   static U32 mCountGridDatabase;

   WallSegmentManager *mWallSegmentManager;    

   void fillBins(const Rect &extents, IntRect &bins);          // Helper function -- translates extents into bins to search

protected:
   Vector<DatabaseObject *> mAllObjects;

public:
   enum {
      BucketRowCount = 16,    // Number of buckets per grid row, and number of rows; should be power of 2
      BucketMask = BucketRowCount - 1,
   };

   struct BucketEntry
   {
      DatabaseObject *theObject;
      BucketEntry *nextInBucket;
   };

   static ClassChunker<BucketEntry> *mChunker;

   BucketEntry *mBuckets[BucketRowCount][BucketRowCount];

   GridDatabase(bool createWallSegmentManager = true);   // Constructor
<<<<<<< HEAD
   GridDatabase(const GridDatabase &source);
=======
   // GridDatabase::GridDatabase(const GridDatabase &source);
>>>>>>> 242594e5
   virtual ~GridDatabase();                              // Destructor


   static const S32 BucketWidthBitShift = 8;    // Width/height of each bucket in pixels, in a form of 2 ^ n, 8 is 256 pixels

   DatabaseObject *findObjectLOS(U8 typeNumber, U32 stateIndex, bool format, const Point &rayStart, const Point &rayEnd,
                                 float &collisionTime, Point &surfaceNormal);
   DatabaseObject *findObjectLOS(U8 typeNumber, U32 stateIndex, const Point &rayStart, const Point &rayEnd,
                                 float &collisionTime, Point &surfaceNormal);
   DatabaseObject *findObjectLOS(TestFunc testFunc, U32 stateIndex, bool format, const Point &rayStart, const Point &rayEnd,
                                 float &collisionTime, Point &surfaceNormal);
   DatabaseObject *findObjectLOS(TestFunc testFunc, U32 stateIndex, const Point &rayStart, const Point &rayEnd,
                                 float &collisionTime, Point &surfaceNormal);
   bool pointCanSeePoint(const Point &point1, const Point &point2);

   void findObjects(Vector<DatabaseObject *> &fillVector);     // Returns all objects in the database
   const Vector<DatabaseObject *> *findObjects_fast() const;   // Faster than above, but results can't be modified

   void findObjects(U8 typeNumber, Vector<DatabaseObject *> &fillVector);
   void findObjects(U8 typeNumber, Vector<DatabaseObject *> &fillVector, const Rect &extents);

   void findObjects(TestFunc testFunc, Vector<DatabaseObject *> &fillVector);
   void findObjects(TestFunc testFunc, Vector<DatabaseObject *> &fillVector, const Rect &extents);

   void findObjects(const Vector<U8> &types, Vector<DatabaseObject *> &fillVector);
   void findObjects(const Vector<U8> &types, Vector<DatabaseObject *> &fillVector, const Rect &extents);

   void copyObjects(const GridDatabase *source);



   bool testTypes(const Vector<U8> &types, U8 objectType) const;


   void dumpObjects();     // For debugging purposes

   
   Rect getExtents();      // Get the combined extents of every object in the database

   WallSegmentManager *getWallSegmentManager() const;      

   
   virtual void addToDatabase(DatabaseObject *theObject, const Rect &extents);
   void addToDatabase(const Vector<DatabaseObject *> &objects);


   virtual void removeFromDatabase(DatabaseObject *theObject);
   virtual void removeEverythingFromDatabase();

   S32 getObjectCount();                          // Return the number of objects currently in the database
   bool hasObjectOfType(U8 typeNumber);
   DatabaseObject *getObjectByIndex(S32 index);   // Kind of hacky, kind of useful
};


////////////////////////////////////////
////////////////////////////////////////

class BfObject;

//class EditorObjectDatabase : public GridDatabase
//{
//   typedef GridDatabase Parent;
//
//private:
//   Vector<BfObject *> mAllEditorObjects;
//
//public:
//   EditorObjectDatabase();      // Constructor
//   EditorObjectDatabase(const EditorObjectDatabase &database);    // Copy constructor
//   EditorObjectDatabase &operator= (const EditorObjectDatabase &database);
//
//   void copy(const EditorObjectDatabase &database);               // Copy contents of source into this
//
//   const Vector<BfObject *> *getObjectList();     
//
//   void addToDatabase(DatabaseObject *theObject, const Rect &extents);  // Add a single object
//   void addToDatabase(const Vector<BfObject *> &objects);               // Add a list of objects
//
//   void removeFromDatabase(DatabaseObject *theObject, const Rect &extents);
//   void removeEverythingFromDatabase();
//};

};

// Reusable container for searching gridDatabases
// putting it outside of Zap namespace seems to help with debugging showing whats inside fillVector  (debugger forgets to add Zap::)
extern Vector<Zap::DatabaseObject *> fillVector;
extern Vector<Zap::DatabaseObject *> fillVector2;

#endif<|MERGE_RESOLUTION|>--- conflicted
+++ resolved
@@ -138,11 +138,7 @@
    BucketEntry *mBuckets[BucketRowCount][BucketRowCount];
 
    GridDatabase(bool createWallSegmentManager = true);   // Constructor
-<<<<<<< HEAD
-   GridDatabase(const GridDatabase &source);
-=======
    // GridDatabase::GridDatabase(const GridDatabase &source);
->>>>>>> 242594e5
    virtual ~GridDatabase();                              // Destructor
 
 
