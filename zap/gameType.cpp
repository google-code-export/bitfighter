<<<<<<< HEAD
//-----------------------------------------------------------------------------------
//
// Bitfighter - A multiplayer vector graphics space game
// Based on Zap demo released for Torque Network Library by GarageGames.com
//
// Derivative work copyright (C) 2008-2009 Chris Eykamp
// Original work copyright (C) 2004 GarageGames.com, Inc.
// Other code copyright as noted
//
// This program is free software; you can redistribute it and/or modify
// it under the terms of the GNU General Public License as published by
// the Free Software Foundation; either version 2 of the License, or
// (at your option) any later version.
//
// This program is distributed in the hope that it will be useful (and fun!),
// but WITHOUT ANY WARRANTY; without even the implied warranty of
// MERCHANTABILITY or FITNESS FOR A PARTICULAR PURPOSE.  See the
// GNU General Public License for more details.
//
// You should have received a copy of the GNU General Public License
// along with this program; if not, write to the Free Software
// Foundation, Inc., 59 Temple Place, Suite 330, Boston, MA  02111-1307  USA
//
//------------------------------------------------------------------------------------

#include "gameType.h"
#include "game.h"
#include "gameNetInterface.h"
#include "flagItem.h"
#include "EngineeredItem.h"
#include "gameObjectRender.h"
#include "SoundEffect.h"
#include "config.h"
#include "projectile.h"     // For s2cClientJoinedTeam()
#include "playerInfo.h"     // For LuaPlayerInfo constructor  
#include "stringUtils.h"    // For itos
//#include "BotNavMeshZone.h" // For gBotNavMeshZones
#include "gameStats.h"      // For VersionedGameStats def
#include "version.h"
#include "Colors.h"
#include "BanList.h"

#ifndef ZAP_DEDICATED
#include "ClientGame.h"
#include "UIGame.h"
#include "UIMenus.h"
#include "SDL/SDL_opengl.h"
#endif


#include "../master/database.h"

#include "statistics.h"
#include "masterConnection.h"     // For s2mSendPlayerStatistics, s2mSendGameStatistics


#include "tnlThread.h"
#include <math.h>

#ifndef min
#define min(a,b) ((a) <= (b) ? (a) : (b))
#define max(a,b) ((a) >= (b) ? (a) : (b))
#endif


namespace Zap
{
extern  F32 getCurrentRating(GameConnection *conn);      //in game.cpp

//RDW GCC needs this to be properly defined.  -- isn't this defined in gameType.h? -CE
//GCC can't link without this definition.  One of the calls to min in
//UITeamDefMenu.cpp requires that this have actual storage (for some reason).
// I don't even know what that means!! -CE
#ifdef TNL_OS_MAC_OSX
const S32 GameType::MAX_TEAMS;
#endif

//static Timer mTestTimer(10 * 1000);
//static bool on = true;

// List of valid game types -- these are the "official" names, not the more user-friendly names provided by getGameTypeString
// All names are of the form xxxGameType, and have a corresponding class xxxGame
const char *gGameTypeNames[] = {
   "GameType",                // Generic game type --> Bitmatch
   "CTFGameType",
   "HTFGameType",
   "HuntersGameType",
   "RabbitGameType",
   "RetrieveGameType",
   "SoccerGameType",
   "ZoneControlGameType",
   NULL  // Last item must be NULL
};


S32 gDefaultGameTypeIndex = 0;  // What we'll default to if the name provided is invalid or missing... i.e. GameType ==> Bitmatch

// mini   http://patorjk.com/software/taag/
////////////////////////////////////////   _                 _       _ 
////////////////////////////////////////  /  | o  _  ._ _|_ |_)  _ _|_ 
////////////////////////////////////////  \_ | | (/_ | | |_ | \ (/_ |  
////////////////////////////////////////

// Constructor
ClientRef::ClientRef()    
{
   ping = 0;

   mScore = 0;
   mRating = 0;

   readyForRegularGhosts = false;
   wantsScoreboardUpdates = false;
   mTeamId = 0;
   isAdmin = false;
   isRobot = false;

   mPlayerInfo = new PlayerInfo(this);
}


// Destructor
ClientRef::~ClientRef()   
{
   delete mPlayerInfo;
}


S32 ClientRef::getTeam()
{
   return mTeamId;
}


void ClientRef::setTeam(S32 teamId)
{
   mTeamId = teamId;
}


S32 ClientRef::getScore()
{
   return mScore;
}


void ClientRef::setScore(S32 score)
{
   mScore = score;
}


void ClientRef::addScore(S32 score)
{
   mScore += score;
}


F32 ClientRef::getRating()
{
   return mRating;
}


void ClientRef::setRating(F32 rating)
{
   mRating = rating;
}


LuaPlayerInfo *ClientRef::getPlayerInfo()
{
   return mPlayerInfo;
}


////////////////////////////////////////      __              ___           
////////////////////////////////////////     /__  _. ._ _   _  |    ._   _  
////////////////////////////////////////     \_| (_| | | | (/_ | \/ |_) (/_ 
////////////////////////////////////////                         /  |       

TNL_IMPLEMENT_NETOBJECT(GameType);

// Constructor
GameType::GameType(S32 winningScore) : mScoreboardUpdateTimer(1000) , mGameTimer(DefaultGameTime) , mGameTimeUpdateTimer(30000)
{
   mNetFlags.set(Ghostable);
   mBetweenLevels = true;
   mGameOver = false;
   mWinningScore = winningScore;
   mLeadingTeam = -1;
   mLeadingTeamScore = 0;
   mDigitsNeededToDisplayScore = 1;
   mCanSwitchTeams = true;       // Players can switch right away
   mLocalClient = NULL;          // Will be assigned by the server after a connection is made
   mZoneGlowTimer.setPeriod(mZoneGlowTime);
   mGlowingZoneTeam = -1;        // By default, all zones glow
   mLevelHasLoadoutZone = false;
   mShowAllBots = false;
   mTotalGamePlay = 0;
   mBotZoneCreationFailed = false;

   mMinRecPlayers = 0;
   mMaxRecPlayers = 0;

   mEngineerEnabled = false;
   mBotsAllowed = true;

#ifndef ZAP_DEDICATED
   mLevelCredits = gClientGame ? gClientGame->getClientInfo()->name : "";     // I *think* this is only here to provide a default for the editor
#endif

   mGame = NULL;
}


bool GameType::processArguments(S32 argc, const char **argv, Game *game)
{
   if(argc > 0)      // First arg is game length, in minutes
      mGameTimer.reset(U32(atof(argv[0]) * 60 * 1000));

   if(argc > 1)      // Second arg is winning score
      mWinningScore = atoi(argv[1]);

   return true;
}


string GameType::toString() const
{
   return string(getClassName()) + " " + ftos(F32(getTotalGameTime()) / 60, 3) + " " + itos(mWinningScore);
}


void GameType::addToGame(Game *game, GridDatabase *database)
{
   mGame = game;
   game->setGameType(this);
}


bool GameType::onGhostAdd(GhostConnection *theConnection)
{

   //TNLAssert(!getGame()->isServer(), "Should only be client here!");
   // getGame() appears to return null here sometimes... why??

#ifndef ZAP_DEDICATED
   addToGame(gClientGame, gClientGame->getGameObjDatabase());
#endif
   return true;
}


#ifndef ZAP_DEDICATED
// Menu items we want to show
const char **GameType::getGameParameterMenuKeys()
{
    static const char *items[] = {
      "Level Name",
      "Level Descr",
      "Level Credits",
      "Levelgen Script",
      "Game Time",
      "Win Score",
      "Grid Size",
      "Min Players",
      "Max Players",
      "Allow Engr",
      "" };

      return items;
}


// Definitions for those items
boost::shared_ptr<MenuItem> GameType::getMenuItem(ClientGame *game, const char *key)
{
   if(!strcmp(key, "Level Name"))
   {
      MenuItem *item = new EditableMenuItem(game, 
                                            "Level Name:", 
                                            mLevelName.getString(),
                                            "", 
                                            "The level's name -- pick a good one!",  
                                            MAX_GAME_NAME_LEN);   

      item->setFilter(LineEditor::allAsciiFilter);

      return boost::shared_ptr<MenuItem>(item);
   }
   else if(!strcmp(key, "Level Descr"))
      return boost::shared_ptr<MenuItem>(new EditableMenuItem(game,
                                                              "Level Descr:", 
                                                              mLevelDescription.getString(), 
                                                              "", 
                                                              "A brief description of the level",                     
                                                              MAX_GAME_DESCR_LEN));
   else if(!strcmp(key, "Level Credits"))
      return boost::shared_ptr<MenuItem>(new EditableMenuItem(game,
                                                              "Level By:",       
                                                              mLevelCredits.getString(), 
                                                              "", 
                                                              "Who created this level",                                  
                                                              MAX_GAME_DESCR_LEN));
   else if(!strcmp(key, "Levelgen Script"))
      return boost::shared_ptr<MenuItem>(new EditableMenuItem(game,
                                                              "Levelgen Script:", 
                                                              getScriptLine(), 
                                                              "<None>", 
                                                              "Levelgen script & args to be run when level is loaded",  
                                                              255));
   else if(!strcmp(key, "Game Time"))
      return boost::shared_ptr<MenuItem>(new TimeCounterMenuItem(game, "Game Time:", getTotalGameTime(), 99*60, "Unlimited", "Time game will last"));
   else if(!strcmp(key, "Win Score"))
      return boost::shared_ptr<MenuItem>(new CounterMenuItem(game,"Score to Win:", getWinningScore(), 1, 1, 99, "points", "", "Game ends when one team gets this score"));
   else if(!strcmp(key, "Grid Size"))
      return boost::shared_ptr<MenuItem>(new CounterMenuItem(game,
                                                             "Grid Size:",       
                                                             (S32)game->getGridSize(),
                                                             Game::MIN_GRID_SIZE,      // increment
                                                             Game::MIN_GRID_SIZE,      // min val
                                                             Game::MAX_GRID_SIZE,      // max val
                                                             "pixels",                 // units
                                                             "", 
                                                             "\"Magnification factor.\" Larger values lead to larger levels.  Default is 255."));
   else if(!strcmp(key, "Min Players"))
      return boost::shared_ptr<MenuItem>(new CounterMenuItem(game,
                                                             "Min Players:",       
                                                             mMinRecPlayers,     // value
                                                             1,                  // increment
                                                             0,                  // min val
                                                             MAX_PLAYERS,        // max val
                                                             "players",          // units
                                                             "N/A", 
                                                             "Min. players you would recommend for this level (to help server select the next level)"));
   else if(!strcmp(key, "Max Players"))
      return boost::shared_ptr<MenuItem>(new CounterMenuItem(game,
                                                             "Max Players:",       
                                                             mMaxRecPlayers,     // value
                                                             1,                  // increment
                                                             0,                  // min val
                                                             MAX_PLAYERS,        // max val
                                                             "players",          // units
                                                             "N/A",
                                                             "Max. players you would recommend for this level (to help server select the next level)"));
   else if(!strcmp(key, "Allow Engr"))
      return boost::shared_ptr<MenuItem>(new YesNoMenuItem(game,
                                                           "Allow Engineer Module:",       
                                                           mEngineerEnabled,
                                                           NULL,
                                                           "Allow players to use the Engineer module?"));
   else
      return boost::shared_ptr<MenuItem>();     // NULLish pointer
}


bool GameType::saveMenuItem(const MenuItem *menuItem, const char *key)
{
   if(!strcmp(key, "Level Name"))
      setLevelName(menuItem->getValue());
   else if(!strcmp(key, "Level Descr"))
      setLevelDescription(menuItem->getValue());
   else if(!strcmp(key, "Level Credits"))
      setLevelCredits(menuItem->getValue());
   else if(!strcmp(key, "Levelgen Script"))
      setScript(parseString(menuItem->getValue()));
   else if(!strcmp(key, "Game Time"))
		setGameTime((F32)menuItem->getIntValue());
   else if(!strcmp(key, "Win Score"))
      setWinningScore(menuItem->getIntValue());
   else if(!strcmp(key, "Grid Size"))
      getGame()->setGridSize((F32)menuItem->getIntValue());
   else if(!strcmp(key, "Min Players"))
       setMinRecPlayers(menuItem->getIntValue());
   else if(!strcmp(key, "Max Players"))
      setMaxRecPlayers(menuItem->getIntValue());
   else if(!strcmp(key, "Allow Engr"))
      setEngineerEnabled(menuItem->getIntValue());
   else
      return false;

   return true;
}
#endif

bool GameType::processSpecialsParam(const char *param)
{
   if(!stricmp(param, "Engineer"))
      setEngineerEnabled(true);
   else if(!stricmp(param, "NoBots"))
      setBotsAllowed(false);
   else
      return false;

   return true;
}


string GameType::getSpecialsLine()
{
   string specialsLine = "Specials";

   if(isEngineerEnabled())
      specialsLine += " Engineer";

   if(!areBotsAllowed())
      specialsLine += " NoBots";

   return specialsLine;
}


string GameType::getScriptLine() const
{
   string str;

   if(mScriptName == "")
      return "";

   str += mScriptName;
   
   if(mScriptArgs.size() > 0)
      str += " " + concatenate(mScriptArgs);

   return str;
}


void GameType::setScript(const Vector<string> &args)
{
   mScriptName = args.size() > 0 ? args[0] : "";

   mScriptArgs.clear();       // Clear out any args from a previous Script line
   for(S32 i = 1; i < args.size(); i++)
      mScriptArgs.push_back(args[i]);
}


void GameType::printRules()
{
   NetClassRep::initialize();    // We need this to instantiate objects to interrogate them below

   printf("\n\n");
   printf("Bitfighter rules\n");
   printf("================\n\n");
   printf("Projectiles:\n\n");
   for(S32 i = 0; i < WeaponCount; i++)
   {
      printf("Name: %s \n", gWeapons[i].name.getString());
      printf("\tEnergy Drain: %d\n", gWeapons[i].drainEnergy);
      printf("\tVelocity: %d\n", gWeapons[i].projVelocity);
      printf("\tLifespan (ms): %d\n", gWeapons[i].projLiveTime);
      printf("\tDamage: %2.2f\n", gWeapons[i].damageAmount);
      printf("\tDamage To Self Multiplier: %2.2f\n", gWeapons[i].damageSelfMultiplier);
      printf("\tCan Damage Teammate: %s\n", gWeapons[i].canDamageTeammate ? "Yes" : "No");
   }

   printf("\n\n");
   printf("Game Types:\n\n");
   for(S32 i = 0; ; i++)     // second arg intentionally blank!
   {
      if(gGameTypeNames[i] == NULL)
         break;

      TNL::Object *theObject = TNL::Object::create(gGameTypeNames[i]);  // Instantiate a gameType object
      GameType *gameType = dynamic_cast<GameType*>(theObject);          // and cast it

      string indTeam;

      if(gameType->canBeIndividualGame() && gameType->canBeTeamGame())
         indTeam = "Individual or Teams";
      else if (gameType->canBeIndividualGame())
         indTeam = "Individual only";
      else if (gameType->canBeTeamGame())
         indTeam = "Team only";
      else
         indTeam = "Configuration Error!";


      printf("Game type: %s [%s]\n", gameType->getGameTypeString(), indTeam.c_str());
      printf("Configure ship: %s", gameType->isSpawnWithLoadoutGame() ? "By respawning (no need for loadout zones)" : "By entering loadout zone");
      printf("\nEvent: Individual Score / Team Score\n");
      printf(  "====================================\n");
      for(S32 j = 0; j < ScoringEventsCount; j++)
      {
         S32 teamScore = gameType->getEventScore(GameType::TeamScore, (ScoringEvent) j, 0);
         S32 indScore = gameType->getEventScore(GameType::IndividualScore, (ScoringEvent) j, 0);

         if(teamScore == naScore && indScore == naScore)    // Skip non-scoring events
            continue;

         string teamScoreStr = (teamScore == naScore) ? "N/A" : itos(teamScore);
         string indScoreStr =  (indScore == naScore)  ? "N/A" : itos(indScore);

         printf("%s: %s / %s\n", getScoringEventDescr((ScoringEvent) j).c_str(), indScoreStr.c_str(), teamScoreStr.c_str() );
      }

      printf("\n\n");
   }
}


// For external access -- delete me if you can!
void printRules()
{
   GameType::printRules();
}


// These are really only used for displaying scoring with the -rules option
string GameType::getScoringEventDescr(ScoringEvent event)
{
   switch(event)
   {
      // General scoring events:
      case KillEnemy:
         return "Kill enemy player";
      case KillSelf:
         return "Kill self";
      case KillTeammate:
         return "Kill teammate";
      case KillEnemyTurret:
         return "Kill enemy turret";
      case KillOwnTurret:
         return "Kill own turret";
      case KilledByAsteroid:
         return "Killed by asteroid";
      case KilledByTurret:
         return "Killed by turret";

      // CTF specific:
      case CaptureFlag:
         return "Touch enemy flag to your flag";
      case ReturnTeamFlag:
         return "Return own flag to goal";

      // ZC specific:
     case  CaptureZone:
         return "Capture zone";
      case UncaptureZone:
         return "Lose captured zone to other team";

      // HTF specific:
      case HoldFlagInZone:
         return "Hold flag in zone for time";
      case RemoveFlagFromEnemyZone:
         return "Remove flag from enemy zone";

      // Rabbit specific:
      case RabbitHoldsFlag:
         return "Hold flag, per second";
      case RabbitKilled:
         return "Kill the rabbit";
      case RabbitKills:
         return "Kill other player if you are rabbit";

      // Hunters specific:
      case ReturnFlagsToNexus:
         return "Return flags to Nexus";

      // Retrieve specific:
      case ReturnFlagToZone:
         return "Return flags to own zone";
      case LostFlag:
         return "Lose captured flag to other team";

      // Soccer specific:
      case ScoreGoalEnemyTeam:
         return "Score a goal against other team";
      case ScoreGoalHostileTeam:
         return "Score a goal against Hostile team";
      case ScoreGoalOwnTeam:
         return "Score a goal against own team";

      // Other:
      default:
         return "Unknown event!";
   }
}


// Will return a valid GameType string -- either what's passed in, or the default if something bogus was specified  (static)
const char *GameType::validateGameType(const char *gtype)
{
   for(S32 i = 0; gGameTypeNames[i]; i++)    // Repeat until we hit NULL
      if(!strcmp(gGameTypeNames[i], gtype))
         return gGameTypeNames[i];

   // If we get to here, no valid game type was specified, so we'll return the default
   return gGameTypeNames[gDefaultGameTypeIndex];
}


void GameType::idle(GameObject::IdleCallPath path, U32 deltaT)
{
   mTotalGamePlay += deltaT;

   if(isGhost())     // i.e. client only
   {
      mGameTimer.update(deltaT);
      mZoneGlowTimer.update(deltaT);

      return;  // We're out of here!
   }

   // From here on, server only
   queryItemsOfInterest();
   if(mScoreboardUpdateTimer.update(deltaT))
   {
      mScoreboardUpdateTimer.reset();
      for(S32 i = 0; i < mClientList.size(); i++)
      {
         GameConnection *conn = mClientList[i]->getConnection();
         if(conn && conn->isEstablished())  // robots don't have connection
         {
            mClientList[i]->ping = (U32) conn->getRoundTripTime();
            if(mClientList[i]->ping > MaxPing || conn->lostContact())
               mClientList[i]->ping = MaxPing;
         }
      }

      // Send scores/pings to client if game is over, or client has requested them
      for(S32 i = 0; i < mClientList.size(); i++)
         if(mGameOver || mClientList[i]->wantsScoreboardUpdates)
            updateClientScoreboard(mClientList[i]);
   }

   // Periodically send time-remaining updates to the clients unless the game timer is at zero
   if(mGameTimeUpdateTimer.update(deltaT) && mGameTimer.getCurrent() != 0)
   {
      mGameTimeUpdateTimer.reset();
      s2cSetTimeRemaining(mGameTimer.getCurrent());
   }

   // Cycle through all clients
   for(S32 i = 0; i < mClientList.size(); i++)
   {
      GameConnection *conn = mClientList[i]->getConnection();

      if(mClientList[i]->respawnTimer.update(deltaT))                            // Need to respawn?
         spawnShip(conn);

      if(conn->mSwitchTimer.getCurrent())            // Are we still counting down until the player can switch?
         if(conn->mSwitchTimer.update(deltaT))       // Has the time run out?
         {
            NetObject::setRPCDestConnection(conn);   // Limit who gets this message
            s2cCanSwitchTeams(true);                 // If so, let the client know they can switch again
            NetObject::setRPCDestConnection(NULL);
         }
   }

   // Spawn things
   for(S32 i = 0; i < mItemSpawnPoints.size(); i++)
      if(mItemSpawnPoints[i]->updateTimer(deltaT))
      {
         mItemSpawnPoints[i]->spawn(getGame(), mItemSpawnPoints[i]->getPos());   // Spawn item
         mItemSpawnPoints[i]->resetTimer();                                      // Reset the spawn timer
      }

   //if(mTestTimer.update(deltaT))
   //{
   //   Worm *worm = dynamic_cast<Worm *>(TNL::Object::create("Worm"));
   //   F32 ang = TNL::Random::readF() * Float2Pi;
   //   worm->setPosAng(Point(0,0), ang);
   //   worm->addToGame(gServerGame);
   //   mTestTimer.reset(10000);
   //}
   //{
   //   on = !on;

   //   if(!on)
   //   {
   //      Vector<F32> v;
   //      s2cAddBarriers(v, 0, false);
   //   }
   //   else
   //   {
   //      for(S32 i = 0; i < mBarriers.size(); i++)
   //         s2cAddBarriers(mBarriers[i].verts, mBarriers[i].width, mBarriers[i].solid);
   //   }

   //   mTestTimer.reset();
   //}
  

   // Process any pending Robot events
   Robot::getEventManager().update();

   // If game time has expired... game is over, man, it's over
   if(mGameTimer.update(deltaT))
      gameOverManGameOver();
}



//// Sorts teams by player counts, high to low
//S32 QSORT_CALLBACK teamSizeSort(Team *a, Team *b)
//{
//   return (b->numPlayers + b->numBots) - (a->numPlayers + a->numBots);
//}


#ifndef ZAP_DEDICATED
void GameType::renderInterfaceOverlay(bool scoreboardVisible)
{
   dynamic_cast<ClientGame *>(getGame())->getUIManager()->getGameUserInterface()->renderBasicInterfaceOverlay(this, scoreboardVisible);
}


void GameType::renderObjectiveArrow(const GameObject *target, const Color *c, F32 alphaMod) const
{
   if(!target)
      return;

   GameConnection *gc = dynamic_cast<ClientGame *>(getGame())->getConnectionToServer();
   GameObject *ship = NULL;

   if(gc)
      ship = gc->getControlObject();
   if(!ship)
      return;

   Rect r = target->getBounds(MoveObject::RenderState);
   Point nearestPoint = ship->getRenderPos();

   if(r.max.x < nearestPoint.x)
      nearestPoint.x = r.max.x;
   if(r.min.x > nearestPoint.x)
      nearestPoint.x = r.min.x;
   if(r.max.y < nearestPoint.y)
      nearestPoint.y = r.max.y;
   if(r.min.y > nearestPoint.y)
      nearestPoint.y = r.min.y;

   renderObjectiveArrow(&nearestPoint, c, alphaMod);
}


void GameType::renderObjectiveArrow(const Point *nearestPoint, const Color *outlineColor, F32 alphaMod) const
{
   ClientGame *game = dynamic_cast<ClientGame *>(getGame());

   GameConnection *gc = game->getConnectionToServer();

   GameObject *co = NULL;
   if(gc)
      co = gc->getControlObject();
   if(!co)
      return;

   Point rp = game->worldToScreenPoint(nearestPoint);
   Point center(400, 300);
   Point arrowDir = rp - center;

   F32 er = arrowDir.x * arrowDir.x / (350 * 350) + arrowDir.y * arrowDir.y / (250 * 250);
   if(er < 1)
      return;
   Point np = rp;

   er = sqrt(er);
   rp.x = arrowDir.x / er;
   rp.y = arrowDir.y / er;
   rp += center;

   F32 dist = (np - rp).len();

   arrowDir.normalize();
   Point crossVec(arrowDir.y, -arrowDir.x);

   // Fade the arrows as we transition to/from commander's map
   F32 alpha = (1 - game->getCommanderZoomFraction()) * 0.6f * alphaMod;
   if(!alpha)
      return;

   // Make indicator fade as we approach the target
   if(dist < 50)
      alpha *= dist * 0.02f;

   // Scale arrow accorging to distance from objective --> doesn't look very nice
   //F32 scale = max(1 - (min(max(dist,100),1000) - 100) / 900, .5);
   F32 scale = 1.0;

   Point p2 = rp - arrowDir * 23 * scale + crossVec * 8 * scale;
   Point p3 = rp - arrowDir * 23 * scale - crossVec * 8 * scale;

   Color fillColor = *outlineColor;    // Create local copy
   fillColor *= .7f;

=======
//-----------------------------------------------------------------------------------
//
// Bitfighter - A multiplayer vector graphics space game
// Based on Zap demo released for Torque Network Library by GarageGames.com
//
// Derivative work copyright (C) 2008-2009 Chris Eykamp
// Original work copyright (C) 2004 GarageGames.com, Inc.
// Other code copyright as noted
//
// This program is free software; you can redistribute it and/or modify
// it under the terms of the GNU General Public License as published by
// the Free Software Foundation; either version 2 of the License, or
// (at your option) any later version.
//
// This program is distributed in the hope that it will be useful (and fun!),
// but WITHOUT ANY WARRANTY; without even the implied warranty of
// MERCHANTABILITY or FITNESS FOR A PARTICULAR PURPOSE.  See the
// GNU General Public License for more details.
//
// You should have received a copy of the GNU General Public License
// along with this program; if not, write to the Free Software
// Foundation, Inc., 59 Temple Place, Suite 330, Boston, MA  02111-1307  USA
//
//------------------------------------------------------------------------------------

#include "gameType.h"
#include "game.h"
#include "gameNetInterface.h"
#include "flagItem.h"
#include "EngineeredItem.h"
#include "gameObjectRender.h"
#include "SoundEffect.h"
#include "config.h"
#include "projectile.h"     // For s2cClientJoinedTeam()
#include "playerInfo.h"     // For LuaPlayerInfo constructor  
#include "stringUtils.h"    // For itos
//#include "BotNavMeshZone.h" // For gBotNavMeshZones
#include "gameStats.h"      // For VersionedGameStats def
#include "version.h"
#include "Colors.h"
#include "BanList.h"
#include "IniFile.h"        // For CIniFile

#ifndef ZAP_DEDICATED
#include "ClientGame.h"
#include "UIGame.h"
#include "UIMenus.h"
#include "SDL/SDL_opengl.h"
#endif


#include "../master/database.h"

#include "statistics.h"
#include "masterConnection.h"     // For s2mSendPlayerStatistics, s2mSendGameStatistics


#include "tnlThread.h"
#include <math.h>

#ifndef min
#define min(a,b) ((a) <= (b) ? (a) : (b))
#define max(a,b) ((a) >= (b) ? (a) : (b))
#endif


namespace Zap
{
extern  F32 getCurrentRating(GameConnection *conn);      //in game.cpp

//RDW GCC needs this to be properly defined.  -- isn't this defined in gameType.h? -CE
//GCC can't link without this definition.  One of the calls to min in
//UITeamDefMenu.cpp requires that this have actual storage (for some reason).
// I don't even know what that means!! -CE
#ifdef TNL_OS_MAC_OSX
const S32 GameType::MAX_TEAMS;
#endif

//static Timer mTestTimer(10 * 1000);
//static bool on = true;

// List of valid game types -- these are the "official" names, not the more user-friendly names provided by getGameTypeString
// All names are of the form xxxGameType, and have a corresponding class xxxGame
const char *gGameTypeNames[] = {
   "GameType",                // Generic game type --> Bitmatch
   "CTFGameType",
   "HTFGameType",
   "HuntersGameType",
   "RabbitGameType",
   "RetrieveGameType",
   "SoccerGameType",
   "ZoneControlGameType",
   NULL  // Last item must be NULL
};


S32 gDefaultGameTypeIndex = 0;  // What we'll default to if the name provided is invalid or missing... i.e. GameType ==> Bitmatch

// mini   http://patorjk.com/software/taag/
////////////////////////////////////////   _                 _       _ 
////////////////////////////////////////  /  | o  _  ._ _|_ |_)  _ _|_ 
////////////////////////////////////////  \_ | | (/_ | | |_ | \ (/_ |  
////////////////////////////////////////

// Constructor
ClientRef::ClientRef()    
{
   ping = 0;

   mScore = 0;
   mRating = 0;

   readyForRegularGhosts = false;
   wantsScoreboardUpdates = false;
   mTeamId = 0;
   isAdmin = false;
   isRobot = false;

   mPlayerInfo = new PlayerInfo(this);
}


// Destructor
ClientRef::~ClientRef()   
{
   delete mPlayerInfo;
}


S32 ClientRef::getTeam()
{
   return mTeamId;
}


void ClientRef::setTeam(S32 teamId)
{
   mTeamId = teamId;
}


S32 ClientRef::getScore()
{
   return mScore;
}


void ClientRef::setScore(S32 score)
{
   mScore = score;
}


void ClientRef::addScore(S32 score)
{
   mScore += score;
}


F32 ClientRef::getRating()
{
   return mRating;
}


void ClientRef::setRating(F32 rating)
{
   mRating = rating;
}


LuaPlayerInfo *ClientRef::getPlayerInfo()
{
   return mPlayerInfo;
}


////////////////////////////////////////      __              ___           
////////////////////////////////////////     /__  _. ._ _   _  |    ._   _  
////////////////////////////////////////     \_| (_| | | | (/_ | \/ |_) (/_ 
////////////////////////////////////////                         /  |       

TNL_IMPLEMENT_NETOBJECT(GameType);

// Constructor
GameType::GameType(S32 winningScore) : mScoreboardUpdateTimer(1000) , mGameTimer(DefaultGameTime) , mGameTimeUpdateTimer(30000)
{
   mNetFlags.set(Ghostable);
   mBetweenLevels = true;
   mGameOver = false;
   mWinningScore = winningScore;
   mLeadingTeam = -1;
   mLeadingTeamScore = 0;
   mDigitsNeededToDisplayScore = 1;
   mCanSwitchTeams = true;       // Players can switch right away
   mLocalClient = NULL;          // Will be assigned by the server after a connection is made
   mZoneGlowTimer.setPeriod(mZoneGlowTime);
   mGlowingZoneTeam = -1;        // By default, all zones glow
   mLevelHasLoadoutZone = false;
   mShowAllBots = false;
   mTotalGamePlay = 0;
   mBotZoneCreationFailed = false;

   mMinRecPlayers = 0;
   mMaxRecPlayers = 0;

   mEngineerEnabled = false;
   mBotsAllowed = true;

#ifndef ZAP_DEDICATED
   mLevelCredits = gClientGame ? gClientGame->getClientInfo()->name : "";     // I *think* this is only here to provide a default for the editor
#endif

   mGame = NULL;
}


bool GameType::processArguments(S32 argc, const char **argv, Game *game)
{
   if(argc > 0)      // First arg is game length, in minutes
      mGameTimer.reset(U32(atof(argv[0]) * 60 * 1000));

   if(argc > 1)      // Second arg is winning score
      mWinningScore = atoi(argv[1]);

   return true;
}


string GameType::toString() const
{
   return string(getClassName()) + " " + ftos(F32(getTotalGameTime()) / 60, 3) + " " + itos(mWinningScore);
}


void GameType::addToGame(Game *game, GridDatabase *database)
{
   mGame = game;
   game->setGameType(this);
}


bool GameType::onGhostAdd(GhostConnection *theConnection)
{

   //TNLAssert(!getGame()->isServer(), "Should only be client here!");
   // getGame() appears to return null here sometimes... why??

#ifndef ZAP_DEDICATED
   addToGame(gClientGame, gClientGame->getGameObjDatabase());
#endif
   return true;
}


#ifndef ZAP_DEDICATED
// Menu items we want to show
const char **GameType::getGameParameterMenuKeys()
{
    static const char *items[] = {
      "Level Name",
      "Level Descr",
      "Level Credits",
      "Levelgen Script",
      "Game Time",
      "Win Score",
      "Grid Size",
      "Min Players",
      "Max Players",
      "Allow Engr",
      "" };

      return items;
}


// Definitions for those items
boost::shared_ptr<MenuItem> GameType::getMenuItem(ClientGame *game, const char *key)
{
   if(!strcmp(key, "Level Name"))
   {
      MenuItem *item = new EditableMenuItem(game, 
                                            "Level Name:", 
                                            mLevelName.getString(),
                                            "", 
                                            "The level's name -- pick a good one!",  
                                            MAX_GAME_NAME_LEN);   

      item->setFilter(LineEditor::allAsciiFilter);

      return boost::shared_ptr<MenuItem>(item);
   }
   else if(!strcmp(key, "Level Descr"))
      return boost::shared_ptr<MenuItem>(new EditableMenuItem(game,
                                                              "Level Descr:", 
                                                              mLevelDescription.getString(), 
                                                              "", 
                                                              "A brief description of the level",                     
                                                              MAX_GAME_DESCR_LEN));
   else if(!strcmp(key, "Level Credits"))
      return boost::shared_ptr<MenuItem>(new EditableMenuItem(game,
                                                              "Level By:",       
                                                              mLevelCredits.getString(), 
                                                              "", 
                                                              "Who created this level",                                  
                                                              MAX_GAME_DESCR_LEN));
   else if(!strcmp(key, "Levelgen Script"))
      return boost::shared_ptr<MenuItem>(new EditableMenuItem(game,
                                                              "Levelgen Script:", 
                                                              getScriptLine(), 
                                                              "<None>", 
                                                              "Levelgen script & args to be run when level is loaded",  
                                                              255));
   else if(!strcmp(key, "Game Time"))
      return boost::shared_ptr<MenuItem>(new TimeCounterMenuItem(game, "Game Time:", getTotalGameTime(), 99*60, "Unlimited", "Time game will last"));
   else if(!strcmp(key, "Win Score"))
      return boost::shared_ptr<MenuItem>(new CounterMenuItem(game,"Score to Win:", getWinningScore(), 1, 1, 99, "points", "", "Game ends when one team gets this score"));
   else if(!strcmp(key, "Grid Size"))
      return boost::shared_ptr<MenuItem>(new CounterMenuItem(game,
                                                             "Grid Size:",       
                                                             (S32)game->getGridSize(),
                                                             Game::MIN_GRID_SIZE,      // increment
                                                             Game::MIN_GRID_SIZE,      // min val
                                                             Game::MAX_GRID_SIZE,      // max val
                                                             "pixels",                 // units
                                                             "", 
                                                             "\"Magnification factor.\" Larger values lead to larger levels.  Default is 255."));
   else if(!strcmp(key, "Min Players"))
      return boost::shared_ptr<MenuItem>(new CounterMenuItem(game,
                                                             "Min Players:",       
                                                             mMinRecPlayers,     // value
                                                             1,                  // increment
                                                             0,                  // min val
                                                             MAX_PLAYERS,        // max val
                                                             "players",          // units
                                                             "N/A", 
                                                             "Min. players you would recommend for this level (to help server select the next level)"));
   else if(!strcmp(key, "Max Players"))
      return boost::shared_ptr<MenuItem>(new CounterMenuItem(game,
                                                             "Max Players:",       
                                                             mMaxRecPlayers,     // value
                                                             1,                  // increment
                                                             0,                  // min val
                                                             MAX_PLAYERS,        // max val
                                                             "players",          // units
                                                             "N/A",
                                                             "Max. players you would recommend for this level (to help server select the next level)"));
   else if(!strcmp(key, "Allow Engr"))
      return boost::shared_ptr<MenuItem>(new YesNoMenuItem(game,
                                                           "Allow Engineer Module:",       
                                                           mEngineerEnabled,
                                                           NULL,
                                                           "Allow players to use the Engineer module?"));
   else
      return boost::shared_ptr<MenuItem>();     // NULLish pointer
}


bool GameType::saveMenuItem(const MenuItem *menuItem, const char *key)
{
   if(!strcmp(key, "Level Name"))
      setLevelName(menuItem->getValue());
   else if(!strcmp(key, "Level Descr"))
      setLevelDescription(menuItem->getValue());
   else if(!strcmp(key, "Level Credits"))
      setLevelCredits(menuItem->getValue());
   else if(!strcmp(key, "Levelgen Script"))
      setScript(parseString(menuItem->getValue()));
   else if(!strcmp(key, "Game Time"))
		setGameTime((F32)menuItem->getIntValue());
   else if(!strcmp(key, "Win Score"))
      setWinningScore(menuItem->getIntValue());
   else if(!strcmp(key, "Grid Size"))
      getGame()->setGridSize((F32)menuItem->getIntValue());
   else if(!strcmp(key, "Min Players"))
       setMinRecPlayers(menuItem->getIntValue());
   else if(!strcmp(key, "Max Players"))
      setMaxRecPlayers(menuItem->getIntValue());
   else if(!strcmp(key, "Allow Engr"))
      setEngineerEnabled(menuItem->getIntValue());
   else
      return false;

   return true;
}
#endif

bool GameType::processSpecialsParam(const char *param)
{
   if(!stricmp(param, "Engineer"))
      setEngineerEnabled(true);
   else if(!stricmp(param, "NoBots"))
      setBotsAllowed(false);
   else
      return false;

   return true;
}


string GameType::getSpecialsLine()
{
   string specialsLine = "Specials";

   if(isEngineerEnabled())
      specialsLine += " Engineer";

   if(!areBotsAllowed())
      specialsLine += " NoBots";

   return specialsLine;
}


string GameType::getScriptLine() const
{
   string str;

   if(mScriptName == "")
      return "";

   str += mScriptName;
   
   if(mScriptArgs.size() > 0)
      str += " " + concatenate(mScriptArgs);

   return str;
}


void GameType::setScript(const Vector<string> &args)
{
   mScriptName = args.size() > 0 ? args[0] : "";

   mScriptArgs.clear();       // Clear out any args from a previous Script line
   for(S32 i = 1; i < args.size(); i++)
      mScriptArgs.push_back(args[i]);
}


void GameType::printRules()
{
   NetClassRep::initialize();
   printf("\n\n");
   printf("Bitfighter rules\n");
   printf("================\n\n");
   printf("Projectiles:\n\n");
   for(S32 i = 0; i < WeaponCount; i++)
   {
      printf("Name: %s \n", gWeapons[i].name.getString());
      printf("\tEnergy Drain: %d\n", gWeapons[i].drainEnergy);
      printf("\tVelocity: %d\n", gWeapons[i].projVelocity);
      printf("\tLifespan (ms): %d\n", gWeapons[i].projLiveTime);
      printf("\tDamage: %2.2f\n", gWeapons[i].damageAmount);
      printf("\tDamage To Self Multiplier: %2.2f\n", gWeapons[i].damageSelfMultiplier);
      printf("\tCan Damage Teammate: %s\n", gWeapons[i].canDamageTeammate ? "Yes" : "No");
   }

   printf("\n\n");
   printf("Game Types:\n\n");
   for(S32 i = 0; ; i++)     // second arg intentionally blank!
   {
      if(gGameTypeNames[i] == NULL)
         break;

      TNL::Object *theObject = TNL::Object::create(gGameTypeNames[i]);  // Instantiate a gameType object
      GameType *gameType = dynamic_cast<GameType*>(theObject);          // and cast it

      string indTeam;

      if(gameType->canBeIndividualGame() && gameType->canBeTeamGame())
         indTeam = "Individual or Teams";
      else if (gameType->canBeIndividualGame())
         indTeam = "Individual only";
      else if (gameType->canBeTeamGame())
         indTeam = "Team only";
      else
         indTeam = "Configuration Error!";


      printf("Game type: %s [%s]\n", gameType->getGameTypeString(), indTeam.c_str());
      printf("Configure ship: %s", gameType->isSpawnWithLoadoutGame() ? "By respawning (no need for loadout zones)" : "By entering loadout zone");
      printf("\nEvent: Individual Score / Team Score\n");
      printf(  "====================================\n");
      for(S32 j = 0; j < ScoringEventsCount; j++)
      {
         S32 teamScore = gameType->getEventScore(GameType::TeamScore, (ScoringEvent) j, 0);
         S32 indScore = gameType->getEventScore(GameType::IndividualScore, (ScoringEvent) j, 0);

         if(teamScore == naScore && indScore == naScore)    // Skip non-scoring events
            continue;

         string teamScoreStr = (teamScore == naScore) ? "N/A" : itos(teamScore);
         string indScoreStr =  (indScore == naScore)  ? "N/A" : itos(indScore);

         printf("%s: %s / %s\n", getScoringEventDescr((ScoringEvent) j).c_str(), indScoreStr.c_str(), teamScoreStr.c_str() );
      }

      printf("\n\n");
   }
}


// For external access -- delete me if you can!
void printRules()
{
   GameType::printRules();
}


// These are really only used for displaying scoring with the -rules option
string GameType::getScoringEventDescr(ScoringEvent event)
{
   switch(event)
   {
      // General scoring events:
      case KillEnemy:
         return "Kill enemy player";
      case KillSelf:
         return "Kill self";
      case KillTeammate:
         return "Kill teammate";
      case KillEnemyTurret:
         return "Kill enemy turret";
      case KillOwnTurret:
         return "Kill own turret";
      case KilledByAsteroid:
         return "Killed by asteroid";
      case KilledByTurret:
         return "Killed by turret";

      // CTF specific:
      case CaptureFlag:
         return "Touch enemy flag to your flag";
      case ReturnTeamFlag:
         return "Return own flag to goal";

      // ZC specific:
     case  CaptureZone:
         return "Capture zone";
      case UncaptureZone:
         return "Lose captured zone to other team";

      // HTF specific:
      case HoldFlagInZone:
         return "Hold flag in zone for time";
      case RemoveFlagFromEnemyZone:
         return "Remove flag from enemy zone";

      // Rabbit specific:
      case RabbitHoldsFlag:
         return "Hold flag, per second";
      case RabbitKilled:
         return "Kill the rabbit";
      case RabbitKills:
         return "Kill other player if you are rabbit";

      // Hunters specific:
      case ReturnFlagsToNexus:
         return "Return flags to Nexus";

      // Retrieve specific:
      case ReturnFlagToZone:
         return "Return flags to own zone";
      case LostFlag:
         return "Lose captured flag to other team";

      // Soccer specific:
      case ScoreGoalEnemyTeam:
         return "Score a goal against other team";
      case ScoreGoalHostileTeam:
         return "Score a goal against Hostile team";
      case ScoreGoalOwnTeam:
         return "Score a goal against own team";

      // Other:
      default:
         return "Unknown event!";
   }
}


// Will return a valid GameType string -- either what's passed in, or the default if something bogus was specified  (static)
const char *GameType::validateGameType(const char *gtype)
{
   for(S32 i = 0; gGameTypeNames[i]; i++)    // Repeat until we hit NULL
      if(!strcmp(gGameTypeNames[i], gtype))
         return gGameTypeNames[i];

   // If we get to here, no valid game type was specified, so we'll return the default
   return gGameTypeNames[gDefaultGameTypeIndex];
}


void GameType::idle(GameObject::IdleCallPath path, U32 deltaT)
{
   mTotalGamePlay += deltaT;

   if(isGhost())     // i.e. client only
   {
      mGameTimer.update(deltaT);
      mZoneGlowTimer.update(deltaT);

      return;  // We're out of here!
   }

   // From here on, server only
   queryItemsOfInterest();
   if(mScoreboardUpdateTimer.update(deltaT))
   {
      mScoreboardUpdateTimer.reset();
      for(S32 i = 0; i < mClientList.size(); i++)
      {
         GameConnection *conn = mClientList[i]->getConnection();
         if(conn && conn->isEstablished())  // robots don't have connection
         {
            mClientList[i]->ping = (U32) conn->getRoundTripTime();
            if(mClientList[i]->ping > MaxPing || conn->lostContact())
               mClientList[i]->ping = MaxPing;
         }
      }

      // Send scores/pings to client if game is over, or client has requested them
      for(S32 i = 0; i < mClientList.size(); i++)
         if(mGameOver || mClientList[i]->wantsScoreboardUpdates)
            updateClientScoreboard(mClientList[i]);
   }

   // Periodically send time-remaining updates to the clients unless the game timer is at zero
   if(mGameTimeUpdateTimer.update(deltaT) && mGameTimer.getCurrent() != 0)
   {
      mGameTimeUpdateTimer.reset();
      s2cSetTimeRemaining(mGameTimer.getCurrent());
   }

   // Cycle through all clients
   for(S32 i = 0; i < mClientList.size(); i++)
   {
      GameConnection *conn = mClientList[i]->getConnection();

      if(mClientList[i]->respawnTimer.update(deltaT))                            // Need to respawn?
         spawnShip(conn);

      if(conn->mSwitchTimer.getCurrent())            // Are we still counting down until the player can switch?
         if(conn->mSwitchTimer.update(deltaT))       // Has the time run out?
         {
            NetObject::setRPCDestConnection(conn);   // Limit who gets this message
            s2cCanSwitchTeams(true);                 // If so, let the client know they can switch again
            NetObject::setRPCDestConnection(NULL);
         }
   }

   // Spawn things
   for(S32 i = 0; i < mItemSpawnPoints.size(); i++)
      if(mItemSpawnPoints[i]->updateTimer(deltaT))
      {
         mItemSpawnPoints[i]->spawn(getGame(), mItemSpawnPoints[i]->getPos());   // Spawn item
         mItemSpawnPoints[i]->resetTimer();                                      // Reset the spawn timer
      }

   //if(mTestTimer.update(deltaT))
   //{
   //   Worm *worm = dynamic_cast<Worm *>(TNL::Object::create("Worm"));
   //   F32 ang = TNL::Random::readF() * Float2Pi;
   //   worm->setPosAng(Point(0,0), ang);
   //   worm->addToGame(gServerGame);
   //   mTestTimer.reset(10000);
   //}
   //{
   //   on = !on;

   //   if(!on)
   //   {
   //      Vector<F32> v;
   //      s2cAddBarriers(v, 0, false);
   //   }
   //   else
   //   {
   //      for(S32 i = 0; i < mBarriers.size(); i++)
   //         s2cAddBarriers(mBarriers[i].verts, mBarriers[i].width, mBarriers[i].solid);
   //   }

   //   mTestTimer.reset();
   //}
  

   // Process any pending Robot events
   Robot::getEventManager().update();

   // If game time has expired... game is over, man, it's over
   if(mGameTimer.update(deltaT))
      gameOverManGameOver();
}



//// Sorts teams by player counts, high to low
//S32 QSORT_CALLBACK teamSizeSort(Team *a, Team *b)
//{
//   return (b->numPlayers + b->numBots) - (a->numPlayers + a->numBots);
//}


#ifndef ZAP_DEDICATED
void GameType::renderInterfaceOverlay(bool scoreboardVisible)
{
   dynamic_cast<ClientGame *>(getGame())->getUIManager()->getGameUserInterface()->renderBasicInterfaceOverlay(this, scoreboardVisible);
}


void GameType::renderObjectiveArrow(const GameObject *target, const Color *c, F32 alphaMod) const
{
   if(!target)
      return;

   GameConnection *gc = dynamic_cast<ClientGame *>(getGame())->getConnectionToServer();
   GameObject *ship = NULL;

   if(gc)
      ship = gc->getControlObject();
   if(!ship)
      return;

   Rect r = target->getBounds(MoveObject::RenderState);
   Point nearestPoint = ship->getRenderPos();

   if(r.max.x < nearestPoint.x)
      nearestPoint.x = r.max.x;
   if(r.min.x > nearestPoint.x)
      nearestPoint.x = r.min.x;
   if(r.max.y < nearestPoint.y)
      nearestPoint.y = r.max.y;
   if(r.min.y > nearestPoint.y)
      nearestPoint.y = r.min.y;

   renderObjectiveArrow(&nearestPoint, c, alphaMod);
}


void GameType::renderObjectiveArrow(const Point *nearestPoint, const Color *outlineColor, F32 alphaMod) const
{
   ClientGame *game = dynamic_cast<ClientGame *>(getGame());

   GameConnection *gc = game->getConnectionToServer();

   GameObject *co = NULL;
   if(gc)
      co = gc->getControlObject();
   if(!co)
      return;

   Point rp = game->worldToScreenPoint(nearestPoint);
   Point center(400, 300);
   Point arrowDir = rp - center;

   F32 er = arrowDir.x * arrowDir.x / (350 * 350) + arrowDir.y * arrowDir.y / (250 * 250);
   if(er < 1)
      return;
   Point np = rp;

   er = sqrt(er);
   rp.x = arrowDir.x / er;
   rp.y = arrowDir.y / er;
   rp += center;

   F32 dist = (np - rp).len();

   arrowDir.normalize();
   Point crossVec(arrowDir.y, -arrowDir.x);

   // Fade the arrows as we transition to/from commander's map
   F32 alpha = (1 - game->getCommanderZoomFraction()) * 0.6f * alphaMod;
   if(!alpha)
      return;

   // Make indicator fade as we approach the target
   if(dist < 50)
      alpha *= dist * 0.02f;

   // Scale arrow accorging to distance from objective --> doesn't look very nice
   //F32 scale = max(1 - (min(max(dist,100),1000) - 100) / 900, .5);
   F32 scale = 1.0;

   Point p2 = rp - arrowDir * 23 * scale + crossVec * 8 * scale;
   Point p3 = rp - arrowDir * 23 * scale - crossVec * 8 * scale;

   Color fillColor = *outlineColor;    // Create local copy
   fillColor *= .7f;

>>>>>>> dab5ba2f
   bool disableBlending = false;

   if(!glIsEnabled(GL_BLEND))
   {
      glEnable(GL_BLEND);
      disableBlending = true; 
   }


   for(S32 i = 1; i <= 0; i--)
   {
      glColor(i ? &fillColor : outlineColor, alpha);
      glBegin(i ? GL_POLYGON : GL_LINE_LOOP);    
         glVertex(rp);
         glVertex(p2);
         glVertex(p3);
      glEnd();
   }

   if(disableBlending)
      glDisable(GL_BLEND);

   Point cen = rp - arrowDir * 12;

   // Try labelling the objective arrows... kind of lame.
   //UserInterface::drawStringf(cen.x - UserInterface::getStringWidthf(10,"%2.1f", dist/100) / 2, cen.y - 5, 10, "%2.1f", dist/100);

   // Add an icon to the objective arrow...  kind of lame.
   //renderSmallFlag(cen, c, alpha);
}
#endif


// Server only
void GameType::gameOverManGameOver()
{
   if(mGameOver)     // Only do this once
      return;

   mBetweenLevels = true;
   mGameOver = true;             // Show scores at end of game
   s2cSetGameOver(true);         // Alerts clients that the game is over
   gServerGame->gameEnded();     // Sets level-switch timer, which gives us a short delay before switching games

   onGameOver();                 // Call game-specific end-of-game code

   saveGameStats();
}

VersionedGameStats GameType::getGameStats()
{
   VersionedGameStats stats;
   GameStats *gameStats = &stats.gameStats;

   gameStats->serverName = gServerGame->getSettings()->getHostName(); // not sent, used for logging stats

   gameStats->isOfficial = false;
   gameStats->isTesting = gServerGame->isTestServer();
   gameStats->playerCount = 0; //mClientList.size(); ... will count number of players.
   gameStats->duration = mTotalGamePlay / 1000;
   gameStats->isTeamGame = isTeamGame();
   gameStats->levelName = mLevelName.getString();
   gameStats->gameType = getGameTypeString();
   gameStats->cs_protocol_version = CS_PROTOCOL_VERSION;
   gameStats->build_version = BUILD_VERSION;

   gameStats->teamStats.resize(mGame->getTeamCount());

   for(S32 i = 0; i < mGame->getTeamCount(); i++)
   {
      TeamStats *teamStats = &gameStats->teamStats[i];

      const Color *color = mGame->getTeamColor(i);
      teamStats->intColor = color->toU32();
      teamStats->hexColor = color->toHexString();

      teamStats->name = mGame->getTeam(i)->getName().getString();
      teamStats->score = ((Team *)(mGame->getTeam(i)))->getScore();
      teamStats->gameResult = 0;  // will be filled in later
      for(S32 j = 0; j < mClientList.size(); j++)
      {
         // Only looking for players on the current team
         if(mClientList[j]->getTeam() != i)  // this is not sorted... mTeams[i].getId()
            continue;

         teamStats->playerStats.push_back(PlayerStats());
         PlayerStats *playerStats = &teamStats->playerStats.last();

         Statistics *statistics = &mClientList[j]->getConnection()->mStatistics;
            
            //lastOnTeam.push_back(false);
         GameConnection *conn = mClientList[i]->getConnection();

         playerStats->name           = mClientList[j]->name.getString();    // TODO: What if this is a bot??  What should go here??
         playerStats->nonce          = *conn->getClientId();
         playerStats->isRobot        = mClientList[j]->isRobot;
         playerStats->points         = mClientList[j]->getScore();
         playerStats->kills          = statistics->getKills();
         playerStats->deaths         = statistics->getDeaths();
         playerStats->suicides       = statistics->getSuicides();
         playerStats->fratricides    = statistics->getFratricides();

         playerStats->switchedTeamCount = conn->switchedTeamCount;
         playerStats->isAdmin           = conn->isAdmin();
         playerStats->isLevelChanger    = conn->isLevelChanger();
         playerStats->isAuthenticated   = conn->isAuthenticated();
         playerStats->isHosting         = conn->isLocalConnection();

         playerStats->flagPickup          = statistics->mFlagPickup;
         playerStats->flagDrop            = statistics->mFlagDrop;
         playerStats->flagReturn          = statistics->mFlagReturn;
         playerStats->flagScore           = statistics->mFlagScore;
         playerStats->crashedIntoAsteroid = statistics->mCrashedIntoAsteroid;
         playerStats->changedLoadout      = statistics->mChangedLoadout;
         playerStats->teleport            = statistics->mTeleport;
         playerStats->playTime            = statistics->mPlayTime / 1000;

         playerStats->gameResult     = 0; // will fill in later

         Vector<U32> shots = statistics->getShotsVector();
         Vector<U32> hits = statistics->getHitsVector();
         for(S32 k = 0; k < shots.size(); k++)
         {
            WeaponStats weaponStats;
            weaponStats.weaponType = WeaponType(k);
            weaponStats.shots = shots[k];
            weaponStats.hits = hits[k];
            weaponStats.hitBy = statistics->getHitBy(WeaponType(k));
            if(weaponStats.shots != 0 || weaponStats.hits != 0 || weaponStats.hitBy != 0)
               playerStats->weaponStats.push_back(weaponStats);
         }
         for(S32 k = 0; k < ModuleCount; k++)
         {
            ModuleStats moduleStats;
            moduleStats.shipModule = ShipModule(k);
            moduleStats.seconds = statistics->getModuleUsed(ShipModule(k)) / 1000;
            if(moduleStats.seconds != 0)
               playerStats->moduleStats.push_back(moduleStats);
         }
         gameStats->playerCount++;
      }
   }
   return stats;
}


// Sorts players by score, high to low
S32 QSORT_CALLBACK playerScoreSort(RefPtr<ClientRef> *a, RefPtr<ClientRef> *b)
{
   return b->getPointer()->getScore() - a->getPointer()->getScore();
}


void GameType::getSortedPlayerScores(S32 teamIndex, Vector<RefPtr<ClientRef> > &playerScores) const
{
   for(S32 j = 0; j < getClientCount(); j++)
      if(!isTeamGame() || getClient(j)->getTeam() == teamIndex)
         playerScores.push_back(getClient(j));

   playerScores.sort(playerScoreSort);
}


////////////////////////////////////////
////////////////////////////////////////

class InsertStatsToDatabaseThread : public TNL::Thread
{
private:
   GameSettings *mSettings;
   VersionedGameStats mStats;

public:
   InsertStatsToDatabaseThread(GameSettings *settings, const VersionedGameStats &stats) { mSettings = settings; mStats = stats; }
   virtual ~InsertStatsToDatabaseThread() { }

   U32 run()
   {
#ifdef BF_WRITE_TO_MYSQL
      if(mSettings->getIniSettings()->mySqlStatsDatabaseServer != "")
      {
         DatabaseWriter databaseWriter(mSettings->getIniSettings()->mySqlStatsDatabaseServer.c_str(), 
                                       mSettings->getIniSettings()->mySqlStatsDatabaseName.c_str(),
                                       mSettings->getIniSettings()->mySqlStatsDatabaseUser.c_str(),   
                                       mSettings->getIniSettings()->mySqlStatsDatabasePassword.c_str() );
         databaseWriter.insertStats(mStats.gameStats);
      }
      else
#endif
      logGameStats(&mStats);      // Log to sqlite db


      delete this; // will this work?
      return 0;
   }
};


// Transmit statistics to the master server, LogStats to game server
// Only runs on server
void GameType::saveGameStats()
{
   MasterServerConnection *masterConn = gServerGame->getConnectionToMaster();

   VersionedGameStats stats = getGameStats();

#ifdef TNL_ENABLE_ASSERTS
   {
      // This is to find any errors with write/read
      BitStream s;
      VersionedGameStats stats2;
      Types::write(s, stats);
      U32 size = s.getBitPosition();
      s.setBitPosition(0);
      Types::read(s, &stats2);

      TNLAssert(s.isValid(), "Stats not valid, problem with gameStats.cpp read/write");
      TNLAssert(size == s.getBitPosition(), "Stats not equal size, problem with gameStats.cpp read/write");
   }
#endif
 
   if(masterConn)
      masterConn->s2mSendStatistics(stats);

   if(gServerGame->getSettings()->getIniSettings()->logStats)
   {
      processStatsResults(&stats.gameStats);

      InsertStatsToDatabaseThread *statsthread = new InsertStatsToDatabaseThread(gServerGame->getSettings(), stats);
      statsthread->start();
   }
}


// Handle the end-of-game...  handles all games... not in any subclasses
// Can be overridden for any game-specific game over stuff
void GameType::onGameOver()
{
   static StringTableEntry tieMessage("The game ended in a tie.");
   static StringTableEntry winMessage("%e0%e1 wins the game!");
   static StringTableEntry teamString("Team ");
   static StringTableEntry emptyString;

   bool tied = false;
   Vector<StringTableEntry> e;
   if(isTeamGame())   // Team game -> find top team
   {
      S32 teamWinner = 0;
      S32 winningScore = ((Team *)(mGame->getTeam(0)))->getScore();
      for(S32 i = 1; i < mGame->getTeamCount(); i++)
      {
         if(((Team *)(mGame->getTeam(i)))->getScore() == winningScore)
            tied = true;
         else if(((Team *)(mGame->getTeam(i)))->getScore() > winningScore)
         {
            teamWinner = i;
            winningScore = ((Team *)(mGame->getTeam(i)))->getScore();
            tied = false;
         }
      }
      if(!tied)
      {
         e.push_back(teamString);
         e.push_back(mGame->getTeam(teamWinner)->getName());
      }
   }
   else                    // Individual game -> find player with highest score
   {
      if(mClientList.size())
      {
         ClientRef *winningClient = mClientList[0];
         for(S32 i = 1; i < mClientList.size(); i++)
         {
            if(mClientList[i]->getScore() == winningClient->getScore())
               tied = true;
            else if(mClientList[i]->getScore() > winningClient->getScore())
            {
               winningClient = mClientList[i];
               tied = false;
            }
         }
         if(!tied)
         {
            e.push_back(emptyString);
            e.push_back(winningClient->name);
         }
      }
   }
   if(tied)
   {
      for(S32 i = 0; i < mClientList.size(); i++)
         mClientList[i]->getConnection()->s2cDisplayMessage(GameConnection::ColorNuclearGreen, SFXFlagDrop, tieMessage);
   }
   else
   {
      for(S32 i = 0; i < mClientList.size(); i++)
         mClientList[i]->getConnection()->s2cDisplayMessageE(GameConnection::ColorNuclearGreen, SFXFlagCapture, winMessage, e);
   }
}


TNL_IMPLEMENT_NETOBJECT_RPC(GameType, s2cSetGameOver, (bool gameOver), (gameOver),
                            NetClassGroupGameMask, RPCGuaranteedOrdered, RPCToGhost, 0)
{
   mBetweenLevels = gameOver;
   mGameOver = gameOver;
}


TNL_IMPLEMENT_NETOBJECT_RPC(GameType, s2cCanSwitchTeams, (bool allowed), (allowed),
                            NetClassGroupGameMask, RPCGuaranteedOrdered, RPCToGhost, 0)
{
   mCanSwitchTeams = allowed;
}


// Need to bump the priority of the gameType up really high, to ensure it gets ghosted first, before any game-specific objects like nexuses and
// other things that need to get registered with the gameType.  This will fix (I hope) the random crash-at-level start issues that have
// been annoying everyone so much.
F32 GameType::getUpdatePriority(NetObject *scopeObject, U32 updateMask, S32 updateSkips)
{
   return F32_MAX;      // High priority!!
}


bool GameType::isTeamGame() const {
   return mGame->getTeamCount() > 1;
}


// Find all spubugs in the game, and store them for future reference
// server only
void GameType::catalogSpybugs()
{
   Vector<DatabaseObject *> spyBugs;
   mSpyBugs.clear();

   // Find all spybugs in the game, load them into mSpyBugs
   getGame()->getGameObjDatabase()->findObjects(SpyBugTypeNumber, spyBugs);

   mSpyBugs.resize(spyBugs.size());
   for(S32 i = 0; i < spyBugs.size(); i++)
      mSpyBugs[i] = dynamic_cast<Object *>(spyBugs[i]); // convert to SafePtr
}


void GameType::addSpyBug(SpyBug *spybug)
{
   mSpyBugs.push_back(dynamic_cast<Object *>(spybug)); // convert to SafePtr 
}


// Only runs on server
void GameType::addWall(WallRec wall, Game *game)
{
   mWalls.push_back(wall);
   wall.constructWalls(game);
}


// Runs on server, after level has been loaded from a file.  Can be overridden, but isn't.
void GameType::onLevelLoaded()
{
   catalogSpybugs();

   // Figure out if this level has any loadout zones
   fillVector.clear();
   mGame->getGameObjDatabase()->findObjects(LoadoutZoneTypeNumber, fillVector);

   mLevelHasLoadoutZone = (fillVector.size() > 0);

   Robot::startBots();
}


// Gets run in editor and game
void GameType::onAddedToGame(Game *game)
{
   //game->setGameType(this);    // also set in GameType::addToGame(), which I think is a better place

   if(getGame()->isServer())
      mShowAllBots = getGame()->isTestServer();  // Default to true to show all bots if on testing mode
}


// Find client object given a player name
ClientRef *GameType::findClientRef(const StringTableEntry &name)
{
   for(S32 clientIndex = 0; clientIndex < mClientList.size(); clientIndex++)
      if(mClientList[clientIndex]->name == name)
         return mClientList[clientIndex];

   // Not found
   return NULL;
}


// Only gets run on the server!
void GameType::spawnShip(GameConnection *theClient)
{
   ClientRef *cl = theClient->getClientRef();
   U32 teamIndex = cl->getTeam();

   Point spawnPoint = getSpawnPoint(teamIndex);

   if(theClient->isRobot())
   {
      Robot *robot = (Robot *) theClient->getControlObject();
      robot->setOwner(theClient);
      robot->setTeam(teamIndex);
      spawnRobot(robot);
   }
   else
   {
      // Player's name, team, and spawn location
      Ship *newShip = new Ship(cl->name, theClient->isAuthenticated(), teamIndex, spawnPoint);
      theClient->setControlObject(newShip);
      newShip->setOwner(theClient);
      newShip->addToGame(getGame(), getGame()->getGameObjDatabase());
   }

   if(!levelHasLoadoutZone())  // || isSpawnWithLoadoutGame()
      setClientShipLoadout(cl, theClient->getLoadout());     // Set loadout if this is a SpawnWithLoadout type of game, or there is no loadout zone
   else
      setClientShipLoadout(cl, theClient->mOldLoadout, true);     // old loadout
   theClient->mOldLoadout.clear();
}


// Note that we need to have spawn method here so we can override it for different game types, such as Nexus (hunters)
void GameType::spawnRobot(Robot *robot)
{
   SafePtr<Robot> robotPtr = robot;

   Point spawnPoint = getSpawnPoint(robotPtr->getTeam());

   if(!robot->initialize(spawnPoint))
   {
      if(robotPtr.isValid())
         robotPtr->deleteObject();
      return;
   }

   // Should be done in intialize
   //robot->runMain();                      // Gentlemen, start your engines!
   //robot->getEventManager().update();     // Ensure registrations made during bot initialization are ready to go


   // Should probably do this, but... not now.
   //if(isSpawnWithLoadoutGame())
   //   setClientShipLoadout(cl, theClient->getLoadout());                  // Set loadout if this is a SpawnWithLoadout type of game
}


Point GameType::getSpawnPoint(S32 teamIndex)
{
   // Invalid team id
   if(teamIndex < 0 || teamIndex >= mGame->getTeamCount())
      return Point(0,0);

   Team *team = (Team *)mGame->getTeam(teamIndex);

   // If team has no spawn points, we'll just have them spawn at 0,0
   if(team->getSpawnPointCount() == 0)
      return Point(0,0);

   S32 spawnIndex = TNL::Random::readI() % team->getSpawnPointCount();    // Pick random spawn point
   return team->getSpawnPoint(spawnIndex);
}


// This gets run when the ship hits a loadout zone
void GameType::updateShipLoadout(GameObject *shipObject)
{
   GameConnection *gc = shipObject->getControllingClient();
   if(!gc)
      return;

   ClientRef *cl = gc->getClientRef();
   if(!cl)
      return;

   setClientShipLoadout(cl, gc->getLoadout());
}


void GameType::setClientShipLoadout(ClientRef *cl, const Vector<U32> &loadout, bool silent)
{
   bool spyBugAllowed = false;
   if(loadout.size() != ShipModuleCount + ShipWeaponCount)     // Reject improperly sized loadouts.  Currently 2 + 3
      return;

   for(S32 i = 0; i < ShipModuleCount; i++)
   {
      if(loadout[i] >= U32(ModuleCount))   // Invalid number.  Might crash server if trying to continue...
         return;

      if(!mEngineerEnabled && (loadout[i] == ModuleEngineer)) // Reject engineer if not enabled
         return;

      if((loadout[i] == ModuleSensor))    // Allow spyBug when using Sensor
         spyBugAllowed = true;
   }

   for(S32 i = ShipModuleCount; i < ShipWeaponCount + ShipModuleCount; i++)
   {
      if(loadout[i] >= U32(WeaponCount))  // Invalid number
         return;

      if(loadout[i] == WeaponSpyBug && !spyBugAllowed) // Reject spybug when not using ModuleSensor
         return;

      if(loadout[i] == WeaponTurret)      // Reject WeaponTurret
         return;

#if CS_PROTOCOL_VERSION == 32
      if(loadout[i] == WeaponHeatSeeker)  // Reject HeatSeeker, Not supported yet
         return;
#endif
   }

   Ship *theShip = dynamic_cast<Ship *>(cl->getConnection()->getControlObject());
   if(theShip)
      theShip->setLoadout(loadout, silent);
}


void GameType::clientRequestLoadout(GameConnection *client, const Vector<U32> &loadout)
{
   Ship *ship = dynamic_cast<Ship *>(client->getControlObject());

   if(ship)
   {
      GameObject *object = ship->isInZone(LoadoutZoneTypeNumber);
      if(object)
         if(object->getTeam() == ship->getTeam() || object->getTeam() == -1)
            setClientShipLoadout(client->getClientRef(), loadout, false);
   }

   // Not CE
   //S32 clientIndex = findClientIndexByConnection(client);
   //if(clientIndex != -1)
   //   setClientShipLoadout(clientIndex, loadout);
}



// Runs only on server, I think
void GameType::performScopeQuery(GhostConnection *connection)
{
   GameConnection *gc = (GameConnection *) connection;
   GameObject *co = gc->getControlObject();
   ClientRef *cr = gc->getClientRef();

   //TNLAssert(gc, "Invalid GameConnection in gameType.cpp!");
   //TNLAssert(co, "Invalid ControlObject in gameType.cpp!");
   //TNLAssert(cr, "Invalid ClientRef in gameType.cpp!");

   const Vector<SafePtr<GameObject> > &scopeAlwaysList = getGame()->getScopeAlwaysList();

   gc->objectInScope(this);   // Put GameType in scope, always

   // Make sure the "always-in-scope" objects are actually in scope
   for(S32 i = 0; i < scopeAlwaysList.size(); i++)
      if(!scopeAlwaysList[i].isNull())
         gc->objectInScope(scopeAlwaysList[i]);

   // readyForRegularGhosts is set once all the RPCs from the GameType
   // have been received and acknowledged by the client
   ClientRef *clientRef = gc->getClientRef();
   if(clientRef)
   {
      if(clientRef->readyForRegularGhosts && co)
      {
         performProxyScopeQuery(co, gc);
         gc->objectInScope(co);     // Put controlObject in scope ==> This is where the update mask gets set to 0xFFFFFFFF
      }
   }

   // What does the spy bug see?
   //S32 teamId = gc->getClientRef()->teamId;

   for(S32 i = mSpyBugs.size()-1; i >= 0; i--)
   {
      SpyBug *sb = dynamic_cast<SpyBug *>(mSpyBugs[i].getPointer());
      if(!sb)  // SpyBug is destroyed?
         mSpyBugs.erase_fast(i);
      else
      {
         if(!sb->isVisibleToPlayer( cr->getTeam(), cr->name, isTeamGame() ))
            break;
         Point pos = sb->getActualPos();
         Point scopeRange(gSpyBugRange, gSpyBugRange);
         Rect queryRect(pos, pos);
         queryRect.expand(scopeRange);

         fillVector.clear();
         mGame->getGameObjDatabase()->findObjects((TestFunc)isAnyObjectType, fillVector, queryRect);

         for(S32 j = 0; j < fillVector.size(); j++)
            connection->objectInScope(dynamic_cast<GameObject *>(fillVector[j]));
      }
   }
}



// Here is where we determine which objects are visible from player's ships.  Only runs on server.
void GameType::performProxyScopeQuery(GameObject *scopeObject, GameConnection *connection)
{
   // If this block proves unnecessary, then we can remove the whole itemsOfInterest thing, I think...
   //if(isTeamGame())
   //{
   //   // Start by scanning over all items located in queryItemsOfInterest()
   //   for(S32 i = 0; i < mItemsOfInterest.size(); i++)
   //   {
   //      if(mItemsOfInterest[i].teamVisMask & (1 << scopeObject->getTeam()))    // Item is visible to scopeObject's team
   //      {
   //         Item *theItem = mItemsOfInterest[i].theItem;
   //         connection->objectInScope(theItem);

   //         if(theItem->isMounted())                                 // If item is mounted...
   //            connection->objectInScope(theItem->getMount());       // ...then the mount is visible too
   //      }
   //   }
   //}

   // If we're in commander's map mode, then we can see what our teammates can see.  This will
   // also scope what we can see.
   if(isTeamGame() && connection->isInCommanderMap())
   {
      TNLAssert(connection->getClientRef(), "ClientRef should never be NULL!");
      S32 teamId = connection->getClientRef()->getTeam();
      fillVector.clear();

      for(S32 i = 0; i < mClientList.size(); i++)
      {
         if(mClientList[i]->getTeam() != teamId)      // Wrong team
            continue;

         TNLAssert(mClientList[i]->getConnection(), "No client connection in PerformScopeQuery");     // Should never happen

         Ship *ship = dynamic_cast<Ship *>(mClientList[i]->getConnection()->getControlObject());
         if(!ship)       // Can happen!
            continue;

         Point pos = ship->getActualPos();
         Rect queryRect(pos, pos);
         queryRect.expand( Game::getScopeRange(ship->hasModule(ModuleSensor)) );

         if (scopeObject == ship)
            mGame->getGameObjDatabase()->findObjects((TestFunc)isAnyObjectType, fillVector, queryRect);
         else
            if (ship && ship->hasModule(ModuleSensor))
               mGame->getGameObjDatabase()->findObjects((TestFunc)isVisibleOnCmdrsMapWithSensorType, fillVector, queryRect);
            else
               mGame->getGameObjDatabase()->findObjects((TestFunc)isVisibleOnCmdrsMapType, fillVector, queryRect);
      }
   }
   else     // Do a simple query of the objects within scope range of the ship
   {
      // Note that if we make mine visibility controlled by server, here's where we'd put the code
      Point pos = scopeObject->getActualPos();
      Ship *co = dynamic_cast<Ship *>(scopeObject);
      TNLAssert(co, "Null control object!");

      Rect queryRect(pos, pos);
      queryRect.expand( Game::getScopeRange(co->hasModule(ModuleSensor)) );

      fillVector.clear();
      mGame->getGameObjDatabase()->findObjects((TestFunc)isAnyObjectType, fillVector, queryRect);
   }

   // Set object-in-scope for all objects found above
   for(S32 i = 0; i < fillVector.size(); i++)
      connection->objectInScope(dynamic_cast<GameObject *>(fillVector[i]));
   
   if(mShowAllBots && connection->isInCommanderMap())
   {
      for(S32 i = 0; i < Robot::robots.size(); i++)
         connection->objectInScope(Robot::robots[i]);
   }
}


// Server only
void GameType::addItemOfInterest(MoveItem *item)
{
#ifdef TNL_DEBUG
   for(S32 i = 0; i < mItemsOfInterest.size(); i++)
      TNLAssert(mItemsOfInterest[i].theItem.getPointer() != item, "Item already exists in ItemOfInterest!");
#endif

   ItemOfInterest i;
   i.theItem = item;
   i.teamVisMask = 0;
   mItemsOfInterest.push_back(i);
}


// Here we'll cycle through all itemsOfInterest, then find any ships within scope range of each.  We'll then mark the object as being visible
// to those teams with ships close enough to see it, if any.  Called from idle()
void GameType::queryItemsOfInterest()
{
   for(S32 i = 0; i < mItemsOfInterest.size(); i++)
   {
      ItemOfInterest &ioi = mItemsOfInterest[i];
      if(ioi.theItem.isNull())
      {
         // This can happen when dropping HuntersFlagItem in ZoneControlGameType
         TNLAssert(false,"item in ItemOfInterest is NULL. This can happen when an item got deleted.");
         mItemsOfInterest.erase(i);    // When not in debug mode, the TNLAssert is not fired.  Delete the problem object and carry on.
         break;
      }

      ioi.teamVisMask = 0;                         // Reset mask, object becomes invisible to all teams
      
      Point pos = ioi.theItem->getActualPos();
      Point scopeRange(Game::PLAYER_SENSOR_VISUAL_DISTANCE_HORIZONTAL, Game::PLAYER_SENSOR_VISUAL_DISTANCE_VERTICAL);
      Rect queryRect(pos, pos);

      queryRect.expand(scopeRange);
      fillVector.clear();
      mGame->getGameObjDatabase()->findObjects((TestFunc)isShipType, fillVector, queryRect);

      for(S32 j = 0; j < fillVector.size(); j++)
      {
         Ship *theShip = dynamic_cast<Ship *>(fillVector[j]);     // Safe because we only looked for ships and robots
         Point delta = theShip->getActualPos() - pos;
         delta.x = fabs(delta.x);
         delta.y = fabs(delta.y);

         if( (theShip->hasModule(ModuleSensor) && delta.x < Game::PLAYER_SENSOR_VISUAL_DISTANCE_HORIZONTAL && delta.y < Game::PLAYER_SENSOR_VISUAL_DISTANCE_VERTICAL) ||
               (delta.x < Game::PLAYER_VISUAL_DISTANCE_HORIZONTAL && delta.y < Game::PLAYER_VISUAL_DISTANCE_VERTICAL) )
            ioi.teamVisMask |= (1 << theShip->getTeam());      // Mark object as visible to theShip's team
      }
   }
}


// Team in range?    Currently not used.
// Could use it for processArguments, but out of range will be UNKNOWN name and should not cause any errors.
bool GameType::checkTeamRange(S32 team)
{
   return (team < mGame->getTeamCount() && team >= -2);
}


// Zero teams will crash, returns true if we had to add a default team
bool GameType::makeSureTeamCountIsNotZero()
{
   if(mGame->getTeamCount() == 0) 
   {
      boost::shared_ptr<Team> team = boost::shared_ptr<Team>(new Team);
      team->setName("Missing Team");
      team->setColor(Colors::blue);
      mGame->addTeam(team);

      return true;
   }

   return false;
}


// This method can be overridden by other game types that handle colors differently
const Color *GameType::getTeamColor(S32 teamIndex) const
{
   return Game::getBasicTeamColor(mGame, teamIndex);
}


// Given a player's name, return his team
S32 GameType::getTeam(const char *playerName)
{
   for(S32 i = 0; i < mClientList.size(); i++)
      if(!strcmp(mClientList[i]->name.getString(), playerName))
         return(mClientList[i]->getTeam());

   return(TEAM_NEUTRAL);    // If we can't find the team, let's call it neutral
}


const Color *GameType::getTeamColor(GameObject *theObject)
{
   return getTeamColor(theObject->getTeam());
}


const Color *GameType::getShipColor(Ship *s)
{
   return getTeamColor(s->getTeam());
}


// Make sure that the mTeams[] structure has the proper player counts
// Needs to be called manually before accessing the structure
// Rating may only work on server... not tested on client
void GameType::countTeamPlayers() const
{
   for(S32 i = 0; i < mGame->getTeamCount(); i++)
      ((Team *)mGame->getTeam(i))->clearStats();

   for(S32 i = 0; i < mClientList.size(); i++)
   {
      S32 teamIndex = mClientList[i]->getTeam();

      if(teamIndex >= 0 && teamIndex < mGame->getTeamCount())
      { 
         // Robot could be neutral or hostile, skip out of range team numbers
         Team *team = (Team *)mGame->getTeam(teamIndex);

         if(mClientList[i]->isRobot)
            team->incrementBotCount();
         else
            team->incrementPlayerCount();

         GameConnection *conn = mClientList[i]->getConnection();

         const F32 BASE_RATING = .1f;

         if(conn)
            team->addRating(max(getCurrentRating(conn), BASE_RATING));
      }
   }
}


// Adds a new client to the game when a player joins, or when a level cycles.
// Runs on the server, can be overridden.
// Note that when a new game starts, players will be added in order from
// strongest to weakest.
// Note also that theClient should never be NULL.
void GameType::serverAddClient(GameConnection *theClient)
{
   TNLAssert(theClient, "Attempting to add a NULL client to the server!");

   theClient->setScopeObject(this);

   ClientRef *cref = allocClientRef();
   cref->name = theClient->getClientName();

   cref->setConnection(theClient);

   countTeamPlayers();     // Also calcs team ratings

   // Figure out how many players the team with the fewest players has
   Team *team = (Team *)mGame->getTeam(0);
   S32 minPlayers = team->getPlayerCount() + team->getBotCount();

   for(S32 i = 1; i < mGame->getTeamCount(); i++)
   {
      team = (Team *)mGame->getTeam(i);
      if(team->getPlayerBotCount() < minPlayers)
         minPlayers = team->getPlayerBotCount();
   }

   // Of the teams with minPlayers, find the one with the lowest total rating...
   S32 minTeamIndex = 0;
   F32 minRating = F32_MAX;

   for(S32 i = 0; i < mGame->getTeamCount(); i++)
   {
      team = (Team *)mGame->getTeam(i);
      if(team->getPlayerBotCount() == minPlayers && team->getRating() < minRating)
      {
         minTeamIndex = i;
         minRating = team->getRating();
      }
   }

   cref->isRobot = theClient->isRobot();
   if(cref->isRobot)                     // Robots use their own team number, if in range.
   {
      Ship *ship = dynamic_cast<Ship *>(theClient->getControlObject());
      if(ship)
      {
         if(ship->getTeam() >= 0 && ship->getTeam() < mGame->getTeamCount()) // no more neutral or hostile bots
            minTeamIndex = ship->getTeam();
      }
      ship->setMaskBits(Ship::ChangeTeamMask);  // This is needed to avoid gray robot ships when using /addbot
   }
   // ...and add new player to that team
   cref->setTeam(minTeamIndex);
   mClientList.push_back(cref);
   theClient->setClientRef(cref);

   s2cAddClient(cref->name, false, cref->getConnection()->isAdmin(), cref->isRobot, true);    // Tell other clients about the new guy, who is never us...
   if(cref->getTeam() >= 0) s2cClientJoinedTeam(cref->name, cref->getTeam());

   spawnShip(theClient);
}


// Determines who can damage what.  Can be overridden by individual games.  Currently only overridden by Rabbit.
bool GameType::objectCanDamageObject(GameObject *damager, GameObject *victim)
{
   if(!damager)            // Anonomyous projectiles are deadly to all!
      return true;

   //if(!strcmp(damager->getClassName(), "Mine"))        // Mines can damage anyone!  (there's got to be a better way to tell if damager is a mine... but getObjectMask doesn't seem to do the trick...)
   //   return true;

   GameConnection *damagerOwner = damager->getOwner();
   GameConnection *victimOwner = victim->getOwner();

   if(!victimOwner)     // Perhaps the victim is dead?!?
      return true;

   // Asteroids do damage
   if( dynamic_cast<Asteroid *>(damager) )
      return true;

   WeaponType weaponType;

   if( Projectile *proj = dynamic_cast<Projectile *>(damager) )
      weaponType = proj->mWeaponType;
   else if( GrenadeProjectile *grenproj = dynamic_cast<GrenadeProjectile*>(damager) )
      weaponType = grenproj->mWeaponType;
   else
      return false;

   // Check for self-inflicted damage
   if(damagerOwner == victimOwner)
      return gWeapons[weaponType].damageSelfMultiplier != 0;

   // Check for friendly fire
   else if(damager->getTeam() == victim->getTeam())
      return !isTeamGame() || gWeapons[weaponType].canDamageTeammate;

   return true;
}


// Handle scoring when ship is killed
void GameType::controlObjectForClientKilled(GameConnection *theClient, GameObject *clientObject, GameObject *killerObject)
{
   GameConnection *killer = killerObject ? killerObject->getOwner() : NULL;
   ClientRef *killerRef = killer ? killer->getClientRef() : NULL;
   ClientRef *clientRef = theClient->getClientRef();

   theClient->mStatistics.addDeath();

   StringTableEntry killerDescr = killerObject->getKillString();

   if(killer)     // Known killer
   {
      if(killer == theClient)    // We killed ourselves -- should have gone easy with the bouncers!
      {
         killer->mStatistics.addSuicide();
         updateScore(killerRef, KillSelf);
      }

      // Should do nothing with friendly fire disabled
      else if(isTeamGame() && killerRef->getTeam() == clientRef->getTeam())   // Same team in a team game
      {
         killer->mStatistics.addFratricide();
         updateScore(killerRef, KillTeammate);
      }

      else                                                                    // Different team, or not a team game
      {
         killer->mStatistics.addKill();
         updateScore(killerRef, KillEnemy);
      }

      s2cKillMessage(clientRef->name, killerRef->name, killerObject->getKillString());
   }
   else              // Unknown killer... not a scorable event.  Unless killer was an asteroid!
   {
      if( dynamic_cast<Asteroid *>(killerObject) )       // Asteroid
         updateScore(clientRef, KilledByAsteroid, 0);
      else                                               // Check for turret shot
      {
         Projectile *projectile = dynamic_cast<Projectile *>(killerObject);

         if( projectile && projectile->mShooter.isValid() && dynamic_cast<Turret *>(projectile->mShooter.getPointer()) )
            updateScore(clientRef, KilledByTurret, 0);
      }


      s2cKillMessage(clientRef->name, NULL, killerDescr);
   }

   clientRef->respawnTimer.reset(RespawnDelay);
}


// Handle score for ship and robot
// Runs on server only?
void GameType::updateScore(Ship *ship, ScoringEvent scoringEvent, S32 data)
{
   ClientRef *cl = NULL;

   TNLAssert(ship, "Ship is null in updateScore!!");

   if(ship->getControllingClient())
      cl = ship->getControllingClient()->getClientRef();  // Get client reference for ships...

   updateScore(cl, ship->getTeam(), scoringEvent, data);
}


// Handle both individual scores and team scores
// Runs on server only
void GameType::updateScore(ClientRef *player, S32 teamIndex, ScoringEvent scoringEvent, S32 data)
{
   if(mGameOver)     // freeze score while game over.
      return;

   S32 newScore = S32_MIN;

   if(player != NULL)
   {
      // Individual scores
      S32 points = getEventScore(IndividualScore, scoringEvent, data);
      if(points != 0)
      {
         player->addScore(points);
         player->getConnection()->mScore += points;
         // (No need to broadcast score because individual scores are only displayed when Tab is held,
         // in which case scores, along with data like ping time, are streamed in)

         // Accumulate every client's total score counter
         for(S32 i = 0; i < mClientList.size(); i++)
         {
            mClientList[i]->getConnection()->mTotalScore += max(points, 0);

            if(mClientList[i]->getScore() > newScore)
               newScore = mClientList[i]->getScore();
         }
      }
   }

   if(isTeamGame())
   {
      // Just in case...  completely superfluous, gratuitous check
      if(teamIndex < 0 || teamIndex >= mGame->getTeamCount())
         return;

      S32 points = getEventScore(TeamScore, scoringEvent, data);
      if(points == 0)
         return;

      Team *team = (Team *)mGame->getTeam(teamIndex);
      team->addScore(points);

      // This is kind of a hack to emulate adding a point to every team *except* the scoring team.  The scoring team has its score
      // deducted, then the same amount is added to every team.  Assumes that points < 0.
      if(scoringEvent == ScoreGoalOwnTeam)
      {
         for(S32 i = 0; i < mGame->getTeamCount(); i++)
         {
            ((Team *)mGame->getTeam(teamIndex))->addScore(-points);            // Add magnitiude of negative score to all teams
            s2cSetTeamScore(i, ((Team *)(mGame->getTeam(i)))->getScore());     // Broadcast result
         }
      }
      else  // All other scoring events
         s2cSetTeamScore(teamIndex, team->getScore());     // Broadcast new team score

      updateLeadingTeamAndScore();
      newScore = mLeadingTeamScore;
   }

   checkForWinningScore(newScore);              // Check if score is high enough to trigger end-of-game
}


// Sets mLeadingTeamScore and mLeadingTeam; runs on client and server
void GameType::updateLeadingTeamAndScore()
{
   mLeadingTeamScore = S32_MIN;
   mDigitsNeededToDisplayScore = -1;

   // Find the leading team...
   for(S32 i = 0; i < mGame->getTeamCount(); i++)
   {
      S32 score = ((Team *)(mGame->getTeam(i)))->getScore();
      S32 digits = score == 0 ? 1 : (S32(log10(F32(abs(score)))) + (score < 0 ? 2 : 1));

      mDigitsNeededToDisplayScore = max(digits, mDigitsNeededToDisplayScore);

      if(score > mLeadingTeamScore)
      {
         mLeadingTeamScore = ((Team *)(mGame->getTeam(i)))->getScore();
         mLeadingTeam = i;
      }
   }
}


// Different signature for more common usage
void GameType::updateScore(ClientRef *client, ScoringEvent event, S32 data)
{
   if(client)
      updateScore(client, client->getTeam(), event, data);
   // else, no one to score... sometimes client really does come in as null
}


// Signature for team-only scoring event
void GameType::updateScore(S32 team, ScoringEvent event, S32 data)
{
   updateScore(NULL, team, event, data);
}


// At game end, we need to update everyone's game-normalized ratings
void GameType::updateRatings()
{
   for(S32 i = 0; i < mClientList.size(); i++)
   {
      GameConnection *conn = mClientList[i]->getConnection();

      conn->mRating = getCurrentRating(conn);
      conn->mGamesPlayed++;
      conn->mScore = 0;
      conn->mTotalScore = 0;
      conn->mStatistics.resetStatistics();
   }
}


void GameType::checkForWinningScore(S32 newScore)
{
   if(newScore >= mWinningScore)        // End game if max score has been reached
      gameOverManGameOver();
}


// What does a particular scoring event score?
S32 GameType::getEventScore(ScoringGroup scoreGroup, ScoringEvent scoreEvent, S32 data)
{
   if(scoreGroup == TeamScore)
   {
      switch(scoreEvent)
      {
         case KillEnemy:
            return 1;
         case KilledByAsteroid:  // Fall through OK
         case KilledByTurret:    // Fall through OK
         case KillSelf:
            return -1;           // was zero in 015a
         case KillTeammate:
            return -1;
         case KillEnemyTurret:
            return 0;
         case KillOwnTurret:
            return 0;
         default:
            return naScore;
      }
   }
   else  // scoreGroup == IndividualScore
   {
      switch(scoreEvent)
      {
         case KillEnemy:
            return 1;
         case KilledByAsteroid:  // Fall through OK
         case KilledByTurret:    // Fall through OK
         case KillSelf:
            return -1;
         case KillTeammate:
            return -1;
         case KillEnemyTurret:
            return 0;
         case KillOwnTurret:
            return 0;
         default:
            return naScore;
      }
   }
}


#ifndef ZAP_DEDICATED

static void switchTeamsCallback(ClientGame *game, U32 unused)
{
   GameType *gt = game->getGameType();
   if(!gt)
      return;

   // If there are only two teams, just switch teams and skip the rigamarole
   if(game->getTeamCount() == 2)
   {
      Ship *ship = dynamic_cast<Ship *>(game->getConnectionToServer()->getControlObject());  // Returns player's ship...
      if(!ship)
         return;

      gt->c2sChangeTeams(1 - ship->getTeam());                                            // If two teams, team will either be 0 or 1, so "1 - " will toggle
      game->getUIManager()->reactivateMenu(game->getUIManager()->getGameUserInterface()); // Jump back into the game (this option takes place immediately)
   }
   else
   {
      TeamMenuUserInterface *ui = game->getUIManager()->getTeamMenuUserInterface();
      ui->activate();     // Show menu to let player select a new team
      ui->nameToChange = game->getClientInfo()->name;
   }
 }


// Add any additional game-specific menu items, processed below
void GameType::addClientGameMenuOptions(ClientGame *game, Vector<boost::shared_ptr<MenuItem> > &menuOptions)
{
   if(isTeamGame() && mGame->getTeamCount() > 1 && !mBetweenLevels)
   {
      GameConnection *gc = game->getConnectionToServer();

      if(mCanSwitchTeams || (gc && gc->isAdmin()))
         menuOptions.push_back(boost::shared_ptr<MenuItem>(new MenuItem(game, 0, "SWITCH TEAMS", switchTeamsCallback, "", KEY_S, KEY_T)));
      else
      {
         menuOptions.push_back(boost::shared_ptr<MenuItem>(new MessageMenuItem(game, "WAITING FOR SERVER TO ALLOW", Colors::red)));
         menuOptions.push_back(boost::shared_ptr<MenuItem>(new MessageMenuItem(game, "YOU TO SWITCH TEAMS AGAIN", Colors::red)));
      }
   }
}


static void switchPlayersTeamCallback(ClientGame *game, U32 unused)
{
   PlayerMenuUserInterface *ui = game->getUIManager()->getPlayerMenuUserInterface();

   ui->action = PlayerMenuUserInterface::ChangeTeam;
   ui->activate();
}


// Add any additional game-specific admin menu items, processed below
void GameType::addAdminGameMenuOptions(Vector<boost::shared_ptr<MenuItem> > &menuOptions)
{
   ClientGame *game = dynamic_cast<ClientGame *>(mGame);

   if(isTeamGame() && game->getTeamCount() > 1)
      menuOptions.push_back(boost::shared_ptr<MenuItem>(new MenuItem(game, 0, "CHANGE A PLAYER'S TEAM", switchPlayersTeamCallback, "", KEY_C)));
}
#endif


// Broadcast info about the current level... code gets run on client, obviously
// Note that if we add another arg to this, we need to further expand FunctorDecl methods in tnlMethodDispatch.h
GAMETYPE_RPC_S2C(GameType, s2cSetLevelInfo, (StringTableEntry levelName, StringTableEntry levelDesc, S32 teamScoreLimit, 
                                                StringTableEntry levelCreds, S32 objectCount, F32 lx, F32 ly, F32 ux, F32 uy, 
                                                bool levelHasLoadoutZone, bool engineerEnabled),
                                            (levelName, levelDesc, teamScoreLimit, 
                                                levelCreds, objectCount, lx, ly, ux, uy, 
                                                levelHasLoadoutZone, engineerEnabled))
{
#ifndef ZAP_DEDICATED
   mLevelName = levelName;
   mLevelDescription = levelDesc;
   mLevelCredits = levelCreds;

   mWinningScore = teamScoreLimit;
   mObjectsExpected = objectCount;

   mEngineerEnabled = engineerEnabled;

   mViewBoundsWhileLoading = Rect(lx, ly, ux, uy);
   mLevelHasLoadoutZone = levelHasLoadoutZone;           // Need to pass this because we won't know for sure when the loadout zones will be sent, so searching for them is difficult

   ClientGame *clientGame = dynamic_cast<ClientGame *>(getGame());

   TNLAssert(clientGame, "clientGame is NULL");
   if(!clientGame) 
      return;

   clientGame->mObjectsLoaded = 0;                               // Reset item counter
   clientGame->getUIManager()->getGameUserInterface()->mShowProgressBar = true;      // Show progress bar
   //gClientGame->setInCommanderMap(true);                       // If we change here, need to tell the server we are in this mode.
   //gClientGame->resetZoomDelta();

   clientGame->getUIManager()->getGameUserInterface()->resetLevelInfoDisplayTimer(); // Start displaying the level info, now that we have it

   // Now we know all we need to initialize our loadout options
   clientGame->getUIManager()->getGameUserInterface()->initializeLoadoutOptions(engineerEnabled);
#endif
}


GAMETYPE_RPC_C2S(GameType, c2sAddTime, (U32 time), (time))
{
   GameConnection *source = dynamic_cast<GameConnection *>(NetObject::getRPCSourceConnection());

   if(!source->isLevelChanger())                         // Level changers and above
      return;

   // Use voting when no level change password and more then 1 players
   if(!source->isAdmin() && gServerGame->getSettings()->getLevelChangePassword() == "" && 
            gServerGame->getPlayerCount() > 1 && gServerGame->voteStart(source, 1, time))
      return;

   mGameTimer.extend(time);                         // Increase "official time"
   s2cSetTimeRemaining(mGameTimer.getCurrent());    // Broadcast time to clients

   static StringTableEntry msg("%e0 has extended the game");
   Vector<StringTableEntry> e;
   e.push_back(source->getClientName());

   broadcastMessage(GameConnection::ColorNuclearGreen, SFXNone, msg, e);
}


GAMETYPE_RPC_C2S(GameType, c2sChangeTeams, (S32 team), (team))
{
   GameConnection *source = dynamic_cast<GameConnection *>(NetObject::getRPCSourceConnection());

   if(!source->isAdmin() && source->mSwitchTimer.getCurrent())                // If we're not admin and we're waiting for our switch-expiration to reset,
      return;                                                                 // return without processing the change team request

   // Vote to change team might have different problems then the old way...
   if( (!source->isLevelChanger() || gServerGame->getSettings()->getLevelChangePassword() == "") && 
        gServerGame->getPlayerCount() > 1 )
   {
      if(gServerGame->voteStart(source, 4, team))
         return;
   }

   changeClientTeam(source, team);

   if(!source->isAdmin() && gServerGame->getPlayerCount() > 1)
   {
      NetObject::setRPCDestConnection(NetObject::getRPCSourceConnection());   // Send c2s to the changing player only
      s2cCanSwitchTeams(false);                                               // Let the client know they can't switch until they hear back from us
      NetObject::setRPCDestConnection(NULL);

      source->mSwitchTimer.reset(SwitchTeamsDelay);
   }
}


// Add some more time to the game (exercized by a user with admin privs)
void GameType::addTime(U32 time)
{
   c2sAddTime(time);
}


// Change client's team.  If team == -1, then pick next team
void GameType::changeClientTeam(GameConnection *source, S32 team)
{
   if(mGame->getTeamCount() <= 1)     // Can't change if there's only one team...
      return;

   if(team >= mGame->getTeamCount())  // Don't allow out of range team, Negative is allowed.
      return;

   ClientRef *cl = source->getClientRef();
   if(cl->getTeam() == team)     // Don't explode if not switching team.
      return;

   Ship *ship = dynamic_cast<Ship *>(source->getControlObject());    // Get the ship that's switching

   if(ship)
   {
      // Find all spybugs and mines that this player owned, and reset ownership
      Rect worldBounds = getGame()->getWorldExtents();

      fillVector.clear();
      getGame()->getGameObjDatabase()->findObjects((TestFunc)isGrenadeType, fillVector);

      for(S32 i = 0; i < fillVector.size(); i++)
      {
         GameObject *obj = dynamic_cast<GameObject *>(fillVector[i]);

         if((obj->getOwner()) == ship->getOwner())
            obj->setOwner(NULL);
      }

      if(ship->isRobot())           // Players get a new ship object, Robots use the same ship object.
         ship->setMaskBits(Ship::ChangeTeamMask);

      ship->kill();                 // Destroy the old ship

      cl->respawnTimer.clear();     // If we've just died, this will keep a second copy of ourselves from appearing
   }

   if(team < 0)                                                  // If no team provided...
      cl->setTeam((cl->getTeam() + 1) % mGame->getTeamCount());  // ...find the next one...
   else                                                          // ...otherwise...
      cl->setTeam(team);                                         // ...use the one provided

   if(cl->getTeam() >= 0) s2cClientJoinedTeam(cl->name, cl->getTeam());         // Announce the change
   spawnShip(source);                                            // Create a new ship
   cl->getConnection()->switchedTeamCount++;                     // Count number of times team is switched.
}


GAMETYPE_RPC_S2C(GameType, s2cAddClient, 
                (StringTableEntry name, bool isMyClient, bool admin, bool isRobot, bool playAlert), 
                (name, isMyClient, admin, isRobot, playAlert))
{
#ifndef ZAP_DEDICATED
   ClientRef *cref = allocClientRef();
   cref->name = name;
   cref->setTeam(0);
   cref->isAdmin = admin;
   cref->isRobot = isRobot;

   cref->decoder = new SpeexVoiceDecoder();
   cref->voiceSFX = new SoundEffect(SFXVoice, NULL, 1, Point(), Point());

   mClientList.push_back(cref);

   ClientGame *clientGame = dynamic_cast<ClientGame *>(getGame());
   TNLAssert(clientGame, "clientGame is NULL");
   if(!clientGame) 
      return;

   if(isMyClient)
   {
      mLocalClient = cref;

      // Now we'll check if we need an updated scoreboard... this only needed to handle use case of user
      // holding Tab while one game transitions to the next.  Without it, ratings will be reported as 0.
      if(clientGame->getUIManager()->getGameUserInterface()->isInScoreboardMode())
      {
         GameType *g = clientGame->getGameType();
         if(g)
            g->c2sRequestScoreboardUpdates(true);
      }
      clientGame->displayMessage(Color(0.6f, 0.6f, 0.8f), "Welcome to the game!");
   }
   else
   {
      clientGame->displayMessage(Color(0.6f, 0.6f, 0.8f), "%s joined the game.", name.getString());      
      if(playAlert)
         SoundSystem::playSoundEffect(SFXPlayerJoined, 1);
   }
#endif
}


void GameType::serverRemoveClient(GameConnection *theClient)
{
   ClientRef *cl = theClient->getClientRef();
   for(S32 i = 0; i < mClientList.size(); i++)
      if(mClientList[i] == cl)
      {
         mClientList.erase(i);
         break;
      }

   // Blow up the ship...
   GameObject *theControlObject = theClient->getControlObject();
   if(theControlObject)
   {
      Ship *ship = dynamic_cast<Ship *>(theControlObject);
      if(ship)
         ship->kill();
   }

   s2cRemoveClient(theClient->getClientName());
}

//extern void updateClientChangedName(GameConnection *,StringTableEntry);  //in masterConnection.cpp

// Server notifies clients that a player has changed name
GAMETYPE_RPC_S2C(GameType, s2cRenameClient, (StringTableEntry oldName, StringTableEntry newName), (oldName, newName))
{
#ifndef ZAP_DEDICATED
   for(S32 i = 0; i < mClientList.size(); i++)
   {
      if(mClientList[i]->name == oldName)
      {
         mClientList[i]->name = newName;
         break;
      }
   }
   ClientGame *clientGame = dynamic_cast<ClientGame *>(getGame());
   TNLAssert(clientGame, "clientGame is NULL");
   if(!clientGame) 
      return;

   clientGame->displayMessage(Color(0.6f, 0.6f, 0.8f), "%s changed to %s", oldName.getString(), newName.getString());
#endif
}

// Server notifies clients that a player has left the game
GAMETYPE_RPC_S2C(GameType, s2cRemoveClient, (StringTableEntry name), (name))
{
#ifndef ZAP_DEDICATED
   for(S32 i = 0; i < mClientList.size(); i++)
   {
      if(mClientList[i]->name == name)
      {
         mClientList.erase(i);
         break;
      }
   }
   ClientGame *clientGame = dynamic_cast<ClientGame *>(getGame());

   TNLAssert(clientGame, "clientGame is NULL");
   if(!clientGame) 
      return;

   clientGame->displayMessage(Color(0.6f, 0.6f, 0.8f), "%s left the game.", name.getString());
   SoundSystem::playSoundEffect(SFXPlayerLeft, 1);
#endif
}


GAMETYPE_RPC_S2C(GameType, s2cAddTeam, (StringTableEntry teamName, F32 r, F32 g, F32 b, U32 score, bool firstTeam), (teamName, r, g, b, score, firstTeam))
{
   if(firstTeam)
      mGame->clearTeams();

   boost::shared_ptr<Team> team = boost::shared_ptr<Team>(new Team);

   team->setName(teamName);
   team->setColor(r,g,b);
   team->setScore(score);

   mGame->addTeam(team);
}


GAMETYPE_RPC_S2C(GameType, s2cSetTeamScore, (RangedU32<0, GameType::MAX_TEAMS> teamIndex, U32 score), (teamIndex, score))
{
   TNLAssert(teamIndex < U32(mGame->getTeamCount()), "teamIndex out of range");

   if(teamIndex >= U32(mGame->getTeamCount()))
      return;
   
   ((Team *)mGame->getTeam(teamIndex))->setScore(score);
   updateLeadingTeamAndScore();    
}


// Server has sent us (the client) a message telling us how much longer we have in the current game
GAMETYPE_RPC_S2C(GameType, s2cSetTimeRemaining, (U32 timeLeft), (timeLeft))
{
   mGameTimer.reset(timeLeft);
}


// Server has sent us (the client) a message telling us the winning score has changed, and who changed it
GAMETYPE_RPC_S2C(GameType, s2cChangeScoreToWin, (U32 winningScore, StringTableEntry changer), (winningScore, changer))
{
#ifndef ZAP_DEDICATED
   mWinningScore = winningScore;

   ClientGame *clientGame = dynamic_cast<ClientGame *>(getGame());
   TNLAssert(clientGame, "clientGame is NULL");
   if(!clientGame) return;

   clientGame->displayMessage(Color(0.6f, 1, 0.8f) /*Nuclear green */, 
               "%s changed the winning score to %d.", changer.getString(), mWinningScore);
#endif
}


// Announce a new player has joined the team
GAMETYPE_RPC_S2C(GameType, s2cClientJoinedTeam, 
                (StringTableEntry name, RangedU32<0, GameType::MAX_TEAMS> teamIndex), 
                (name, teamIndex))
{
#ifndef ZAP_DEDICATED
   ClientRef *cl = findClientRef(name);      // Will be us, if we changed teams
   cl->setTeam((S32) teamIndex);

   // The following works as long as everyone runs with a unique name.  Fails if two players have names that collide and have
   // TODO: Better place to get current player's name?  This may fail if users have same name, and system has changed it
   // been corrected by the server.
   ClientGame *clientGame = dynamic_cast<ClientGame *>(getGame());
   TNLAssert(clientGame, "clientGame is NULL");
   if(!clientGame) return;

   if(clientGame->getGameType()->mLocalClient && name == clientGame->getGameType()->mLocalClient->name)      
      clientGame->displayMessage(Color(0.6f, 0.6f, 0.8f), "You have joined team %s.", getGame()->getTeamName(teamIndex).getString());
   else
      clientGame->displayMessage(Color(0.6f, 0.6f, 0.8f), "%s joined team %s.", name.getString(), getGame()->getTeamName(teamIndex).getString());

   // Make this client forget about any mines or spybugs he knows about... it's a bit of a kludge to do this here,
   // but this RPC only runs when a player joins the game or changes teams, so this will never hurt, and we can
   // save the overhead of sending a separate message which, while theoretically cleaner, will never be needed practically.
   fillVector.clear();
   clientGame->getGameObjDatabase()->findObjects((TestFunc)isGrenadeType, fillVector);

   for(S32 i = 0; i < fillVector.size(); i++)
   {
      GrenadeProjectile *gp = dynamic_cast<GrenadeProjectile *>(fillVector[i]);
      if(gp->mSetBy == name)
      {
         gp->mSetBy = "";                                    // No longer set-by-self
      }
   }
#endif
}


// Announce a new player has become an admin
GAMETYPE_RPC_S2C(GameType, s2cClientBecameAdmin, (StringTableEntry name), (name))
{
#ifndef ZAP_DEDICATED
   ClientRef *cl = findClientRef(name);
   cl->isAdmin = true;

   ClientGame *clientGame = dynamic_cast<ClientGame *>(getGame());
   TNLAssert(clientGame, "clientGame is NULL");
   if(!clientGame) return;

   if(clientGame->getGameType()->mClientList.size() && name != clientGame->getGameType()->mLocalClient->name)    // Don't show message to self
      clientGame->displayMessage(Colors::cyan, "%s has been granted administrator access.", name.getString());
#endif
}


// Announce a new player has permission to change levels
GAMETYPE_RPC_S2C(GameType, s2cClientBecameLevelChanger, (StringTableEntry name), (name))
{
#ifndef ZAP_DEDICATED
   ClientRef *cl = findClientRef(name);
   cl->isLevelChanger = true;

   ClientGame *clientGame = dynamic_cast<ClientGame *>(getGame());
   TNLAssert(clientGame, "clientGame is NULL");
   if(!clientGame) return;

   if(clientGame->getGameType()->mClientList.size() && name != clientGame->getGameType()->mLocalClient->name)    // Don't show message to self
      clientGame->displayMessage(Colors::cyan, "%s can now change levels.", name.getString());
#endif
}

// Runs after the server knows that the client is available and addressable via the getGhostIndex()
// Runs on server, obviously
void GameType::onGhostAvailable(GhostConnection *theConnection)
{
   NetObject::setRPCDestConnection(theConnection);    // Focus all RPCs on client only

   Rect barrierExtents = gServerGame->computeBarrierExtents();

   s2cSetLevelInfo(mLevelName, mLevelDescription, mWinningScore, mLevelCredits, getGame()->mObjectsLoaded, 
                   barrierExtents.min.x, barrierExtents.min.y, barrierExtents.max.x, barrierExtents.max.y, 
                   mLevelHasLoadoutZone, isEngineerEnabled());

   for(S32 i = 0; i < mGame->getTeamCount(); i++)
   {
      Team *team = (Team *)mGame->getTeam(i);
      const Color *color = team->getColor();

      s2cAddTeam(team->getName(), color->r, color->g, color->b, team->getScore(), i == 0);
   }

   // Add all the client and team information
   for(S32 i = 0; i < mClientList.size(); i++)
   {
      bool isLocalClient = (mClientList[i]->getConnection() == theConnection);

      s2cAddClient(mClientList[i]->name, isLocalClient, mClientList[i]->getConnection()->isAdmin(), mClientList[i]->isRobot, false);

      if(mClientList[i]->getTeam() >= 0) 
         s2cClientJoinedTeam(mClientList[i]->name, mClientList[i]->getTeam());
   }

   //for(S32 i = 0; i < Robot::robots.size(); i++)  //Robot is part of mClientList
   //{
   //   s2cAddClient(Robot::robots[i]->getName(), false, false, true, false);
   //   s2cClientJoinedTeam(Robot::robots[i]->getName(), Robot::robots[i]->getTeam());
   //}

   // Sending an empty list clears the barriers
   Vector<F32> v;
   s2cAddWalls(v, 0, false);

   for(S32 i = 0; i < mWalls.size(); i++)
      s2cAddWalls(mWalls[i].verts, mWalls[i].width, mWalls[i].solid);

   s2cSetTimeRemaining(mGameTimer.getCurrent());      // Tell client how much time left in current game
   s2cSetGameOver(mGameOver);
   s2cSyncMessagesComplete(theConnection->getGhostingSequence());

   NetObject::setRPCDestConnection(NULL);             // Set RPCs to go to all players
}


GAMETYPE_RPC_S2C(GameType, s2cSyncMessagesComplete, (U32 sequence), (sequence))
{
#ifndef ZAP_DEDICATED
   // Now we know the game is ready to begin...
   mBetweenLevels = false;
   c2sSyncMessagesComplete(sequence);

   ClientGame *clientGame = dynamic_cast<ClientGame *>(getGame());
   TNLAssert(clientGame, "clientGame is NULL");
   if(!clientGame) 
      return;

   clientGame->computeWorldObjectExtents();          // Make sure our world extents reflect all the objects we've loaded
   Barrier::prepareRenderingGeometry(clientGame);    // Get walls ready to render

   clientGame->getUIManager()->getGameUserInterface()->mShowProgressBar = false;
   //clientGame->setInCommanderMap(false);          // Start game in regular mode, If we change here, need to tell the server we are in this mode. Map can change while in commander map.
   //clientGame->clearZoomDelta();                  // No in zoom effect
   
  clientGame->getUIManager()->getGameUserInterface()->mProgressBarFadeTimer.reset(1000);
#endif
}


// Client acknowledges that it has recieved s2cSyncMessagesComplete, and is ready to go
GAMETYPE_RPC_C2S(GameType, c2sSyncMessagesComplete, (U32 sequence), (sequence))
{
   GameConnection *source = (GameConnection *) getRPCSourceConnection();
   ClientRef *cl = source->getClientRef();
   if(sequence != source->getGhostingSequence())
      return;

   cl->readyForRegularGhosts = true;
}


// Gets called multiple times as barriers are added
GAMETYPE_RPC_S2C(GameType, s2cAddWalls, (Vector<F32> verts, F32 width, bool solid), (verts, width, solid))
{
   if(!verts.size())
      getGame()->deleteObjects((TestFunc)isWallType);
   else
   {
      WallRec wall;
      wall.verts = verts;
      wall.width = width;
      wall.solid = solid;

      wall.constructWalls(getGame());
   }
}


GameConnection *findClient(GameType *gt, const char *name)
{
   for(S32 i = 0; i < gt->getClientCount(); i++)
   {
      GameConnection *conn = gt->getClient(i)->getConnection();

      const char *found = conn->getClientName().getString();

      if(!stricmp(name, found))
         return conn;
   }

   GameConnection *client = NULL;
   for(S32 i = 0; i < gt->getClientCount(); i++)
   {
      GameConnection *conn = gt->getClient(i)->getConnection();

      const char *found = conn->getClientName().getString();
      if(strstr(found, name))
      {
         if(client)
            return NULL;

         client = conn;
      }
   }

   return client;
}


bool safeFilename(const char *str)
{
   char chr = str[0];
   S32 i = 0;
   while(chr != 0)
   {
      if(chr == '\\' || chr == '/')
         return false;
      i++;
      chr = str[i];
   }
   return true;
}

extern void writeServerBanList(CIniFile *ini, BanList *banList);

// Runs the server side commands, which the client may or may not know about

// This is server side commands, For client side commands, use UIGame.cpp, GameUserInterface::processCommand.
// When adding new commands, please update the giant CommandInfo chatCmds[] array in UIGame.cpp)
void GameType::processServerCommand(GameConnection *conn, const char *cmd, Vector<StringPtr> args)
{
   GameSettings *settings = gServerGame->getSettings();

   if(!stricmp(cmd, "settime"))
   {
      if(!conn->isLevelChanger())
         conn->s2cDisplayErrorMessage("!!! Need level change permission");
      else if(args.size() < 1)
         conn->s2cDisplayErrorMessage("!!! Enter time in minutes");
      else
      {
         S32 time = S32(60 * 1000 * atof(args[0].getString()));

         if((time < 0 || time == 0) && (stricmp(args[0].getString(), "0") && stricmp(args[0].getString(), "unlim")))  // 0 --> unlimited
            conn->s2cDisplayErrorMessage("!!! Invalid time... game time not changed");
         else
         {
            // Use voting when there is no level change password, and there is more then 1 player
            if(!conn->isAdmin() && settings->getLevelChangePassword() == "" && gServerGame->getPlayerCount() > 1)
            {
               if(gServerGame->voteStart(conn, 2, time))
                  return;
            }

            // We want to preserve the actual, overall time of the game in mGameTimer's period
            mGameTimer.extend(time - mGameTimer.getCurrent());

            s2cSetTimeRemaining(mGameTimer.getCurrent());    // Broadcast time to clients

            static StringTableEntry msg("%e0 has changed the amount of time left in the game");
            Vector<StringTableEntry> e;
            e.push_back(conn->getClientName());

            broadcastMessage(GameConnection::ColorNuclearGreen, SFXNone, msg, e);
         }
      }
   }
   else if(!stricmp(cmd, "setwinscore"))
   {
     if(!conn->isLevelChanger())                         // Level changers and above
         conn->s2cDisplayErrorMessage("!!! Need level change permission");
     else if(args.size() < 1)
         conn->s2cDisplayErrorMessage("!!! Enter score limit");
     else
     {
         S32 score = atoi(args[0].getString());

         if(score <= 0)    // i.e. score is invalid
            conn->s2cDisplayErrorMessage("!!! Invalid score... winning score not changed");
         else
         {
            // Use voting when there is no level change password, and there is more then 1 player
            if(!conn->isAdmin() && settings->getLevelChangePassword() == "" && gServerGame->getPlayerCount() > 1)
            {
               if(gServerGame->voteStart(conn, 3, score))
                  return;
            }
            mWinningScore = score;
            s2cChangeScoreToWin(mWinningScore, conn->getClientName());
         }
     }
   }
   else if(!stricmp(cmd, "resetscore"))
   {
     if(!conn->isLevelChanger())                         // Level changers and above
         conn->s2cDisplayErrorMessage("!!! Need level change permission");
     else
     {
        // Reset all player scores
        for(S32 i = 0; i < mClientList.size(); i++)
           mClientList[i]->setScore(0);

        // Reset team scores
        for (S32 i = 0; i < mGame->getTeamCount(); i++)
        {
           // Set the score on the server
           ((Team*)mGame->getTeam(i))->setScore(0);
           // Broadcast to the clients
           s2cSetTeamScore(i, ((Team *)(mGame->getTeam(i)))->getScore());
        }
     }
   }
   else if(!stricmp(cmd, "showbots") || !stricmp(cmd, "showbot"))    // Maybe there is only one bot to show :-)
   {
      mShowAllBots = !mShowAllBots;  // Show all robots affects all players

      if(Robot::robots.size() == 0)
         conn->s2cDisplayErrorMessage("!!! There are no robots to show");
      else
      {
         StringTableEntry msg = mShowAllBots ? StringTableEntry("Show all robots option enabled by %e0") : StringTableEntry("Show all robots option disabled by %e0");
         Vector<StringTableEntry> e;
         e.push_back(conn->getClientName());

         broadcastMessage(GameConnection::ColorNuclearGreen, SFXNone, msg, e);
      }
   }
   else if(!stricmp(cmd, "addbot"))
   {
      if(mBotZoneCreationFailed)
         conn->s2cDisplayErrorMessage("!!! Zone creation failed for this level -- bots disabled");

      else if(!areBotsAllowed() && !conn->isAdmin())  // not admin, no robotScript
         conn->s2cDisplayErrorMessage("!!! This level does not allow robots");

      else if(!conn->isAdmin() && settings->getIniSettings()->defaultRobotScript == "" && args.size() < 2)  // not admin, no robotScript
         conn->s2cDisplayErrorMessage("!!! This server doesn't have default robots configured");
      
      else if(!conn->isLevelChanger())
         conn->s2cDisplayErrorMessage("!!! Need level change permissions to add a bot");

      else if((Robot::robots.size() >= settings->getIniSettings()->maxBots && !conn->isAdmin()) || Robot::robots.size() >= 256)
         conn->s2cDisplayErrorMessage("!!! Can't add more bots -- this server is full");

      else if(args.size() >= 2 && !safeFilename(args[1].getString()))
         conn->s2cDisplayErrorMessage("!!! Invalid filename");

      else
      {
         Robot *robot = new Robot();
         robot->addToGame(getGame(), getGame()->getGameObjDatabase());

         S32 args_count = 0;
         const char *args_char[LevelLoader::MAX_LEVEL_LINE_ARGS];  // Convert to a format processArgs will allow
         
         // The first arg = team number, the second arg = robot script filename, the rest of args get passed as script arguments
         for(S32 i = 0; i < args.size() && i < LevelLoader::MAX_LEVEL_LINE_ARGS; i++)   
         {
            args_char[i] = args[i].getString();
            args_count++;
         }
         
         robot->processArguments(args_count, args_char, getGame());
         
         if(robot->isRunningScript && !robot->startLua())
            robot->isRunningScript = false;
         
         StringTableEntry msg = StringTableEntry("Robot added by %e0");
         Vector<StringTableEntry> e;
         e.push_back(conn->getClientName());

         broadcastMessage(GameConnection::ColorNuclearGreen, SFXNone, msg, e);
      }
   }
   else if(!stricmp(cmd, "addbots"))
   {
      // there is no need to check for permission here, it is checked in processServerCommand(... , "addbot", ...);
      S32 count = 0;
      if(args.size() >= 1)
         count = atoi(args[0].getString());

      if(count <= 0)
         conn->s2cDisplayErrorMessage("!!! Need to enter number of bots to add");
      else
      {
         S32 prevRobotSize = -1;
         args.erase(0);      // remove first arg, which is number of bots to be added
         while(count > 0 && prevRobotSize != Robot::robots.size()) // loop may end when cannot add anymore bots
         {  
            count--;
            prevRobotSize = Robot::robots.size();
            processServerCommand(conn, "addbot", args);
         }
      }
   }
   else if(!stricmp(cmd, "maxbots"))
   {
      if(!conn->isAdmin())
         conn->s2cDisplayErrorMessage("!!! Need admin permission");
      else if(args.size() < 1)
         conn->s2cDisplayErrorMessage("!!! Missing argument -- try /maxbots <number>");
      else
         gServerGame->getSettings()->getIniSettings()->maxBots = atoi(args[0].getString());
   }
   else if(!stricmp(cmd, "kickbot") || !stricmp(cmd, "kickbots"))
   {
      if(!conn->isLevelChanger())
         conn->s2cDisplayErrorMessage("!!! Need level change permissions to kick a bot");

      else if(Robot::robots.size() == 0)
         conn->s2cDisplayErrorMessage("!!! There are no robots to kick");
      else
      {
         for(S32 i = Robot::robots.size() - 1; i >= 0; i--)
         {
            delete Robot::robots[i];
            if(!stricmp(cmd, "kickbot"))
               break;
         }

         StringTableEntry msg = StringTableEntry("Robot kicked by %e0");
         Vector<StringTableEntry> e;
         e.push_back(conn->getClientName());

         broadcastMessage(GameConnection::ColorNuclearGreen, SFXNone, msg, e);
      }
   }
   else if(!stricmp(cmd, "rename") && args.size() >= 1)  // Allow admins to rename other players (in case of bad name)
   {
      if(!conn->isAdmin())
         conn->s2cDisplayErrorMessage("!!! Need admin permission");
      else if(args.size() < 2)
         conn->s2cDisplayErrorMessage("Invalid command.  Try /rename <from name> <to name>");
      else
      {
         GameConnection *gc = findClient(this, args[0].getString());
         if(!gc)
            conn->s2cDisplayErrorMessage("!!! Player name not found");
         else if(gc->isAuthenticated())
            conn->s2cDisplayErrorMessage("!!! Can't rename authenticated players");
         else
         {
            StringTableEntry oldName = gc->getClientName();
            gc->setClientName(StringTableEntry(""));       //avoid unique self
            StringTableEntry uniqueName = GameConnection::makeUnique(args[1].getString()).c_str();  //new name
            gc->setClientName(oldName);                   //restore name to properly get it updated to clients.
            gc->setAuthenticated(false);         //don't underline anymore because of rename
            updateClientChangedName(gc,uniqueName);
            conn->s2cDisplayMessage(GameConnection::ColorRed, SFXNone, StringTableEntry("Player is renamed"));
         }
      }
   }
   else if(!stricmp(cmd, "yes"))
   {
      gServerGame->voteClient(conn, true);
   }
   else if(!stricmp(cmd, "no"))
   {
      gServerGame->voteClient(conn, false);
   }
   else if(!stricmp(cmd, "gmute"))
   {
      if(!conn->isAdmin())
         conn->s2cDisplayErrorMessage("!!! Need admin permission");
      else if(args.size() < 1)
         conn->s2cDisplayErrorMessage("!!! Enter player name");
      else
      {
         GameConnection *gc = findClient(this, args[0].getString());

         if(!gc)
            conn->s2cDisplayErrorMessage("!!! Player name not found");
         else
         {
            gc->mChatMute = !gc->mChatMute;
            conn->s2cDisplayMessage(GameConnection::ColorRed, SFXNone, gc->mChatMute ? "Player is muted" : "Player is not muted");
         }
      }
   }
   else if(!stricmp(cmd, "ban"))
   {
      if(!conn->isAdmin())
         conn->s2cDisplayMessage(GameConnection::ColorRed, SFXNone, "!!! Need admin permission");
      else if(args.size() < 1)
         conn->s2cDisplayMessage(GameConnection::ColorRed, SFXNone, "!!! /ban <player name> [duration in minutes]");
      else
      {
         string nickname = args[0].getString();
         GameConnection *gc = findClient(this, nickname.c_str());

         if(!gc)
            conn->s2cDisplayMessage(GameConnection::ColorRed, SFXNone, "!!! Player name not found");
         else if(gc->isAdmin())
            conn->s2cDisplayMessage(GameConnection::ColorRed, SFXNone, "!!! Cannot ban admin");
         else if(!gc->isEstablished())
            conn->s2cDisplayMessage(GameConnection::ColorRed, SFXNone, "!!! Cannot ban robots");
         else
         {
            Address ipAddress = gc->getNetAddressString();
            S32 banDuration = settings->getBanList()->getDefaultBanDuration();
            if(args.size() >= 2)
               banDuration = atoi(args[1].getString());

            logprintf("Duration: %d", banDuration);

            // Add the ban
            settings->getBanList()->addToBanList(ipAddress, banDuration);
            logprintf(LogConsumer::ServerFilter, "%s - banned for %d minutes", ipAddress.toString(), banDuration);

            // Save BanList in memory
            writeServerBanList(&gINI, settings->getBanList());

            // Save new INI settings to disk
            gINI.WriteFile();

            // Disconnect player
            gc->disconnect(NetConnection::ReasonBanned, "");

            conn->s2cDisplayMessage(GameConnection::ColorRed, SFXNone, "Player IP banned");
         }
      }
   }
   else if(!stricmp(cmd, "banip"))
   {
      if(!conn->isAdmin())
         conn->s2cDisplayMessage(GameConnection::ColorRed, SFXNone, "!!! Need admin permission");
      else if(args.size() < 1)
         conn->s2cDisplayMessage(GameConnection::ColorRed, SFXNone, "!!! /banip <ip> [duration in minutes]");
      else
      {
         Address ipAddress(args[0].getString());
         S32 banDuration = settings->getBanList()->getDefaultBanDuration();
         if(args.size() >= 2)
            banDuration = atoi(args[1].getString());

         // banip should always add to the ban list, even if the IP isn't connected
         settings->getBanList()->addToBanList(ipAddress, banDuration);
         logprintf(LogConsumer::ServerFilter, "%s - banned for %d minutes", ipAddress.toString(), banDuration);

         // Save BanList in memory
         writeServerBanList(&gINI, settings->getBanList());

         // Save new INI settings to disk
         gINI.WriteFile();

         // Now check to see if the client is connected and disconnect if so
         GameConnection *gc = NULL;
         for(S32 i = 0; i < mClientList.size(); i++)
         {
            if(mClientList[i]->getConnection()->getNetAddress().isEqualAddress(ipAddress))
            {
               gc = mClientList[i]->getConnection();
               break;
            }
         }

         if(!gc)
            conn->s2cDisplayMessage(GameConnection::ColorRed, SFXNone, "IP banned but not connected");
         else
         {
            gc->disconnect(NetConnection::ReasonBanned, "");
            conn->s2cDisplayMessage(GameConnection::ColorRed, SFXNone, "IP banned and kicked");
         }
      }
   }
   else
   {
      // Command not found, tell the client
      conn->s2cDisplayErrorMessage("!!! Invalid Command");
   }
}


GAMETYPE_RPC_C2S(GameType, c2sSendCommand, (StringTableEntry cmd, Vector<StringPtr> args), (cmd, args))
{
   GameConnection *source = (GameConnection *) getRPCSourceConnection();
   GameConnection *conn = source->getClientRef()->getConnection();

   TNLAssert(source == conn, "Why not just use source?");

   processServerCommand(conn, cmd.getString(), args);
}


// Send a private message
GAMETYPE_RPC_C2S(GameType, c2sSendChatPM, (StringTableEntry toName, StringPtr message), (toName, message))
{
   GameConnection *source = (GameConnection *) getRPCSourceConnection();
   ClientRef *sourceClientRef = source->getClientRef();

   bool found = false;
   for(S32 i = 0; i < mClientList.size(); i++)
   {
      if(mClientList[i]->getConnection() && mClientList[i]->name == toName)     // Do we want a case insensitive search?
      {
         RefPtr<NetEvent> theEvent = TNL_RPC_CONSTRUCT_NETEVENT(this, s2cDisplayChatPM, (source->getClientName(), toName, message));
         sourceClientRef->getConnection()->postNetEvent(theEvent);

         if(sourceClientRef != mClientList[i])      // A user might send a message to themselves
            mClientList[i]->getConnection()->postNetEvent(theEvent);

         found = true;
         break;
      }
   }

   if(!found)
      sourceClientRef->getConnection()->s2cDisplayErrorMessage("!!! Player name not found");
}


// Client sends chat message to/via game server
GAMETYPE_RPC_C2S(GameType, c2sSendChat, (bool global, StringPtr message), (global, message))
{
   GameConnection *source = (GameConnection *) getRPCSourceConnection();
   ClientRef *clientRef = source->getClientRef();

   if(source->mChatMute)
      return;

   RefPtr<NetEvent> theEvent = TNL_RPC_CONSTRUCT_NETEVENT(this,
                                 s2cDisplayChatMessage, (global, source->getClientName(), message));
   sendChatDisplayEvent(clientRef, global, message.getString(), theEvent);
}


// Sends a quick-chat message (which, due to its repeated nature can be encapsulated in a StringTableEntry item)
GAMETYPE_RPC_C2S(GameType, c2sSendChatSTE, (bool global, StringTableEntry message), (global, message))
{
   GameConnection *source = (GameConnection *) getRPCSourceConnection();
   ClientRef *clientRef = source->getClientRef();

   if(source->mChatMute)
      return;

   RefPtr<NetEvent> theEvent = TNL_RPC_CONSTRUCT_NETEVENT(this,
      s2cDisplayChatMessageSTE, (global, source->getClientName(), message));

   sendChatDisplayEvent(clientRef, global, message.getString(), theEvent);
}


// Send a chat message that will be displayed in-game
// If not global, send message only to other players on team
void GameType::sendChatDisplayEvent(ClientRef *clientRef, bool global, const char *message, NetEvent *theEvent)
{
   S32 teamId = 0;

   if(!global)
      teamId = clientRef->getTeam();

   for(S32 i = 0; i < mClientList.size(); i++)
   {
      if(global || mClientList[i]->getTeam() == teamId)
         if(mClientList[i]->getConnection())
            mClientList[i]->getConnection()->postNetEvent(theEvent);
   }

   // And fire an event handler...
   Robot::getEventManager().fireEvent(NULL, EventManager::MsgReceivedEvent, message, clientRef->getPlayerInfo(), global);
}


extern Color gGlobalChatColor;
extern Color gTeamChatColor;

// Server sends message to the client for display using StringPtr
GAMETYPE_RPC_S2C(GameType, s2cDisplayChatPM, (StringTableEntry fromName, StringTableEntry toName, StringPtr message), (fromName, toName, message))
{
#ifndef ZAP_DEDICATED
   ClientGame *clientGame = dynamic_cast<ClientGame *>(getGame());
   TNLAssert(clientGame, "clientGame is NULL");
   if(!clientGame) return;

   Color theColor = Colors::yellow;
   if(mLocalClient->name == toName && toName == fromName)      // Message sent to self
      clientGame->getUIManager()->getGameUserInterface()->displayChatMessage(theColor, "%s: %s", toName.getString(), message.getString());

   else if(mLocalClient->name == toName)                       // To this player
      clientGame->getUIManager()->getGameUserInterface()->displayChatMessage(theColor, "from %s: %s", fromName.getString(), message.getString());

   else if(mLocalClient->name == fromName)                     // From this player
      clientGame->getUIManager()->getGameUserInterface()->displayChatMessage(theColor, "to %s: %s", toName.getString(), message.getString());

   else                // Should never get here... shouldn't be able to see PM that is not from or not to you
      clientGame->displayMessage(theColor, "from %s to %s: %s", fromName.getString(), toName.getString(), message.getString());
#endif
}


GAMETYPE_RPC_S2C(GameType, s2cDisplayChatMessage, (bool global, StringTableEntry clientName, StringPtr message), (global, clientName, message))
{
#ifndef ZAP_DEDICATED
   ClientGame *clientGame = dynamic_cast<ClientGame *>(getGame());
   TNLAssert(clientGame, "clientGame is NULL");

   if(!clientGame || clientGame->isOnMuteList(clientName.getString()))
      return;

   Color theColor = global ? gGlobalChatColor : gTeamChatColor;
   clientGame->getUIManager()->getGameUserInterface()->displayChatMessage(theColor, "%s: %s", clientName.getString(), message.getString());
#endif
}


// Server sends message to the client for display using StringTableEntry
GAMETYPE_RPC_S2C(GameType, s2cDisplayChatMessageSTE, (bool global, StringTableEntry clientName, StringTableEntry message), (global, clientName, message))
{
#ifndef ZAP_DEDICATED
   Color theColor = global ? gGlobalChatColor : gTeamChatColor;
   ClientGame *clientGame = dynamic_cast<ClientGame *>(getGame());

   TNLAssert(clientGame, "clientGame is NULL");
   if(!clientGame) 
      return;

   clientGame->getUIManager()->getGameUserInterface()->displayChatMessage(theColor, "%s: %s", clientName.getString(), message.getString());
#endif
}


// Client requests start/stop of streaming pings and scores from server to client
GAMETYPE_RPC_C2S(GameType, c2sRequestScoreboardUpdates, (bool updates), (updates))
{
   GameConnection *source = (GameConnection *) getRPCSourceConnection();
   ClientRef *cl = source->getClientRef();
   cl->wantsScoreboardUpdates = updates;
   if(updates)
      updateClientScoreboard(cl);
}


// Client tells server that they chose the next weapon
GAMETYPE_RPC_C2S(GameType, c2sAdvanceWeapon, (), ())
{
   GameConnection *source = (GameConnection *) getRPCSourceConnection();
   Ship *ship = dynamic_cast<Ship *>(source->getControlObject());
   if(ship)
      ship->selectWeapon();
}


// Client tells server that they dropped flag or other item
GAMETYPE_RPC_C2S(GameType, c2sDropItem, (), ())
{
   //logprintf("%s GameType->c2sDropItem", isGhost()? "Client:" : "Server:");
   GameConnection *source = (GameConnection *) getRPCSourceConnection();

   Ship *ship = dynamic_cast<Ship *>(source->getControlObject());
   if(!ship)
      return;

   S32 count = ship->mMountedItems.size();
   for(S32 i = count - 1; i >= 0; i--)
      ship->mMountedItems[i]->onItemDropped();
}


//GAMETYPE_RPC_C2S(GameType, c2sResendItemStatus, (U16 itemId), (itemId))  // probably want RPCUnguaranteed to avoid problems with unable to or delayed change weapons and chat
TNL_IMPLEMENT_NETOBJECT_RPC(GameType, c2sResendItemStatus, (U16 itemId), (itemId), NetClassGroupGameMask, RPCUnguaranteed, RPCToGhostParent, 0)
{
   //GameConnection *source = (GameConnection *) getRPCSourceConnection();  // not used

   if(mCacheResendItem.size() == 0)
      mCacheResendItem.resize(1024);

   for(S32 i=0; i < 1024; i += 256)
   {
      MoveItem *item = mCacheResendItem[S32(itemId & 255) | i];
      if(item && item->getItemId() == itemId)
      {
         item->setPositionMask();
         return;
      }
   }

   fillVector.clear();
   mGame->getGameObjDatabase()->findObjects(fillVector);

   for(S32 i = 0; i < fillVector.size(); i++)
   {
      MoveItem *item = dynamic_cast<MoveItem *>(fillVector[i]);
      if(item && item->getItemId() == itemId)
      {
         item->setPositionMask();
         for(S32 j=0; j < 1024; j += 256)
         {
            if(mCacheResendItem[S32(itemId & 255) | j].isNull())
            {
               mCacheResendItem[S32(itemId & 255) | j].set(item);
            }
            return;
         }
         mCacheResendItem[S32(itemId & 255) | (TNL::Random::readI(0,3) * 256)].set(item);
         break;
      }
   }
}


// Client tells server that they chose the specified weapon
GAMETYPE_RPC_C2S(GameType, c2sSelectWeapon, (RangedU32<0, ShipWeaponCount> indx), (indx))
{
   GameConnection *source = (GameConnection *) getRPCSourceConnection();
   Ship *ship = dynamic_cast<Ship *>(source->getControlObject());
   if(ship)
      ship->selectWeapon(indx);
}


const U32 minRating = 0;
const U32 maxRating = 200;

Vector<RangedU32<0, GameType::MaxPing> > GameType::mPingTimes; ///< Static vector used for constructing update RPCs
Vector<SignedInt<24> > GameType::mScores;
Vector<RangedU32<minRating,maxRating> > GameType::mRatings;


void GameType::updateClientScoreboard(ClientRef *cl)
{
   mPingTimes.clear();
   mScores.clear();
   mRatings.clear();

   // First, list the players
   for(S32 i = 0; i < mClientList.size(); i++)
   {
      if(mClientList[i]->ping < MaxPing)
         mPingTimes.push_back(mClientList[i]->ping);
      else
         mPingTimes.push_back(MaxPing);

      mScores.push_back(mClientList[i]->getScore());

      GameConnection *conn = mClientList[i]->getConnection();

      // Players rating = cumulative score / total score played while this player was playing, ranks from 0 to 1
      mRatings.push_back(min((U32)(getCurrentRating(conn) * 100.0) + 100, maxRating));
   }

   // Next come the robots ... Robots is part of mClientList
   //for(S32 i = 0; i < Robot::robots.size(); i++)
   //{
   //   mPingTimes.push_back(0);
   //   mScores.push_back(Robot::robots[i]->getScore());
   //   mRatings.push_back(max(min((U32)(Robot::robots[i]->getRating() * 100.0) + 100, maxRating), minRating));
   //}

   NetObject::setRPCDestConnection(cl->getConnection());
   s2cScoreboardUpdate(mPingTimes, mScores, mRatings);
   NetObject::setRPCDestConnection(NULL);
}


GAMETYPE_RPC_S2C(GameType, s2cScoreboardUpdate,
                 (Vector<RangedU32<0, GameType::MaxPing> > pingTimes, Vector<SignedInt<24> > scores, Vector<RangedU32<minRating,maxRating> > ratings),
                 (pingTimes, scores, ratings))
{
   for(S32 i = 0; i < mClientList.size(); i++)
   {
      if(i >= pingTimes.size())
         break;

      mClientList[i]->ping = pingTimes[i];
      mClientList[i]->setScore(scores[i]);
      mClientList[i]->setRating(((F32)ratings[i] - 100.f) / 100.f);
   }
}


GAMETYPE_RPC_S2C(GameType, s2cKillMessage, (StringTableEntry victim, StringTableEntry killer, StringTableEntry killerDescr), (victim, killer, killerDescr))
{
#ifndef ZAP_DEDICATED
   ClientGame *clientGame = dynamic_cast<ClientGame *>(getGame());
   TNLAssert(clientGame, "clientGame is NULL");
   if(!clientGame) return;

   if(killer)  // Known killer, was self, robot, or another player
   {
      if(killer == victim)
         if(killerDescr == "mine")
            clientGame->displayMessage(Color(1.0f, 1.0f, 0.8f), "%s was destroyed by own mine", victim.getString());
         else
            clientGame->displayMessage(Color(1.0f, 1.0f, 0.8f), "%s zapped self", victim.getString());
      else
         if(killerDescr == "mine")
            clientGame->displayMessage(Color(1.0f, 1.0f, 0.8f), "%s was destroyed by mine put down by %s", victim.getString(), killer.getString());
         else
            clientGame->displayMessage(Color(1.0f, 1.0f, 0.8f), "%s zapped %s", killer.getString(), victim.getString());
   }
   else if(killerDescr == "mine")   // Killer was some object with its own kill description string
      clientGame->displayMessage(Color(1.0f, 1.0f, 0.8f), "%s got blown up by a mine", victim.getString());
   else if(killerDescr != "")
      clientGame->displayMessage(Color(1.0f, 1.0f, 0.8f), "%s %s", victim.getString(), killerDescr.getString());
   else         // Killer unknown
      clientGame->displayMessage(Color(1.0f, 1.0f, 0.8f), "%s got zapped", victim.getString());
#endif
}


TNL_IMPLEMENT_NETOBJECT_RPC(GameType, c2sVoiceChat, (bool echo, ByteBufferPtr voiceBuffer), (echo, voiceBuffer),
   NetClassGroupGameMask, RPCUnguaranteed, RPCToGhostParent, 0)
{
   // Broadcast this to all clients on the same team
   // Only send back to the source if echo is true.

   GameConnection *source = (GameConnection *) getRPCSourceConnection();
   ClientRef *cl = source->getClientRef();
   if(cl)
   {
      RefPtr<NetEvent> event = TNL_RPC_CONSTRUCT_NETEVENT(this, s2cVoiceChat, (cl->name, voiceBuffer));
      for(S32 i = 0; i < mClientList.size(); i++)
      {
         if(mClientList[i]->getTeam() == cl->getTeam() && (mClientList[i] != cl || echo) && mClientList[i]->getConnection())
            mClientList[i]->getConnection()->postNetEvent(event);
      }
   }
}


TNL_IMPLEMENT_NETOBJECT_RPC(GameType, s2cVoiceChat, (StringTableEntry clientName, ByteBufferPtr voiceBuffer), (clientName, voiceBuffer),
   NetClassGroupGameMask, RPCUnguaranteed, RPCToGhost, 0)
{
#ifndef ZAP_DEDICATED
   ClientRef *cl = findClientRef(clientName);
   if(cl)
   {
      ByteBufferPtr playBuffer = cl->decoder->decompressBuffer(*(voiceBuffer.getPointer()));
      SoundSystem::queueVoiceChatBuffer(cl->voiceSFX, playBuffer);
//      cl->voiceSFX->queueBuffer(playBuffer);
   }
#endif
}


Game *GameType::getGame() const
{
   return mGame;
}


GameType::GameTypes GameType::getGameType()
{
   return BitmatchGame;
}


const char *GameType::getGameTypeString() const
{
   return "Bitmatch";
}


const char *GameType::getShortName() const
{
   return "BM";
}


const char *GameType::getInstructionString() const
{
   return "Blast as many ships as you can!";
}


bool GameType::canBeTeamGame()
{
   return true;
}


bool GameType::canBeIndividualGame()
{
   return true;
}


bool GameType::teamHasFlag(S32 teamId) const
{
   return false;
}


S32 GameType::getWinningScore() const
{
   return mWinningScore;
}


void GameType::setWinningScore(S32 score)
{
   mWinningScore = score;
}


void GameType::setGameTime(F32 timeInSeconds)
{
   mGameTimer.reset(U32(timeInSeconds) * 1000);
}


U32 GameType::getTotalGameTime() const
{
   return (mGameTimer.getPeriod() / 1000);
}


S32 GameType::getRemainingGameTime() const
{
   return (mGameTimer.getCurrent() / 1000);
}


S32 GameType::getRemainingGameTimeInMs() const
{
   return (mGameTimer.getCurrent());
}


void GameType::extendGameTime(S32 timeInMs)
{
   mGameTimer.extend(timeInMs);
}


S32 GameType::getLeadingScore() const
{
   return mLeadingTeamScore;
}


S32 GameType::getLeadingTeam() const
{
   return mLeadingTeam;
}


bool GameType::isFlagGame()
{
   return false;
}


bool GameType::isTeamFlagGame()
{
   return true;
}


S32 GameType::getFlagCount()
{
   return mFlags.size();
}


bool GameType::isCarryingItems(Ship *ship)
{
   return ship->mMountedItems.size() > 0;
}


bool GameType::onFire(Ship *ship)
{
   return true;
}


bool GameType::okToUseModules(Ship *ship)
{
   return true;
}


bool GameType::isSpawnWithLoadoutGame()
{
   return false;
}


bool GameType::levelHasLoadoutZone()
{
   return mLevelHasLoadoutZone;
}


U32 GameType::getLowerRightCornerScoreboardOffsetFromBottom() const
{
   return 60;
}


const Vector<WallRec> *GameType::getBarrierList()
{
   return &mWalls;
}


S32 GameType::getClientCount() const
{
   return mClientList.size();
}


RefPtr<ClientRef> GameType::getClient(S32 index) const
{
   return mClientList[index];
}


ClientRef *GameType::allocClientRef()
{
   return new ClientRef;
}


S32 GameType::getFlagSpawnCount() const
{
   return mFlagSpawnPoints.size();
}


const FlagSpawn *GameType::getFlagSpawn(S32 index) const
{
   return &mFlagSpawnPoints[index];
}


const Vector<FlagSpawn> *GameType::getFlagSpawns() const
{
   return &mFlagSpawnPoints;
}


void GameType::addFlagSpawn(FlagSpawn flagSpawn)
{
   mFlagSpawnPoints.push_back(flagSpawn);
}


void GameType::addItemSpawn(ItemSpawn *spawn)
{
   mItemSpawnPoints.push_back(boost::shared_ptr<ItemSpawn>(spawn));
   logprintf("spawn time: %d", mItemSpawnPoints.last()->getPeriod());
}


S32 GameType::getDigitsNeededToDisplayScore() const
{
   return mDigitsNeededToDisplayScore;
}


// Send a message to all clients
void GameType::broadcastMessage(GameConnection::MessageColors color, SFXProfiles sfx, const StringTableEntry &formatString)
{
   for(S32 i = 0; i < getClientCount(); i++)
      getClient(i)->getConnection()->s2cDisplayMessage(color, sfx, formatString);
}


// Send a message to all clients
void GameType::broadcastMessage(GameConnection::MessageColors color, SFXProfiles sfx, 
                                const StringTableEntry &formatString, const Vector<StringTableEntry> &e)
{
   for(S32 i = 0; i < getClientCount(); i++)
      getClient(i)->getConnection()->s2cDisplayMessageE(color, sfx, formatString, e);
}


bool GameType::isGameOver() const
{
   return mGameOver;
}

const StringTableEntry *GameType::getLevelName() const
{
   return &mLevelName;
}


void GameType::setLevelName(const StringTableEntry &levelName)
{
   mLevelName = levelName;
}


const StringTableEntry *GameType::getLevelDescription() const
{
   return &mLevelDescription;
}


void GameType::setLevelDescription(const StringTableEntry &levelDescription)
{
   mLevelDescription = levelDescription;
}


const StringTableEntry *GameType::getLevelCredits() const
{
   return &mLevelCredits;
}


void GameType::setLevelCredits(const StringTableEntry &levelCredits)
{
   mLevelCredits = levelCredits;
}


S32 GameType::getMinRecPlayers()
{
   return mMinRecPlayers;
}


void GameType::setMinRecPlayers(S32 minPlayers)
{
   mMinRecPlayers = minPlayers;
}


S32 GameType::getMaxRecPlayers()
{
   return mMaxRecPlayers;
}


void GameType::setMaxRecPlayers(S32 maxPlayers)
{
   mMaxRecPlayers = maxPlayers;
}


bool GameType::isEngineerEnabled()
{
   return mEngineerEnabled;
}


void GameType::setEngineerEnabled(bool enabled)
{
   mEngineerEnabled = enabled;
}


bool GameType::areBotsAllowed()
{
   return mBotsAllowed;
}


void GameType::setBotsAllowed(bool allowed)
{
   mBotsAllowed = allowed;
}


string GameType::getScriptName() const
{
   return mScriptName;
}


const Vector<string> *GameType::getScriptArgs()
{
   return &mScriptArgs;
}


bool GameType::isDatabasable()
{
   return false;
}


void GameType::addFlag(FlagItem *flag)
{
   mFlags.push_back(flag);
}


void GameType::itemDropped(Ship *ship, MoveItem *item)
{
   /* Do nothing */
}


void GameType::shipTouchFlag(Ship *ship, FlagItem *flag)
{
   /* Do nothing */
}


void GameType::addZone(GoalZone *zone)
{
   /* Do nothing */
}


void GameType::shipTouchZone(Ship *ship, GoalZone *zone)
{
   /* Do nothing */
}


void GameType::majorScoringEventOcurred(S32 team)
{
   /* empty */
}


};
<|MERGE_RESOLUTION|>--- conflicted
+++ resolved
@@ -1,4447 +1,3656 @@
-<<<<<<< HEAD
-//-----------------------------------------------------------------------------------
-//
-// Bitfighter - A multiplayer vector graphics space game
-// Based on Zap demo released for Torque Network Library by GarageGames.com
-//
-// Derivative work copyright (C) 2008-2009 Chris Eykamp
-// Original work copyright (C) 2004 GarageGames.com, Inc.
-// Other code copyright as noted
-//
-// This program is free software; you can redistribute it and/or modify
-// it under the terms of the GNU General Public License as published by
-// the Free Software Foundation; either version 2 of the License, or
-// (at your option) any later version.
-//
-// This program is distributed in the hope that it will be useful (and fun!),
-// but WITHOUT ANY WARRANTY; without even the implied warranty of
-// MERCHANTABILITY or FITNESS FOR A PARTICULAR PURPOSE.  See the
-// GNU General Public License for more details.
-//
-// You should have received a copy of the GNU General Public License
-// along with this program; if not, write to the Free Software
-// Foundation, Inc., 59 Temple Place, Suite 330, Boston, MA  02111-1307  USA
-//
-//------------------------------------------------------------------------------------
-
-#include "gameType.h"
-#include "game.h"
-#include "gameNetInterface.h"
-#include "flagItem.h"
-#include "EngineeredItem.h"
-#include "gameObjectRender.h"
-#include "SoundEffect.h"
-#include "config.h"
-#include "projectile.h"     // For s2cClientJoinedTeam()
-#include "playerInfo.h"     // For LuaPlayerInfo constructor  
-#include "stringUtils.h"    // For itos
-//#include "BotNavMeshZone.h" // For gBotNavMeshZones
-#include "gameStats.h"      // For VersionedGameStats def
-#include "version.h"
-#include "Colors.h"
-#include "BanList.h"
-
-#ifndef ZAP_DEDICATED
-#include "ClientGame.h"
-#include "UIGame.h"
-#include "UIMenus.h"
-#include "SDL/SDL_opengl.h"
-#endif
-
-
-#include "../master/database.h"
-
-#include "statistics.h"
-#include "masterConnection.h"     // For s2mSendPlayerStatistics, s2mSendGameStatistics
-
-
-#include "tnlThread.h"
-#include <math.h>
-
-#ifndef min
-#define min(a,b) ((a) <= (b) ? (a) : (b))
-#define max(a,b) ((a) >= (b) ? (a) : (b))
-#endif
-
-
-namespace Zap
-{
-extern  F32 getCurrentRating(GameConnection *conn);      //in game.cpp
-
-//RDW GCC needs this to be properly defined.  -- isn't this defined in gameType.h? -CE
-//GCC can't link without this definition.  One of the calls to min in
-//UITeamDefMenu.cpp requires that this have actual storage (for some reason).
-// I don't even know what that means!! -CE
-#ifdef TNL_OS_MAC_OSX
-const S32 GameType::MAX_TEAMS;
-#endif
-
-//static Timer mTestTimer(10 * 1000);
-//static bool on = true;
-
-// List of valid game types -- these are the "official" names, not the more user-friendly names provided by getGameTypeString
-// All names are of the form xxxGameType, and have a corresponding class xxxGame
-const char *gGameTypeNames[] = {
-   "GameType",                // Generic game type --> Bitmatch
-   "CTFGameType",
-   "HTFGameType",
-   "HuntersGameType",
-   "RabbitGameType",
-   "RetrieveGameType",
-   "SoccerGameType",
-   "ZoneControlGameType",
-   NULL  // Last item must be NULL
-};
-
-
-S32 gDefaultGameTypeIndex = 0;  // What we'll default to if the name provided is invalid or missing... i.e. GameType ==> Bitmatch
-
-// mini   http://patorjk.com/software/taag/
-////////////////////////////////////////   _                 _       _ 
-////////////////////////////////////////  /  | o  _  ._ _|_ |_)  _ _|_ 
-////////////////////////////////////////  \_ | | (/_ | | |_ | \ (/_ |  
-////////////////////////////////////////
-
-// Constructor
-ClientRef::ClientRef()    
-{
-   ping = 0;
-
-   mScore = 0;
-   mRating = 0;
-
-   readyForRegularGhosts = false;
-   wantsScoreboardUpdates = false;
-   mTeamId = 0;
-   isAdmin = false;
-   isRobot = false;
-
-   mPlayerInfo = new PlayerInfo(this);
-}
-
-
-// Destructor
-ClientRef::~ClientRef()   
-{
-   delete mPlayerInfo;
-}
-
-
-S32 ClientRef::getTeam()
-{
-   return mTeamId;
-}
-
-
-void ClientRef::setTeam(S32 teamId)
-{
-   mTeamId = teamId;
-}
-
-
-S32 ClientRef::getScore()
-{
-   return mScore;
-}
-
-
-void ClientRef::setScore(S32 score)
-{
-   mScore = score;
-}
-
-
-void ClientRef::addScore(S32 score)
-{
-   mScore += score;
-}
-
-
-F32 ClientRef::getRating()
-{
-   return mRating;
-}
-
-
-void ClientRef::setRating(F32 rating)
-{
-   mRating = rating;
-}
-
-
-LuaPlayerInfo *ClientRef::getPlayerInfo()
-{
-   return mPlayerInfo;
-}
-
-
-////////////////////////////////////////      __              ___           
-////////////////////////////////////////     /__  _. ._ _   _  |    ._   _  
-////////////////////////////////////////     \_| (_| | | | (/_ | \/ |_) (/_ 
-////////////////////////////////////////                         /  |       
-
-TNL_IMPLEMENT_NETOBJECT(GameType);
-
-// Constructor
-GameType::GameType(S32 winningScore) : mScoreboardUpdateTimer(1000) , mGameTimer(DefaultGameTime) , mGameTimeUpdateTimer(30000)
-{
-   mNetFlags.set(Ghostable);
-   mBetweenLevels = true;
-   mGameOver = false;
-   mWinningScore = winningScore;
-   mLeadingTeam = -1;
-   mLeadingTeamScore = 0;
-   mDigitsNeededToDisplayScore = 1;
-   mCanSwitchTeams = true;       // Players can switch right away
-   mLocalClient = NULL;          // Will be assigned by the server after a connection is made
-   mZoneGlowTimer.setPeriod(mZoneGlowTime);
-   mGlowingZoneTeam = -1;        // By default, all zones glow
-   mLevelHasLoadoutZone = false;
-   mShowAllBots = false;
-   mTotalGamePlay = 0;
-   mBotZoneCreationFailed = false;
-
-   mMinRecPlayers = 0;
-   mMaxRecPlayers = 0;
-
-   mEngineerEnabled = false;
-   mBotsAllowed = true;
-
-#ifndef ZAP_DEDICATED
-   mLevelCredits = gClientGame ? gClientGame->getClientInfo()->name : "";     // I *think* this is only here to provide a default for the editor
-#endif
-
-   mGame = NULL;
-}
-
-
-bool GameType::processArguments(S32 argc, const char **argv, Game *game)
-{
-   if(argc > 0)      // First arg is game length, in minutes
-      mGameTimer.reset(U32(atof(argv[0]) * 60 * 1000));
-
-   if(argc > 1)      // Second arg is winning score
-      mWinningScore = atoi(argv[1]);
-
-   return true;
-}
-
-
-string GameType::toString() const
-{
-   return string(getClassName()) + " " + ftos(F32(getTotalGameTime()) / 60, 3) + " " + itos(mWinningScore);
-}
-
-
-void GameType::addToGame(Game *game, GridDatabase *database)
-{
-   mGame = game;
-   game->setGameType(this);
-}
-
-
-bool GameType::onGhostAdd(GhostConnection *theConnection)
-{
-
-   //TNLAssert(!getGame()->isServer(), "Should only be client here!");
-   // getGame() appears to return null here sometimes... why??
-
-#ifndef ZAP_DEDICATED
-   addToGame(gClientGame, gClientGame->getGameObjDatabase());
-#endif
-   return true;
-}
-
-
-#ifndef ZAP_DEDICATED
-// Menu items we want to show
-const char **GameType::getGameParameterMenuKeys()
-{
-    static const char *items[] = {
-      "Level Name",
-      "Level Descr",
-      "Level Credits",
-      "Levelgen Script",
-      "Game Time",
-      "Win Score",
-      "Grid Size",
-      "Min Players",
-      "Max Players",
-      "Allow Engr",
-      "" };
-
-      return items;
-}
-
-
-// Definitions for those items
-boost::shared_ptr<MenuItem> GameType::getMenuItem(ClientGame *game, const char *key)
-{
-   if(!strcmp(key, "Level Name"))
-   {
-      MenuItem *item = new EditableMenuItem(game, 
-                                            "Level Name:", 
-                                            mLevelName.getString(),
-                                            "", 
-                                            "The level's name -- pick a good one!",  
-                                            MAX_GAME_NAME_LEN);   
-
-      item->setFilter(LineEditor::allAsciiFilter);
-
-      return boost::shared_ptr<MenuItem>(item);
-   }
-   else if(!strcmp(key, "Level Descr"))
-      return boost::shared_ptr<MenuItem>(new EditableMenuItem(game,
-                                                              "Level Descr:", 
-                                                              mLevelDescription.getString(), 
-                                                              "", 
-                                                              "A brief description of the level",                     
-                                                              MAX_GAME_DESCR_LEN));
-   else if(!strcmp(key, "Level Credits"))
-      return boost::shared_ptr<MenuItem>(new EditableMenuItem(game,
-                                                              "Level By:",       
-                                                              mLevelCredits.getString(), 
-                                                              "", 
-                                                              "Who created this level",                                  
-                                                              MAX_GAME_DESCR_LEN));
-   else if(!strcmp(key, "Levelgen Script"))
-      return boost::shared_ptr<MenuItem>(new EditableMenuItem(game,
-                                                              "Levelgen Script:", 
-                                                              getScriptLine(), 
-                                                              "<None>", 
-                                                              "Levelgen script & args to be run when level is loaded",  
-                                                              255));
-   else if(!strcmp(key, "Game Time"))
-      return boost::shared_ptr<MenuItem>(new TimeCounterMenuItem(game, "Game Time:", getTotalGameTime(), 99*60, "Unlimited", "Time game will last"));
-   else if(!strcmp(key, "Win Score"))
-      return boost::shared_ptr<MenuItem>(new CounterMenuItem(game,"Score to Win:", getWinningScore(), 1, 1, 99, "points", "", "Game ends when one team gets this score"));
-   else if(!strcmp(key, "Grid Size"))
-      return boost::shared_ptr<MenuItem>(new CounterMenuItem(game,
-                                                             "Grid Size:",       
-                                                             (S32)game->getGridSize(),
-                                                             Game::MIN_GRID_SIZE,      // increment
-                                                             Game::MIN_GRID_SIZE,      // min val
-                                                             Game::MAX_GRID_SIZE,      // max val
-                                                             "pixels",                 // units
-                                                             "", 
-                                                             "\"Magnification factor.\" Larger values lead to larger levels.  Default is 255."));
-   else if(!strcmp(key, "Min Players"))
-      return boost::shared_ptr<MenuItem>(new CounterMenuItem(game,
-                                                             "Min Players:",       
-                                                             mMinRecPlayers,     // value
-                                                             1,                  // increment
-                                                             0,                  // min val
-                                                             MAX_PLAYERS,        // max val
-                                                             "players",          // units
-                                                             "N/A", 
-                                                             "Min. players you would recommend for this level (to help server select the next level)"));
-   else if(!strcmp(key, "Max Players"))
-      return boost::shared_ptr<MenuItem>(new CounterMenuItem(game,
-                                                             "Max Players:",       
-                                                             mMaxRecPlayers,     // value
-                                                             1,                  // increment
-                                                             0,                  // min val
-                                                             MAX_PLAYERS,        // max val
-                                                             "players",          // units
-                                                             "N/A",
-                                                             "Max. players you would recommend for this level (to help server select the next level)"));
-   else if(!strcmp(key, "Allow Engr"))
-      return boost::shared_ptr<MenuItem>(new YesNoMenuItem(game,
-                                                           "Allow Engineer Module:",       
-                                                           mEngineerEnabled,
-                                                           NULL,
-                                                           "Allow players to use the Engineer module?"));
-   else
-      return boost::shared_ptr<MenuItem>();     // NULLish pointer
-}
-
-
-bool GameType::saveMenuItem(const MenuItem *menuItem, const char *key)
-{
-   if(!strcmp(key, "Level Name"))
-      setLevelName(menuItem->getValue());
-   else if(!strcmp(key, "Level Descr"))
-      setLevelDescription(menuItem->getValue());
-   else if(!strcmp(key, "Level Credits"))
-      setLevelCredits(menuItem->getValue());
-   else if(!strcmp(key, "Levelgen Script"))
-      setScript(parseString(menuItem->getValue()));
-   else if(!strcmp(key, "Game Time"))
-		setGameTime((F32)menuItem->getIntValue());
-   else if(!strcmp(key, "Win Score"))
-      setWinningScore(menuItem->getIntValue());
-   else if(!strcmp(key, "Grid Size"))
-      getGame()->setGridSize((F32)menuItem->getIntValue());
-   else if(!strcmp(key, "Min Players"))
-       setMinRecPlayers(menuItem->getIntValue());
-   else if(!strcmp(key, "Max Players"))
-      setMaxRecPlayers(menuItem->getIntValue());
-   else if(!strcmp(key, "Allow Engr"))
-      setEngineerEnabled(menuItem->getIntValue());
-   else
-      return false;
-
-   return true;
-}
-#endif
-
-bool GameType::processSpecialsParam(const char *param)
-{
-   if(!stricmp(param, "Engineer"))
-      setEngineerEnabled(true);
-   else if(!stricmp(param, "NoBots"))
-      setBotsAllowed(false);
-   else
-      return false;
-
-   return true;
-}
-
-
-string GameType::getSpecialsLine()
-{
-   string specialsLine = "Specials";
-
-   if(isEngineerEnabled())
-      specialsLine += " Engineer";
-
-   if(!areBotsAllowed())
-      specialsLine += " NoBots";
-
-   return specialsLine;
-}
-
-
-string GameType::getScriptLine() const
-{
-   string str;
-
-   if(mScriptName == "")
-      return "";
-
-   str += mScriptName;
-   
-   if(mScriptArgs.size() > 0)
-      str += " " + concatenate(mScriptArgs);
-
-   return str;
-}
-
-
-void GameType::setScript(const Vector<string> &args)
-{
-   mScriptName = args.size() > 0 ? args[0] : "";
-
-   mScriptArgs.clear();       // Clear out any args from a previous Script line
-   for(S32 i = 1; i < args.size(); i++)
-      mScriptArgs.push_back(args[i]);
-}
-
-
-void GameType::printRules()
-{
-   NetClassRep::initialize();    // We need this to instantiate objects to interrogate them below
-
-   printf("\n\n");
-   printf("Bitfighter rules\n");
-   printf("================\n\n");
-   printf("Projectiles:\n\n");
-   for(S32 i = 0; i < WeaponCount; i++)
-   {
-      printf("Name: %s \n", gWeapons[i].name.getString());
-      printf("\tEnergy Drain: %d\n", gWeapons[i].drainEnergy);
-      printf("\tVelocity: %d\n", gWeapons[i].projVelocity);
-      printf("\tLifespan (ms): %d\n", gWeapons[i].projLiveTime);
-      printf("\tDamage: %2.2f\n", gWeapons[i].damageAmount);
-      printf("\tDamage To Self Multiplier: %2.2f\n", gWeapons[i].damageSelfMultiplier);
-      printf("\tCan Damage Teammate: %s\n", gWeapons[i].canDamageTeammate ? "Yes" : "No");
-   }
-
-   printf("\n\n");
-   printf("Game Types:\n\n");
-   for(S32 i = 0; ; i++)     // second arg intentionally blank!
-   {
-      if(gGameTypeNames[i] == NULL)
-         break;
-
-      TNL::Object *theObject = TNL::Object::create(gGameTypeNames[i]);  // Instantiate a gameType object
-      GameType *gameType = dynamic_cast<GameType*>(theObject);          // and cast it
-
-      string indTeam;
-
-      if(gameType->canBeIndividualGame() && gameType->canBeTeamGame())
-         indTeam = "Individual or Teams";
-      else if (gameType->canBeIndividualGame())
-         indTeam = "Individual only";
-      else if (gameType->canBeTeamGame())
-         indTeam = "Team only";
-      else
-         indTeam = "Configuration Error!";
-
-
-      printf("Game type: %s [%s]\n", gameType->getGameTypeString(), indTeam.c_str());
-      printf("Configure ship: %s", gameType->isSpawnWithLoadoutGame() ? "By respawning (no need for loadout zones)" : "By entering loadout zone");
-      printf("\nEvent: Individual Score / Team Score\n");
-      printf(  "====================================\n");
-      for(S32 j = 0; j < ScoringEventsCount; j++)
-      {
-         S32 teamScore = gameType->getEventScore(GameType::TeamScore, (ScoringEvent) j, 0);
-         S32 indScore = gameType->getEventScore(GameType::IndividualScore, (ScoringEvent) j, 0);
-
-         if(teamScore == naScore && indScore == naScore)    // Skip non-scoring events
-            continue;
-
-         string teamScoreStr = (teamScore == naScore) ? "N/A" : itos(teamScore);
-         string indScoreStr =  (indScore == naScore)  ? "N/A" : itos(indScore);
-
-         printf("%s: %s / %s\n", getScoringEventDescr((ScoringEvent) j).c_str(), indScoreStr.c_str(), teamScoreStr.c_str() );
-      }
-
-      printf("\n\n");
-   }
-}
-
-
-// For external access -- delete me if you can!
-void printRules()
-{
-   GameType::printRules();
-}
-
-
-// These are really only used for displaying scoring with the -rules option
-string GameType::getScoringEventDescr(ScoringEvent event)
-{
-   switch(event)
-   {
-      // General scoring events:
-      case KillEnemy:
-         return "Kill enemy player";
-      case KillSelf:
-         return "Kill self";
-      case KillTeammate:
-         return "Kill teammate";
-      case KillEnemyTurret:
-         return "Kill enemy turret";
-      case KillOwnTurret:
-         return "Kill own turret";
-      case KilledByAsteroid:
-         return "Killed by asteroid";
-      case KilledByTurret:
-         return "Killed by turret";
-
-      // CTF specific:
-      case CaptureFlag:
-         return "Touch enemy flag to your flag";
-      case ReturnTeamFlag:
-         return "Return own flag to goal";
-
-      // ZC specific:
-     case  CaptureZone:
-         return "Capture zone";
-      case UncaptureZone:
-         return "Lose captured zone to other team";
-
-      // HTF specific:
-      case HoldFlagInZone:
-         return "Hold flag in zone for time";
-      case RemoveFlagFromEnemyZone:
-         return "Remove flag from enemy zone";
-
-      // Rabbit specific:
-      case RabbitHoldsFlag:
-         return "Hold flag, per second";
-      case RabbitKilled:
-         return "Kill the rabbit";
-      case RabbitKills:
-         return "Kill other player if you are rabbit";
-
-      // Hunters specific:
-      case ReturnFlagsToNexus:
-         return "Return flags to Nexus";
-
-      // Retrieve specific:
-      case ReturnFlagToZone:
-         return "Return flags to own zone";
-      case LostFlag:
-         return "Lose captured flag to other team";
-
-      // Soccer specific:
-      case ScoreGoalEnemyTeam:
-         return "Score a goal against other team";
-      case ScoreGoalHostileTeam:
-         return "Score a goal against Hostile team";
-      case ScoreGoalOwnTeam:
-         return "Score a goal against own team";
-
-      // Other:
-      default:
-         return "Unknown event!";
-   }
-}
-
-
-// Will return a valid GameType string -- either what's passed in, or the default if something bogus was specified  (static)
-const char *GameType::validateGameType(const char *gtype)
-{
-   for(S32 i = 0; gGameTypeNames[i]; i++)    // Repeat until we hit NULL
-      if(!strcmp(gGameTypeNames[i], gtype))
-         return gGameTypeNames[i];
-
-   // If we get to here, no valid game type was specified, so we'll return the default
-   return gGameTypeNames[gDefaultGameTypeIndex];
-}
-
-
-void GameType::idle(GameObject::IdleCallPath path, U32 deltaT)
-{
-   mTotalGamePlay += deltaT;
-
-   if(isGhost())     // i.e. client only
-   {
-      mGameTimer.update(deltaT);
-      mZoneGlowTimer.update(deltaT);
-
-      return;  // We're out of here!
-   }
-
-   // From here on, server only
-   queryItemsOfInterest();
-   if(mScoreboardUpdateTimer.update(deltaT))
-   {
-      mScoreboardUpdateTimer.reset();
-      for(S32 i = 0; i < mClientList.size(); i++)
-      {
-         GameConnection *conn = mClientList[i]->getConnection();
-         if(conn && conn->isEstablished())  // robots don't have connection
-         {
-            mClientList[i]->ping = (U32) conn->getRoundTripTime();
-            if(mClientList[i]->ping > MaxPing || conn->lostContact())
-               mClientList[i]->ping = MaxPing;
-         }
-      }
-
-      // Send scores/pings to client if game is over, or client has requested them
-      for(S32 i = 0; i < mClientList.size(); i++)
-         if(mGameOver || mClientList[i]->wantsScoreboardUpdates)
-            updateClientScoreboard(mClientList[i]);
-   }
-
-   // Periodically send time-remaining updates to the clients unless the game timer is at zero
-   if(mGameTimeUpdateTimer.update(deltaT) && mGameTimer.getCurrent() != 0)
-   {
-      mGameTimeUpdateTimer.reset();
-      s2cSetTimeRemaining(mGameTimer.getCurrent());
-   }
-
-   // Cycle through all clients
-   for(S32 i = 0; i < mClientList.size(); i++)
-   {
-      GameConnection *conn = mClientList[i]->getConnection();
-
-      if(mClientList[i]->respawnTimer.update(deltaT))                            // Need to respawn?
-         spawnShip(conn);
-
-      if(conn->mSwitchTimer.getCurrent())            // Are we still counting down until the player can switch?
-         if(conn->mSwitchTimer.update(deltaT))       // Has the time run out?
-         {
-            NetObject::setRPCDestConnection(conn);   // Limit who gets this message
-            s2cCanSwitchTeams(true);                 // If so, let the client know they can switch again
-            NetObject::setRPCDestConnection(NULL);
-         }
-   }
-
-   // Spawn things
-   for(S32 i = 0; i < mItemSpawnPoints.size(); i++)
-      if(mItemSpawnPoints[i]->updateTimer(deltaT))
-      {
-         mItemSpawnPoints[i]->spawn(getGame(), mItemSpawnPoints[i]->getPos());   // Spawn item
-         mItemSpawnPoints[i]->resetTimer();                                      // Reset the spawn timer
-      }
-
-   //if(mTestTimer.update(deltaT))
-   //{
-   //   Worm *worm = dynamic_cast<Worm *>(TNL::Object::create("Worm"));
-   //   F32 ang = TNL::Random::readF() * Float2Pi;
-   //   worm->setPosAng(Point(0,0), ang);
-   //   worm->addToGame(gServerGame);
-   //   mTestTimer.reset(10000);
-   //}
-   //{
-   //   on = !on;
-
-   //   if(!on)
-   //   {
-   //      Vector<F32> v;
-   //      s2cAddBarriers(v, 0, false);
-   //   }
-   //   else
-   //   {
-   //      for(S32 i = 0; i < mBarriers.size(); i++)
-   //         s2cAddBarriers(mBarriers[i].verts, mBarriers[i].width, mBarriers[i].solid);
-   //   }
-
-   //   mTestTimer.reset();
-   //}
-  
-
-   // Process any pending Robot events
-   Robot::getEventManager().update();
-
-   // If game time has expired... game is over, man, it's over
-   if(mGameTimer.update(deltaT))
-      gameOverManGameOver();
-}
-
-
-
-//// Sorts teams by player counts, high to low
-//S32 QSORT_CALLBACK teamSizeSort(Team *a, Team *b)
-//{
-//   return (b->numPlayers + b->numBots) - (a->numPlayers + a->numBots);
-//}
-
-
-#ifndef ZAP_DEDICATED
-void GameType::renderInterfaceOverlay(bool scoreboardVisible)
-{
-   dynamic_cast<ClientGame *>(getGame())->getUIManager()->getGameUserInterface()->renderBasicInterfaceOverlay(this, scoreboardVisible);
-}
-
-
-void GameType::renderObjectiveArrow(const GameObject *target, const Color *c, F32 alphaMod) const
-{
-   if(!target)
-      return;
-
-   GameConnection *gc = dynamic_cast<ClientGame *>(getGame())->getConnectionToServer();
-   GameObject *ship = NULL;
-
-   if(gc)
-      ship = gc->getControlObject();
-   if(!ship)
-      return;
-
-   Rect r = target->getBounds(MoveObject::RenderState);
-   Point nearestPoint = ship->getRenderPos();
-
-   if(r.max.x < nearestPoint.x)
-      nearestPoint.x = r.max.x;
-   if(r.min.x > nearestPoint.x)
-      nearestPoint.x = r.min.x;
-   if(r.max.y < nearestPoint.y)
-      nearestPoint.y = r.max.y;
-   if(r.min.y > nearestPoint.y)
-      nearestPoint.y = r.min.y;
-
-   renderObjectiveArrow(&nearestPoint, c, alphaMod);
-}
-
-
-void GameType::renderObjectiveArrow(const Point *nearestPoint, const Color *outlineColor, F32 alphaMod) const
-{
-   ClientGame *game = dynamic_cast<ClientGame *>(getGame());
-
-   GameConnection *gc = game->getConnectionToServer();
-
-   GameObject *co = NULL;
-   if(gc)
-      co = gc->getControlObject();
-   if(!co)
-      return;
-
-   Point rp = game->worldToScreenPoint(nearestPoint);
-   Point center(400, 300);
-   Point arrowDir = rp - center;
-
-   F32 er = arrowDir.x * arrowDir.x / (350 * 350) + arrowDir.y * arrowDir.y / (250 * 250);
-   if(er < 1)
-      return;
-   Point np = rp;
-
-   er = sqrt(er);
-   rp.x = arrowDir.x / er;
-   rp.y = arrowDir.y / er;
-   rp += center;
-
-   F32 dist = (np - rp).len();
-
-   arrowDir.normalize();
-   Point crossVec(arrowDir.y, -arrowDir.x);
-
-   // Fade the arrows as we transition to/from commander's map
-   F32 alpha = (1 - game->getCommanderZoomFraction()) * 0.6f * alphaMod;
-   if(!alpha)
-      return;
-
-   // Make indicator fade as we approach the target
-   if(dist < 50)
-      alpha *= dist * 0.02f;
-
-   // Scale arrow accorging to distance from objective --> doesn't look very nice
-   //F32 scale = max(1 - (min(max(dist,100),1000) - 100) / 900, .5);
-   F32 scale = 1.0;
-
-   Point p2 = rp - arrowDir * 23 * scale + crossVec * 8 * scale;
-   Point p3 = rp - arrowDir * 23 * scale - crossVec * 8 * scale;
-
-   Color fillColor = *outlineColor;    // Create local copy
-   fillColor *= .7f;
-
-=======
-//-----------------------------------------------------------------------------------
-//
-// Bitfighter - A multiplayer vector graphics space game
-// Based on Zap demo released for Torque Network Library by GarageGames.com
-//
-// Derivative work copyright (C) 2008-2009 Chris Eykamp
-// Original work copyright (C) 2004 GarageGames.com, Inc.
-// Other code copyright as noted
-//
-// This program is free software; you can redistribute it and/or modify
-// it under the terms of the GNU General Public License as published by
-// the Free Software Foundation; either version 2 of the License, or
-// (at your option) any later version.
-//
-// This program is distributed in the hope that it will be useful (and fun!),
-// but WITHOUT ANY WARRANTY; without even the implied warranty of
-// MERCHANTABILITY or FITNESS FOR A PARTICULAR PURPOSE.  See the
-// GNU General Public License for more details.
-//
-// You should have received a copy of the GNU General Public License
-// along with this program; if not, write to the Free Software
-// Foundation, Inc., 59 Temple Place, Suite 330, Boston, MA  02111-1307  USA
-//
-//------------------------------------------------------------------------------------
-
-#include "gameType.h"
-#include "game.h"
-#include "gameNetInterface.h"
-#include "flagItem.h"
-#include "EngineeredItem.h"
-#include "gameObjectRender.h"
-#include "SoundEffect.h"
-#include "config.h"
-#include "projectile.h"     // For s2cClientJoinedTeam()
-#include "playerInfo.h"     // For LuaPlayerInfo constructor  
-#include "stringUtils.h"    // For itos
-//#include "BotNavMeshZone.h" // For gBotNavMeshZones
-#include "gameStats.h"      // For VersionedGameStats def
-#include "version.h"
-#include "Colors.h"
-#include "BanList.h"
-#include "IniFile.h"        // For CIniFile
-
-#ifndef ZAP_DEDICATED
-#include "ClientGame.h"
-#include "UIGame.h"
-#include "UIMenus.h"
-#include "SDL/SDL_opengl.h"
-#endif
-
-
-#include "../master/database.h"
-
-#include "statistics.h"
-#include "masterConnection.h"     // For s2mSendPlayerStatistics, s2mSendGameStatistics
-
-
-#include "tnlThread.h"
-#include <math.h>
-
-#ifndef min
-#define min(a,b) ((a) <= (b) ? (a) : (b))
-#define max(a,b) ((a) >= (b) ? (a) : (b))
-#endif
-
-
-namespace Zap
-{
-extern  F32 getCurrentRating(GameConnection *conn);      //in game.cpp
-
-//RDW GCC needs this to be properly defined.  -- isn't this defined in gameType.h? -CE
-//GCC can't link without this definition.  One of the calls to min in
-//UITeamDefMenu.cpp requires that this have actual storage (for some reason).
-// I don't even know what that means!! -CE
-#ifdef TNL_OS_MAC_OSX
-const S32 GameType::MAX_TEAMS;
-#endif
-
-//static Timer mTestTimer(10 * 1000);
-//static bool on = true;
-
-// List of valid game types -- these are the "official" names, not the more user-friendly names provided by getGameTypeString
-// All names are of the form xxxGameType, and have a corresponding class xxxGame
-const char *gGameTypeNames[] = {
-   "GameType",                // Generic game type --> Bitmatch
-   "CTFGameType",
-   "HTFGameType",
-   "HuntersGameType",
-   "RabbitGameType",
-   "RetrieveGameType",
-   "SoccerGameType",
-   "ZoneControlGameType",
-   NULL  // Last item must be NULL
-};
-
-
-S32 gDefaultGameTypeIndex = 0;  // What we'll default to if the name provided is invalid or missing... i.e. GameType ==> Bitmatch
-
-// mini   http://patorjk.com/software/taag/
-////////////////////////////////////////   _                 _       _ 
-////////////////////////////////////////  /  | o  _  ._ _|_ |_)  _ _|_ 
-////////////////////////////////////////  \_ | | (/_ | | |_ | \ (/_ |  
-////////////////////////////////////////
-
-// Constructor
-ClientRef::ClientRef()    
-{
-   ping = 0;
-
-   mScore = 0;
-   mRating = 0;
-
-   readyForRegularGhosts = false;
-   wantsScoreboardUpdates = false;
-   mTeamId = 0;
-   isAdmin = false;
-   isRobot = false;
-
-   mPlayerInfo = new PlayerInfo(this);
-}
-
-
-// Destructor
-ClientRef::~ClientRef()   
-{
-   delete mPlayerInfo;
-}
-
-
-S32 ClientRef::getTeam()
-{
-   return mTeamId;
-}
-
-
-void ClientRef::setTeam(S32 teamId)
-{
-   mTeamId = teamId;
-}
-
-
-S32 ClientRef::getScore()
-{
-   return mScore;
-}
-
-
-void ClientRef::setScore(S32 score)
-{
-   mScore = score;
-}
-
-
-void ClientRef::addScore(S32 score)
-{
-   mScore += score;
-}
-
-
-F32 ClientRef::getRating()
-{
-   return mRating;
-}
-
-
-void ClientRef::setRating(F32 rating)
-{
-   mRating = rating;
-}
-
-
-LuaPlayerInfo *ClientRef::getPlayerInfo()
-{
-   return mPlayerInfo;
-}
-
-
-////////////////////////////////////////      __              ___           
-////////////////////////////////////////     /__  _. ._ _   _  |    ._   _  
-////////////////////////////////////////     \_| (_| | | | (/_ | \/ |_) (/_ 
-////////////////////////////////////////                         /  |       
-
-TNL_IMPLEMENT_NETOBJECT(GameType);
-
-// Constructor
-GameType::GameType(S32 winningScore) : mScoreboardUpdateTimer(1000) , mGameTimer(DefaultGameTime) , mGameTimeUpdateTimer(30000)
-{
-   mNetFlags.set(Ghostable);
-   mBetweenLevels = true;
-   mGameOver = false;
-   mWinningScore = winningScore;
-   mLeadingTeam = -1;
-   mLeadingTeamScore = 0;
-   mDigitsNeededToDisplayScore = 1;
-   mCanSwitchTeams = true;       // Players can switch right away
-   mLocalClient = NULL;          // Will be assigned by the server after a connection is made
-   mZoneGlowTimer.setPeriod(mZoneGlowTime);
-   mGlowingZoneTeam = -1;        // By default, all zones glow
-   mLevelHasLoadoutZone = false;
-   mShowAllBots = false;
-   mTotalGamePlay = 0;
-   mBotZoneCreationFailed = false;
-
-   mMinRecPlayers = 0;
-   mMaxRecPlayers = 0;
-
-   mEngineerEnabled = false;
-   mBotsAllowed = true;
-
-#ifndef ZAP_DEDICATED
-   mLevelCredits = gClientGame ? gClientGame->getClientInfo()->name : "";     // I *think* this is only here to provide a default for the editor
-#endif
-
-   mGame = NULL;
-}
-
-
-bool GameType::processArguments(S32 argc, const char **argv, Game *game)
-{
-   if(argc > 0)      // First arg is game length, in minutes
-      mGameTimer.reset(U32(atof(argv[0]) * 60 * 1000));
-
-   if(argc > 1)      // Second arg is winning score
-      mWinningScore = atoi(argv[1]);
-
-   return true;
-}
-
-
-string GameType::toString() const
-{
-   return string(getClassName()) + " " + ftos(F32(getTotalGameTime()) / 60, 3) + " " + itos(mWinningScore);
-}
-
-
-void GameType::addToGame(Game *game, GridDatabase *database)
-{
-   mGame = game;
-   game->setGameType(this);
-}
-
-
-bool GameType::onGhostAdd(GhostConnection *theConnection)
-{
-
-   //TNLAssert(!getGame()->isServer(), "Should only be client here!");
-   // getGame() appears to return null here sometimes... why??
-
-#ifndef ZAP_DEDICATED
-   addToGame(gClientGame, gClientGame->getGameObjDatabase());
-#endif
-   return true;
-}
-
-
-#ifndef ZAP_DEDICATED
-// Menu items we want to show
-const char **GameType::getGameParameterMenuKeys()
-{
-    static const char *items[] = {
-      "Level Name",
-      "Level Descr",
-      "Level Credits",
-      "Levelgen Script",
-      "Game Time",
-      "Win Score",
-      "Grid Size",
-      "Min Players",
-      "Max Players",
-      "Allow Engr",
-      "" };
-
-      return items;
-}
-
-
-// Definitions for those items
-boost::shared_ptr<MenuItem> GameType::getMenuItem(ClientGame *game, const char *key)
-{
-   if(!strcmp(key, "Level Name"))
-   {
-      MenuItem *item = new EditableMenuItem(game, 
-                                            "Level Name:", 
-                                            mLevelName.getString(),
-                                            "", 
-                                            "The level's name -- pick a good one!",  
-                                            MAX_GAME_NAME_LEN);   
-
-      item->setFilter(LineEditor::allAsciiFilter);
-
-      return boost::shared_ptr<MenuItem>(item);
-   }
-   else if(!strcmp(key, "Level Descr"))
-      return boost::shared_ptr<MenuItem>(new EditableMenuItem(game,
-                                                              "Level Descr:", 
-                                                              mLevelDescription.getString(), 
-                                                              "", 
-                                                              "A brief description of the level",                     
-                                                              MAX_GAME_DESCR_LEN));
-   else if(!strcmp(key, "Level Credits"))
-      return boost::shared_ptr<MenuItem>(new EditableMenuItem(game,
-                                                              "Level By:",       
-                                                              mLevelCredits.getString(), 
-                                                              "", 
-                                                              "Who created this level",                                  
-                                                              MAX_GAME_DESCR_LEN));
-   else if(!strcmp(key, "Levelgen Script"))
-      return boost::shared_ptr<MenuItem>(new EditableMenuItem(game,
-                                                              "Levelgen Script:", 
-                                                              getScriptLine(), 
-                                                              "<None>", 
-                                                              "Levelgen script & args to be run when level is loaded",  
-                                                              255));
-   else if(!strcmp(key, "Game Time"))
-      return boost::shared_ptr<MenuItem>(new TimeCounterMenuItem(game, "Game Time:", getTotalGameTime(), 99*60, "Unlimited", "Time game will last"));
-   else if(!strcmp(key, "Win Score"))
-      return boost::shared_ptr<MenuItem>(new CounterMenuItem(game,"Score to Win:", getWinningScore(), 1, 1, 99, "points", "", "Game ends when one team gets this score"));
-   else if(!strcmp(key, "Grid Size"))
-      return boost::shared_ptr<MenuItem>(new CounterMenuItem(game,
-                                                             "Grid Size:",       
-                                                             (S32)game->getGridSize(),
-                                                             Game::MIN_GRID_SIZE,      // increment
-                                                             Game::MIN_GRID_SIZE,      // min val
-                                                             Game::MAX_GRID_SIZE,      // max val
-                                                             "pixels",                 // units
-                                                             "", 
-                                                             "\"Magnification factor.\" Larger values lead to larger levels.  Default is 255."));
-   else if(!strcmp(key, "Min Players"))
-      return boost::shared_ptr<MenuItem>(new CounterMenuItem(game,
-                                                             "Min Players:",       
-                                                             mMinRecPlayers,     // value
-                                                             1,                  // increment
-                                                             0,                  // min val
-                                                             MAX_PLAYERS,        // max val
-                                                             "players",          // units
-                                                             "N/A", 
-                                                             "Min. players you would recommend for this level (to help server select the next level)"));
-   else if(!strcmp(key, "Max Players"))
-      return boost::shared_ptr<MenuItem>(new CounterMenuItem(game,
-                                                             "Max Players:",       
-                                                             mMaxRecPlayers,     // value
-                                                             1,                  // increment
-                                                             0,                  // min val
-                                                             MAX_PLAYERS,        // max val
-                                                             "players",          // units
-                                                             "N/A",
-                                                             "Max. players you would recommend for this level (to help server select the next level)"));
-   else if(!strcmp(key, "Allow Engr"))
-      return boost::shared_ptr<MenuItem>(new YesNoMenuItem(game,
-                                                           "Allow Engineer Module:",       
-                                                           mEngineerEnabled,
-                                                           NULL,
-                                                           "Allow players to use the Engineer module?"));
-   else
-      return boost::shared_ptr<MenuItem>();     // NULLish pointer
-}
-
-
-bool GameType::saveMenuItem(const MenuItem *menuItem, const char *key)
-{
-   if(!strcmp(key, "Level Name"))
-      setLevelName(menuItem->getValue());
-   else if(!strcmp(key, "Level Descr"))
-      setLevelDescription(menuItem->getValue());
-   else if(!strcmp(key, "Level Credits"))
-      setLevelCredits(menuItem->getValue());
-   else if(!strcmp(key, "Levelgen Script"))
-      setScript(parseString(menuItem->getValue()));
-   else if(!strcmp(key, "Game Time"))
-		setGameTime((F32)menuItem->getIntValue());
-   else if(!strcmp(key, "Win Score"))
-      setWinningScore(menuItem->getIntValue());
-   else if(!strcmp(key, "Grid Size"))
-      getGame()->setGridSize((F32)menuItem->getIntValue());
-   else if(!strcmp(key, "Min Players"))
-       setMinRecPlayers(menuItem->getIntValue());
-   else if(!strcmp(key, "Max Players"))
-      setMaxRecPlayers(menuItem->getIntValue());
-   else if(!strcmp(key, "Allow Engr"))
-      setEngineerEnabled(menuItem->getIntValue());
-   else
-      return false;
-
-   return true;
-}
-#endif
-
-bool GameType::processSpecialsParam(const char *param)
-{
-   if(!stricmp(param, "Engineer"))
-      setEngineerEnabled(true);
-   else if(!stricmp(param, "NoBots"))
-      setBotsAllowed(false);
-   else
-      return false;
-
-   return true;
-}
-
-
-string GameType::getSpecialsLine()
-{
-   string specialsLine = "Specials";
-
-   if(isEngineerEnabled())
-      specialsLine += " Engineer";
-
-   if(!areBotsAllowed())
-      specialsLine += " NoBots";
-
-   return specialsLine;
-}
-
-
-string GameType::getScriptLine() const
-{
-   string str;
-
-   if(mScriptName == "")
-      return "";
-
-   str += mScriptName;
-   
-   if(mScriptArgs.size() > 0)
-      str += " " + concatenate(mScriptArgs);
-
-   return str;
-}
-
-
-void GameType::setScript(const Vector<string> &args)
-{
-   mScriptName = args.size() > 0 ? args[0] : "";
-
-   mScriptArgs.clear();       // Clear out any args from a previous Script line
-   for(S32 i = 1; i < args.size(); i++)
-      mScriptArgs.push_back(args[i]);
-}
-
-
-void GameType::printRules()
-{
-   NetClassRep::initialize();
-   printf("\n\n");
-   printf("Bitfighter rules\n");
-   printf("================\n\n");
-   printf("Projectiles:\n\n");
-   for(S32 i = 0; i < WeaponCount; i++)
-   {
-      printf("Name: %s \n", gWeapons[i].name.getString());
-      printf("\tEnergy Drain: %d\n", gWeapons[i].drainEnergy);
-      printf("\tVelocity: %d\n", gWeapons[i].projVelocity);
-      printf("\tLifespan (ms): %d\n", gWeapons[i].projLiveTime);
-      printf("\tDamage: %2.2f\n", gWeapons[i].damageAmount);
-      printf("\tDamage To Self Multiplier: %2.2f\n", gWeapons[i].damageSelfMultiplier);
-      printf("\tCan Damage Teammate: %s\n", gWeapons[i].canDamageTeammate ? "Yes" : "No");
-   }
-
-   printf("\n\n");
-   printf("Game Types:\n\n");
-   for(S32 i = 0; ; i++)     // second arg intentionally blank!
-   {
-      if(gGameTypeNames[i] == NULL)
-         break;
-
-      TNL::Object *theObject = TNL::Object::create(gGameTypeNames[i]);  // Instantiate a gameType object
-      GameType *gameType = dynamic_cast<GameType*>(theObject);          // and cast it
-
-      string indTeam;
-
-      if(gameType->canBeIndividualGame() && gameType->canBeTeamGame())
-         indTeam = "Individual or Teams";
-      else if (gameType->canBeIndividualGame())
-         indTeam = "Individual only";
-      else if (gameType->canBeTeamGame())
-         indTeam = "Team only";
-      else
-         indTeam = "Configuration Error!";
-
-
-      printf("Game type: %s [%s]\n", gameType->getGameTypeString(), indTeam.c_str());
-      printf("Configure ship: %s", gameType->isSpawnWithLoadoutGame() ? "By respawning (no need for loadout zones)" : "By entering loadout zone");
-      printf("\nEvent: Individual Score / Team Score\n");
-      printf(  "====================================\n");
-      for(S32 j = 0; j < ScoringEventsCount; j++)
-      {
-         S32 teamScore = gameType->getEventScore(GameType::TeamScore, (ScoringEvent) j, 0);
-         S32 indScore = gameType->getEventScore(GameType::IndividualScore, (ScoringEvent) j, 0);
-
-         if(teamScore == naScore && indScore == naScore)    // Skip non-scoring events
-            continue;
-
-         string teamScoreStr = (teamScore == naScore) ? "N/A" : itos(teamScore);
-         string indScoreStr =  (indScore == naScore)  ? "N/A" : itos(indScore);
-
-         printf("%s: %s / %s\n", getScoringEventDescr((ScoringEvent) j).c_str(), indScoreStr.c_str(), teamScoreStr.c_str() );
-      }
-
-      printf("\n\n");
-   }
-}
-
-
-// For external access -- delete me if you can!
-void printRules()
-{
-   GameType::printRules();
-}
-
-
-// These are really only used for displaying scoring with the -rules option
-string GameType::getScoringEventDescr(ScoringEvent event)
-{
-   switch(event)
-   {
-      // General scoring events:
-      case KillEnemy:
-         return "Kill enemy player";
-      case KillSelf:
-         return "Kill self";
-      case KillTeammate:
-         return "Kill teammate";
-      case KillEnemyTurret:
-         return "Kill enemy turret";
-      case KillOwnTurret:
-         return "Kill own turret";
-      case KilledByAsteroid:
-         return "Killed by asteroid";
-      case KilledByTurret:
-         return "Killed by turret";
-
-      // CTF specific:
-      case CaptureFlag:
-         return "Touch enemy flag to your flag";
-      case ReturnTeamFlag:
-         return "Return own flag to goal";
-
-      // ZC specific:
-     case  CaptureZone:
-         return "Capture zone";
-      case UncaptureZone:
-         return "Lose captured zone to other team";
-
-      // HTF specific:
-      case HoldFlagInZone:
-         return "Hold flag in zone for time";
-      case RemoveFlagFromEnemyZone:
-         return "Remove flag from enemy zone";
-
-      // Rabbit specific:
-      case RabbitHoldsFlag:
-         return "Hold flag, per second";
-      case RabbitKilled:
-         return "Kill the rabbit";
-      case RabbitKills:
-         return "Kill other player if you are rabbit";
-
-      // Hunters specific:
-      case ReturnFlagsToNexus:
-         return "Return flags to Nexus";
-
-      // Retrieve specific:
-      case ReturnFlagToZone:
-         return "Return flags to own zone";
-      case LostFlag:
-         return "Lose captured flag to other team";
-
-      // Soccer specific:
-      case ScoreGoalEnemyTeam:
-         return "Score a goal against other team";
-      case ScoreGoalHostileTeam:
-         return "Score a goal against Hostile team";
-      case ScoreGoalOwnTeam:
-         return "Score a goal against own team";
-
-      // Other:
-      default:
-         return "Unknown event!";
-   }
-}
-
-
-// Will return a valid GameType string -- either what's passed in, or the default if something bogus was specified  (static)
-const char *GameType::validateGameType(const char *gtype)
-{
-   for(S32 i = 0; gGameTypeNames[i]; i++)    // Repeat until we hit NULL
-      if(!strcmp(gGameTypeNames[i], gtype))
-         return gGameTypeNames[i];
-
-   // If we get to here, no valid game type was specified, so we'll return the default
-   return gGameTypeNames[gDefaultGameTypeIndex];
-}
-
-
-void GameType::idle(GameObject::IdleCallPath path, U32 deltaT)
-{
-   mTotalGamePlay += deltaT;
-
-   if(isGhost())     // i.e. client only
-   {
-      mGameTimer.update(deltaT);
-      mZoneGlowTimer.update(deltaT);
-
-      return;  // We're out of here!
-   }
-
-   // From here on, server only
-   queryItemsOfInterest();
-   if(mScoreboardUpdateTimer.update(deltaT))
-   {
-      mScoreboardUpdateTimer.reset();
-      for(S32 i = 0; i < mClientList.size(); i++)
-      {
-         GameConnection *conn = mClientList[i]->getConnection();
-         if(conn && conn->isEstablished())  // robots don't have connection
-         {
-            mClientList[i]->ping = (U32) conn->getRoundTripTime();
-            if(mClientList[i]->ping > MaxPing || conn->lostContact())
-               mClientList[i]->ping = MaxPing;
-         }
-      }
-
-      // Send scores/pings to client if game is over, or client has requested them
-      for(S32 i = 0; i < mClientList.size(); i++)
-         if(mGameOver || mClientList[i]->wantsScoreboardUpdates)
-            updateClientScoreboard(mClientList[i]);
-   }
-
-   // Periodically send time-remaining updates to the clients unless the game timer is at zero
-   if(mGameTimeUpdateTimer.update(deltaT) && mGameTimer.getCurrent() != 0)
-   {
-      mGameTimeUpdateTimer.reset();
-      s2cSetTimeRemaining(mGameTimer.getCurrent());
-   }
-
-   // Cycle through all clients
-   for(S32 i = 0; i < mClientList.size(); i++)
-   {
-      GameConnection *conn = mClientList[i]->getConnection();
-
-      if(mClientList[i]->respawnTimer.update(deltaT))                            // Need to respawn?
-         spawnShip(conn);
-
-      if(conn->mSwitchTimer.getCurrent())            // Are we still counting down until the player can switch?
-         if(conn->mSwitchTimer.update(deltaT))       // Has the time run out?
-         {
-            NetObject::setRPCDestConnection(conn);   // Limit who gets this message
-            s2cCanSwitchTeams(true);                 // If so, let the client know they can switch again
-            NetObject::setRPCDestConnection(NULL);
-         }
-   }
-
-   // Spawn things
-   for(S32 i = 0; i < mItemSpawnPoints.size(); i++)
-      if(mItemSpawnPoints[i]->updateTimer(deltaT))
-      {
-         mItemSpawnPoints[i]->spawn(getGame(), mItemSpawnPoints[i]->getPos());   // Spawn item
-         mItemSpawnPoints[i]->resetTimer();                                      // Reset the spawn timer
-      }
-
-   //if(mTestTimer.update(deltaT))
-   //{
-   //   Worm *worm = dynamic_cast<Worm *>(TNL::Object::create("Worm"));
-   //   F32 ang = TNL::Random::readF() * Float2Pi;
-   //   worm->setPosAng(Point(0,0), ang);
-   //   worm->addToGame(gServerGame);
-   //   mTestTimer.reset(10000);
-   //}
-   //{
-   //   on = !on;
-
-   //   if(!on)
-   //   {
-   //      Vector<F32> v;
-   //      s2cAddBarriers(v, 0, false);
-   //   }
-   //   else
-   //   {
-   //      for(S32 i = 0; i < mBarriers.size(); i++)
-   //         s2cAddBarriers(mBarriers[i].verts, mBarriers[i].width, mBarriers[i].solid);
-   //   }
-
-   //   mTestTimer.reset();
-   //}
-  
-
-   // Process any pending Robot events
-   Robot::getEventManager().update();
-
-   // If game time has expired... game is over, man, it's over
-   if(mGameTimer.update(deltaT))
-      gameOverManGameOver();
-}
-
-
-
-//// Sorts teams by player counts, high to low
-//S32 QSORT_CALLBACK teamSizeSort(Team *a, Team *b)
-//{
-//   return (b->numPlayers + b->numBots) - (a->numPlayers + a->numBots);
-//}
-
-
-#ifndef ZAP_DEDICATED
-void GameType::renderInterfaceOverlay(bool scoreboardVisible)
-{
-   dynamic_cast<ClientGame *>(getGame())->getUIManager()->getGameUserInterface()->renderBasicInterfaceOverlay(this, scoreboardVisible);
-}
-
-
-void GameType::renderObjectiveArrow(const GameObject *target, const Color *c, F32 alphaMod) const
-{
-   if(!target)
-      return;
-
-   GameConnection *gc = dynamic_cast<ClientGame *>(getGame())->getConnectionToServer();
-   GameObject *ship = NULL;
-
-   if(gc)
-      ship = gc->getControlObject();
-   if(!ship)
-      return;
-
-   Rect r = target->getBounds(MoveObject::RenderState);
-   Point nearestPoint = ship->getRenderPos();
-
-   if(r.max.x < nearestPoint.x)
-      nearestPoint.x = r.max.x;
-   if(r.min.x > nearestPoint.x)
-      nearestPoint.x = r.min.x;
-   if(r.max.y < nearestPoint.y)
-      nearestPoint.y = r.max.y;
-   if(r.min.y > nearestPoint.y)
-      nearestPoint.y = r.min.y;
-
-   renderObjectiveArrow(&nearestPoint, c, alphaMod);
-}
-
-
-void GameType::renderObjectiveArrow(const Point *nearestPoint, const Color *outlineColor, F32 alphaMod) const
-{
-   ClientGame *game = dynamic_cast<ClientGame *>(getGame());
-
-   GameConnection *gc = game->getConnectionToServer();
-
-   GameObject *co = NULL;
-   if(gc)
-      co = gc->getControlObject();
-   if(!co)
-      return;
-
-   Point rp = game->worldToScreenPoint(nearestPoint);
-   Point center(400, 300);
-   Point arrowDir = rp - center;
-
-   F32 er = arrowDir.x * arrowDir.x / (350 * 350) + arrowDir.y * arrowDir.y / (250 * 250);
-   if(er < 1)
-      return;
-   Point np = rp;
-
-   er = sqrt(er);
-   rp.x = arrowDir.x / er;
-   rp.y = arrowDir.y / er;
-   rp += center;
-
-   F32 dist = (np - rp).len();
-
-   arrowDir.normalize();
-   Point crossVec(arrowDir.y, -arrowDir.x);
-
-   // Fade the arrows as we transition to/from commander's map
-   F32 alpha = (1 - game->getCommanderZoomFraction()) * 0.6f * alphaMod;
-   if(!alpha)
-      return;
-
-   // Make indicator fade as we approach the target
-   if(dist < 50)
-      alpha *= dist * 0.02f;
-
-   // Scale arrow accorging to distance from objective --> doesn't look very nice
-   //F32 scale = max(1 - (min(max(dist,100),1000) - 100) / 900, .5);
-   F32 scale = 1.0;
-
-   Point p2 = rp - arrowDir * 23 * scale + crossVec * 8 * scale;
-   Point p3 = rp - arrowDir * 23 * scale - crossVec * 8 * scale;
-
-   Color fillColor = *outlineColor;    // Create local copy
-   fillColor *= .7f;
-
->>>>>>> dab5ba2f
-   bool disableBlending = false;
-
-   if(!glIsEnabled(GL_BLEND))
-   {
-      glEnable(GL_BLEND);
-      disableBlending = true; 
-   }
-
-
-   for(S32 i = 1; i <= 0; i--)
-   {
-      glColor(i ? &fillColor : outlineColor, alpha);
-      glBegin(i ? GL_POLYGON : GL_LINE_LOOP);    
-         glVertex(rp);
-         glVertex(p2);
-         glVertex(p3);
-      glEnd();
-   }
-
-   if(disableBlending)
-      glDisable(GL_BLEND);
-
-   Point cen = rp - arrowDir * 12;
-
-   // Try labelling the objective arrows... kind of lame.
-   //UserInterface::drawStringf(cen.x - UserInterface::getStringWidthf(10,"%2.1f", dist/100) / 2, cen.y - 5, 10, "%2.1f", dist/100);
-
-   // Add an icon to the objective arrow...  kind of lame.
-   //renderSmallFlag(cen, c, alpha);
-}
-#endif
-
-
-// Server only
-void GameType::gameOverManGameOver()
-{
-   if(mGameOver)     // Only do this once
-      return;
-
-   mBetweenLevels = true;
-   mGameOver = true;             // Show scores at end of game
-   s2cSetGameOver(true);         // Alerts clients that the game is over
-   gServerGame->gameEnded();     // Sets level-switch timer, which gives us a short delay before switching games
-
-   onGameOver();                 // Call game-specific end-of-game code
-
-   saveGameStats();
-}
-
-VersionedGameStats GameType::getGameStats()
-{
-   VersionedGameStats stats;
-   GameStats *gameStats = &stats.gameStats;
-
-   gameStats->serverName = gServerGame->getSettings()->getHostName(); // not sent, used for logging stats
-
-   gameStats->isOfficial = false;
-   gameStats->isTesting = gServerGame->isTestServer();
-   gameStats->playerCount = 0; //mClientList.size(); ... will count number of players.
-   gameStats->duration = mTotalGamePlay / 1000;
-   gameStats->isTeamGame = isTeamGame();
-   gameStats->levelName = mLevelName.getString();
-   gameStats->gameType = getGameTypeString();
-   gameStats->cs_protocol_version = CS_PROTOCOL_VERSION;
-   gameStats->build_version = BUILD_VERSION;
-
-   gameStats->teamStats.resize(mGame->getTeamCount());
-
-   for(S32 i = 0; i < mGame->getTeamCount(); i++)
-   {
-      TeamStats *teamStats = &gameStats->teamStats[i];
-
-      const Color *color = mGame->getTeamColor(i);
-      teamStats->intColor = color->toU32();
-      teamStats->hexColor = color->toHexString();
-
-      teamStats->name = mGame->getTeam(i)->getName().getString();
-      teamStats->score = ((Team *)(mGame->getTeam(i)))->getScore();
-      teamStats->gameResult = 0;  // will be filled in later
-      for(S32 j = 0; j < mClientList.size(); j++)
-      {
-         // Only looking for players on the current team
-         if(mClientList[j]->getTeam() != i)  // this is not sorted... mTeams[i].getId()
-            continue;
-
-         teamStats->playerStats.push_back(PlayerStats());
-         PlayerStats *playerStats = &teamStats->playerStats.last();
-
-         Statistics *statistics = &mClientList[j]->getConnection()->mStatistics;
-            
-            //lastOnTeam.push_back(false);
-         GameConnection *conn = mClientList[i]->getConnection();
-
-         playerStats->name           = mClientList[j]->name.getString();    // TODO: What if this is a bot??  What should go here??
-         playerStats->nonce          = *conn->getClientId();
-         playerStats->isRobot        = mClientList[j]->isRobot;
-         playerStats->points         = mClientList[j]->getScore();
-         playerStats->kills          = statistics->getKills();
-         playerStats->deaths         = statistics->getDeaths();
-         playerStats->suicides       = statistics->getSuicides();
-         playerStats->fratricides    = statistics->getFratricides();
-
-         playerStats->switchedTeamCount = conn->switchedTeamCount;
-         playerStats->isAdmin           = conn->isAdmin();
-         playerStats->isLevelChanger    = conn->isLevelChanger();
-         playerStats->isAuthenticated   = conn->isAuthenticated();
-         playerStats->isHosting         = conn->isLocalConnection();
-
-         playerStats->flagPickup          = statistics->mFlagPickup;
-         playerStats->flagDrop            = statistics->mFlagDrop;
-         playerStats->flagReturn          = statistics->mFlagReturn;
-         playerStats->flagScore           = statistics->mFlagScore;
-         playerStats->crashedIntoAsteroid = statistics->mCrashedIntoAsteroid;
-         playerStats->changedLoadout      = statistics->mChangedLoadout;
-         playerStats->teleport            = statistics->mTeleport;
-         playerStats->playTime            = statistics->mPlayTime / 1000;
-
-         playerStats->gameResult     = 0; // will fill in later
-
-         Vector<U32> shots = statistics->getShotsVector();
-         Vector<U32> hits = statistics->getHitsVector();
-         for(S32 k = 0; k < shots.size(); k++)
-         {
-            WeaponStats weaponStats;
-            weaponStats.weaponType = WeaponType(k);
-            weaponStats.shots = shots[k];
-            weaponStats.hits = hits[k];
-            weaponStats.hitBy = statistics->getHitBy(WeaponType(k));
-            if(weaponStats.shots != 0 || weaponStats.hits != 0 || weaponStats.hitBy != 0)
-               playerStats->weaponStats.push_back(weaponStats);
-         }
-         for(S32 k = 0; k < ModuleCount; k++)
-         {
-            ModuleStats moduleStats;
-            moduleStats.shipModule = ShipModule(k);
-            moduleStats.seconds = statistics->getModuleUsed(ShipModule(k)) / 1000;
-            if(moduleStats.seconds != 0)
-               playerStats->moduleStats.push_back(moduleStats);
-         }
-         gameStats->playerCount++;
-      }
-   }
-   return stats;
-}
-
-
-// Sorts players by score, high to low
-S32 QSORT_CALLBACK playerScoreSort(RefPtr<ClientRef> *a, RefPtr<ClientRef> *b)
-{
-   return b->getPointer()->getScore() - a->getPointer()->getScore();
-}
-
-
-void GameType::getSortedPlayerScores(S32 teamIndex, Vector<RefPtr<ClientRef> > &playerScores) const
-{
-   for(S32 j = 0; j < getClientCount(); j++)
-      if(!isTeamGame() || getClient(j)->getTeam() == teamIndex)
-         playerScores.push_back(getClient(j));
-
-   playerScores.sort(playerScoreSort);
-}
-
-
-////////////////////////////////////////
-////////////////////////////////////////
-
-class InsertStatsToDatabaseThread : public TNL::Thread
-{
-private:
-   GameSettings *mSettings;
-   VersionedGameStats mStats;
-
-public:
-   InsertStatsToDatabaseThread(GameSettings *settings, const VersionedGameStats &stats) { mSettings = settings; mStats = stats; }
-   virtual ~InsertStatsToDatabaseThread() { }
-
-   U32 run()
-   {
-#ifdef BF_WRITE_TO_MYSQL
-      if(mSettings->getIniSettings()->mySqlStatsDatabaseServer != "")
-      {
-         DatabaseWriter databaseWriter(mSettings->getIniSettings()->mySqlStatsDatabaseServer.c_str(), 
-                                       mSettings->getIniSettings()->mySqlStatsDatabaseName.c_str(),
-                                       mSettings->getIniSettings()->mySqlStatsDatabaseUser.c_str(),   
-                                       mSettings->getIniSettings()->mySqlStatsDatabasePassword.c_str() );
-         databaseWriter.insertStats(mStats.gameStats);
-      }
-      else
-#endif
-      logGameStats(&mStats);      // Log to sqlite db
-
-
-      delete this; // will this work?
-      return 0;
-   }
-};
-
-
-// Transmit statistics to the master server, LogStats to game server
-// Only runs on server
-void GameType::saveGameStats()
-{
-   MasterServerConnection *masterConn = gServerGame->getConnectionToMaster();
-
-   VersionedGameStats stats = getGameStats();
-
-#ifdef TNL_ENABLE_ASSERTS
-   {
-      // This is to find any errors with write/read
-      BitStream s;
-      VersionedGameStats stats2;
-      Types::write(s, stats);
-      U32 size = s.getBitPosition();
-      s.setBitPosition(0);
-      Types::read(s, &stats2);
-
-      TNLAssert(s.isValid(), "Stats not valid, problem with gameStats.cpp read/write");
-      TNLAssert(size == s.getBitPosition(), "Stats not equal size, problem with gameStats.cpp read/write");
-   }
-#endif
- 
-   if(masterConn)
-      masterConn->s2mSendStatistics(stats);
-
-   if(gServerGame->getSettings()->getIniSettings()->logStats)
-   {
-      processStatsResults(&stats.gameStats);
-
-      InsertStatsToDatabaseThread *statsthread = new InsertStatsToDatabaseThread(gServerGame->getSettings(), stats);
-      statsthread->start();
-   }
-}
-
-
-// Handle the end-of-game...  handles all games... not in any subclasses
-// Can be overridden for any game-specific game over stuff
-void GameType::onGameOver()
-{
-   static StringTableEntry tieMessage("The game ended in a tie.");
-   static StringTableEntry winMessage("%e0%e1 wins the game!");
-   static StringTableEntry teamString("Team ");
-   static StringTableEntry emptyString;
-
-   bool tied = false;
-   Vector<StringTableEntry> e;
-   if(isTeamGame())   // Team game -> find top team
-   {
-      S32 teamWinner = 0;
-      S32 winningScore = ((Team *)(mGame->getTeam(0)))->getScore();
-      for(S32 i = 1; i < mGame->getTeamCount(); i++)
-      {
-         if(((Team *)(mGame->getTeam(i)))->getScore() == winningScore)
-            tied = true;
-         else if(((Team *)(mGame->getTeam(i)))->getScore() > winningScore)
-         {
-            teamWinner = i;
-            winningScore = ((Team *)(mGame->getTeam(i)))->getScore();
-            tied = false;
-         }
-      }
-      if(!tied)
-      {
-         e.push_back(teamString);
-         e.push_back(mGame->getTeam(teamWinner)->getName());
-      }
-   }
-   else                    // Individual game -> find player with highest score
-   {
-      if(mClientList.size())
-      {
-         ClientRef *winningClient = mClientList[0];
-         for(S32 i = 1; i < mClientList.size(); i++)
-         {
-            if(mClientList[i]->getScore() == winningClient->getScore())
-               tied = true;
-            else if(mClientList[i]->getScore() > winningClient->getScore())
-            {
-               winningClient = mClientList[i];
-               tied = false;
-            }
-         }
-         if(!tied)
-         {
-            e.push_back(emptyString);
-            e.push_back(winningClient->name);
-         }
-      }
-   }
-   if(tied)
-   {
-      for(S32 i = 0; i < mClientList.size(); i++)
-         mClientList[i]->getConnection()->s2cDisplayMessage(GameConnection::ColorNuclearGreen, SFXFlagDrop, tieMessage);
-   }
-   else
-   {
-      for(S32 i = 0; i < mClientList.size(); i++)
-         mClientList[i]->getConnection()->s2cDisplayMessageE(GameConnection::ColorNuclearGreen, SFXFlagCapture, winMessage, e);
-   }
-}
-
-
-TNL_IMPLEMENT_NETOBJECT_RPC(GameType, s2cSetGameOver, (bool gameOver), (gameOver),
-                            NetClassGroupGameMask, RPCGuaranteedOrdered, RPCToGhost, 0)
-{
-   mBetweenLevels = gameOver;
-   mGameOver = gameOver;
-}
-
-
-TNL_IMPLEMENT_NETOBJECT_RPC(GameType, s2cCanSwitchTeams, (bool allowed), (allowed),
-                            NetClassGroupGameMask, RPCGuaranteedOrdered, RPCToGhost, 0)
-{
-   mCanSwitchTeams = allowed;
-}
-
-
-// Need to bump the priority of the gameType up really high, to ensure it gets ghosted first, before any game-specific objects like nexuses and
-// other things that need to get registered with the gameType.  This will fix (I hope) the random crash-at-level start issues that have
-// been annoying everyone so much.
-F32 GameType::getUpdatePriority(NetObject *scopeObject, U32 updateMask, S32 updateSkips)
-{
-   return F32_MAX;      // High priority!!
-}
-
-
-bool GameType::isTeamGame() const {
-   return mGame->getTeamCount() > 1;
-}
-
-
-// Find all spubugs in the game, and store them for future reference
-// server only
-void GameType::catalogSpybugs()
-{
-   Vector<DatabaseObject *> spyBugs;
-   mSpyBugs.clear();
-
-   // Find all spybugs in the game, load them into mSpyBugs
-   getGame()->getGameObjDatabase()->findObjects(SpyBugTypeNumber, spyBugs);
-
-   mSpyBugs.resize(spyBugs.size());
-   for(S32 i = 0; i < spyBugs.size(); i++)
-      mSpyBugs[i] = dynamic_cast<Object *>(spyBugs[i]); // convert to SafePtr
-}
-
-
-void GameType::addSpyBug(SpyBug *spybug)
-{
-   mSpyBugs.push_back(dynamic_cast<Object *>(spybug)); // convert to SafePtr 
-}
-
-
-// Only runs on server
-void GameType::addWall(WallRec wall, Game *game)
-{
-   mWalls.push_back(wall);
-   wall.constructWalls(game);
-}
-
-
-// Runs on server, after level has been loaded from a file.  Can be overridden, but isn't.
-void GameType::onLevelLoaded()
-{
-   catalogSpybugs();
-
-   // Figure out if this level has any loadout zones
-   fillVector.clear();
-   mGame->getGameObjDatabase()->findObjects(LoadoutZoneTypeNumber, fillVector);
-
-   mLevelHasLoadoutZone = (fillVector.size() > 0);
-
-   Robot::startBots();
-}
-
-
-// Gets run in editor and game
-void GameType::onAddedToGame(Game *game)
-{
-   //game->setGameType(this);    // also set in GameType::addToGame(), which I think is a better place
-
-   if(getGame()->isServer())
-      mShowAllBots = getGame()->isTestServer();  // Default to true to show all bots if on testing mode
-}
-
-
-// Find client object given a player name
-ClientRef *GameType::findClientRef(const StringTableEntry &name)
-{
-   for(S32 clientIndex = 0; clientIndex < mClientList.size(); clientIndex++)
-      if(mClientList[clientIndex]->name == name)
-         return mClientList[clientIndex];
-
-   // Not found
-   return NULL;
-}
-
-
-// Only gets run on the server!
-void GameType::spawnShip(GameConnection *theClient)
-{
-   ClientRef *cl = theClient->getClientRef();
-   U32 teamIndex = cl->getTeam();
-
-   Point spawnPoint = getSpawnPoint(teamIndex);
-
-   if(theClient->isRobot())
-   {
-      Robot *robot = (Robot *) theClient->getControlObject();
-      robot->setOwner(theClient);
-      robot->setTeam(teamIndex);
-      spawnRobot(robot);
-   }
-   else
-   {
-      // Player's name, team, and spawn location
-      Ship *newShip = new Ship(cl->name, theClient->isAuthenticated(), teamIndex, spawnPoint);
-      theClient->setControlObject(newShip);
-      newShip->setOwner(theClient);
-      newShip->addToGame(getGame(), getGame()->getGameObjDatabase());
-   }
-
-   if(!levelHasLoadoutZone())  // || isSpawnWithLoadoutGame()
-      setClientShipLoadout(cl, theClient->getLoadout());     // Set loadout if this is a SpawnWithLoadout type of game, or there is no loadout zone
-   else
-      setClientShipLoadout(cl, theClient->mOldLoadout, true);     // old loadout
-   theClient->mOldLoadout.clear();
-}
-
-
-// Note that we need to have spawn method here so we can override it for different game types, such as Nexus (hunters)
-void GameType::spawnRobot(Robot *robot)
-{
-   SafePtr<Robot> robotPtr = robot;
-
-   Point spawnPoint = getSpawnPoint(robotPtr->getTeam());
-
-   if(!robot->initialize(spawnPoint))
-   {
-      if(robotPtr.isValid())
-         robotPtr->deleteObject();
-      return;
-   }
-
-   // Should be done in intialize
-   //robot->runMain();                      // Gentlemen, start your engines!
-   //robot->getEventManager().update();     // Ensure registrations made during bot initialization are ready to go
-
-
-   // Should probably do this, but... not now.
-   //if(isSpawnWithLoadoutGame())
-   //   setClientShipLoadout(cl, theClient->getLoadout());                  // Set loadout if this is a SpawnWithLoadout type of game
-}
-
-
-Point GameType::getSpawnPoint(S32 teamIndex)
-{
-   // Invalid team id
-   if(teamIndex < 0 || teamIndex >= mGame->getTeamCount())
-      return Point(0,0);
-
-   Team *team = (Team *)mGame->getTeam(teamIndex);
-
-   // If team has no spawn points, we'll just have them spawn at 0,0
-   if(team->getSpawnPointCount() == 0)
-      return Point(0,0);
-
-   S32 spawnIndex = TNL::Random::readI() % team->getSpawnPointCount();    // Pick random spawn point
-   return team->getSpawnPoint(spawnIndex);
-}
-
-
-// This gets run when the ship hits a loadout zone
-void GameType::updateShipLoadout(GameObject *shipObject)
-{
-   GameConnection *gc = shipObject->getControllingClient();
-   if(!gc)
-      return;
-
-   ClientRef *cl = gc->getClientRef();
-   if(!cl)
-      return;
-
-   setClientShipLoadout(cl, gc->getLoadout());
-}
-
-
-void GameType::setClientShipLoadout(ClientRef *cl, const Vector<U32> &loadout, bool silent)
-{
-   bool spyBugAllowed = false;
-   if(loadout.size() != ShipModuleCount + ShipWeaponCount)     // Reject improperly sized loadouts.  Currently 2 + 3
-      return;
-
-   for(S32 i = 0; i < ShipModuleCount; i++)
-   {
-      if(loadout[i] >= U32(ModuleCount))   // Invalid number.  Might crash server if trying to continue...
-         return;
-
-      if(!mEngineerEnabled && (loadout[i] == ModuleEngineer)) // Reject engineer if not enabled
-         return;
-
-      if((loadout[i] == ModuleSensor))    // Allow spyBug when using Sensor
-         spyBugAllowed = true;
-   }
-
-   for(S32 i = ShipModuleCount; i < ShipWeaponCount + ShipModuleCount; i++)
-   {
-      if(loadout[i] >= U32(WeaponCount))  // Invalid number
-         return;
-
-      if(loadout[i] == WeaponSpyBug && !spyBugAllowed) // Reject spybug when not using ModuleSensor
-         return;
-
-      if(loadout[i] == WeaponTurret)      // Reject WeaponTurret
-         return;
-
-#if CS_PROTOCOL_VERSION == 32
-      if(loadout[i] == WeaponHeatSeeker)  // Reject HeatSeeker, Not supported yet
-         return;
-#endif
-   }
-
-   Ship *theShip = dynamic_cast<Ship *>(cl->getConnection()->getControlObject());
-   if(theShip)
-      theShip->setLoadout(loadout, silent);
-}
-
-
-void GameType::clientRequestLoadout(GameConnection *client, const Vector<U32> &loadout)
-{
-   Ship *ship = dynamic_cast<Ship *>(client->getControlObject());
-
-   if(ship)
-   {
-      GameObject *object = ship->isInZone(LoadoutZoneTypeNumber);
-      if(object)
-         if(object->getTeam() == ship->getTeam() || object->getTeam() == -1)
-            setClientShipLoadout(client->getClientRef(), loadout, false);
-   }
-
-   // Not CE
-   //S32 clientIndex = findClientIndexByConnection(client);
-   //if(clientIndex != -1)
-   //   setClientShipLoadout(clientIndex, loadout);
-}
-
-
-
-// Runs only on server, I think
-void GameType::performScopeQuery(GhostConnection *connection)
-{
-   GameConnection *gc = (GameConnection *) connection;
-   GameObject *co = gc->getControlObject();
-   ClientRef *cr = gc->getClientRef();
-
-   //TNLAssert(gc, "Invalid GameConnection in gameType.cpp!");
-   //TNLAssert(co, "Invalid ControlObject in gameType.cpp!");
-   //TNLAssert(cr, "Invalid ClientRef in gameType.cpp!");
-
-   const Vector<SafePtr<GameObject> > &scopeAlwaysList = getGame()->getScopeAlwaysList();
-
-   gc->objectInScope(this);   // Put GameType in scope, always
-
-   // Make sure the "always-in-scope" objects are actually in scope
-   for(S32 i = 0; i < scopeAlwaysList.size(); i++)
-      if(!scopeAlwaysList[i].isNull())
-         gc->objectInScope(scopeAlwaysList[i]);
-
-   // readyForRegularGhosts is set once all the RPCs from the GameType
-   // have been received and acknowledged by the client
-   ClientRef *clientRef = gc->getClientRef();
-   if(clientRef)
-   {
-      if(clientRef->readyForRegularGhosts && co)
-      {
-         performProxyScopeQuery(co, gc);
-         gc->objectInScope(co);     // Put controlObject in scope ==> This is where the update mask gets set to 0xFFFFFFFF
-      }
-   }
-
-   // What does the spy bug see?
-   //S32 teamId = gc->getClientRef()->teamId;
-
-   for(S32 i = mSpyBugs.size()-1; i >= 0; i--)
-   {
-      SpyBug *sb = dynamic_cast<SpyBug *>(mSpyBugs[i].getPointer());
-      if(!sb)  // SpyBug is destroyed?
-         mSpyBugs.erase_fast(i);
-      else
-      {
-         if(!sb->isVisibleToPlayer( cr->getTeam(), cr->name, isTeamGame() ))
-            break;
-         Point pos = sb->getActualPos();
-         Point scopeRange(gSpyBugRange, gSpyBugRange);
-         Rect queryRect(pos, pos);
-         queryRect.expand(scopeRange);
-
-         fillVector.clear();
-         mGame->getGameObjDatabase()->findObjects((TestFunc)isAnyObjectType, fillVector, queryRect);
-
-         for(S32 j = 0; j < fillVector.size(); j++)
-            connection->objectInScope(dynamic_cast<GameObject *>(fillVector[j]));
-      }
-   }
-}
-
-
-
-// Here is where we determine which objects are visible from player's ships.  Only runs on server.
-void GameType::performProxyScopeQuery(GameObject *scopeObject, GameConnection *connection)
-{
-   // If this block proves unnecessary, then we can remove the whole itemsOfInterest thing, I think...
-   //if(isTeamGame())
-   //{
-   //   // Start by scanning over all items located in queryItemsOfInterest()
-   //   for(S32 i = 0; i < mItemsOfInterest.size(); i++)
-   //   {
-   //      if(mItemsOfInterest[i].teamVisMask & (1 << scopeObject->getTeam()))    // Item is visible to scopeObject's team
-   //      {
-   //         Item *theItem = mItemsOfInterest[i].theItem;
-   //         connection->objectInScope(theItem);
-
-   //         if(theItem->isMounted())                                 // If item is mounted...
-   //            connection->objectInScope(theItem->getMount());       // ...then the mount is visible too
-   //      }
-   //   }
-   //}
-
-   // If we're in commander's map mode, then we can see what our teammates can see.  This will
-   // also scope what we can see.
-   if(isTeamGame() && connection->isInCommanderMap())
-   {
-      TNLAssert(connection->getClientRef(), "ClientRef should never be NULL!");
-      S32 teamId = connection->getClientRef()->getTeam();
-      fillVector.clear();
-
-      for(S32 i = 0; i < mClientList.size(); i++)
-      {
-         if(mClientList[i]->getTeam() != teamId)      // Wrong team
-            continue;
-
-         TNLAssert(mClientList[i]->getConnection(), "No client connection in PerformScopeQuery");     // Should never happen
-
-         Ship *ship = dynamic_cast<Ship *>(mClientList[i]->getConnection()->getControlObject());
-         if(!ship)       // Can happen!
-            continue;
-
-         Point pos = ship->getActualPos();
-         Rect queryRect(pos, pos);
-         queryRect.expand( Game::getScopeRange(ship->hasModule(ModuleSensor)) );
-
-         if (scopeObject == ship)
-            mGame->getGameObjDatabase()->findObjects((TestFunc)isAnyObjectType, fillVector, queryRect);
-         else
-            if (ship && ship->hasModule(ModuleSensor))
-               mGame->getGameObjDatabase()->findObjects((TestFunc)isVisibleOnCmdrsMapWithSensorType, fillVector, queryRect);
-            else
-               mGame->getGameObjDatabase()->findObjects((TestFunc)isVisibleOnCmdrsMapType, fillVector, queryRect);
-      }
-   }
-   else     // Do a simple query of the objects within scope range of the ship
-   {
-      // Note that if we make mine visibility controlled by server, here's where we'd put the code
-      Point pos = scopeObject->getActualPos();
-      Ship *co = dynamic_cast<Ship *>(scopeObject);
-      TNLAssert(co, "Null control object!");
-
-      Rect queryRect(pos, pos);
-      queryRect.expand( Game::getScopeRange(co->hasModule(ModuleSensor)) );
-
-      fillVector.clear();
-      mGame->getGameObjDatabase()->findObjects((TestFunc)isAnyObjectType, fillVector, queryRect);
-   }
-
-   // Set object-in-scope for all objects found above
-   for(S32 i = 0; i < fillVector.size(); i++)
-      connection->objectInScope(dynamic_cast<GameObject *>(fillVector[i]));
-   
-   if(mShowAllBots && connection->isInCommanderMap())
-   {
-      for(S32 i = 0; i < Robot::robots.size(); i++)
-         connection->objectInScope(Robot::robots[i]);
-   }
-}
-
-
-// Server only
-void GameType::addItemOfInterest(MoveItem *item)
-{
-#ifdef TNL_DEBUG
-   for(S32 i = 0; i < mItemsOfInterest.size(); i++)
-      TNLAssert(mItemsOfInterest[i].theItem.getPointer() != item, "Item already exists in ItemOfInterest!");
-#endif
-
-   ItemOfInterest i;
-   i.theItem = item;
-   i.teamVisMask = 0;
-   mItemsOfInterest.push_back(i);
-}
-
-
-// Here we'll cycle through all itemsOfInterest, then find any ships within scope range of each.  We'll then mark the object as being visible
-// to those teams with ships close enough to see it, if any.  Called from idle()
-void GameType::queryItemsOfInterest()
-{
-   for(S32 i = 0; i < mItemsOfInterest.size(); i++)
-   {
-      ItemOfInterest &ioi = mItemsOfInterest[i];
-      if(ioi.theItem.isNull())
-      {
-         // This can happen when dropping HuntersFlagItem in ZoneControlGameType
-         TNLAssert(false,"item in ItemOfInterest is NULL. This can happen when an item got deleted.");
-         mItemsOfInterest.erase(i);    // When not in debug mode, the TNLAssert is not fired.  Delete the problem object and carry on.
-         break;
-      }
-
-      ioi.teamVisMask = 0;                         // Reset mask, object becomes invisible to all teams
-      
-      Point pos = ioi.theItem->getActualPos();
-      Point scopeRange(Game::PLAYER_SENSOR_VISUAL_DISTANCE_HORIZONTAL, Game::PLAYER_SENSOR_VISUAL_DISTANCE_VERTICAL);
-      Rect queryRect(pos, pos);
-
-      queryRect.expand(scopeRange);
-      fillVector.clear();
-      mGame->getGameObjDatabase()->findObjects((TestFunc)isShipType, fillVector, queryRect);
-
-      for(S32 j = 0; j < fillVector.size(); j++)
-      {
-         Ship *theShip = dynamic_cast<Ship *>(fillVector[j]);     // Safe because we only looked for ships and robots
-         Point delta = theShip->getActualPos() - pos;
-         delta.x = fabs(delta.x);
-         delta.y = fabs(delta.y);
-
-         if( (theShip->hasModule(ModuleSensor) && delta.x < Game::PLAYER_SENSOR_VISUAL_DISTANCE_HORIZONTAL && delta.y < Game::PLAYER_SENSOR_VISUAL_DISTANCE_VERTICAL) ||
-               (delta.x < Game::PLAYER_VISUAL_DISTANCE_HORIZONTAL && delta.y < Game::PLAYER_VISUAL_DISTANCE_VERTICAL) )
-            ioi.teamVisMask |= (1 << theShip->getTeam());      // Mark object as visible to theShip's team
-      }
-   }
-}
-
-
-// Team in range?    Currently not used.
-// Could use it for processArguments, but out of range will be UNKNOWN name and should not cause any errors.
-bool GameType::checkTeamRange(S32 team)
-{
-   return (team < mGame->getTeamCount() && team >= -2);
-}
-
-
-// Zero teams will crash, returns true if we had to add a default team
-bool GameType::makeSureTeamCountIsNotZero()
-{
-   if(mGame->getTeamCount() == 0) 
-   {
-      boost::shared_ptr<Team> team = boost::shared_ptr<Team>(new Team);
-      team->setName("Missing Team");
-      team->setColor(Colors::blue);
-      mGame->addTeam(team);
-
-      return true;
-   }
-
-   return false;
-}
-
-
-// This method can be overridden by other game types that handle colors differently
-const Color *GameType::getTeamColor(S32 teamIndex) const
-{
-   return Game::getBasicTeamColor(mGame, teamIndex);
-}
-
-
-// Given a player's name, return his team
-S32 GameType::getTeam(const char *playerName)
-{
-   for(S32 i = 0; i < mClientList.size(); i++)
-      if(!strcmp(mClientList[i]->name.getString(), playerName))
-         return(mClientList[i]->getTeam());
-
-   return(TEAM_NEUTRAL);    // If we can't find the team, let's call it neutral
-}
-
-
-const Color *GameType::getTeamColor(GameObject *theObject)
-{
-   return getTeamColor(theObject->getTeam());
-}
-
-
-const Color *GameType::getShipColor(Ship *s)
-{
-   return getTeamColor(s->getTeam());
-}
-
-
-// Make sure that the mTeams[] structure has the proper player counts
-// Needs to be called manually before accessing the structure
-// Rating may only work on server... not tested on client
-void GameType::countTeamPlayers() const
-{
-   for(S32 i = 0; i < mGame->getTeamCount(); i++)
-      ((Team *)mGame->getTeam(i))->clearStats();
-
-   for(S32 i = 0; i < mClientList.size(); i++)
-   {
-      S32 teamIndex = mClientList[i]->getTeam();
-
-      if(teamIndex >= 0 && teamIndex < mGame->getTeamCount())
-      { 
-         // Robot could be neutral or hostile, skip out of range team numbers
-         Team *team = (Team *)mGame->getTeam(teamIndex);
-
-         if(mClientList[i]->isRobot)
-            team->incrementBotCount();
-         else
-            team->incrementPlayerCount();
-
-         GameConnection *conn = mClientList[i]->getConnection();
-
-         const F32 BASE_RATING = .1f;
-
-         if(conn)
-            team->addRating(max(getCurrentRating(conn), BASE_RATING));
-      }
-   }
-}
-
-
-// Adds a new client to the game when a player joins, or when a level cycles.
-// Runs on the server, can be overridden.
-// Note that when a new game starts, players will be added in order from
-// strongest to weakest.
-// Note also that theClient should never be NULL.
-void GameType::serverAddClient(GameConnection *theClient)
-{
-   TNLAssert(theClient, "Attempting to add a NULL client to the server!");
-
-   theClient->setScopeObject(this);
-
-   ClientRef *cref = allocClientRef();
-   cref->name = theClient->getClientName();
-
-   cref->setConnection(theClient);
-
-   countTeamPlayers();     // Also calcs team ratings
-
-   // Figure out how many players the team with the fewest players has
-   Team *team = (Team *)mGame->getTeam(0);
-   S32 minPlayers = team->getPlayerCount() + team->getBotCount();
-
-   for(S32 i = 1; i < mGame->getTeamCount(); i++)
-   {
-      team = (Team *)mGame->getTeam(i);
-      if(team->getPlayerBotCount() < minPlayers)
-         minPlayers = team->getPlayerBotCount();
-   }
-
-   // Of the teams with minPlayers, find the one with the lowest total rating...
-   S32 minTeamIndex = 0;
-   F32 minRating = F32_MAX;
-
-   for(S32 i = 0; i < mGame->getTeamCount(); i++)
-   {
-      team = (Team *)mGame->getTeam(i);
-      if(team->getPlayerBotCount() == minPlayers && team->getRating() < minRating)
-      {
-         minTeamIndex = i;
-         minRating = team->getRating();
-      }
-   }
-
-   cref->isRobot = theClient->isRobot();
-   if(cref->isRobot)                     // Robots use their own team number, if in range.
-   {
-      Ship *ship = dynamic_cast<Ship *>(theClient->getControlObject());
-      if(ship)
-      {
-         if(ship->getTeam() >= 0 && ship->getTeam() < mGame->getTeamCount()) // no more neutral or hostile bots
-            minTeamIndex = ship->getTeam();
-      }
-      ship->setMaskBits(Ship::ChangeTeamMask);  // This is needed to avoid gray robot ships when using /addbot
-   }
-   // ...and add new player to that team
-   cref->setTeam(minTeamIndex);
-   mClientList.push_back(cref);
-   theClient->setClientRef(cref);
-
-   s2cAddClient(cref->name, false, cref->getConnection()->isAdmin(), cref->isRobot, true);    // Tell other clients about the new guy, who is never us...
-   if(cref->getTeam() >= 0) s2cClientJoinedTeam(cref->name, cref->getTeam());
-
-   spawnShip(theClient);
-}
-
-
-// Determines who can damage what.  Can be overridden by individual games.  Currently only overridden by Rabbit.
-bool GameType::objectCanDamageObject(GameObject *damager, GameObject *victim)
-{
-   if(!damager)            // Anonomyous projectiles are deadly to all!
-      return true;
-
-   //if(!strcmp(damager->getClassName(), "Mine"))        // Mines can damage anyone!  (there's got to be a better way to tell if damager is a mine... but getObjectMask doesn't seem to do the trick...)
-   //   return true;
-
-   GameConnection *damagerOwner = damager->getOwner();
-   GameConnection *victimOwner = victim->getOwner();
-
-   if(!victimOwner)     // Perhaps the victim is dead?!?
-      return true;
-
-   // Asteroids do damage
-   if( dynamic_cast<Asteroid *>(damager) )
-      return true;
-
-   WeaponType weaponType;
-
-   if( Projectile *proj = dynamic_cast<Projectile *>(damager) )
-      weaponType = proj->mWeaponType;
-   else if( GrenadeProjectile *grenproj = dynamic_cast<GrenadeProjectile*>(damager) )
-      weaponType = grenproj->mWeaponType;
-   else
-      return false;
-
-   // Check for self-inflicted damage
-   if(damagerOwner == victimOwner)
-      return gWeapons[weaponType].damageSelfMultiplier != 0;
-
-   // Check for friendly fire
-   else if(damager->getTeam() == victim->getTeam())
-      return !isTeamGame() || gWeapons[weaponType].canDamageTeammate;
-
-   return true;
-}
-
-
-// Handle scoring when ship is killed
-void GameType::controlObjectForClientKilled(GameConnection *theClient, GameObject *clientObject, GameObject *killerObject)
-{
-   GameConnection *killer = killerObject ? killerObject->getOwner() : NULL;
-   ClientRef *killerRef = killer ? killer->getClientRef() : NULL;
-   ClientRef *clientRef = theClient->getClientRef();
-
-   theClient->mStatistics.addDeath();
-
-   StringTableEntry killerDescr = killerObject->getKillString();
-
-   if(killer)     // Known killer
-   {
-      if(killer == theClient)    // We killed ourselves -- should have gone easy with the bouncers!
-      {
-         killer->mStatistics.addSuicide();
-         updateScore(killerRef, KillSelf);
-      }
-
-      // Should do nothing with friendly fire disabled
-      else if(isTeamGame() && killerRef->getTeam() == clientRef->getTeam())   // Same team in a team game
-      {
-         killer->mStatistics.addFratricide();
-         updateScore(killerRef, KillTeammate);
-      }
-
-      else                                                                    // Different team, or not a team game
-      {
-         killer->mStatistics.addKill();
-         updateScore(killerRef, KillEnemy);
-      }
-
-      s2cKillMessage(clientRef->name, killerRef->name, killerObject->getKillString());
-   }
-   else              // Unknown killer... not a scorable event.  Unless killer was an asteroid!
-   {
-      if( dynamic_cast<Asteroid *>(killerObject) )       // Asteroid
-         updateScore(clientRef, KilledByAsteroid, 0);
-      else                                               // Check for turret shot
-      {
-         Projectile *projectile = dynamic_cast<Projectile *>(killerObject);
-
-         if( projectile && projectile->mShooter.isValid() && dynamic_cast<Turret *>(projectile->mShooter.getPointer()) )
-            updateScore(clientRef, KilledByTurret, 0);
-      }
-
-
-      s2cKillMessage(clientRef->name, NULL, killerDescr);
-   }
-
-   clientRef->respawnTimer.reset(RespawnDelay);
-}
-
-
-// Handle score for ship and robot
-// Runs on server only?
-void GameType::updateScore(Ship *ship, ScoringEvent scoringEvent, S32 data)
-{
-   ClientRef *cl = NULL;
-
-   TNLAssert(ship, "Ship is null in updateScore!!");
-
-   if(ship->getControllingClient())
-      cl = ship->getControllingClient()->getClientRef();  // Get client reference for ships...
-
-   updateScore(cl, ship->getTeam(), scoringEvent, data);
-}
-
-
-// Handle both individual scores and team scores
-// Runs on server only
-void GameType::updateScore(ClientRef *player, S32 teamIndex, ScoringEvent scoringEvent, S32 data)
-{
-   if(mGameOver)     // freeze score while game over.
-      return;
-
-   S32 newScore = S32_MIN;
-
-   if(player != NULL)
-   {
-      // Individual scores
-      S32 points = getEventScore(IndividualScore, scoringEvent, data);
-      if(points != 0)
-      {
-         player->addScore(points);
-         player->getConnection()->mScore += points;
-         // (No need to broadcast score because individual scores are only displayed when Tab is held,
-         // in which case scores, along with data like ping time, are streamed in)
-
-         // Accumulate every client's total score counter
-         for(S32 i = 0; i < mClientList.size(); i++)
-         {
-            mClientList[i]->getConnection()->mTotalScore += max(points, 0);
-
-            if(mClientList[i]->getScore() > newScore)
-               newScore = mClientList[i]->getScore();
-         }
-      }
-   }
-
-   if(isTeamGame())
-   {
-      // Just in case...  completely superfluous, gratuitous check
-      if(teamIndex < 0 || teamIndex >= mGame->getTeamCount())
-         return;
-
-      S32 points = getEventScore(TeamScore, scoringEvent, data);
-      if(points == 0)
-         return;
-
-      Team *team = (Team *)mGame->getTeam(teamIndex);
-      team->addScore(points);
-
-      // This is kind of a hack to emulate adding a point to every team *except* the scoring team.  The scoring team has its score
-      // deducted, then the same amount is added to every team.  Assumes that points < 0.
-      if(scoringEvent == ScoreGoalOwnTeam)
-      {
-         for(S32 i = 0; i < mGame->getTeamCount(); i++)
-         {
-            ((Team *)mGame->getTeam(teamIndex))->addScore(-points);            // Add magnitiude of negative score to all teams
-            s2cSetTeamScore(i, ((Team *)(mGame->getTeam(i)))->getScore());     // Broadcast result
-         }
-      }
-      else  // All other scoring events
-         s2cSetTeamScore(teamIndex, team->getScore());     // Broadcast new team score
-
-      updateLeadingTeamAndScore();
-      newScore = mLeadingTeamScore;
-   }
-
-   checkForWinningScore(newScore);              // Check if score is high enough to trigger end-of-game
-}
-
-
-// Sets mLeadingTeamScore and mLeadingTeam; runs on client and server
-void GameType::updateLeadingTeamAndScore()
-{
-   mLeadingTeamScore = S32_MIN;
-   mDigitsNeededToDisplayScore = -1;
-
-   // Find the leading team...
-   for(S32 i = 0; i < mGame->getTeamCount(); i++)
-   {
-      S32 score = ((Team *)(mGame->getTeam(i)))->getScore();
-      S32 digits = score == 0 ? 1 : (S32(log10(F32(abs(score)))) + (score < 0 ? 2 : 1));
-
-      mDigitsNeededToDisplayScore = max(digits, mDigitsNeededToDisplayScore);
-
-      if(score > mLeadingTeamScore)
-      {
-         mLeadingTeamScore = ((Team *)(mGame->getTeam(i)))->getScore();
-         mLeadingTeam = i;
-      }
-   }
-}
-
-
-// Different signature for more common usage
-void GameType::updateScore(ClientRef *client, ScoringEvent event, S32 data)
-{
-   if(client)
-      updateScore(client, client->getTeam(), event, data);
-   // else, no one to score... sometimes client really does come in as null
-}
-
-
-// Signature for team-only scoring event
-void GameType::updateScore(S32 team, ScoringEvent event, S32 data)
-{
-   updateScore(NULL, team, event, data);
-}
-
-
-// At game end, we need to update everyone's game-normalized ratings
-void GameType::updateRatings()
-{
-   for(S32 i = 0; i < mClientList.size(); i++)
-   {
-      GameConnection *conn = mClientList[i]->getConnection();
-
-      conn->mRating = getCurrentRating(conn);
-      conn->mGamesPlayed++;
-      conn->mScore = 0;
-      conn->mTotalScore = 0;
-      conn->mStatistics.resetStatistics();
-   }
-}
-
-
-void GameType::checkForWinningScore(S32 newScore)
-{
-   if(newScore >= mWinningScore)        // End game if max score has been reached
-      gameOverManGameOver();
-}
-
-
-// What does a particular scoring event score?
-S32 GameType::getEventScore(ScoringGroup scoreGroup, ScoringEvent scoreEvent, S32 data)
-{
-   if(scoreGroup == TeamScore)
-   {
-      switch(scoreEvent)
-      {
-         case KillEnemy:
-            return 1;
-         case KilledByAsteroid:  // Fall through OK
-         case KilledByTurret:    // Fall through OK
-         case KillSelf:
-            return -1;           // was zero in 015a
-         case KillTeammate:
-            return -1;
-         case KillEnemyTurret:
-            return 0;
-         case KillOwnTurret:
-            return 0;
-         default:
-            return naScore;
-      }
-   }
-   else  // scoreGroup == IndividualScore
-   {
-      switch(scoreEvent)
-      {
-         case KillEnemy:
-            return 1;
-         case KilledByAsteroid:  // Fall through OK
-         case KilledByTurret:    // Fall through OK
-         case KillSelf:
-            return -1;
-         case KillTeammate:
-            return -1;
-         case KillEnemyTurret:
-            return 0;
-         case KillOwnTurret:
-            return 0;
-         default:
-            return naScore;
-      }
-   }
-}
-
-
-#ifndef ZAP_DEDICATED
-
-static void switchTeamsCallback(ClientGame *game, U32 unused)
-{
-   GameType *gt = game->getGameType();
-   if(!gt)
-      return;
-
-   // If there are only two teams, just switch teams and skip the rigamarole
-   if(game->getTeamCount() == 2)
-   {
-      Ship *ship = dynamic_cast<Ship *>(game->getConnectionToServer()->getControlObject());  // Returns player's ship...
-      if(!ship)
-         return;
-
-      gt->c2sChangeTeams(1 - ship->getTeam());                                            // If two teams, team will either be 0 or 1, so "1 - " will toggle
-      game->getUIManager()->reactivateMenu(game->getUIManager()->getGameUserInterface()); // Jump back into the game (this option takes place immediately)
-   }
-   else
-   {
-      TeamMenuUserInterface *ui = game->getUIManager()->getTeamMenuUserInterface();
-      ui->activate();     // Show menu to let player select a new team
-      ui->nameToChange = game->getClientInfo()->name;
-   }
- }
-
-
-// Add any additional game-specific menu items, processed below
-void GameType::addClientGameMenuOptions(ClientGame *game, Vector<boost::shared_ptr<MenuItem> > &menuOptions)
-{
-   if(isTeamGame() && mGame->getTeamCount() > 1 && !mBetweenLevels)
-   {
-      GameConnection *gc = game->getConnectionToServer();
-
-      if(mCanSwitchTeams || (gc && gc->isAdmin()))
-         menuOptions.push_back(boost::shared_ptr<MenuItem>(new MenuItem(game, 0, "SWITCH TEAMS", switchTeamsCallback, "", KEY_S, KEY_T)));
-      else
-      {
-         menuOptions.push_back(boost::shared_ptr<MenuItem>(new MessageMenuItem(game, "WAITING FOR SERVER TO ALLOW", Colors::red)));
-         menuOptions.push_back(boost::shared_ptr<MenuItem>(new MessageMenuItem(game, "YOU TO SWITCH TEAMS AGAIN", Colors::red)));
-      }
-   }
-}
-
-
-static void switchPlayersTeamCallback(ClientGame *game, U32 unused)
-{
-   PlayerMenuUserInterface *ui = game->getUIManager()->getPlayerMenuUserInterface();
-
-   ui->action = PlayerMenuUserInterface::ChangeTeam;
-   ui->activate();
-}
-
-
-// Add any additional game-specific admin menu items, processed below
-void GameType::addAdminGameMenuOptions(Vector<boost::shared_ptr<MenuItem> > &menuOptions)
-{
-   ClientGame *game = dynamic_cast<ClientGame *>(mGame);
-
-   if(isTeamGame() && game->getTeamCount() > 1)
-      menuOptions.push_back(boost::shared_ptr<MenuItem>(new MenuItem(game, 0, "CHANGE A PLAYER'S TEAM", switchPlayersTeamCallback, "", KEY_C)));
-}
-#endif
-
-
-// Broadcast info about the current level... code gets run on client, obviously
-// Note that if we add another arg to this, we need to further expand FunctorDecl methods in tnlMethodDispatch.h
-GAMETYPE_RPC_S2C(GameType, s2cSetLevelInfo, (StringTableEntry levelName, StringTableEntry levelDesc, S32 teamScoreLimit, 
-                                                StringTableEntry levelCreds, S32 objectCount, F32 lx, F32 ly, F32 ux, F32 uy, 
-                                                bool levelHasLoadoutZone, bool engineerEnabled),
-                                            (levelName, levelDesc, teamScoreLimit, 
-                                                levelCreds, objectCount, lx, ly, ux, uy, 
-                                                levelHasLoadoutZone, engineerEnabled))
-{
-#ifndef ZAP_DEDICATED
-   mLevelName = levelName;
-   mLevelDescription = levelDesc;
-   mLevelCredits = levelCreds;
-
-   mWinningScore = teamScoreLimit;
-   mObjectsExpected = objectCount;
-
-   mEngineerEnabled = engineerEnabled;
-
-   mViewBoundsWhileLoading = Rect(lx, ly, ux, uy);
-   mLevelHasLoadoutZone = levelHasLoadoutZone;           // Need to pass this because we won't know for sure when the loadout zones will be sent, so searching for them is difficult
-
-   ClientGame *clientGame = dynamic_cast<ClientGame *>(getGame());
-
-   TNLAssert(clientGame, "clientGame is NULL");
-   if(!clientGame) 
-      return;
-
-   clientGame->mObjectsLoaded = 0;                               // Reset item counter
-   clientGame->getUIManager()->getGameUserInterface()->mShowProgressBar = true;      // Show progress bar
-   //gClientGame->setInCommanderMap(true);                       // If we change here, need to tell the server we are in this mode.
-   //gClientGame->resetZoomDelta();
-
-   clientGame->getUIManager()->getGameUserInterface()->resetLevelInfoDisplayTimer(); // Start displaying the level info, now that we have it
-
-   // Now we know all we need to initialize our loadout options
-   clientGame->getUIManager()->getGameUserInterface()->initializeLoadoutOptions(engineerEnabled);
-#endif
-}
-
-
-GAMETYPE_RPC_C2S(GameType, c2sAddTime, (U32 time), (time))
-{
-   GameConnection *source = dynamic_cast<GameConnection *>(NetObject::getRPCSourceConnection());
-
-   if(!source->isLevelChanger())                         // Level changers and above
-      return;
-
-   // Use voting when no level change password and more then 1 players
-   if(!source->isAdmin() && gServerGame->getSettings()->getLevelChangePassword() == "" && 
-            gServerGame->getPlayerCount() > 1 && gServerGame->voteStart(source, 1, time))
-      return;
-
-   mGameTimer.extend(time);                         // Increase "official time"
-   s2cSetTimeRemaining(mGameTimer.getCurrent());    // Broadcast time to clients
-
-   static StringTableEntry msg("%e0 has extended the game");
-   Vector<StringTableEntry> e;
-   e.push_back(source->getClientName());
-
-   broadcastMessage(GameConnection::ColorNuclearGreen, SFXNone, msg, e);
-}
-
-
-GAMETYPE_RPC_C2S(GameType, c2sChangeTeams, (S32 team), (team))
-{
-   GameConnection *source = dynamic_cast<GameConnection *>(NetObject::getRPCSourceConnection());
-
-   if(!source->isAdmin() && source->mSwitchTimer.getCurrent())                // If we're not admin and we're waiting for our switch-expiration to reset,
-      return;                                                                 // return without processing the change team request
-
-   // Vote to change team might have different problems then the old way...
-   if( (!source->isLevelChanger() || gServerGame->getSettings()->getLevelChangePassword() == "") && 
-        gServerGame->getPlayerCount() > 1 )
-   {
-      if(gServerGame->voteStart(source, 4, team))
-         return;
-   }
-
-   changeClientTeam(source, team);
-
-   if(!source->isAdmin() && gServerGame->getPlayerCount() > 1)
-   {
-      NetObject::setRPCDestConnection(NetObject::getRPCSourceConnection());   // Send c2s to the changing player only
-      s2cCanSwitchTeams(false);                                               // Let the client know they can't switch until they hear back from us
-      NetObject::setRPCDestConnection(NULL);
-
-      source->mSwitchTimer.reset(SwitchTeamsDelay);
-   }
-}
-
-
-// Add some more time to the game (exercized by a user with admin privs)
-void GameType::addTime(U32 time)
-{
-   c2sAddTime(time);
-}
-
-
-// Change client's team.  If team == -1, then pick next team
-void GameType::changeClientTeam(GameConnection *source, S32 team)
-{
-   if(mGame->getTeamCount() <= 1)     // Can't change if there's only one team...
-      return;
-
-   if(team >= mGame->getTeamCount())  // Don't allow out of range team, Negative is allowed.
-      return;
-
-   ClientRef *cl = source->getClientRef();
-   if(cl->getTeam() == team)     // Don't explode if not switching team.
-      return;
-
-   Ship *ship = dynamic_cast<Ship *>(source->getControlObject());    // Get the ship that's switching
-
-   if(ship)
-   {
-      // Find all spybugs and mines that this player owned, and reset ownership
-      Rect worldBounds = getGame()->getWorldExtents();
-
-      fillVector.clear();
-      getGame()->getGameObjDatabase()->findObjects((TestFunc)isGrenadeType, fillVector);
-
-      for(S32 i = 0; i < fillVector.size(); i++)
-      {
-         GameObject *obj = dynamic_cast<GameObject *>(fillVector[i]);
-
-         if((obj->getOwner()) == ship->getOwner())
-            obj->setOwner(NULL);
-      }
-
-      if(ship->isRobot())           // Players get a new ship object, Robots use the same ship object.
-         ship->setMaskBits(Ship::ChangeTeamMask);
-
-      ship->kill();                 // Destroy the old ship
-
-      cl->respawnTimer.clear();     // If we've just died, this will keep a second copy of ourselves from appearing
-   }
-
-   if(team < 0)                                                  // If no team provided...
-      cl->setTeam((cl->getTeam() + 1) % mGame->getTeamCount());  // ...find the next one...
-   else                                                          // ...otherwise...
-      cl->setTeam(team);                                         // ...use the one provided
-
-   if(cl->getTeam() >= 0) s2cClientJoinedTeam(cl->name, cl->getTeam());         // Announce the change
-   spawnShip(source);                                            // Create a new ship
-   cl->getConnection()->switchedTeamCount++;                     // Count number of times team is switched.
-}
-
-
-GAMETYPE_RPC_S2C(GameType, s2cAddClient, 
-                (StringTableEntry name, bool isMyClient, bool admin, bool isRobot, bool playAlert), 
-                (name, isMyClient, admin, isRobot, playAlert))
-{
-#ifndef ZAP_DEDICATED
-   ClientRef *cref = allocClientRef();
-   cref->name = name;
-   cref->setTeam(0);
-   cref->isAdmin = admin;
-   cref->isRobot = isRobot;
-
-   cref->decoder = new SpeexVoiceDecoder();
-   cref->voiceSFX = new SoundEffect(SFXVoice, NULL, 1, Point(), Point());
-
-   mClientList.push_back(cref);
-
-   ClientGame *clientGame = dynamic_cast<ClientGame *>(getGame());
-   TNLAssert(clientGame, "clientGame is NULL");
-   if(!clientGame) 
-      return;
-
-   if(isMyClient)
-   {
-      mLocalClient = cref;
-
-      // Now we'll check if we need an updated scoreboard... this only needed to handle use case of user
-      // holding Tab while one game transitions to the next.  Without it, ratings will be reported as 0.
-      if(clientGame->getUIManager()->getGameUserInterface()->isInScoreboardMode())
-      {
-         GameType *g = clientGame->getGameType();
-         if(g)
-            g->c2sRequestScoreboardUpdates(true);
-      }
-      clientGame->displayMessage(Color(0.6f, 0.6f, 0.8f), "Welcome to the game!");
-   }
-   else
-   {
-      clientGame->displayMessage(Color(0.6f, 0.6f, 0.8f), "%s joined the game.", name.getString());      
-      if(playAlert)
-         SoundSystem::playSoundEffect(SFXPlayerJoined, 1);
-   }
-#endif
-}
-
-
-void GameType::serverRemoveClient(GameConnection *theClient)
-{
-   ClientRef *cl = theClient->getClientRef();
-   for(S32 i = 0; i < mClientList.size(); i++)
-      if(mClientList[i] == cl)
-      {
-         mClientList.erase(i);
-         break;
-      }
-
-   // Blow up the ship...
-   GameObject *theControlObject = theClient->getControlObject();
-   if(theControlObject)
-   {
-      Ship *ship = dynamic_cast<Ship *>(theControlObject);
-      if(ship)
-         ship->kill();
-   }
-
-   s2cRemoveClient(theClient->getClientName());
-}
-
-//extern void updateClientChangedName(GameConnection *,StringTableEntry);  //in masterConnection.cpp
-
-// Server notifies clients that a player has changed name
-GAMETYPE_RPC_S2C(GameType, s2cRenameClient, (StringTableEntry oldName, StringTableEntry newName), (oldName, newName))
-{
-#ifndef ZAP_DEDICATED
-   for(S32 i = 0; i < mClientList.size(); i++)
-   {
-      if(mClientList[i]->name == oldName)
-      {
-         mClientList[i]->name = newName;
-         break;
-      }
-   }
-   ClientGame *clientGame = dynamic_cast<ClientGame *>(getGame());
-   TNLAssert(clientGame, "clientGame is NULL");
-   if(!clientGame) 
-      return;
-
-   clientGame->displayMessage(Color(0.6f, 0.6f, 0.8f), "%s changed to %s", oldName.getString(), newName.getString());
-#endif
-}
-
-// Server notifies clients that a player has left the game
-GAMETYPE_RPC_S2C(GameType, s2cRemoveClient, (StringTableEntry name), (name))
-{
-#ifndef ZAP_DEDICATED
-   for(S32 i = 0; i < mClientList.size(); i++)
-   {
-      if(mClientList[i]->name == name)
-      {
-         mClientList.erase(i);
-         break;
-      }
-   }
-   ClientGame *clientGame = dynamic_cast<ClientGame *>(getGame());
-
-   TNLAssert(clientGame, "clientGame is NULL");
-   if(!clientGame) 
-      return;
-
-   clientGame->displayMessage(Color(0.6f, 0.6f, 0.8f), "%s left the game.", name.getString());
-   SoundSystem::playSoundEffect(SFXPlayerLeft, 1);
-#endif
-}
-
-
-GAMETYPE_RPC_S2C(GameType, s2cAddTeam, (StringTableEntry teamName, F32 r, F32 g, F32 b, U32 score, bool firstTeam), (teamName, r, g, b, score, firstTeam))
-{
-   if(firstTeam)
-      mGame->clearTeams();
-
-   boost::shared_ptr<Team> team = boost::shared_ptr<Team>(new Team);
-
-   team->setName(teamName);
-   team->setColor(r,g,b);
-   team->setScore(score);
-
-   mGame->addTeam(team);
-}
-
-
-GAMETYPE_RPC_S2C(GameType, s2cSetTeamScore, (RangedU32<0, GameType::MAX_TEAMS> teamIndex, U32 score), (teamIndex, score))
-{
-   TNLAssert(teamIndex < U32(mGame->getTeamCount()), "teamIndex out of range");
-
-   if(teamIndex >= U32(mGame->getTeamCount()))
-      return;
-   
-   ((Team *)mGame->getTeam(teamIndex))->setScore(score);
-   updateLeadingTeamAndScore();    
-}
-
-
-// Server has sent us (the client) a message telling us how much longer we have in the current game
-GAMETYPE_RPC_S2C(GameType, s2cSetTimeRemaining, (U32 timeLeft), (timeLeft))
-{
-   mGameTimer.reset(timeLeft);
-}
-
-
-// Server has sent us (the client) a message telling us the winning score has changed, and who changed it
-GAMETYPE_RPC_S2C(GameType, s2cChangeScoreToWin, (U32 winningScore, StringTableEntry changer), (winningScore, changer))
-{
-#ifndef ZAP_DEDICATED
-   mWinningScore = winningScore;
-
-   ClientGame *clientGame = dynamic_cast<ClientGame *>(getGame());
-   TNLAssert(clientGame, "clientGame is NULL");
-   if(!clientGame) return;
-
-   clientGame->displayMessage(Color(0.6f, 1, 0.8f) /*Nuclear green */, 
-               "%s changed the winning score to %d.", changer.getString(), mWinningScore);
-#endif
-}
-
-
-// Announce a new player has joined the team
-GAMETYPE_RPC_S2C(GameType, s2cClientJoinedTeam, 
-                (StringTableEntry name, RangedU32<0, GameType::MAX_TEAMS> teamIndex), 
-                (name, teamIndex))
-{
-#ifndef ZAP_DEDICATED
-   ClientRef *cl = findClientRef(name);      // Will be us, if we changed teams
-   cl->setTeam((S32) teamIndex);
-
-   // The following works as long as everyone runs with a unique name.  Fails if two players have names that collide and have
-   // TODO: Better place to get current player's name?  This may fail if users have same name, and system has changed it
-   // been corrected by the server.
-   ClientGame *clientGame = dynamic_cast<ClientGame *>(getGame());
-   TNLAssert(clientGame, "clientGame is NULL");
-   if(!clientGame) return;
-
-   if(clientGame->getGameType()->mLocalClient && name == clientGame->getGameType()->mLocalClient->name)      
-      clientGame->displayMessage(Color(0.6f, 0.6f, 0.8f), "You have joined team %s.", getGame()->getTeamName(teamIndex).getString());
-   else
-      clientGame->displayMessage(Color(0.6f, 0.6f, 0.8f), "%s joined team %s.", name.getString(), getGame()->getTeamName(teamIndex).getString());
-
-   // Make this client forget about any mines or spybugs he knows about... it's a bit of a kludge to do this here,
-   // but this RPC only runs when a player joins the game or changes teams, so this will never hurt, and we can
-   // save the overhead of sending a separate message which, while theoretically cleaner, will never be needed practically.
-   fillVector.clear();
-   clientGame->getGameObjDatabase()->findObjects((TestFunc)isGrenadeType, fillVector);
-
-   for(S32 i = 0; i < fillVector.size(); i++)
-   {
-      GrenadeProjectile *gp = dynamic_cast<GrenadeProjectile *>(fillVector[i]);
-      if(gp->mSetBy == name)
-      {
-         gp->mSetBy = "";                                    // No longer set-by-self
-      }
-   }
-#endif
-}
-
-
-// Announce a new player has become an admin
-GAMETYPE_RPC_S2C(GameType, s2cClientBecameAdmin, (StringTableEntry name), (name))
-{
-#ifndef ZAP_DEDICATED
-   ClientRef *cl = findClientRef(name);
-   cl->isAdmin = true;
-
-   ClientGame *clientGame = dynamic_cast<ClientGame *>(getGame());
-   TNLAssert(clientGame, "clientGame is NULL");
-   if(!clientGame) return;
-
-   if(clientGame->getGameType()->mClientList.size() && name != clientGame->getGameType()->mLocalClient->name)    // Don't show message to self
-      clientGame->displayMessage(Colors::cyan, "%s has been granted administrator access.", name.getString());
-#endif
-}
-
-
-// Announce a new player has permission to change levels
-GAMETYPE_RPC_S2C(GameType, s2cClientBecameLevelChanger, (StringTableEntry name), (name))
-{
-#ifndef ZAP_DEDICATED
-   ClientRef *cl = findClientRef(name);
-   cl->isLevelChanger = true;
-
-   ClientGame *clientGame = dynamic_cast<ClientGame *>(getGame());
-   TNLAssert(clientGame, "clientGame is NULL");
-   if(!clientGame) return;
-
-   if(clientGame->getGameType()->mClientList.size() && name != clientGame->getGameType()->mLocalClient->name)    // Don't show message to self
-      clientGame->displayMessage(Colors::cyan, "%s can now change levels.", name.getString());
-#endif
-}
-
-// Runs after the server knows that the client is available and addressable via the getGhostIndex()
-// Runs on server, obviously
-void GameType::onGhostAvailable(GhostConnection *theConnection)
-{
-   NetObject::setRPCDestConnection(theConnection);    // Focus all RPCs on client only
-
-   Rect barrierExtents = gServerGame->computeBarrierExtents();
-
-   s2cSetLevelInfo(mLevelName, mLevelDescription, mWinningScore, mLevelCredits, getGame()->mObjectsLoaded, 
-                   barrierExtents.min.x, barrierExtents.min.y, barrierExtents.max.x, barrierExtents.max.y, 
-                   mLevelHasLoadoutZone, isEngineerEnabled());
-
-   for(S32 i = 0; i < mGame->getTeamCount(); i++)
-   {
-      Team *team = (Team *)mGame->getTeam(i);
-      const Color *color = team->getColor();
-
-      s2cAddTeam(team->getName(), color->r, color->g, color->b, team->getScore(), i == 0);
-   }
-
-   // Add all the client and team information
-   for(S32 i = 0; i < mClientList.size(); i++)
-   {
-      bool isLocalClient = (mClientList[i]->getConnection() == theConnection);
-
-      s2cAddClient(mClientList[i]->name, isLocalClient, mClientList[i]->getConnection()->isAdmin(), mClientList[i]->isRobot, false);
-
-      if(mClientList[i]->getTeam() >= 0) 
-         s2cClientJoinedTeam(mClientList[i]->name, mClientList[i]->getTeam());
-   }
-
-   //for(S32 i = 0; i < Robot::robots.size(); i++)  //Robot is part of mClientList
-   //{
-   //   s2cAddClient(Robot::robots[i]->getName(), false, false, true, false);
-   //   s2cClientJoinedTeam(Robot::robots[i]->getName(), Robot::robots[i]->getTeam());
-   //}
-
-   // Sending an empty list clears the barriers
-   Vector<F32> v;
-   s2cAddWalls(v, 0, false);
-
-   for(S32 i = 0; i < mWalls.size(); i++)
-      s2cAddWalls(mWalls[i].verts, mWalls[i].width, mWalls[i].solid);
-
-   s2cSetTimeRemaining(mGameTimer.getCurrent());      // Tell client how much time left in current game
-   s2cSetGameOver(mGameOver);
-   s2cSyncMessagesComplete(theConnection->getGhostingSequence());
-
-   NetObject::setRPCDestConnection(NULL);             // Set RPCs to go to all players
-}
-
-
-GAMETYPE_RPC_S2C(GameType, s2cSyncMessagesComplete, (U32 sequence), (sequence))
-{
-#ifndef ZAP_DEDICATED
-   // Now we know the game is ready to begin...
-   mBetweenLevels = false;
-   c2sSyncMessagesComplete(sequence);
-
-   ClientGame *clientGame = dynamic_cast<ClientGame *>(getGame());
-   TNLAssert(clientGame, "clientGame is NULL");
-   if(!clientGame) 
-      return;
-
-   clientGame->computeWorldObjectExtents();          // Make sure our world extents reflect all the objects we've loaded
-   Barrier::prepareRenderingGeometry(clientGame);    // Get walls ready to render
-
-   clientGame->getUIManager()->getGameUserInterface()->mShowProgressBar = false;
-   //clientGame->setInCommanderMap(false);          // Start game in regular mode, If we change here, need to tell the server we are in this mode. Map can change while in commander map.
-   //clientGame->clearZoomDelta();                  // No in zoom effect
-   
-  clientGame->getUIManager()->getGameUserInterface()->mProgressBarFadeTimer.reset(1000);
-#endif
-}
-
-
-// Client acknowledges that it has recieved s2cSyncMessagesComplete, and is ready to go
-GAMETYPE_RPC_C2S(GameType, c2sSyncMessagesComplete, (U32 sequence), (sequence))
-{
-   GameConnection *source = (GameConnection *) getRPCSourceConnection();
-   ClientRef *cl = source->getClientRef();
-   if(sequence != source->getGhostingSequence())
-      return;
-
-   cl->readyForRegularGhosts = true;
-}
-
-
-// Gets called multiple times as barriers are added
-GAMETYPE_RPC_S2C(GameType, s2cAddWalls, (Vector<F32> verts, F32 width, bool solid), (verts, width, solid))
-{
-   if(!verts.size())
-      getGame()->deleteObjects((TestFunc)isWallType);
-   else
-   {
-      WallRec wall;
-      wall.verts = verts;
-      wall.width = width;
-      wall.solid = solid;
-
-      wall.constructWalls(getGame());
-   }
-}
-
-
-GameConnection *findClient(GameType *gt, const char *name)
-{
-   for(S32 i = 0; i < gt->getClientCount(); i++)
-   {
-      GameConnection *conn = gt->getClient(i)->getConnection();
-
-      const char *found = conn->getClientName().getString();
-
-      if(!stricmp(name, found))
-         return conn;
-   }
-
-   GameConnection *client = NULL;
-   for(S32 i = 0; i < gt->getClientCount(); i++)
-   {
-      GameConnection *conn = gt->getClient(i)->getConnection();
-
-      const char *found = conn->getClientName().getString();
-      if(strstr(found, name))
-      {
-         if(client)
-            return NULL;
-
-         client = conn;
-      }
-   }
-
-   return client;
-}
-
-
-bool safeFilename(const char *str)
-{
-   char chr = str[0];
-   S32 i = 0;
-   while(chr != 0)
-   {
-      if(chr == '\\' || chr == '/')
-         return false;
-      i++;
-      chr = str[i];
-   }
-   return true;
-}
-
-extern void writeServerBanList(CIniFile *ini, BanList *banList);
-
-// Runs the server side commands, which the client may or may not know about
-
-// This is server side commands, For client side commands, use UIGame.cpp, GameUserInterface::processCommand.
-// When adding new commands, please update the giant CommandInfo chatCmds[] array in UIGame.cpp)
-void GameType::processServerCommand(GameConnection *conn, const char *cmd, Vector<StringPtr> args)
-{
-   GameSettings *settings = gServerGame->getSettings();
-
-   if(!stricmp(cmd, "settime"))
-   {
-      if(!conn->isLevelChanger())
-         conn->s2cDisplayErrorMessage("!!! Need level change permission");
-      else if(args.size() < 1)
-         conn->s2cDisplayErrorMessage("!!! Enter time in minutes");
-      else
-      {
-         S32 time = S32(60 * 1000 * atof(args[0].getString()));
-
-         if((time < 0 || time == 0) && (stricmp(args[0].getString(), "0") && stricmp(args[0].getString(), "unlim")))  // 0 --> unlimited
-            conn->s2cDisplayErrorMessage("!!! Invalid time... game time not changed");
-         else
-         {
-            // Use voting when there is no level change password, and there is more then 1 player
-            if(!conn->isAdmin() && settings->getLevelChangePassword() == "" && gServerGame->getPlayerCount() > 1)
-            {
-               if(gServerGame->voteStart(conn, 2, time))
-                  return;
-            }
-
-            // We want to preserve the actual, overall time of the game in mGameTimer's period
-            mGameTimer.extend(time - mGameTimer.getCurrent());
-
-            s2cSetTimeRemaining(mGameTimer.getCurrent());    // Broadcast time to clients
-
-            static StringTableEntry msg("%e0 has changed the amount of time left in the game");
-            Vector<StringTableEntry> e;
-            e.push_back(conn->getClientName());
-
-            broadcastMessage(GameConnection::ColorNuclearGreen, SFXNone, msg, e);
-         }
-      }
-   }
-   else if(!stricmp(cmd, "setwinscore"))
-   {
-     if(!conn->isLevelChanger())                         // Level changers and above
-         conn->s2cDisplayErrorMessage("!!! Need level change permission");
-     else if(args.size() < 1)
-         conn->s2cDisplayErrorMessage("!!! Enter score limit");
-     else
-     {
-         S32 score = atoi(args[0].getString());
-
-         if(score <= 0)    // i.e. score is invalid
-            conn->s2cDisplayErrorMessage("!!! Invalid score... winning score not changed");
-         else
-         {
-            // Use voting when there is no level change password, and there is more then 1 player
-            if(!conn->isAdmin() && settings->getLevelChangePassword() == "" && gServerGame->getPlayerCount() > 1)
-            {
-               if(gServerGame->voteStart(conn, 3, score))
-                  return;
-            }
-            mWinningScore = score;
-            s2cChangeScoreToWin(mWinningScore, conn->getClientName());
-         }
-     }
-   }
-   else if(!stricmp(cmd, "resetscore"))
-   {
-     if(!conn->isLevelChanger())                         // Level changers and above
-         conn->s2cDisplayErrorMessage("!!! Need level change permission");
-     else
-     {
-        // Reset all player scores
-        for(S32 i = 0; i < mClientList.size(); i++)
-           mClientList[i]->setScore(0);
-
-        // Reset team scores
-        for (S32 i = 0; i < mGame->getTeamCount(); i++)
-        {
-           // Set the score on the server
-           ((Team*)mGame->getTeam(i))->setScore(0);
-           // Broadcast to the clients
-           s2cSetTeamScore(i, ((Team *)(mGame->getTeam(i)))->getScore());
-        }
-     }
-   }
-   else if(!stricmp(cmd, "showbots") || !stricmp(cmd, "showbot"))    // Maybe there is only one bot to show :-)
-   {
-      mShowAllBots = !mShowAllBots;  // Show all robots affects all players
-
-      if(Robot::robots.size() == 0)
-         conn->s2cDisplayErrorMessage("!!! There are no robots to show");
-      else
-      {
-         StringTableEntry msg = mShowAllBots ? StringTableEntry("Show all robots option enabled by %e0") : StringTableEntry("Show all robots option disabled by %e0");
-         Vector<StringTableEntry> e;
-         e.push_back(conn->getClientName());
-
-         broadcastMessage(GameConnection::ColorNuclearGreen, SFXNone, msg, e);
-      }
-   }
-   else if(!stricmp(cmd, "addbot"))
-   {
-      if(mBotZoneCreationFailed)
-         conn->s2cDisplayErrorMessage("!!! Zone creation failed for this level -- bots disabled");
-
-      else if(!areBotsAllowed() && !conn->isAdmin())  // not admin, no robotScript
-         conn->s2cDisplayErrorMessage("!!! This level does not allow robots");
-
-      else if(!conn->isAdmin() && settings->getIniSettings()->defaultRobotScript == "" && args.size() < 2)  // not admin, no robotScript
-         conn->s2cDisplayErrorMessage("!!! This server doesn't have default robots configured");
-      
-      else if(!conn->isLevelChanger())
-         conn->s2cDisplayErrorMessage("!!! Need level change permissions to add a bot");
-
-      else if((Robot::robots.size() >= settings->getIniSettings()->maxBots && !conn->isAdmin()) || Robot::robots.size() >= 256)
-         conn->s2cDisplayErrorMessage("!!! Can't add more bots -- this server is full");
-
-      else if(args.size() >= 2 && !safeFilename(args[1].getString()))
-         conn->s2cDisplayErrorMessage("!!! Invalid filename");
-
-      else
-      {
-         Robot *robot = new Robot();
-         robot->addToGame(getGame(), getGame()->getGameObjDatabase());
-
-         S32 args_count = 0;
-         const char *args_char[LevelLoader::MAX_LEVEL_LINE_ARGS];  // Convert to a format processArgs will allow
-         
-         // The first arg = team number, the second arg = robot script filename, the rest of args get passed as script arguments
-         for(S32 i = 0; i < args.size() && i < LevelLoader::MAX_LEVEL_LINE_ARGS; i++)   
-         {
-            args_char[i] = args[i].getString();
-            args_count++;
-         }
-         
-         robot->processArguments(args_count, args_char, getGame());
-         
-         if(robot->isRunningScript && !robot->startLua())
-            robot->isRunningScript = false;
-         
-         StringTableEntry msg = StringTableEntry("Robot added by %e0");
-         Vector<StringTableEntry> e;
-         e.push_back(conn->getClientName());
-
-         broadcastMessage(GameConnection::ColorNuclearGreen, SFXNone, msg, e);
-      }
-   }
-   else if(!stricmp(cmd, "addbots"))
-   {
-      // there is no need to check for permission here, it is checked in processServerCommand(... , "addbot", ...);
-      S32 count = 0;
-      if(args.size() >= 1)
-         count = atoi(args[0].getString());
-
-      if(count <= 0)
-         conn->s2cDisplayErrorMessage("!!! Need to enter number of bots to add");
-      else
-      {
-         S32 prevRobotSize = -1;
-         args.erase(0);      // remove first arg, which is number of bots to be added
-         while(count > 0 && prevRobotSize != Robot::robots.size()) // loop may end when cannot add anymore bots
-         {  
-            count--;
-            prevRobotSize = Robot::robots.size();
-            processServerCommand(conn, "addbot", args);
-         }
-      }
-   }
-   else if(!stricmp(cmd, "maxbots"))
-   {
-      if(!conn->isAdmin())
-         conn->s2cDisplayErrorMessage("!!! Need admin permission");
-      else if(args.size() < 1)
-         conn->s2cDisplayErrorMessage("!!! Missing argument -- try /maxbots <number>");
-      else
-         gServerGame->getSettings()->getIniSettings()->maxBots = atoi(args[0].getString());
-   }
-   else if(!stricmp(cmd, "kickbot") || !stricmp(cmd, "kickbots"))
-   {
-      if(!conn->isLevelChanger())
-         conn->s2cDisplayErrorMessage("!!! Need level change permissions to kick a bot");
-
-      else if(Robot::robots.size() == 0)
-         conn->s2cDisplayErrorMessage("!!! There are no robots to kick");
-      else
-      {
-         for(S32 i = Robot::robots.size() - 1; i >= 0; i--)
-         {
-            delete Robot::robots[i];
-            if(!stricmp(cmd, "kickbot"))
-               break;
-         }
-
-         StringTableEntry msg = StringTableEntry("Robot kicked by %e0");
-         Vector<StringTableEntry> e;
-         e.push_back(conn->getClientName());
-
-         broadcastMessage(GameConnection::ColorNuclearGreen, SFXNone, msg, e);
-      }
-   }
-   else if(!stricmp(cmd, "rename") && args.size() >= 1)  // Allow admins to rename other players (in case of bad name)
-   {
-      if(!conn->isAdmin())
-         conn->s2cDisplayErrorMessage("!!! Need admin permission");
-      else if(args.size() < 2)
-         conn->s2cDisplayErrorMessage("Invalid command.  Try /rename <from name> <to name>");
-      else
-      {
-         GameConnection *gc = findClient(this, args[0].getString());
-         if(!gc)
-            conn->s2cDisplayErrorMessage("!!! Player name not found");
-         else if(gc->isAuthenticated())
-            conn->s2cDisplayErrorMessage("!!! Can't rename authenticated players");
-         else
-         {
-            StringTableEntry oldName = gc->getClientName();
-            gc->setClientName(StringTableEntry(""));       //avoid unique self
-            StringTableEntry uniqueName = GameConnection::makeUnique(args[1].getString()).c_str();  //new name
-            gc->setClientName(oldName);                   //restore name to properly get it updated to clients.
-            gc->setAuthenticated(false);         //don't underline anymore because of rename
-            updateClientChangedName(gc,uniqueName);
-            conn->s2cDisplayMessage(GameConnection::ColorRed, SFXNone, StringTableEntry("Player is renamed"));
-         }
-      }
-   }
-   else if(!stricmp(cmd, "yes"))
-   {
-      gServerGame->voteClient(conn, true);
-   }
-   else if(!stricmp(cmd, "no"))
-   {
-      gServerGame->voteClient(conn, false);
-   }
-   else if(!stricmp(cmd, "gmute"))
-   {
-      if(!conn->isAdmin())
-         conn->s2cDisplayErrorMessage("!!! Need admin permission");
-      else if(args.size() < 1)
-         conn->s2cDisplayErrorMessage("!!! Enter player name");
-      else
-      {
-         GameConnection *gc = findClient(this, args[0].getString());
-
-         if(!gc)
-            conn->s2cDisplayErrorMessage("!!! Player name not found");
-         else
-         {
-            gc->mChatMute = !gc->mChatMute;
-            conn->s2cDisplayMessage(GameConnection::ColorRed, SFXNone, gc->mChatMute ? "Player is muted" : "Player is not muted");
-         }
-      }
-   }
-   else if(!stricmp(cmd, "ban"))
-   {
-      if(!conn->isAdmin())
-         conn->s2cDisplayMessage(GameConnection::ColorRed, SFXNone, "!!! Need admin permission");
-      else if(args.size() < 1)
-         conn->s2cDisplayMessage(GameConnection::ColorRed, SFXNone, "!!! /ban <player name> [duration in minutes]");
-      else
-      {
-         string nickname = args[0].getString();
-         GameConnection *gc = findClient(this, nickname.c_str());
-
-         if(!gc)
-            conn->s2cDisplayMessage(GameConnection::ColorRed, SFXNone, "!!! Player name not found");
-         else if(gc->isAdmin())
-            conn->s2cDisplayMessage(GameConnection::ColorRed, SFXNone, "!!! Cannot ban admin");
-         else if(!gc->isEstablished())
-            conn->s2cDisplayMessage(GameConnection::ColorRed, SFXNone, "!!! Cannot ban robots");
-         else
-         {
-            Address ipAddress = gc->getNetAddressString();
-            S32 banDuration = settings->getBanList()->getDefaultBanDuration();
-            if(args.size() >= 2)
-               banDuration = atoi(args[1].getString());
-
-            logprintf("Duration: %d", banDuration);
-
-            // Add the ban
-            settings->getBanList()->addToBanList(ipAddress, banDuration);
-            logprintf(LogConsumer::ServerFilter, "%s - banned for %d minutes", ipAddress.toString(), banDuration);
-
-            // Save BanList in memory
-            writeServerBanList(&gINI, settings->getBanList());
-
-            // Save new INI settings to disk
-            gINI.WriteFile();
-
-            // Disconnect player
-            gc->disconnect(NetConnection::ReasonBanned, "");
-
-            conn->s2cDisplayMessage(GameConnection::ColorRed, SFXNone, "Player IP banned");
-         }
-      }
-   }
-   else if(!stricmp(cmd, "banip"))
-   {
-      if(!conn->isAdmin())
-         conn->s2cDisplayMessage(GameConnection::ColorRed, SFXNone, "!!! Need admin permission");
-      else if(args.size() < 1)
-         conn->s2cDisplayMessage(GameConnection::ColorRed, SFXNone, "!!! /banip <ip> [duration in minutes]");
-      else
-      {
-         Address ipAddress(args[0].getString());
-         S32 banDuration = settings->getBanList()->getDefaultBanDuration();
-         if(args.size() >= 2)
-            banDuration = atoi(args[1].getString());
-
-         // banip should always add to the ban list, even if the IP isn't connected
-         settings->getBanList()->addToBanList(ipAddress, banDuration);
-         logprintf(LogConsumer::ServerFilter, "%s - banned for %d minutes", ipAddress.toString(), banDuration);
-
-         // Save BanList in memory
-         writeServerBanList(&gINI, settings->getBanList());
-
-         // Save new INI settings to disk
-         gINI.WriteFile();
-
-         // Now check to see if the client is connected and disconnect if so
-         GameConnection *gc = NULL;
-         for(S32 i = 0; i < mClientList.size(); i++)
-         {
-            if(mClientList[i]->getConnection()->getNetAddress().isEqualAddress(ipAddress))
-            {
-               gc = mClientList[i]->getConnection();
-               break;
-            }
-         }
-
-         if(!gc)
-            conn->s2cDisplayMessage(GameConnection::ColorRed, SFXNone, "IP banned but not connected");
-         else
-         {
-            gc->disconnect(NetConnection::ReasonBanned, "");
-            conn->s2cDisplayMessage(GameConnection::ColorRed, SFXNone, "IP banned and kicked");
-         }
-      }
-   }
-   else
-   {
-      // Command not found, tell the client
-      conn->s2cDisplayErrorMessage("!!! Invalid Command");
-   }
-}
-
-
-GAMETYPE_RPC_C2S(GameType, c2sSendCommand, (StringTableEntry cmd, Vector<StringPtr> args), (cmd, args))
-{
-   GameConnection *source = (GameConnection *) getRPCSourceConnection();
-   GameConnection *conn = source->getClientRef()->getConnection();
-
-   TNLAssert(source == conn, "Why not just use source?");
-
-   processServerCommand(conn, cmd.getString(), args);
-}
-
-
-// Send a private message
-GAMETYPE_RPC_C2S(GameType, c2sSendChatPM, (StringTableEntry toName, StringPtr message), (toName, message))
-{
-   GameConnection *source = (GameConnection *) getRPCSourceConnection();
-   ClientRef *sourceClientRef = source->getClientRef();
-
-   bool found = false;
-   for(S32 i = 0; i < mClientList.size(); i++)
-   {
-      if(mClientList[i]->getConnection() && mClientList[i]->name == toName)     // Do we want a case insensitive search?
-      {
-         RefPtr<NetEvent> theEvent = TNL_RPC_CONSTRUCT_NETEVENT(this, s2cDisplayChatPM, (source->getClientName(), toName, message));
-         sourceClientRef->getConnection()->postNetEvent(theEvent);
-
-         if(sourceClientRef != mClientList[i])      // A user might send a message to themselves
-            mClientList[i]->getConnection()->postNetEvent(theEvent);
-
-         found = true;
-         break;
-      }
-   }
-
-   if(!found)
-      sourceClientRef->getConnection()->s2cDisplayErrorMessage("!!! Player name not found");
-}
-
-
-// Client sends chat message to/via game server
-GAMETYPE_RPC_C2S(GameType, c2sSendChat, (bool global, StringPtr message), (global, message))
-{
-   GameConnection *source = (GameConnection *) getRPCSourceConnection();
-   ClientRef *clientRef = source->getClientRef();
-
-   if(source->mChatMute)
-      return;
-
-   RefPtr<NetEvent> theEvent = TNL_RPC_CONSTRUCT_NETEVENT(this,
-                                 s2cDisplayChatMessage, (global, source->getClientName(), message));
-   sendChatDisplayEvent(clientRef, global, message.getString(), theEvent);
-}
-
-
-// Sends a quick-chat message (which, due to its repeated nature can be encapsulated in a StringTableEntry item)
-GAMETYPE_RPC_C2S(GameType, c2sSendChatSTE, (bool global, StringTableEntry message), (global, message))
-{
-   GameConnection *source = (GameConnection *) getRPCSourceConnection();
-   ClientRef *clientRef = source->getClientRef();
-
-   if(source->mChatMute)
-      return;
-
-   RefPtr<NetEvent> theEvent = TNL_RPC_CONSTRUCT_NETEVENT(this,
-      s2cDisplayChatMessageSTE, (global, source->getClientName(), message));
-
-   sendChatDisplayEvent(clientRef, global, message.getString(), theEvent);
-}
-
-
-// Send a chat message that will be displayed in-game
-// If not global, send message only to other players on team
-void GameType::sendChatDisplayEvent(ClientRef *clientRef, bool global, const char *message, NetEvent *theEvent)
-{
-   S32 teamId = 0;
-
-   if(!global)
-      teamId = clientRef->getTeam();
-
-   for(S32 i = 0; i < mClientList.size(); i++)
-   {
-      if(global || mClientList[i]->getTeam() == teamId)
-         if(mClientList[i]->getConnection())
-            mClientList[i]->getConnection()->postNetEvent(theEvent);
-   }
-
-   // And fire an event handler...
-   Robot::getEventManager().fireEvent(NULL, EventManager::MsgReceivedEvent, message, clientRef->getPlayerInfo(), global);
-}
-
-
-extern Color gGlobalChatColor;
-extern Color gTeamChatColor;
-
-// Server sends message to the client for display using StringPtr
-GAMETYPE_RPC_S2C(GameType, s2cDisplayChatPM, (StringTableEntry fromName, StringTableEntry toName, StringPtr message), (fromName, toName, message))
-{
-#ifndef ZAP_DEDICATED
-   ClientGame *clientGame = dynamic_cast<ClientGame *>(getGame());
-   TNLAssert(clientGame, "clientGame is NULL");
-   if(!clientGame) return;
-
-   Color theColor = Colors::yellow;
-   if(mLocalClient->name == toName && toName == fromName)      // Message sent to self
-      clientGame->getUIManager()->getGameUserInterface()->displayChatMessage(theColor, "%s: %s", toName.getString(), message.getString());
-
-   else if(mLocalClient->name == toName)                       // To this player
-      clientGame->getUIManager()->getGameUserInterface()->displayChatMessage(theColor, "from %s: %s", fromName.getString(), message.getString());
-
-   else if(mLocalClient->name == fromName)                     // From this player
-      clientGame->getUIManager()->getGameUserInterface()->displayChatMessage(theColor, "to %s: %s", toName.getString(), message.getString());
-
-   else                // Should never get here... shouldn't be able to see PM that is not from or not to you
-      clientGame->displayMessage(theColor, "from %s to %s: %s", fromName.getString(), toName.getString(), message.getString());
-#endif
-}
-
-
-GAMETYPE_RPC_S2C(GameType, s2cDisplayChatMessage, (bool global, StringTableEntry clientName, StringPtr message), (global, clientName, message))
-{
-#ifndef ZAP_DEDICATED
-   ClientGame *clientGame = dynamic_cast<ClientGame *>(getGame());
-   TNLAssert(clientGame, "clientGame is NULL");
-
-   if(!clientGame || clientGame->isOnMuteList(clientName.getString()))
-      return;
-
-   Color theColor = global ? gGlobalChatColor : gTeamChatColor;
-   clientGame->getUIManager()->getGameUserInterface()->displayChatMessage(theColor, "%s: %s", clientName.getString(), message.getString());
-#endif
-}
-
-
-// Server sends message to the client for display using StringTableEntry
-GAMETYPE_RPC_S2C(GameType, s2cDisplayChatMessageSTE, (bool global, StringTableEntry clientName, StringTableEntry message), (global, clientName, message))
-{
-#ifndef ZAP_DEDICATED
-   Color theColor = global ? gGlobalChatColor : gTeamChatColor;
-   ClientGame *clientGame = dynamic_cast<ClientGame *>(getGame());
-
-   TNLAssert(clientGame, "clientGame is NULL");
-   if(!clientGame) 
-      return;
-
-   clientGame->getUIManager()->getGameUserInterface()->displayChatMessage(theColor, "%s: %s", clientName.getString(), message.getString());
-#endif
-}
-
-
-// Client requests start/stop of streaming pings and scores from server to client
-GAMETYPE_RPC_C2S(GameType, c2sRequestScoreboardUpdates, (bool updates), (updates))
-{
-   GameConnection *source = (GameConnection *) getRPCSourceConnection();
-   ClientRef *cl = source->getClientRef();
-   cl->wantsScoreboardUpdates = updates;
-   if(updates)
-      updateClientScoreboard(cl);
-}
-
-
-// Client tells server that they chose the next weapon
-GAMETYPE_RPC_C2S(GameType, c2sAdvanceWeapon, (), ())
-{
-   GameConnection *source = (GameConnection *) getRPCSourceConnection();
-   Ship *ship = dynamic_cast<Ship *>(source->getControlObject());
-   if(ship)
-      ship->selectWeapon();
-}
-
-
-// Client tells server that they dropped flag or other item
-GAMETYPE_RPC_C2S(GameType, c2sDropItem, (), ())
-{
-   //logprintf("%s GameType->c2sDropItem", isGhost()? "Client:" : "Server:");
-   GameConnection *source = (GameConnection *) getRPCSourceConnection();
-
-   Ship *ship = dynamic_cast<Ship *>(source->getControlObject());
-   if(!ship)
-      return;
-
-   S32 count = ship->mMountedItems.size();
-   for(S32 i = count - 1; i >= 0; i--)
-      ship->mMountedItems[i]->onItemDropped();
-}
-
-
-//GAMETYPE_RPC_C2S(GameType, c2sResendItemStatus, (U16 itemId), (itemId))  // probably want RPCUnguaranteed to avoid problems with unable to or delayed change weapons and chat
-TNL_IMPLEMENT_NETOBJECT_RPC(GameType, c2sResendItemStatus, (U16 itemId), (itemId), NetClassGroupGameMask, RPCUnguaranteed, RPCToGhostParent, 0)
-{
-   //GameConnection *source = (GameConnection *) getRPCSourceConnection();  // not used
-
-   if(mCacheResendItem.size() == 0)
-      mCacheResendItem.resize(1024);
-
-   for(S32 i=0; i < 1024; i += 256)
-   {
-      MoveItem *item = mCacheResendItem[S32(itemId & 255) | i];
-      if(item && item->getItemId() == itemId)
-      {
-         item->setPositionMask();
-         return;
-      }
-   }
-
-   fillVector.clear();
-   mGame->getGameObjDatabase()->findObjects(fillVector);
-
-   for(S32 i = 0; i < fillVector.size(); i++)
-   {
-      MoveItem *item = dynamic_cast<MoveItem *>(fillVector[i]);
-      if(item && item->getItemId() == itemId)
-      {
-         item->setPositionMask();
-         for(S32 j=0; j < 1024; j += 256)
-         {
-            if(mCacheResendItem[S32(itemId & 255) | j].isNull())
-            {
-               mCacheResendItem[S32(itemId & 255) | j].set(item);
-            }
-            return;
-         }
-         mCacheResendItem[S32(itemId & 255) | (TNL::Random::readI(0,3) * 256)].set(item);
-         break;
-      }
-   }
-}
-
-
-// Client tells server that they chose the specified weapon
-GAMETYPE_RPC_C2S(GameType, c2sSelectWeapon, (RangedU32<0, ShipWeaponCount> indx), (indx))
-{
-   GameConnection *source = (GameConnection *) getRPCSourceConnection();
-   Ship *ship = dynamic_cast<Ship *>(source->getControlObject());
-   if(ship)
-      ship->selectWeapon(indx);
-}
-
-
-const U32 minRating = 0;
-const U32 maxRating = 200;
-
-Vector<RangedU32<0, GameType::MaxPing> > GameType::mPingTimes; ///< Static vector used for constructing update RPCs
-Vector<SignedInt<24> > GameType::mScores;
-Vector<RangedU32<minRating,maxRating> > GameType::mRatings;
-
-
-void GameType::updateClientScoreboard(ClientRef *cl)
-{
-   mPingTimes.clear();
-   mScores.clear();
-   mRatings.clear();
-
-   // First, list the players
-   for(S32 i = 0; i < mClientList.size(); i++)
-   {
-      if(mClientList[i]->ping < MaxPing)
-         mPingTimes.push_back(mClientList[i]->ping);
-      else
-         mPingTimes.push_back(MaxPing);
-
-      mScores.push_back(mClientList[i]->getScore());
-
-      GameConnection *conn = mClientList[i]->getConnection();
-
-      // Players rating = cumulative score / total score played while this player was playing, ranks from 0 to 1
-      mRatings.push_back(min((U32)(getCurrentRating(conn) * 100.0) + 100, maxRating));
-   }
-
-   // Next come the robots ... Robots is part of mClientList
-   //for(S32 i = 0; i < Robot::robots.size(); i++)
-   //{
-   //   mPingTimes.push_back(0);
-   //   mScores.push_back(Robot::robots[i]->getScore());
-   //   mRatings.push_back(max(min((U32)(Robot::robots[i]->getRating() * 100.0) + 100, maxRating), minRating));
-   //}
-
-   NetObject::setRPCDestConnection(cl->getConnection());
-   s2cScoreboardUpdate(mPingTimes, mScores, mRatings);
-   NetObject::setRPCDestConnection(NULL);
-}
-
-
-GAMETYPE_RPC_S2C(GameType, s2cScoreboardUpdate,
-                 (Vector<RangedU32<0, GameType::MaxPing> > pingTimes, Vector<SignedInt<24> > scores, Vector<RangedU32<minRating,maxRating> > ratings),
-                 (pingTimes, scores, ratings))
-{
-   for(S32 i = 0; i < mClientList.size(); i++)
-   {
-      if(i >= pingTimes.size())
-         break;
-
-      mClientList[i]->ping = pingTimes[i];
-      mClientList[i]->setScore(scores[i]);
-      mClientList[i]->setRating(((F32)ratings[i] - 100.f) / 100.f);
-   }
-}
-
-
-GAMETYPE_RPC_S2C(GameType, s2cKillMessage, (StringTableEntry victim, StringTableEntry killer, StringTableEntry killerDescr), (victim, killer, killerDescr))
-{
-#ifndef ZAP_DEDICATED
-   ClientGame *clientGame = dynamic_cast<ClientGame *>(getGame());
-   TNLAssert(clientGame, "clientGame is NULL");
-   if(!clientGame) return;
-
-   if(killer)  // Known killer, was self, robot, or another player
-   {
-      if(killer == victim)
-         if(killerDescr == "mine")
-            clientGame->displayMessage(Color(1.0f, 1.0f, 0.8f), "%s was destroyed by own mine", victim.getString());
-         else
-            clientGame->displayMessage(Color(1.0f, 1.0f, 0.8f), "%s zapped self", victim.getString());
-      else
-         if(killerDescr == "mine")
-            clientGame->displayMessage(Color(1.0f, 1.0f, 0.8f), "%s was destroyed by mine put down by %s", victim.getString(), killer.getString());
-         else
-            clientGame->displayMessage(Color(1.0f, 1.0f, 0.8f), "%s zapped %s", killer.getString(), victim.getString());
-   }
-   else if(killerDescr == "mine")   // Killer was some object with its own kill description string
-      clientGame->displayMessage(Color(1.0f, 1.0f, 0.8f), "%s got blown up by a mine", victim.getString());
-   else if(killerDescr != "")
-      clientGame->displayMessage(Color(1.0f, 1.0f, 0.8f), "%s %s", victim.getString(), killerDescr.getString());
-   else         // Killer unknown
-      clientGame->displayMessage(Color(1.0f, 1.0f, 0.8f), "%s got zapped", victim.getString());
-#endif
-}
-
-
-TNL_IMPLEMENT_NETOBJECT_RPC(GameType, c2sVoiceChat, (bool echo, ByteBufferPtr voiceBuffer), (echo, voiceBuffer),
-   NetClassGroupGameMask, RPCUnguaranteed, RPCToGhostParent, 0)
-{
-   // Broadcast this to all clients on the same team
-   // Only send back to the source if echo is true.
-
-   GameConnection *source = (GameConnection *) getRPCSourceConnection();
-   ClientRef *cl = source->getClientRef();
-   if(cl)
-   {
-      RefPtr<NetEvent> event = TNL_RPC_CONSTRUCT_NETEVENT(this, s2cVoiceChat, (cl->name, voiceBuffer));
-      for(S32 i = 0; i < mClientList.size(); i++)
-      {
-         if(mClientList[i]->getTeam() == cl->getTeam() && (mClientList[i] != cl || echo) && mClientList[i]->getConnection())
-            mClientList[i]->getConnection()->postNetEvent(event);
-      }
-   }
-}
-
-
-TNL_IMPLEMENT_NETOBJECT_RPC(GameType, s2cVoiceChat, (StringTableEntry clientName, ByteBufferPtr voiceBuffer), (clientName, voiceBuffer),
-   NetClassGroupGameMask, RPCUnguaranteed, RPCToGhost, 0)
-{
-#ifndef ZAP_DEDICATED
-   ClientRef *cl = findClientRef(clientName);
-   if(cl)
-   {
-      ByteBufferPtr playBuffer = cl->decoder->decompressBuffer(*(voiceBuffer.getPointer()));
-      SoundSystem::queueVoiceChatBuffer(cl->voiceSFX, playBuffer);
-//      cl->voiceSFX->queueBuffer(playBuffer);
-   }
-#endif
-}
-
-
-Game *GameType::getGame() const
-{
-   return mGame;
-}
-
-
-GameType::GameTypes GameType::getGameType()
-{
-   return BitmatchGame;
-}
-
-
-const char *GameType::getGameTypeString() const
-{
-   return "Bitmatch";
-}
-
-
-const char *GameType::getShortName() const
-{
-   return "BM";
-}
-
-
-const char *GameType::getInstructionString() const
-{
-   return "Blast as many ships as you can!";
-}
-
-
-bool GameType::canBeTeamGame()
-{
-   return true;
-}
-
-
-bool GameType::canBeIndividualGame()
-{
-   return true;
-}
-
-
-bool GameType::teamHasFlag(S32 teamId) const
-{
-   return false;
-}
-
-
-S32 GameType::getWinningScore() const
-{
-   return mWinningScore;
-}
-
-
-void GameType::setWinningScore(S32 score)
-{
-   mWinningScore = score;
-}
-
-
-void GameType::setGameTime(F32 timeInSeconds)
-{
-   mGameTimer.reset(U32(timeInSeconds) * 1000);
-}
-
-
-U32 GameType::getTotalGameTime() const
-{
-   return (mGameTimer.getPeriod() / 1000);
-}
-
-
-S32 GameType::getRemainingGameTime() const
-{
-   return (mGameTimer.getCurrent() / 1000);
-}
-
-
-S32 GameType::getRemainingGameTimeInMs() const
-{
-   return (mGameTimer.getCurrent());
-}
-
-
-void GameType::extendGameTime(S32 timeInMs)
-{
-   mGameTimer.extend(timeInMs);
-}
-
-
-S32 GameType::getLeadingScore() const
-{
-   return mLeadingTeamScore;
-}
-
-
-S32 GameType::getLeadingTeam() const
-{
-   return mLeadingTeam;
-}
-
-
-bool GameType::isFlagGame()
-{
-   return false;
-}
-
-
-bool GameType::isTeamFlagGame()
-{
-   return true;
-}
-
-
-S32 GameType::getFlagCount()
-{
-   return mFlags.size();
-}
-
-
-bool GameType::isCarryingItems(Ship *ship)
-{
-   return ship->mMountedItems.size() > 0;
-}
-
-
-bool GameType::onFire(Ship *ship)
-{
-   return true;
-}
-
-
-bool GameType::okToUseModules(Ship *ship)
-{
-   return true;
-}
-
-
-bool GameType::isSpawnWithLoadoutGame()
-{
-   return false;
-}
-
-
-bool GameType::levelHasLoadoutZone()
-{
-   return mLevelHasLoadoutZone;
-}
-
-
-U32 GameType::getLowerRightCornerScoreboardOffsetFromBottom() const
-{
-   return 60;
-}
-
-
-const Vector<WallRec> *GameType::getBarrierList()
-{
-   return &mWalls;
-}
-
-
-S32 GameType::getClientCount() const
-{
-   return mClientList.size();
-}
-
-
-RefPtr<ClientRef> GameType::getClient(S32 index) const
-{
-   return mClientList[index];
-}
-
-
-ClientRef *GameType::allocClientRef()
-{
-   return new ClientRef;
-}
-
-
-S32 GameType::getFlagSpawnCount() const
-{
-   return mFlagSpawnPoints.size();
-}
-
-
-const FlagSpawn *GameType::getFlagSpawn(S32 index) const
-{
-   return &mFlagSpawnPoints[index];
-}
-
-
-const Vector<FlagSpawn> *GameType::getFlagSpawns() const
-{
-   return &mFlagSpawnPoints;
-}
-
-
-void GameType::addFlagSpawn(FlagSpawn flagSpawn)
-{
-   mFlagSpawnPoints.push_back(flagSpawn);
-}
-
-
-void GameType::addItemSpawn(ItemSpawn *spawn)
-{
-   mItemSpawnPoints.push_back(boost::shared_ptr<ItemSpawn>(spawn));
-   logprintf("spawn time: %d", mItemSpawnPoints.last()->getPeriod());
-}
-
-
-S32 GameType::getDigitsNeededToDisplayScore() const
-{
-   return mDigitsNeededToDisplayScore;
-}
-
-
-// Send a message to all clients
-void GameType::broadcastMessage(GameConnection::MessageColors color, SFXProfiles sfx, const StringTableEntry &formatString)
-{
-   for(S32 i = 0; i < getClientCount(); i++)
-      getClient(i)->getConnection()->s2cDisplayMessage(color, sfx, formatString);
-}
-
-
-// Send a message to all clients
-void GameType::broadcastMessage(GameConnection::MessageColors color, SFXProfiles sfx, 
-                                const StringTableEntry &formatString, const Vector<StringTableEntry> &e)
-{
-   for(S32 i = 0; i < getClientCount(); i++)
-      getClient(i)->getConnection()->s2cDisplayMessageE(color, sfx, formatString, e);
-}
-
-
-bool GameType::isGameOver() const
-{
-   return mGameOver;
-}
-
-const StringTableEntry *GameType::getLevelName() const
-{
-   return &mLevelName;
-}
-
-
-void GameType::setLevelName(const StringTableEntry &levelName)
-{
-   mLevelName = levelName;
-}
-
-
-const StringTableEntry *GameType::getLevelDescription() const
-{
-   return &mLevelDescription;
-}
-
-
-void GameType::setLevelDescription(const StringTableEntry &levelDescription)
-{
-   mLevelDescription = levelDescription;
-}
-
-
-const StringTableEntry *GameType::getLevelCredits() const
-{
-   return &mLevelCredits;
-}
-
-
-void GameType::setLevelCredits(const StringTableEntry &levelCredits)
-{
-   mLevelCredits = levelCredits;
-}
-
-
-S32 GameType::getMinRecPlayers()
-{
-   return mMinRecPlayers;
-}
-
-
-void GameType::setMinRecPlayers(S32 minPlayers)
-{
-   mMinRecPlayers = minPlayers;
-}
-
-
-S32 GameType::getMaxRecPlayers()
-{
-   return mMaxRecPlayers;
-}
-
-
-void GameType::setMaxRecPlayers(S32 maxPlayers)
-{
-   mMaxRecPlayers = maxPlayers;
-}
-
-
-bool GameType::isEngineerEnabled()
-{
-   return mEngineerEnabled;
-}
-
-
-void GameType::setEngineerEnabled(bool enabled)
-{
-   mEngineerEnabled = enabled;
-}
-
-
-bool GameType::areBotsAllowed()
-{
-   return mBotsAllowed;
-}
-
-
-void GameType::setBotsAllowed(bool allowed)
-{
-   mBotsAllowed = allowed;
-}
-
-
-string GameType::getScriptName() const
-{
-   return mScriptName;
-}
-
-
-const Vector<string> *GameType::getScriptArgs()
-{
-   return &mScriptArgs;
-}
-
-
-bool GameType::isDatabasable()
-{
-   return false;
-}
-
-
-void GameType::addFlag(FlagItem *flag)
-{
-   mFlags.push_back(flag);
-}
-
-
-void GameType::itemDropped(Ship *ship, MoveItem *item)
-{
-   /* Do nothing */
-}
-
-
-void GameType::shipTouchFlag(Ship *ship, FlagItem *flag)
-{
-   /* Do nothing */
-}
-
-
-void GameType::addZone(GoalZone *zone)
-{
-   /* Do nothing */
-}
-
-
-void GameType::shipTouchZone(Ship *ship, GoalZone *zone)
-{
-   /* Do nothing */
-}
-
-
-void GameType::majorScoringEventOcurred(S32 team)
-{
-   /* empty */
-}
-
-
-};
+//-----------------------------------------------------------------------------------
+//
+// Bitfighter - A multiplayer vector graphics space game
+// Based on Zap demo released for Torque Network Library by GarageGames.com
+//
+// Derivative work copyright (C) 2008-2009 Chris Eykamp
+// Original work copyright (C) 2004 GarageGames.com, Inc.
+// Other code copyright as noted
+//
+// This program is free software; you can redistribute it and/or modify
+// it under the terms of the GNU General Public License as published by
+// the Free Software Foundation; either version 2 of the License, or
+// (at your option) any later version.
+//
+// This program is distributed in the hope that it will be useful (and fun!),
+// but WITHOUT ANY WARRANTY; without even the implied warranty of
+// MERCHANTABILITY or FITNESS FOR A PARTICULAR PURPOSE.  See the
+// GNU General Public License for more details.
+//
+// You should have received a copy of the GNU General Public License
+// along with this program; if not, write to the Free Software
+// Foundation, Inc., 59 Temple Place, Suite 330, Boston, MA  02111-1307  USA
+//
+//------------------------------------------------------------------------------------
+
+#include "gameType.h"
+#include "game.h"
+#include "gameNetInterface.h"
+#include "flagItem.h"
+#include "EngineeredItem.h"
+#include "gameObjectRender.h"
+#include "SoundEffect.h"
+#include "config.h"
+#include "projectile.h"     // For s2cClientJoinedTeam()
+#include "playerInfo.h"     // For LuaPlayerInfo constructor  
+#include "stringUtils.h"    // For itos
+//#include "BotNavMeshZone.h" // For gBotNavMeshZones
+#include "gameStats.h"      // For VersionedGameStats def
+#include "version.h"
+#include "Colors.h"
+#include "BanList.h"
+#include "IniFile.h"        // For CIniFile
+
+#ifndef ZAP_DEDICATED
+#include "ClientGame.h"
+#include "UIGame.h"
+#include "UIMenus.h"
+#include "SDL/SDL_opengl.h"
+#endif
+
+
+#include "../master/database.h"
+
+#include "statistics.h"
+#include "masterConnection.h"     // For s2mSendPlayerStatistics, s2mSendGameStatistics
+
+
+#include "tnlThread.h"
+#include <math.h>
+
+#ifndef min
+#define min(a,b) ((a) <= (b) ? (a) : (b))
+#define max(a,b) ((a) >= (b) ? (a) : (b))
+#endif
+
+
+namespace Zap
+{
+extern  F32 getCurrentRating(GameConnection *conn);      //in game.cpp
+
+//RDW GCC needs this to be properly defined.  -- isn't this defined in gameType.h? -CE
+//GCC can't link without this definition.  One of the calls to min in
+//UITeamDefMenu.cpp requires that this have actual storage (for some reason).
+// I don't even know what that means!! -CE
+#ifdef TNL_OS_MAC_OSX
+const S32 GameType::MAX_TEAMS;
+#endif
+
+//static Timer mTestTimer(10 * 1000);
+//static bool on = true;
+
+// List of valid game types -- these are the "official" names, not the more user-friendly names provided by getGameTypeString
+// All names are of the form xxxGameType, and have a corresponding class xxxGame
+const char *gGameTypeNames[] = {
+   "GameType",                // Generic game type --> Bitmatch
+   "CTFGameType",
+   "HTFGameType",
+   "HuntersGameType",
+   "RabbitGameType",
+   "RetrieveGameType",
+   "SoccerGameType",
+   "ZoneControlGameType",
+   NULL  // Last item must be NULL
+};
+
+
+S32 gDefaultGameTypeIndex = 0;  // What we'll default to if the name provided is invalid or missing... i.e. GameType ==> Bitmatch
+
+// mini   http://patorjk.com/software/taag/
+////////////////////////////////////////   _                 _       _ 
+////////////////////////////////////////  /  | o  _  ._ _|_ |_)  _ _|_ 
+////////////////////////////////////////  \_ | | (/_ | | |_ | \ (/_ |  
+////////////////////////////////////////
+
+// Constructor
+ClientRef::ClientRef()    
+{
+   ping = 0;
+
+   mScore = 0;
+   mRating = 0;
+
+   readyForRegularGhosts = false;
+   wantsScoreboardUpdates = false;
+   mTeamId = 0;
+   isAdmin = false;
+   isRobot = false;
+
+   mPlayerInfo = new PlayerInfo(this);
+}
+
+
+// Destructor
+ClientRef::~ClientRef()   
+{
+   delete mPlayerInfo;
+}
+
+
+S32 ClientRef::getTeam()
+{
+   return mTeamId;
+}
+
+
+void ClientRef::setTeam(S32 teamId)
+{
+   mTeamId = teamId;
+}
+
+
+S32 ClientRef::getScore()
+{
+   return mScore;
+}
+
+
+void ClientRef::setScore(S32 score)
+{
+   mScore = score;
+}
+
+
+void ClientRef::addScore(S32 score)
+{
+   mScore += score;
+}
+
+
+F32 ClientRef::getRating()
+{
+   return mRating;
+}
+
+
+void ClientRef::setRating(F32 rating)
+{
+   mRating = rating;
+}
+
+
+LuaPlayerInfo *ClientRef::getPlayerInfo()
+{
+   return mPlayerInfo;
+}
+
+
+////////////////////////////////////////      __              ___           
+////////////////////////////////////////     /__  _. ._ _   _  |    ._   _  
+////////////////////////////////////////     \_| (_| | | | (/_ | \/ |_) (/_ 
+////////////////////////////////////////                         /  |       
+
+TNL_IMPLEMENT_NETOBJECT(GameType);
+
+// Constructor
+GameType::GameType(S32 winningScore) : mScoreboardUpdateTimer(1000) , mGameTimer(DefaultGameTime) , mGameTimeUpdateTimer(30000)
+{
+   mNetFlags.set(Ghostable);
+   mBetweenLevels = true;
+   mGameOver = false;
+   mWinningScore = winningScore;
+   mLeadingTeam = -1;
+   mLeadingTeamScore = 0;
+   mDigitsNeededToDisplayScore = 1;
+   mCanSwitchTeams = true;       // Players can switch right away
+   mLocalClient = NULL;          // Will be assigned by the server after a connection is made
+   mZoneGlowTimer.setPeriod(mZoneGlowTime);
+   mGlowingZoneTeam = -1;        // By default, all zones glow
+   mLevelHasLoadoutZone = false;
+   mShowAllBots = false;
+   mTotalGamePlay = 0;
+   mBotZoneCreationFailed = false;
+
+   mMinRecPlayers = 0;
+   mMaxRecPlayers = 0;
+
+   mEngineerEnabled = false;
+   mBotsAllowed = true;
+
+#ifndef ZAP_DEDICATED
+   mLevelCredits = gClientGame ? gClientGame->getClientInfo()->name : "";     // I *think* this is only here to provide a default for the editor
+#endif
+
+   mGame = NULL;
+}
+
+
+bool GameType::processArguments(S32 argc, const char **argv, Game *game)
+{
+   if(argc > 0)      // First arg is game length, in minutes
+      mGameTimer.reset(U32(atof(argv[0]) * 60 * 1000));
+
+   if(argc > 1)      // Second arg is winning score
+      mWinningScore = atoi(argv[1]);
+
+   return true;
+}
+
+
+string GameType::toString() const
+{
+   return string(getClassName()) + " " + ftos(F32(getTotalGameTime()) / 60, 3) + " " + itos(mWinningScore);
+}
+
+
+void GameType::addToGame(Game *game, GridDatabase *database)
+{
+   mGame = game;
+   game->setGameType(this);
+}
+
+
+bool GameType::onGhostAdd(GhostConnection *theConnection)
+{
+
+   //TNLAssert(!getGame()->isServer(), "Should only be client here!");
+   // getGame() appears to return null here sometimes... why??
+
+#ifndef ZAP_DEDICATED
+   addToGame(gClientGame, gClientGame->getGameObjDatabase());
+#endif
+   return true;
+}
+
+
+#ifndef ZAP_DEDICATED
+// Menu items we want to show
+const char **GameType::getGameParameterMenuKeys()
+{
+    static const char *items[] = {
+      "Level Name",
+      "Level Descr",
+      "Level Credits",
+      "Levelgen Script",
+      "Game Time",
+      "Win Score",
+      "Grid Size",
+      "Min Players",
+      "Max Players",
+      "Allow Engr",
+      "" };
+
+      return items;
+}
+
+
+// Definitions for those items
+boost::shared_ptr<MenuItem> GameType::getMenuItem(ClientGame *game, const char *key)
+{
+   if(!strcmp(key, "Level Name"))
+   {
+      MenuItem *item = new EditableMenuItem(game, 
+                                            "Level Name:", 
+                                            mLevelName.getString(),
+                                            "", 
+                                            "The level's name -- pick a good one!",  
+                                            MAX_GAME_NAME_LEN);   
+
+      item->setFilter(LineEditor::allAsciiFilter);
+
+      return boost::shared_ptr<MenuItem>(item);
+   }
+   else if(!strcmp(key, "Level Descr"))
+      return boost::shared_ptr<MenuItem>(new EditableMenuItem(game,
+                                                              "Level Descr:", 
+                                                              mLevelDescription.getString(), 
+                                                              "", 
+                                                              "A brief description of the level",                     
+                                                              MAX_GAME_DESCR_LEN));
+   else if(!strcmp(key, "Level Credits"))
+      return boost::shared_ptr<MenuItem>(new EditableMenuItem(game,
+                                                              "Level By:",       
+                                                              mLevelCredits.getString(), 
+                                                              "", 
+                                                              "Who created this level",                                  
+                                                              MAX_GAME_DESCR_LEN));
+   else if(!strcmp(key, "Levelgen Script"))
+      return boost::shared_ptr<MenuItem>(new EditableMenuItem(game,
+                                                              "Levelgen Script:", 
+                                                              getScriptLine(), 
+                                                              "<None>", 
+                                                              "Levelgen script & args to be run when level is loaded",  
+                                                              255));
+   else if(!strcmp(key, "Game Time"))
+      return boost::shared_ptr<MenuItem>(new TimeCounterMenuItem(game, "Game Time:", getTotalGameTime(), 99*60, "Unlimited", "Time game will last"));
+   else if(!strcmp(key, "Win Score"))
+      return boost::shared_ptr<MenuItem>(new CounterMenuItem(game,"Score to Win:", getWinningScore(), 1, 1, 99, "points", "", "Game ends when one team gets this score"));
+   else if(!strcmp(key, "Grid Size"))
+      return boost::shared_ptr<MenuItem>(new CounterMenuItem(game,
+                                                             "Grid Size:",       
+                                                             (S32)game->getGridSize(),
+                                                             Game::MIN_GRID_SIZE,      // increment
+                                                             Game::MIN_GRID_SIZE,      // min val
+                                                             Game::MAX_GRID_SIZE,      // max val
+                                                             "pixels",                 // units
+                                                             "", 
+                                                             "\"Magnification factor.\" Larger values lead to larger levels.  Default is 255."));
+   else if(!strcmp(key, "Min Players"))
+      return boost::shared_ptr<MenuItem>(new CounterMenuItem(game,
+                                                             "Min Players:",       
+                                                             mMinRecPlayers,     // value
+                                                             1,                  // increment
+                                                             0,                  // min val
+                                                             MAX_PLAYERS,        // max val
+                                                             "players",          // units
+                                                             "N/A", 
+                                                             "Min. players you would recommend for this level (to help server select the next level)"));
+   else if(!strcmp(key, "Max Players"))
+      return boost::shared_ptr<MenuItem>(new CounterMenuItem(game,
+                                                             "Max Players:",       
+                                                             mMaxRecPlayers,     // value
+                                                             1,                  // increment
+                                                             0,                  // min val
+                                                             MAX_PLAYERS,        // max val
+                                                             "players",          // units
+                                                             "N/A",
+                                                             "Max. players you would recommend for this level (to help server select the next level)"));
+   else if(!strcmp(key, "Allow Engr"))
+      return boost::shared_ptr<MenuItem>(new YesNoMenuItem(game,
+                                                           "Allow Engineer Module:",       
+                                                           mEngineerEnabled,
+                                                           NULL,
+                                                           "Allow players to use the Engineer module?"));
+   else
+      return boost::shared_ptr<MenuItem>();     // NULLish pointer
+}
+
+
+bool GameType::saveMenuItem(const MenuItem *menuItem, const char *key)
+{
+   if(!strcmp(key, "Level Name"))
+      setLevelName(menuItem->getValue());
+   else if(!strcmp(key, "Level Descr"))
+      setLevelDescription(menuItem->getValue());
+   else if(!strcmp(key, "Level Credits"))
+      setLevelCredits(menuItem->getValue());
+   else if(!strcmp(key, "Levelgen Script"))
+      setScript(parseString(menuItem->getValue()));
+   else if(!strcmp(key, "Game Time"))
+		setGameTime((F32)menuItem->getIntValue());
+   else if(!strcmp(key, "Win Score"))
+      setWinningScore(menuItem->getIntValue());
+   else if(!strcmp(key, "Grid Size"))
+      getGame()->setGridSize((F32)menuItem->getIntValue());
+   else if(!strcmp(key, "Min Players"))
+       setMinRecPlayers(menuItem->getIntValue());
+   else if(!strcmp(key, "Max Players"))
+      setMaxRecPlayers(menuItem->getIntValue());
+   else if(!strcmp(key, "Allow Engr"))
+      setEngineerEnabled(menuItem->getIntValue());
+   else
+      return false;
+
+   return true;
+}
+#endif
+
+bool GameType::processSpecialsParam(const char *param)
+{
+   if(!stricmp(param, "Engineer"))
+      setEngineerEnabled(true);
+   else if(!stricmp(param, "NoBots"))
+      setBotsAllowed(false);
+   else
+      return false;
+
+   return true;
+}
+
+
+string GameType::getSpecialsLine()
+{
+   string specialsLine = "Specials";
+
+   if(isEngineerEnabled())
+      specialsLine += " Engineer";
+
+   if(!areBotsAllowed())
+      specialsLine += " NoBots";
+
+   return specialsLine;
+}
+
+
+string GameType::getScriptLine() const
+{
+   string str;
+
+   if(mScriptName == "")
+      return "";
+
+   str += mScriptName;
+   
+   if(mScriptArgs.size() > 0)
+      str += " " + concatenate(mScriptArgs);
+
+   return str;
+}
+
+
+void GameType::setScript(const Vector<string> &args)
+{
+   mScriptName = args.size() > 0 ? args[0] : "";
+
+   mScriptArgs.clear();       // Clear out any args from a previous Script line
+   for(S32 i = 1; i < args.size(); i++)
+      mScriptArgs.push_back(args[i]);
+}
+
+
+void GameType::printRules()
+{
+   NetClassRep::initialize();    // We need this to instantiate objects to interrogate them below
+
+   printf("\n\n");
+   printf("Bitfighter rules\n");
+   printf("================\n\n");
+   printf("Projectiles:\n\n");
+   for(S32 i = 0; i < WeaponCount; i++)
+   {
+      printf("Name: %s \n", gWeapons[i].name.getString());
+      printf("\tEnergy Drain: %d\n", gWeapons[i].drainEnergy);
+      printf("\tVelocity: %d\n", gWeapons[i].projVelocity);
+      printf("\tLifespan (ms): %d\n", gWeapons[i].projLiveTime);
+      printf("\tDamage: %2.2f\n", gWeapons[i].damageAmount);
+      printf("\tDamage To Self Multiplier: %2.2f\n", gWeapons[i].damageSelfMultiplier);
+      printf("\tCan Damage Teammate: %s\n", gWeapons[i].canDamageTeammate ? "Yes" : "No");
+   }
+
+   printf("\n\n");
+   printf("Game Types:\n\n");
+   for(S32 i = 0; ; i++)     // second arg intentionally blank!
+   {
+      if(gGameTypeNames[i] == NULL)
+         break;
+
+      TNL::Object *theObject = TNL::Object::create(gGameTypeNames[i]);  // Instantiate a gameType object
+      GameType *gameType = dynamic_cast<GameType*>(theObject);          // and cast it
+
+      string indTeam;
+
+      if(gameType->canBeIndividualGame() && gameType->canBeTeamGame())
+         indTeam = "Individual or Teams";
+      else if (gameType->canBeIndividualGame())
+         indTeam = "Individual only";
+      else if (gameType->canBeTeamGame())
+         indTeam = "Team only";
+      else
+         indTeam = "Configuration Error!";
+
+
+      printf("Game type: %s [%s]\n", gameType->getGameTypeString(), indTeam.c_str());
+      printf("Configure ship: %s", gameType->isSpawnWithLoadoutGame() ? "By respawning (no need for loadout zones)" : "By entering loadout zone");
+      printf("\nEvent: Individual Score / Team Score\n");
+      printf(  "====================================\n");
+      for(S32 j = 0; j < ScoringEventsCount; j++)
+      {
+         S32 teamScore = gameType->getEventScore(GameType::TeamScore, (ScoringEvent) j, 0);
+         S32 indScore = gameType->getEventScore(GameType::IndividualScore, (ScoringEvent) j, 0);
+
+         if(teamScore == naScore && indScore == naScore)    // Skip non-scoring events
+            continue;
+
+         string teamScoreStr = (teamScore == naScore) ? "N/A" : itos(teamScore);
+         string indScoreStr =  (indScore == naScore)  ? "N/A" : itos(indScore);
+
+         printf("%s: %s / %s\n", getScoringEventDescr((ScoringEvent) j).c_str(), indScoreStr.c_str(), teamScoreStr.c_str() );
+      }
+
+      printf("\n\n");
+   }
+}
+
+
+// For external access -- delete me if you can!
+void printRules()
+{
+   GameType::printRules();
+}
+
+
+// These are really only used for displaying scoring with the -rules option
+string GameType::getScoringEventDescr(ScoringEvent event)
+{
+   switch(event)
+   {
+      // General scoring events:
+      case KillEnemy:
+         return "Kill enemy player";
+      case KillSelf:
+         return "Kill self";
+      case KillTeammate:
+         return "Kill teammate";
+      case KillEnemyTurret:
+         return "Kill enemy turret";
+      case KillOwnTurret:
+         return "Kill own turret";
+      case KilledByAsteroid:
+         return "Killed by asteroid";
+      case KilledByTurret:
+         return "Killed by turret";
+
+      // CTF specific:
+      case CaptureFlag:
+         return "Touch enemy flag to your flag";
+      case ReturnTeamFlag:
+         return "Return own flag to goal";
+
+      // ZC specific:
+     case  CaptureZone:
+         return "Capture zone";
+      case UncaptureZone:
+         return "Lose captured zone to other team";
+
+      // HTF specific:
+      case HoldFlagInZone:
+         return "Hold flag in zone for time";
+      case RemoveFlagFromEnemyZone:
+         return "Remove flag from enemy zone";
+
+      // Rabbit specific:
+      case RabbitHoldsFlag:
+         return "Hold flag, per second";
+      case RabbitKilled:
+         return "Kill the rabbit";
+      case RabbitKills:
+         return "Kill other player if you are rabbit";
+
+      // Hunters specific:
+      case ReturnFlagsToNexus:
+         return "Return flags to Nexus";
+
+      // Retrieve specific:
+      case ReturnFlagToZone:
+         return "Return flags to own zone";
+      case LostFlag:
+         return "Lose captured flag to other team";
+
+      // Soccer specific:
+      case ScoreGoalEnemyTeam:
+         return "Score a goal against other team";
+      case ScoreGoalHostileTeam:
+         return "Score a goal against Hostile team";
+      case ScoreGoalOwnTeam:
+         return "Score a goal against own team";
+
+      // Other:
+      default:
+         return "Unknown event!";
+   }
+}
+
+
+// Will return a valid GameType string -- either what's passed in, or the default if something bogus was specified  (static)
+const char *GameType::validateGameType(const char *gtype)
+{
+   for(S32 i = 0; gGameTypeNames[i]; i++)    // Repeat until we hit NULL
+      if(!strcmp(gGameTypeNames[i], gtype))
+         return gGameTypeNames[i];
+
+   // If we get to here, no valid game type was specified, so we'll return the default
+   return gGameTypeNames[gDefaultGameTypeIndex];
+}
+
+
+void GameType::idle(GameObject::IdleCallPath path, U32 deltaT)
+{
+   mTotalGamePlay += deltaT;
+
+   if(isGhost())     // i.e. client only
+   {
+      mGameTimer.update(deltaT);
+      mZoneGlowTimer.update(deltaT);
+
+      return;  // We're out of here!
+   }
+
+   // From here on, server only
+   queryItemsOfInterest();
+   if(mScoreboardUpdateTimer.update(deltaT))
+   {
+      mScoreboardUpdateTimer.reset();
+      for(S32 i = 0; i < mClientList.size(); i++)
+      {
+         GameConnection *conn = mClientList[i]->getConnection();
+         if(conn && conn->isEstablished())  // robots don't have connection
+         {
+            mClientList[i]->ping = (U32) conn->getRoundTripTime();
+            if(mClientList[i]->ping > MaxPing || conn->lostContact())
+               mClientList[i]->ping = MaxPing;
+         }
+      }
+
+      // Send scores/pings to client if game is over, or client has requested them
+      for(S32 i = 0; i < mClientList.size(); i++)
+         if(mGameOver || mClientList[i]->wantsScoreboardUpdates)
+            updateClientScoreboard(mClientList[i]);
+   }
+
+   // Periodically send time-remaining updates to the clients unless the game timer is at zero
+   if(mGameTimeUpdateTimer.update(deltaT) && mGameTimer.getCurrent() != 0)
+   {
+      mGameTimeUpdateTimer.reset();
+      s2cSetTimeRemaining(mGameTimer.getCurrent());
+   }
+
+   // Cycle through all clients
+   for(S32 i = 0; i < mClientList.size(); i++)
+   {
+      GameConnection *conn = mClientList[i]->getConnection();
+
+      if(mClientList[i]->respawnTimer.update(deltaT))                            // Need to respawn?
+         spawnShip(conn);
+
+      if(conn->mSwitchTimer.getCurrent())            // Are we still counting down until the player can switch?
+         if(conn->mSwitchTimer.update(deltaT))       // Has the time run out?
+         {
+            NetObject::setRPCDestConnection(conn);   // Limit who gets this message
+            s2cCanSwitchTeams(true);                 // If so, let the client know they can switch again
+            NetObject::setRPCDestConnection(NULL);
+         }
+   }
+
+   // Spawn things
+   for(S32 i = 0; i < mItemSpawnPoints.size(); i++)
+      if(mItemSpawnPoints[i]->updateTimer(deltaT))
+      {
+         mItemSpawnPoints[i]->spawn(getGame(), mItemSpawnPoints[i]->getPos());   // Spawn item
+         mItemSpawnPoints[i]->resetTimer();                                      // Reset the spawn timer
+      }
+
+   //if(mTestTimer.update(deltaT))
+   //{
+   //   Worm *worm = dynamic_cast<Worm *>(TNL::Object::create("Worm"));
+   //   F32 ang = TNL::Random::readF() * Float2Pi;
+   //   worm->setPosAng(Point(0,0), ang);
+   //   worm->addToGame(gServerGame);
+   //   mTestTimer.reset(10000);
+   //}
+   //{
+   //   on = !on;
+
+   //   if(!on)
+   //   {
+   //      Vector<F32> v;
+   //      s2cAddBarriers(v, 0, false);
+   //   }
+   //   else
+   //   {
+   //      for(S32 i = 0; i < mBarriers.size(); i++)
+   //         s2cAddBarriers(mBarriers[i].verts, mBarriers[i].width, mBarriers[i].solid);
+   //   }
+
+   //   mTestTimer.reset();
+   //}
+  
+
+   // Process any pending Robot events
+   Robot::getEventManager().update();
+
+   // If game time has expired... game is over, man, it's over
+   if(mGameTimer.update(deltaT))
+      gameOverManGameOver();
+}
+
+
+
+//// Sorts teams by player counts, high to low
+//S32 QSORT_CALLBACK teamSizeSort(Team *a, Team *b)
+//{
+//   return (b->numPlayers + b->numBots) - (a->numPlayers + a->numBots);
+//}
+
+
+#ifndef ZAP_DEDICATED
+void GameType::renderInterfaceOverlay(bool scoreboardVisible)
+{
+   dynamic_cast<ClientGame *>(getGame())->getUIManager()->getGameUserInterface()->renderBasicInterfaceOverlay(this, scoreboardVisible);
+}
+
+
+void GameType::renderObjectiveArrow(const GameObject *target, const Color *c, F32 alphaMod) const
+{
+   if(!target)
+      return;
+
+   GameConnection *gc = dynamic_cast<ClientGame *>(getGame())->getConnectionToServer();
+   GameObject *ship = NULL;
+
+   if(gc)
+      ship = gc->getControlObject();
+   if(!ship)
+      return;
+
+   Rect r = target->getBounds(MoveObject::RenderState);
+   Point nearestPoint = ship->getRenderPos();
+
+   if(r.max.x < nearestPoint.x)
+      nearestPoint.x = r.max.x;
+   if(r.min.x > nearestPoint.x)
+      nearestPoint.x = r.min.x;
+   if(r.max.y < nearestPoint.y)
+      nearestPoint.y = r.max.y;
+   if(r.min.y > nearestPoint.y)
+      nearestPoint.y = r.min.y;
+
+   renderObjectiveArrow(&nearestPoint, c, alphaMod);
+}
+
+
+void GameType::renderObjectiveArrow(const Point *nearestPoint, const Color *outlineColor, F32 alphaMod) const
+{
+   ClientGame *game = dynamic_cast<ClientGame *>(getGame());
+
+   GameConnection *gc = game->getConnectionToServer();
+
+   GameObject *co = NULL;
+   if(gc)
+      co = gc->getControlObject();
+   if(!co)
+      return;
+
+   Point rp = game->worldToScreenPoint(nearestPoint);
+   Point center(400, 300);
+   Point arrowDir = rp - center;
+
+   F32 er = arrowDir.x * arrowDir.x / (350 * 350) + arrowDir.y * arrowDir.y / (250 * 250);
+   if(er < 1)
+      return;
+   Point np = rp;
+
+   er = sqrt(er);
+   rp.x = arrowDir.x / er;
+   rp.y = arrowDir.y / er;
+   rp += center;
+
+   F32 dist = (np - rp).len();
+
+   arrowDir.normalize();
+   Point crossVec(arrowDir.y, -arrowDir.x);
+
+   // Fade the arrows as we transition to/from commander's map
+   F32 alpha = (1 - game->getCommanderZoomFraction()) * 0.6f * alphaMod;
+   if(!alpha)
+      return;
+
+   // Make indicator fade as we approach the target
+   if(dist < 50)
+      alpha *= dist * 0.02f;
+
+   // Scale arrow accorging to distance from objective --> doesn't look very nice
+   //F32 scale = max(1 - (min(max(dist,100),1000) - 100) / 900, .5);
+   F32 scale = 1.0;
+
+   Point p2 = rp - arrowDir * 23 * scale + crossVec * 8 * scale;
+   Point p3 = rp - arrowDir * 23 * scale - crossVec * 8 * scale;
+
+   Color fillColor = *outlineColor;    // Create local copy
+   fillColor *= .7f;
+
+   bool disableBlending = false;
+
+   if(!glIsEnabled(GL_BLEND))
+   {
+      glEnable(GL_BLEND);
+      disableBlending = true; 
+   }
+
+
+   for(S32 i = 1; i <= 0; i--)
+   {
+      glColor(i ? &fillColor : outlineColor, alpha);
+      glBegin(i ? GL_POLYGON : GL_LINE_LOOP);    
+         glVertex(rp);
+         glVertex(p2);
+         glVertex(p3);
+      glEnd();
+   }
+
+   if(disableBlending)
+      glDisable(GL_BLEND);
+
+   Point cen = rp - arrowDir * 12;
+
+   // Try labelling the objective arrows... kind of lame.
+   //UserInterface::drawStringf(cen.x - UserInterface::getStringWidthf(10,"%2.1f", dist/100) / 2, cen.y - 5, 10, "%2.1f", dist/100);
+
+   // Add an icon to the objective arrow...  kind of lame.
+   //renderSmallFlag(cen, c, alpha);
+}
+#endif
+
+
+// Server only
+void GameType::gameOverManGameOver()
+{
+   if(mGameOver)     // Only do this once
+      return;
+
+   mBetweenLevels = true;
+   mGameOver = true;             // Show scores at end of game
+   s2cSetGameOver(true);         // Alerts clients that the game is over
+   gServerGame->gameEnded();     // Sets level-switch timer, which gives us a short delay before switching games
+
+   onGameOver();                 // Call game-specific end-of-game code
+
+   saveGameStats();
+}
+
+VersionedGameStats GameType::getGameStats()
+{
+   VersionedGameStats stats;
+   GameStats *gameStats = &stats.gameStats;
+
+   gameStats->serverName = gServerGame->getSettings()->getHostName(); // not sent, used for logging stats
+
+   gameStats->isOfficial = false;
+   gameStats->isTesting = gServerGame->isTestServer();
+   gameStats->playerCount = 0; //mClientList.size(); ... will count number of players.
+   gameStats->duration = mTotalGamePlay / 1000;
+   gameStats->isTeamGame = isTeamGame();
+   gameStats->levelName = mLevelName.getString();
+   gameStats->gameType = getGameTypeString();
+   gameStats->cs_protocol_version = CS_PROTOCOL_VERSION;
+   gameStats->build_version = BUILD_VERSION;
+
+   gameStats->teamStats.resize(mGame->getTeamCount());
+
+   for(S32 i = 0; i < mGame->getTeamCount(); i++)
+   {
+      TeamStats *teamStats = &gameStats->teamStats[i];
+
+      const Color *color = mGame->getTeamColor(i);
+      teamStats->intColor = color->toU32();
+      teamStats->hexColor = color->toHexString();
+
+      teamStats->name = mGame->getTeam(i)->getName().getString();
+      teamStats->score = ((Team *)(mGame->getTeam(i)))->getScore();
+      teamStats->gameResult = 0;  // will be filled in later
+      for(S32 j = 0; j < mClientList.size(); j++)
+      {
+         // Only looking for players on the current team
+         if(mClientList[j]->getTeam() != i)  // this is not sorted... mTeams[i].getId()
+            continue;
+
+         teamStats->playerStats.push_back(PlayerStats());
+         PlayerStats *playerStats = &teamStats->playerStats.last();
+
+         Statistics *statistics = &mClientList[j]->getConnection()->mStatistics;
+            
+            //lastOnTeam.push_back(false);
+         GameConnection *conn = mClientList[i]->getConnection();
+
+         playerStats->name           = mClientList[j]->name.getString();    // TODO: What if this is a bot??  What should go here??
+         playerStats->nonce          = *conn->getClientId();
+         playerStats->isRobot        = mClientList[j]->isRobot;
+         playerStats->points         = mClientList[j]->getScore();
+         playerStats->kills          = statistics->getKills();
+         playerStats->deaths         = statistics->getDeaths();
+         playerStats->suicides       = statistics->getSuicides();
+         playerStats->fratricides    = statistics->getFratricides();
+
+         playerStats->switchedTeamCount = conn->switchedTeamCount;
+         playerStats->isAdmin           = conn->isAdmin();
+         playerStats->isLevelChanger    = conn->isLevelChanger();
+         playerStats->isAuthenticated   = conn->isAuthenticated();
+         playerStats->isHosting         = conn->isLocalConnection();
+
+         playerStats->flagPickup          = statistics->mFlagPickup;
+         playerStats->flagDrop            = statistics->mFlagDrop;
+         playerStats->flagReturn          = statistics->mFlagReturn;
+         playerStats->flagScore           = statistics->mFlagScore;
+         playerStats->crashedIntoAsteroid = statistics->mCrashedIntoAsteroid;
+         playerStats->changedLoadout      = statistics->mChangedLoadout;
+         playerStats->teleport            = statistics->mTeleport;
+         playerStats->playTime            = statistics->mPlayTime / 1000;
+
+         playerStats->gameResult     = 0; // will fill in later
+
+         Vector<U32> shots = statistics->getShotsVector();
+         Vector<U32> hits = statistics->getHitsVector();
+         for(S32 k = 0; k < shots.size(); k++)
+         {
+            WeaponStats weaponStats;
+            weaponStats.weaponType = WeaponType(k);
+            weaponStats.shots = shots[k];
+            weaponStats.hits = hits[k];
+            weaponStats.hitBy = statistics->getHitBy(WeaponType(k));
+            if(weaponStats.shots != 0 || weaponStats.hits != 0 || weaponStats.hitBy != 0)
+               playerStats->weaponStats.push_back(weaponStats);
+         }
+         for(S32 k = 0; k < ModuleCount; k++)
+         {
+            ModuleStats moduleStats;
+            moduleStats.shipModule = ShipModule(k);
+            moduleStats.seconds = statistics->getModuleUsed(ShipModule(k)) / 1000;
+            if(moduleStats.seconds != 0)
+               playerStats->moduleStats.push_back(moduleStats);
+         }
+         gameStats->playerCount++;
+      }
+   }
+   return stats;
+}
+
+
+// Sorts players by score, high to low
+S32 QSORT_CALLBACK playerScoreSort(RefPtr<ClientRef> *a, RefPtr<ClientRef> *b)
+{
+   return b->getPointer()->getScore() - a->getPointer()->getScore();
+}
+
+
+void GameType::getSortedPlayerScores(S32 teamIndex, Vector<RefPtr<ClientRef> > &playerScores) const
+{
+   for(S32 j = 0; j < getClientCount(); j++)
+      if(!isTeamGame() || getClient(j)->getTeam() == teamIndex)
+         playerScores.push_back(getClient(j));
+
+   playerScores.sort(playerScoreSort);
+}
+
+
+////////////////////////////////////////
+////////////////////////////////////////
+
+class InsertStatsToDatabaseThread : public TNL::Thread
+{
+private:
+   GameSettings *mSettings;
+   VersionedGameStats mStats;
+
+public:
+   InsertStatsToDatabaseThread(GameSettings *settings, const VersionedGameStats &stats) { mSettings = settings; mStats = stats; }
+   virtual ~InsertStatsToDatabaseThread() { }
+
+   U32 run()
+   {
+#ifdef BF_WRITE_TO_MYSQL
+      if(mSettings->getIniSettings()->mySqlStatsDatabaseServer != "")
+      {
+         DatabaseWriter databaseWriter(mSettings->getIniSettings()->mySqlStatsDatabaseServer.c_str(), 
+                                       mSettings->getIniSettings()->mySqlStatsDatabaseName.c_str(),
+                                       mSettings->getIniSettings()->mySqlStatsDatabaseUser.c_str(),   
+                                       mSettings->getIniSettings()->mySqlStatsDatabasePassword.c_str() );
+         databaseWriter.insertStats(mStats.gameStats);
+      }
+      else
+#endif
+      logGameStats(&mStats);      // Log to sqlite db
+
+
+      delete this; // will this work?
+      return 0;
+   }
+};
+
+
+// Transmit statistics to the master server, LogStats to game server
+// Only runs on server
+void GameType::saveGameStats()
+{
+   MasterServerConnection *masterConn = gServerGame->getConnectionToMaster();
+
+   VersionedGameStats stats = getGameStats();
+
+#ifdef TNL_ENABLE_ASSERTS
+   {
+      // This is to find any errors with write/read
+      BitStream s;
+      VersionedGameStats stats2;
+      Types::write(s, stats);
+      U32 size = s.getBitPosition();
+      s.setBitPosition(0);
+      Types::read(s, &stats2);
+
+      TNLAssert(s.isValid(), "Stats not valid, problem with gameStats.cpp read/write");
+      TNLAssert(size == s.getBitPosition(), "Stats not equal size, problem with gameStats.cpp read/write");
+   }
+#endif
+ 
+   if(masterConn)
+      masterConn->s2mSendStatistics(stats);
+
+   if(gServerGame->getSettings()->getIniSettings()->logStats)
+   {
+      processStatsResults(&stats.gameStats);
+
+      InsertStatsToDatabaseThread *statsthread = new InsertStatsToDatabaseThread(gServerGame->getSettings(), stats);
+      statsthread->start();
+   }
+}
+
+
+// Handle the end-of-game...  handles all games... not in any subclasses
+// Can be overridden for any game-specific game over stuff
+void GameType::onGameOver()
+{
+   static StringTableEntry tieMessage("The game ended in a tie.");
+   static StringTableEntry winMessage("%e0%e1 wins the game!");
+   static StringTableEntry teamString("Team ");
+   static StringTableEntry emptyString;
+
+   bool tied = false;
+   Vector<StringTableEntry> e;
+   if(isTeamGame())   // Team game -> find top team
+   {
+      S32 teamWinner = 0;
+      S32 winningScore = ((Team *)(mGame->getTeam(0)))->getScore();
+      for(S32 i = 1; i < mGame->getTeamCount(); i++)
+      {
+         if(((Team *)(mGame->getTeam(i)))->getScore() == winningScore)
+            tied = true;
+         else if(((Team *)(mGame->getTeam(i)))->getScore() > winningScore)
+         {
+            teamWinner = i;
+            winningScore = ((Team *)(mGame->getTeam(i)))->getScore();
+            tied = false;
+         }
+      }
+      if(!tied)
+      {
+         e.push_back(teamString);
+         e.push_back(mGame->getTeam(teamWinner)->getName());
+      }
+   }
+   else                    // Individual game -> find player with highest score
+   {
+      if(mClientList.size())
+      {
+         ClientRef *winningClient = mClientList[0];
+         for(S32 i = 1; i < mClientList.size(); i++)
+         {
+            if(mClientList[i]->getScore() == winningClient->getScore())
+               tied = true;
+            else if(mClientList[i]->getScore() > winningClient->getScore())
+            {
+               winningClient = mClientList[i];
+               tied = false;
+            }
+         }
+         if(!tied)
+         {
+            e.push_back(emptyString);
+            e.push_back(winningClient->name);
+         }
+      }
+   }
+   if(tied)
+   {
+      for(S32 i = 0; i < mClientList.size(); i++)
+         mClientList[i]->getConnection()->s2cDisplayMessage(GameConnection::ColorNuclearGreen, SFXFlagDrop, tieMessage);
+   }
+   else
+   {
+      for(S32 i = 0; i < mClientList.size(); i++)
+         mClientList[i]->getConnection()->s2cDisplayMessageE(GameConnection::ColorNuclearGreen, SFXFlagCapture, winMessage, e);
+   }
+}
+
+
+TNL_IMPLEMENT_NETOBJECT_RPC(GameType, s2cSetGameOver, (bool gameOver), (gameOver),
+                            NetClassGroupGameMask, RPCGuaranteedOrdered, RPCToGhost, 0)
+{
+   mBetweenLevels = gameOver;
+   mGameOver = gameOver;
+}
+
+
+TNL_IMPLEMENT_NETOBJECT_RPC(GameType, s2cCanSwitchTeams, (bool allowed), (allowed),
+                            NetClassGroupGameMask, RPCGuaranteedOrdered, RPCToGhost, 0)
+{
+   mCanSwitchTeams = allowed;
+}
+
+
+// Need to bump the priority of the gameType up really high, to ensure it gets ghosted first, before any game-specific objects like nexuses and
+// other things that need to get registered with the gameType.  This will fix (I hope) the random crash-at-level start issues that have
+// been annoying everyone so much.
+F32 GameType::getUpdatePriority(NetObject *scopeObject, U32 updateMask, S32 updateSkips)
+{
+   return F32_MAX;      // High priority!!
+}
+
+
+bool GameType::isTeamGame() const {
+   return mGame->getTeamCount() > 1;
+}
+
+
+// Find all spubugs in the game, and store them for future reference
+// server only
+void GameType::catalogSpybugs()
+{
+   Vector<DatabaseObject *> spyBugs;
+   mSpyBugs.clear();
+
+   // Find all spybugs in the game, load them into mSpyBugs
+   getGame()->getGameObjDatabase()->findObjects(SpyBugTypeNumber, spyBugs);
+
+   mSpyBugs.resize(spyBugs.size());
+   for(S32 i = 0; i < spyBugs.size(); i++)
+      mSpyBugs[i] = dynamic_cast<Object *>(spyBugs[i]); // convert to SafePtr
+}
+
+
+void GameType::addSpyBug(SpyBug *spybug)
+{
+   mSpyBugs.push_back(dynamic_cast<Object *>(spybug)); // convert to SafePtr 
+}
+
+
+// Only runs on server
+void GameType::addWall(WallRec wall, Game *game)
+{
+   mWalls.push_back(wall);
+   wall.constructWalls(game);
+}
+
+
+// Runs on server, after level has been loaded from a file.  Can be overridden, but isn't.
+void GameType::onLevelLoaded()
+{
+   catalogSpybugs();
+
+   // Figure out if this level has any loadout zones
+   fillVector.clear();
+   mGame->getGameObjDatabase()->findObjects(LoadoutZoneTypeNumber, fillVector);
+
+   mLevelHasLoadoutZone = (fillVector.size() > 0);
+
+   Robot::startBots();
+}
+
+
+// Gets run in editor and game
+void GameType::onAddedToGame(Game *game)
+{
+   //game->setGameType(this);    // also set in GameType::addToGame(), which I think is a better place
+
+   if(getGame()->isServer())
+      mShowAllBots = getGame()->isTestServer();  // Default to true to show all bots if on testing mode
+}
+
+
+// Find client object given a player name
+ClientRef *GameType::findClientRef(const StringTableEntry &name)
+{
+   for(S32 clientIndex = 0; clientIndex < mClientList.size(); clientIndex++)
+      if(mClientList[clientIndex]->name == name)
+         return mClientList[clientIndex];
+
+   // Not found
+   return NULL;
+}
+
+
+// Only gets run on the server!
+void GameType::spawnShip(GameConnection *theClient)
+{
+   ClientRef *cl = theClient->getClientRef();
+   U32 teamIndex = cl->getTeam();
+
+   Point spawnPoint = getSpawnPoint(teamIndex);
+
+   if(theClient->isRobot())
+   {
+      Robot *robot = (Robot *) theClient->getControlObject();
+      robot->setOwner(theClient);
+      robot->setTeam(teamIndex);
+      spawnRobot(robot);
+   }
+   else
+   {
+      // Player's name, team, and spawn location
+      Ship *newShip = new Ship(cl->name, theClient->isAuthenticated(), teamIndex, spawnPoint);
+      theClient->setControlObject(newShip);
+      newShip->setOwner(theClient);
+      newShip->addToGame(getGame(), getGame()->getGameObjDatabase());
+   }
+
+   if(!levelHasLoadoutZone())  // || isSpawnWithLoadoutGame()
+      setClientShipLoadout(cl, theClient->getLoadout());     // Set loadout if this is a SpawnWithLoadout type of game, or there is no loadout zone
+   else
+      setClientShipLoadout(cl, theClient->mOldLoadout, true);     // old loadout
+   theClient->mOldLoadout.clear();
+}
+
+
+// Note that we need to have spawn method here so we can override it for different game types, such as Nexus (hunters)
+void GameType::spawnRobot(Robot *robot)
+{
+   SafePtr<Robot> robotPtr = robot;
+
+   Point spawnPoint = getSpawnPoint(robotPtr->getTeam());
+
+   if(!robot->initialize(spawnPoint))
+   {
+      if(robotPtr.isValid())
+         robotPtr->deleteObject();
+      return;
+   }
+
+   // Should be done in intialize
+   //robot->runMain();                      // Gentlemen, start your engines!
+   //robot->getEventManager().update();     // Ensure registrations made during bot initialization are ready to go
+
+
+   // Should probably do this, but... not now.
+   //if(isSpawnWithLoadoutGame())
+   //   setClientShipLoadout(cl, theClient->getLoadout());                  // Set loadout if this is a SpawnWithLoadout type of game
+}
+
+
+Point GameType::getSpawnPoint(S32 teamIndex)
+{
+   // Invalid team id
+   if(teamIndex < 0 || teamIndex >= mGame->getTeamCount())
+      return Point(0,0);
+
+   Team *team = (Team *)mGame->getTeam(teamIndex);
+
+   // If team has no spawn points, we'll just have them spawn at 0,0
+   if(team->getSpawnPointCount() == 0)
+      return Point(0,0);
+
+   S32 spawnIndex = TNL::Random::readI() % team->getSpawnPointCount();    // Pick random spawn point
+   return team->getSpawnPoint(spawnIndex);
+}
+
+
+// This gets run when the ship hits a loadout zone
+void GameType::updateShipLoadout(GameObject *shipObject)
+{
+   GameConnection *gc = shipObject->getControllingClient();
+   if(!gc)
+      return;
+
+   ClientRef *cl = gc->getClientRef();
+   if(!cl)
+      return;
+
+   setClientShipLoadout(cl, gc->getLoadout());
+}
+
+
+void GameType::setClientShipLoadout(ClientRef *cl, const Vector<U32> &loadout, bool silent)
+{
+   bool spyBugAllowed = false;
+   if(loadout.size() != ShipModuleCount + ShipWeaponCount)     // Reject improperly sized loadouts.  Currently 2 + 3
+      return;
+
+   for(S32 i = 0; i < ShipModuleCount; i++)
+   {
+      if(loadout[i] >= U32(ModuleCount))   // Invalid number.  Might crash server if trying to continue...
+         return;
+
+      if(!mEngineerEnabled && (loadout[i] == ModuleEngineer)) // Reject engineer if not enabled
+         return;
+
+      if((loadout[i] == ModuleSensor))    // Allow spyBug when using Sensor
+         spyBugAllowed = true;
+   }
+
+   for(S32 i = ShipModuleCount; i < ShipWeaponCount + ShipModuleCount; i++)
+   {
+      if(loadout[i] >= U32(WeaponCount))  // Invalid number
+         return;
+
+      if(loadout[i] == WeaponSpyBug && !spyBugAllowed) // Reject spybug when not using ModuleSensor
+         return;
+
+      if(loadout[i] == WeaponTurret)      // Reject WeaponTurret
+         return;
+
+#if CS_PROTOCOL_VERSION == 32
+      if(loadout[i] == WeaponHeatSeeker)  // Reject HeatSeeker, Not supported yet
+         return;
+#endif
+   }
+
+   Ship *theShip = dynamic_cast<Ship *>(cl->getConnection()->getControlObject());
+   if(theShip)
+      theShip->setLoadout(loadout, silent);
+}
+
+
+void GameType::clientRequestLoadout(GameConnection *client, const Vector<U32> &loadout)
+{
+   Ship *ship = dynamic_cast<Ship *>(client->getControlObject());
+
+   if(ship)
+   {
+      GameObject *object = ship->isInZone(LoadoutZoneTypeNumber);
+      if(object)
+         if(object->getTeam() == ship->getTeam() || object->getTeam() == -1)
+            setClientShipLoadout(client->getClientRef(), loadout, false);
+   }
+
+   // Not CE
+   //S32 clientIndex = findClientIndexByConnection(client);
+   //if(clientIndex != -1)
+   //   setClientShipLoadout(clientIndex, loadout);
+}
+
+
+
+// Runs only on server, I think
+void GameType::performScopeQuery(GhostConnection *connection)
+{
+   GameConnection *gc = (GameConnection *) connection;
+   GameObject *co = gc->getControlObject();
+   ClientRef *cr = gc->getClientRef();
+
+   //TNLAssert(gc, "Invalid GameConnection in gameType.cpp!");
+   //TNLAssert(co, "Invalid ControlObject in gameType.cpp!");
+   //TNLAssert(cr, "Invalid ClientRef in gameType.cpp!");
+
+   const Vector<SafePtr<GameObject> > &scopeAlwaysList = getGame()->getScopeAlwaysList();
+
+   gc->objectInScope(this);   // Put GameType in scope, always
+
+   // Make sure the "always-in-scope" objects are actually in scope
+   for(S32 i = 0; i < scopeAlwaysList.size(); i++)
+      if(!scopeAlwaysList[i].isNull())
+         gc->objectInScope(scopeAlwaysList[i]);
+
+   // readyForRegularGhosts is set once all the RPCs from the GameType
+   // have been received and acknowledged by the client
+   ClientRef *clientRef = gc->getClientRef();
+   if(clientRef)
+   {
+      if(clientRef->readyForRegularGhosts && co)
+      {
+         performProxyScopeQuery(co, gc);
+         gc->objectInScope(co);     // Put controlObject in scope ==> This is where the update mask gets set to 0xFFFFFFFF
+      }
+   }
+
+   // What does the spy bug see?
+   //S32 teamId = gc->getClientRef()->teamId;
+
+   for(S32 i = mSpyBugs.size()-1; i >= 0; i--)
+   {
+      SpyBug *sb = dynamic_cast<SpyBug *>(mSpyBugs[i].getPointer());
+      if(!sb)  // SpyBug is destroyed?
+         mSpyBugs.erase_fast(i);
+      else
+      {
+         if(!sb->isVisibleToPlayer( cr->getTeam(), cr->name, isTeamGame() ))
+            break;
+         Point pos = sb->getActualPos();
+         Point scopeRange(gSpyBugRange, gSpyBugRange);
+         Rect queryRect(pos, pos);
+         queryRect.expand(scopeRange);
+
+         fillVector.clear();
+         mGame->getGameObjDatabase()->findObjects((TestFunc)isAnyObjectType, fillVector, queryRect);
+
+         for(S32 j = 0; j < fillVector.size(); j++)
+            connection->objectInScope(dynamic_cast<GameObject *>(fillVector[j]));
+      }
+   }
+}
+
+
+
+// Here is where we determine which objects are visible from player's ships.  Only runs on server.
+void GameType::performProxyScopeQuery(GameObject *scopeObject, GameConnection *connection)
+{
+   // If this block proves unnecessary, then we can remove the whole itemsOfInterest thing, I think...
+   //if(isTeamGame())
+   //{
+   //   // Start by scanning over all items located in queryItemsOfInterest()
+   //   for(S32 i = 0; i < mItemsOfInterest.size(); i++)
+   //   {
+   //      if(mItemsOfInterest[i].teamVisMask & (1 << scopeObject->getTeam()))    // Item is visible to scopeObject's team
+   //      {
+   //         Item *theItem = mItemsOfInterest[i].theItem;
+   //         connection->objectInScope(theItem);
+
+   //         if(theItem->isMounted())                                 // If item is mounted...
+   //            connection->objectInScope(theItem->getMount());       // ...then the mount is visible too
+   //      }
+   //   }
+   //}
+
+   // If we're in commander's map mode, then we can see what our teammates can see.  This will
+   // also scope what we can see.
+   if(isTeamGame() && connection->isInCommanderMap())
+   {
+      TNLAssert(connection->getClientRef(), "ClientRef should never be NULL!");
+      S32 teamId = connection->getClientRef()->getTeam();
+      fillVector.clear();
+
+      for(S32 i = 0; i < mClientList.size(); i++)
+      {
+         if(mClientList[i]->getTeam() != teamId)      // Wrong team
+            continue;
+
+         TNLAssert(mClientList[i]->getConnection(), "No client connection in PerformScopeQuery");     // Should never happen
+
+         Ship *ship = dynamic_cast<Ship *>(mClientList[i]->getConnection()->getControlObject());
+         if(!ship)       // Can happen!
+            continue;
+
+         Point pos = ship->getActualPos();
+         Rect queryRect(pos, pos);
+         queryRect.expand( Game::getScopeRange(ship->hasModule(ModuleSensor)) );
+
+         if (scopeObject == ship)
+            mGame->getGameObjDatabase()->findObjects((TestFunc)isAnyObjectType, fillVector, queryRect);
+         else
+            if (ship && ship->hasModule(ModuleSensor))
+               mGame->getGameObjDatabase()->findObjects((TestFunc)isVisibleOnCmdrsMapWithSensorType, fillVector, queryRect);
+            else
+               mGame->getGameObjDatabase()->findObjects((TestFunc)isVisibleOnCmdrsMapType, fillVector, queryRect);
+      }
+   }
+   else     // Do a simple query of the objects within scope range of the ship
+   {
+      // Note that if we make mine visibility controlled by server, here's where we'd put the code
+      Point pos = scopeObject->getActualPos();
+      Ship *co = dynamic_cast<Ship *>(scopeObject);
+      TNLAssert(co, "Null control object!");
+
+      Rect queryRect(pos, pos);
+      queryRect.expand( Game::getScopeRange(co->hasModule(ModuleSensor)) );
+
+      fillVector.clear();
+      mGame->getGameObjDatabase()->findObjects((TestFunc)isAnyObjectType, fillVector, queryRect);
+   }
+
+   // Set object-in-scope for all objects found above
+   for(S32 i = 0; i < fillVector.size(); i++)
+      connection->objectInScope(dynamic_cast<GameObject *>(fillVector[i]));
+   
+   if(mShowAllBots && connection->isInCommanderMap())
+   {
+      for(S32 i = 0; i < Robot::robots.size(); i++)
+         connection->objectInScope(Robot::robots[i]);
+   }
+}
+
+
+// Server only
+void GameType::addItemOfInterest(MoveItem *item)
+{
+#ifdef TNL_DEBUG
+   for(S32 i = 0; i < mItemsOfInterest.size(); i++)
+      TNLAssert(mItemsOfInterest[i].theItem.getPointer() != item, "Item already exists in ItemOfInterest!");
+#endif
+
+   ItemOfInterest i;
+   i.theItem = item;
+   i.teamVisMask = 0;
+   mItemsOfInterest.push_back(i);
+}
+
+
+// Here we'll cycle through all itemsOfInterest, then find any ships within scope range of each.  We'll then mark the object as being visible
+// to those teams with ships close enough to see it, if any.  Called from idle()
+void GameType::queryItemsOfInterest()
+{
+   for(S32 i = 0; i < mItemsOfInterest.size(); i++)
+   {
+      ItemOfInterest &ioi = mItemsOfInterest[i];
+      if(ioi.theItem.isNull())
+      {
+         // This can happen when dropping HuntersFlagItem in ZoneControlGameType
+         TNLAssert(false,"item in ItemOfInterest is NULL. This can happen when an item got deleted.");
+         mItemsOfInterest.erase(i);    // When not in debug mode, the TNLAssert is not fired.  Delete the problem object and carry on.
+         break;
+      }
+
+      ioi.teamVisMask = 0;                         // Reset mask, object becomes invisible to all teams
+      
+      Point pos = ioi.theItem->getActualPos();
+      Point scopeRange(Game::PLAYER_SENSOR_VISUAL_DISTANCE_HORIZONTAL, Game::PLAYER_SENSOR_VISUAL_DISTANCE_VERTICAL);
+      Rect queryRect(pos, pos);
+
+      queryRect.expand(scopeRange);
+      fillVector.clear();
+      mGame->getGameObjDatabase()->findObjects((TestFunc)isShipType, fillVector, queryRect);
+
+      for(S32 j = 0; j < fillVector.size(); j++)
+      {
+         Ship *theShip = dynamic_cast<Ship *>(fillVector[j]);     // Safe because we only looked for ships and robots
+         Point delta = theShip->getActualPos() - pos;
+         delta.x = fabs(delta.x);
+         delta.y = fabs(delta.y);
+
+         if( (theShip->hasModule(ModuleSensor) && delta.x < Game::PLAYER_SENSOR_VISUAL_DISTANCE_HORIZONTAL && delta.y < Game::PLAYER_SENSOR_VISUAL_DISTANCE_VERTICAL) ||
+               (delta.x < Game::PLAYER_VISUAL_DISTANCE_HORIZONTAL && delta.y < Game::PLAYER_VISUAL_DISTANCE_VERTICAL) )
+            ioi.teamVisMask |= (1 << theShip->getTeam());      // Mark object as visible to theShip's team
+      }
+   }
+}
+
+
+// Team in range?    Currently not used.
+// Could use it for processArguments, but out of range will be UNKNOWN name and should not cause any errors.
+bool GameType::checkTeamRange(S32 team)
+{
+   return (team < mGame->getTeamCount() && team >= -2);
+}
+
+
+// Zero teams will crash, returns true if we had to add a default team
+bool GameType::makeSureTeamCountIsNotZero()
+{
+   if(mGame->getTeamCount() == 0) 
+   {
+      boost::shared_ptr<Team> team = boost::shared_ptr<Team>(new Team);
+      team->setName("Missing Team");
+      team->setColor(Colors::blue);
+      mGame->addTeam(team);
+
+      return true;
+   }
+
+   return false;
+}
+
+
+// This method can be overridden by other game types that handle colors differently
+const Color *GameType::getTeamColor(S32 teamIndex) const
+{
+   return Game::getBasicTeamColor(mGame, teamIndex);
+}
+
+
+// Given a player's name, return his team
+S32 GameType::getTeam(const char *playerName)
+{
+   for(S32 i = 0; i < mClientList.size(); i++)
+      if(!strcmp(mClientList[i]->name.getString(), playerName))
+         return(mClientList[i]->getTeam());
+
+   return(TEAM_NEUTRAL);    // If we can't find the team, let's call it neutral
+}
+
+
+const Color *GameType::getTeamColor(GameObject *theObject)
+{
+   return getTeamColor(theObject->getTeam());
+}
+
+
+const Color *GameType::getShipColor(Ship *s)
+{
+   return getTeamColor(s->getTeam());
+}
+
+
+// Make sure that the mTeams[] structure has the proper player counts
+// Needs to be called manually before accessing the structure
+// Rating may only work on server... not tested on client
+void GameType::countTeamPlayers() const
+{
+   for(S32 i = 0; i < mGame->getTeamCount(); i++)
+      ((Team *)mGame->getTeam(i))->clearStats();
+
+   for(S32 i = 0; i < mClientList.size(); i++)
+   {
+      S32 teamIndex = mClientList[i]->getTeam();
+
+      if(teamIndex >= 0 && teamIndex < mGame->getTeamCount())
+      { 
+         // Robot could be neutral or hostile, skip out of range team numbers
+         Team *team = (Team *)mGame->getTeam(teamIndex);
+
+         if(mClientList[i]->isRobot)
+            team->incrementBotCount();
+         else
+            team->incrementPlayerCount();
+
+         GameConnection *conn = mClientList[i]->getConnection();
+
+         const F32 BASE_RATING = .1f;
+
+         if(conn)
+            team->addRating(max(getCurrentRating(conn), BASE_RATING));
+      }
+   }
+}
+
+
+// Adds a new client to the game when a player joins, or when a level cycles.
+// Runs on the server, can be overridden.
+// Note that when a new game starts, players will be added in order from
+// strongest to weakest.
+// Note also that theClient should never be NULL.
+void GameType::serverAddClient(GameConnection *theClient)
+{
+   TNLAssert(theClient, "Attempting to add a NULL client to the server!");
+
+   theClient->setScopeObject(this);
+
+   ClientRef *cref = allocClientRef();
+   cref->name = theClient->getClientName();
+
+   cref->setConnection(theClient);
+
+   countTeamPlayers();     // Also calcs team ratings
+
+   // Figure out how many players the team with the fewest players has
+   Team *team = (Team *)mGame->getTeam(0);
+   S32 minPlayers = team->getPlayerCount() + team->getBotCount();
+
+   for(S32 i = 1; i < mGame->getTeamCount(); i++)
+   {
+      team = (Team *)mGame->getTeam(i);
+      if(team->getPlayerBotCount() < minPlayers)
+         minPlayers = team->getPlayerBotCount();
+   }
+
+   // Of the teams with minPlayers, find the one with the lowest total rating...
+   S32 minTeamIndex = 0;
+   F32 minRating = F32_MAX;
+
+   for(S32 i = 0; i < mGame->getTeamCount(); i++)
+   {
+      team = (Team *)mGame->getTeam(i);
+      if(team->getPlayerBotCount() == minPlayers && team->getRating() < minRating)
+      {
+         minTeamIndex = i;
+         minRating = team->getRating();
+      }
+   }
+
+   cref->isRobot = theClient->isRobot();
+   if(cref->isRobot)                     // Robots use their own team number, if in range.
+   {
+      Ship *ship = dynamic_cast<Ship *>(theClient->getControlObject());
+      if(ship)
+      {
+         if(ship->getTeam() >= 0 && ship->getTeam() < mGame->getTeamCount()) // no more neutral or hostile bots
+            minTeamIndex = ship->getTeam();
+      }
+      ship->setMaskBits(Ship::ChangeTeamMask);  // This is needed to avoid gray robot ships when using /addbot
+   }
+   // ...and add new player to that team
+   cref->setTeam(minTeamIndex);
+   mClientList.push_back(cref);
+   theClient->setClientRef(cref);
+
+   s2cAddClient(cref->name, false, cref->getConnection()->isAdmin(), cref->isRobot, true);    // Tell other clients about the new guy, who is never us...
+   if(cref->getTeam() >= 0) s2cClientJoinedTeam(cref->name, cref->getTeam());
+
+   spawnShip(theClient);
+}
+
+
+// Determines who can damage what.  Can be overridden by individual games.  Currently only overridden by Rabbit.
+bool GameType::objectCanDamageObject(GameObject *damager, GameObject *victim)
+{
+   if(!damager)            // Anonomyous projectiles are deadly to all!
+      return true;
+
+   //if(!strcmp(damager->getClassName(), "Mine"))        // Mines can damage anyone!  (there's got to be a better way to tell if damager is a mine... but getObjectMask doesn't seem to do the trick...)
+   //   return true;
+
+   GameConnection *damagerOwner = damager->getOwner();
+   GameConnection *victimOwner = victim->getOwner();
+
+   if(!victimOwner)     // Perhaps the victim is dead?!?
+      return true;
+
+   // Asteroids do damage
+   if( dynamic_cast<Asteroid *>(damager) )
+      return true;
+
+   WeaponType weaponType;
+
+   if( Projectile *proj = dynamic_cast<Projectile *>(damager) )
+      weaponType = proj->mWeaponType;
+   else if( GrenadeProjectile *grenproj = dynamic_cast<GrenadeProjectile*>(damager) )
+      weaponType = grenproj->mWeaponType;
+   else
+      return false;
+
+   // Check for self-inflicted damage
+   if(damagerOwner == victimOwner)
+      return gWeapons[weaponType].damageSelfMultiplier != 0;
+
+   // Check for friendly fire
+   else if(damager->getTeam() == victim->getTeam())
+      return !isTeamGame() || gWeapons[weaponType].canDamageTeammate;
+
+   return true;
+}
+
+
+// Handle scoring when ship is killed
+void GameType::controlObjectForClientKilled(GameConnection *theClient, GameObject *clientObject, GameObject *killerObject)
+{
+   GameConnection *killer = killerObject ? killerObject->getOwner() : NULL;
+   ClientRef *killerRef = killer ? killer->getClientRef() : NULL;
+   ClientRef *clientRef = theClient->getClientRef();
+
+   theClient->mStatistics.addDeath();
+
+   StringTableEntry killerDescr = killerObject->getKillString();
+
+   if(killer)     // Known killer
+   {
+      if(killer == theClient)    // We killed ourselves -- should have gone easy with the bouncers!
+      {
+         killer->mStatistics.addSuicide();
+         updateScore(killerRef, KillSelf);
+      }
+
+      // Should do nothing with friendly fire disabled
+      else if(isTeamGame() && killerRef->getTeam() == clientRef->getTeam())   // Same team in a team game
+      {
+         killer->mStatistics.addFratricide();
+         updateScore(killerRef, KillTeammate);
+      }
+
+      else                                                                    // Different team, or not a team game
+      {
+         killer->mStatistics.addKill();
+         updateScore(killerRef, KillEnemy);
+      }
+
+      s2cKillMessage(clientRef->name, killerRef->name, killerObject->getKillString());
+   }
+   else              // Unknown killer... not a scorable event.  Unless killer was an asteroid!
+   {
+      if( dynamic_cast<Asteroid *>(killerObject) )       // Asteroid
+         updateScore(clientRef, KilledByAsteroid, 0);
+      else                                               // Check for turret shot
+      {
+         Projectile *projectile = dynamic_cast<Projectile *>(killerObject);
+
+         if( projectile && projectile->mShooter.isValid() && dynamic_cast<Turret *>(projectile->mShooter.getPointer()) )
+            updateScore(clientRef, KilledByTurret, 0);
+      }
+
+
+      s2cKillMessage(clientRef->name, NULL, killerDescr);
+   }
+
+   clientRef->respawnTimer.reset(RespawnDelay);
+}
+
+
+// Handle score for ship and robot
+// Runs on server only?
+void GameType::updateScore(Ship *ship, ScoringEvent scoringEvent, S32 data)
+{
+   ClientRef *cl = NULL;
+
+   TNLAssert(ship, "Ship is null in updateScore!!");
+
+   if(ship->getControllingClient())
+      cl = ship->getControllingClient()->getClientRef();  // Get client reference for ships...
+
+   updateScore(cl, ship->getTeam(), scoringEvent, data);
+}
+
+
+// Handle both individual scores and team scores
+// Runs on server only
+void GameType::updateScore(ClientRef *player, S32 teamIndex, ScoringEvent scoringEvent, S32 data)
+{
+   if(mGameOver)     // freeze score while game over.
+      return;
+
+   S32 newScore = S32_MIN;
+
+   if(player != NULL)
+   {
+      // Individual scores
+      S32 points = getEventScore(IndividualScore, scoringEvent, data);
+      if(points != 0)
+      {
+         player->addScore(points);
+         player->getConnection()->mScore += points;
+         // (No need to broadcast score because individual scores are only displayed when Tab is held,
+         // in which case scores, along with data like ping time, are streamed in)
+
+         // Accumulate every client's total score counter
+         for(S32 i = 0; i < mClientList.size(); i++)
+         {
+            mClientList[i]->getConnection()->mTotalScore += max(points, 0);
+
+            if(mClientList[i]->getScore() > newScore)
+               newScore = mClientList[i]->getScore();
+         }
+      }
+   }
+
+   if(isTeamGame())
+   {
+      // Just in case...  completely superfluous, gratuitous check
+      if(teamIndex < 0 || teamIndex >= mGame->getTeamCount())
+         return;
+
+      S32 points = getEventScore(TeamScore, scoringEvent, data);
+      if(points == 0)
+         return;
+
+      Team *team = (Team *)mGame->getTeam(teamIndex);
+      team->addScore(points);
+
+      // This is kind of a hack to emulate adding a point to every team *except* the scoring team.  The scoring team has its score
+      // deducted, then the same amount is added to every team.  Assumes that points < 0.
+      if(scoringEvent == ScoreGoalOwnTeam)
+      {
+         for(S32 i = 0; i < mGame->getTeamCount(); i++)
+         {
+            ((Team *)mGame->getTeam(teamIndex))->addScore(-points);            // Add magnitiude of negative score to all teams
+            s2cSetTeamScore(i, ((Team *)(mGame->getTeam(i)))->getScore());     // Broadcast result
+         }
+      }
+      else  // All other scoring events
+         s2cSetTeamScore(teamIndex, team->getScore());     // Broadcast new team score
+
+      updateLeadingTeamAndScore();
+      newScore = mLeadingTeamScore;
+   }
+
+   checkForWinningScore(newScore);              // Check if score is high enough to trigger end-of-game
+}
+
+
+// Sets mLeadingTeamScore and mLeadingTeam; runs on client and server
+void GameType::updateLeadingTeamAndScore()
+{
+   mLeadingTeamScore = S32_MIN;
+   mDigitsNeededToDisplayScore = -1;
+
+   // Find the leading team...
+   for(S32 i = 0; i < mGame->getTeamCount(); i++)
+   {
+      S32 score = ((Team *)(mGame->getTeam(i)))->getScore();
+      S32 digits = score == 0 ? 1 : (S32(log10(F32(abs(score)))) + (score < 0 ? 2 : 1));
+
+      mDigitsNeededToDisplayScore = max(digits, mDigitsNeededToDisplayScore);
+
+      if(score > mLeadingTeamScore)
+      {
+         mLeadingTeamScore = ((Team *)(mGame->getTeam(i)))->getScore();
+         mLeadingTeam = i;
+      }
+   }
+}
+
+
+// Different signature for more common usage
+void GameType::updateScore(ClientRef *client, ScoringEvent event, S32 data)
+{
+   if(client)
+      updateScore(client, client->getTeam(), event, data);
+   // else, no one to score... sometimes client really does come in as null
+}
+
+
+// Signature for team-only scoring event
+void GameType::updateScore(S32 team, ScoringEvent event, S32 data)
+{
+   updateScore(NULL, team, event, data);
+}
+
+
+// At game end, we need to update everyone's game-normalized ratings
+void GameType::updateRatings()
+{
+   for(S32 i = 0; i < mClientList.size(); i++)
+   {
+      GameConnection *conn = mClientList[i]->getConnection();
+
+      conn->mRating = getCurrentRating(conn);
+      conn->mGamesPlayed++;
+      conn->mScore = 0;
+      conn->mTotalScore = 0;
+      conn->mStatistics.resetStatistics();
+   }
+}
+
+
+void GameType::checkForWinningScore(S32 newScore)
+{
+   if(newScore >= mWinningScore)        // End game if max score has been reached
+      gameOverManGameOver();
+}
+
+
+// What does a particular scoring event score?
+S32 GameType::getEventScore(ScoringGroup scoreGroup, ScoringEvent scoreEvent, S32 data)
+{
+   if(scoreGroup == TeamScore)
+   {
+      switch(scoreEvent)
+      {
+         case KillEnemy:
+            return 1;
+         case KilledByAsteroid:  // Fall through OK
+         case KilledByTurret:    // Fall through OK
+         case KillSelf:
+            return -1;           // was zero in 015a
+         case KillTeammate:
+            return -1;
+         case KillEnemyTurret:
+            return 0;
+         case KillOwnTurret:
+            return 0;
+         default:
+            return naScore;
+      }
+   }
+   else  // scoreGroup == IndividualScore
+   {
+      switch(scoreEvent)
+      {
+         case KillEnemy:
+            return 1;
+         case KilledByAsteroid:  // Fall through OK
+         case KilledByTurret:    // Fall through OK
+         case KillSelf:
+            return -1;
+         case KillTeammate:
+            return -1;
+         case KillEnemyTurret:
+            return 0;
+         case KillOwnTurret:
+            return 0;
+         default:
+            return naScore;
+      }
+   }
+}
+
+
+#ifndef ZAP_DEDICATED
+
+static void switchTeamsCallback(ClientGame *game, U32 unused)
+{
+   GameType *gt = game->getGameType();
+   if(!gt)
+      return;
+
+   // If there are only two teams, just switch teams and skip the rigamarole
+   if(game->getTeamCount() == 2)
+   {
+      Ship *ship = dynamic_cast<Ship *>(game->getConnectionToServer()->getControlObject());  // Returns player's ship...
+      if(!ship)
+         return;
+
+      gt->c2sChangeTeams(1 - ship->getTeam());                                            // If two teams, team will either be 0 or 1, so "1 - " will toggle
+      game->getUIManager()->reactivateMenu(game->getUIManager()->getGameUserInterface()); // Jump back into the game (this option takes place immediately)
+   }
+   else
+   {
+      TeamMenuUserInterface *ui = game->getUIManager()->getTeamMenuUserInterface();
+      ui->activate();     // Show menu to let player select a new team
+      ui->nameToChange = game->getClientInfo()->name;
+   }
+ }
+
+
+// Add any additional game-specific menu items, processed below
+void GameType::addClientGameMenuOptions(ClientGame *game, Vector<boost::shared_ptr<MenuItem> > &menuOptions)
+{
+   if(isTeamGame() && mGame->getTeamCount() > 1 && !mBetweenLevels)
+   {
+      GameConnection *gc = game->getConnectionToServer();
+
+      if(mCanSwitchTeams || (gc && gc->isAdmin()))
+         menuOptions.push_back(boost::shared_ptr<MenuItem>(new MenuItem(game, 0, "SWITCH TEAMS", switchTeamsCallback, "", KEY_S, KEY_T)));
+      else
+      {
+         menuOptions.push_back(boost::shared_ptr<MenuItem>(new MessageMenuItem(game, "WAITING FOR SERVER TO ALLOW", Colors::red)));
+         menuOptions.push_back(boost::shared_ptr<MenuItem>(new MessageMenuItem(game, "YOU TO SWITCH TEAMS AGAIN", Colors::red)));
+      }
+   }
+}
+
+
+static void switchPlayersTeamCallback(ClientGame *game, U32 unused)
+{
+   PlayerMenuUserInterface *ui = game->getUIManager()->getPlayerMenuUserInterface();
+
+   ui->action = PlayerMenuUserInterface::ChangeTeam;
+   ui->activate();
+}
+
+
+// Add any additional game-specific admin menu items, processed below
+void GameType::addAdminGameMenuOptions(Vector<boost::shared_ptr<MenuItem> > &menuOptions)
+{
+   ClientGame *game = dynamic_cast<ClientGame *>(mGame);
+
+   if(isTeamGame() && game->getTeamCount() > 1)
+      menuOptions.push_back(boost::shared_ptr<MenuItem>(new MenuItem(game, 0, "CHANGE A PLAYER'S TEAM", switchPlayersTeamCallback, "", KEY_C)));
+}
+#endif
+
+
+// Broadcast info about the current level... code gets run on client, obviously
+// Note that if we add another arg to this, we need to further expand FunctorDecl methods in tnlMethodDispatch.h
+GAMETYPE_RPC_S2C(GameType, s2cSetLevelInfo, (StringTableEntry levelName, StringTableEntry levelDesc, S32 teamScoreLimit, 
+                                                StringTableEntry levelCreds, S32 objectCount, F32 lx, F32 ly, F32 ux, F32 uy, 
+                                                bool levelHasLoadoutZone, bool engineerEnabled),
+                                            (levelName, levelDesc, teamScoreLimit, 
+                                                levelCreds, objectCount, lx, ly, ux, uy, 
+                                                levelHasLoadoutZone, engineerEnabled))
+{
+#ifndef ZAP_DEDICATED
+   mLevelName = levelName;
+   mLevelDescription = levelDesc;
+   mLevelCredits = levelCreds;
+
+   mWinningScore = teamScoreLimit;
+   mObjectsExpected = objectCount;
+
+   mEngineerEnabled = engineerEnabled;
+
+   mViewBoundsWhileLoading = Rect(lx, ly, ux, uy);
+   mLevelHasLoadoutZone = levelHasLoadoutZone;           // Need to pass this because we won't know for sure when the loadout zones will be sent, so searching for them is difficult
+
+   ClientGame *clientGame = dynamic_cast<ClientGame *>(getGame());
+
+   TNLAssert(clientGame, "clientGame is NULL");
+   if(!clientGame) 
+      return;
+
+   clientGame->mObjectsLoaded = 0;                               // Reset item counter
+   clientGame->getUIManager()->getGameUserInterface()->mShowProgressBar = true;      // Show progress bar
+   //gClientGame->setInCommanderMap(true);                       // If we change here, need to tell the server we are in this mode.
+   //gClientGame->resetZoomDelta();
+
+   clientGame->getUIManager()->getGameUserInterface()->resetLevelInfoDisplayTimer(); // Start displaying the level info, now that we have it
+
+   // Now we know all we need to initialize our loadout options
+   clientGame->getUIManager()->getGameUserInterface()->initializeLoadoutOptions(engineerEnabled);
+#endif
+}
+
+
+GAMETYPE_RPC_C2S(GameType, c2sAddTime, (U32 time), (time))
+{
+   GameConnection *source = dynamic_cast<GameConnection *>(NetObject::getRPCSourceConnection());
+
+   if(!source->isLevelChanger())                         // Level changers and above
+      return;
+
+   // Use voting when no level change password and more then 1 players
+   if(!source->isAdmin() && gServerGame->getSettings()->getLevelChangePassword() == "" && 
+            gServerGame->getPlayerCount() > 1 && gServerGame->voteStart(source, 1, time))
+      return;
+
+   mGameTimer.extend(time);                         // Increase "official time"
+   s2cSetTimeRemaining(mGameTimer.getCurrent());    // Broadcast time to clients
+
+   static StringTableEntry msg("%e0 has extended the game");
+   Vector<StringTableEntry> e;
+   e.push_back(source->getClientName());
+
+   broadcastMessage(GameConnection::ColorNuclearGreen, SFXNone, msg, e);
+}
+
+
+GAMETYPE_RPC_C2S(GameType, c2sChangeTeams, (S32 team), (team))
+{
+   GameConnection *source = dynamic_cast<GameConnection *>(NetObject::getRPCSourceConnection());
+
+   if(!source->isAdmin() && source->mSwitchTimer.getCurrent())                // If we're not admin and we're waiting for our switch-expiration to reset,
+      return;                                                                 // return without processing the change team request
+
+   // Vote to change team might have different problems then the old way...
+   if( (!source->isLevelChanger() || gServerGame->getSettings()->getLevelChangePassword() == "") && 
+        gServerGame->getPlayerCount() > 1 )
+   {
+      if(gServerGame->voteStart(source, 4, team))
+         return;
+   }
+
+   changeClientTeam(source, team);
+
+   if(!source->isAdmin() && gServerGame->getPlayerCount() > 1)
+   {
+      NetObject::setRPCDestConnection(NetObject::getRPCSourceConnection());   // Send c2s to the changing player only
+      s2cCanSwitchTeams(false);                                               // Let the client know they can't switch until they hear back from us
+      NetObject::setRPCDestConnection(NULL);
+
+      source->mSwitchTimer.reset(SwitchTeamsDelay);
+   }
+}
+
+
+// Add some more time to the game (exercized by a user with admin privs)
+void GameType::addTime(U32 time)
+{
+   c2sAddTime(time);
+}
+
+
+// Change client's team.  If team == -1, then pick next team
+void GameType::changeClientTeam(GameConnection *source, S32 team)
+{
+   if(mGame->getTeamCount() <= 1)     // Can't change if there's only one team...
+      return;
+
+   if(team >= mGame->getTeamCount())  // Don't allow out of range team, Negative is allowed.
+      return;
+
+   ClientRef *cl = source->getClientRef();
+   if(cl->getTeam() == team)     // Don't explode if not switching team.
+      return;
+
+   Ship *ship = dynamic_cast<Ship *>(source->getControlObject());    // Get the ship that's switching
+
+   if(ship)
+   {
+      // Find all spybugs and mines that this player owned, and reset ownership
+      Rect worldBounds = getGame()->getWorldExtents();
+
+      fillVector.clear();
+      getGame()->getGameObjDatabase()->findObjects((TestFunc)isGrenadeType, fillVector);
+
+      for(S32 i = 0; i < fillVector.size(); i++)
+      {
+         GameObject *obj = dynamic_cast<GameObject *>(fillVector[i]);
+
+         if((obj->getOwner()) == ship->getOwner())
+            obj->setOwner(NULL);
+      }
+
+      if(ship->isRobot())           // Players get a new ship object, Robots use the same ship object.
+         ship->setMaskBits(Ship::ChangeTeamMask);
+
+      ship->kill();                 // Destroy the old ship
+
+      cl->respawnTimer.clear();     // If we've just died, this will keep a second copy of ourselves from appearing
+   }
+
+   if(team < 0)                                                  // If no team provided...
+      cl->setTeam((cl->getTeam() + 1) % mGame->getTeamCount());  // ...find the next one...
+   else                                                          // ...otherwise...
+      cl->setTeam(team);                                         // ...use the one provided
+
+   if(cl->getTeam() >= 0) s2cClientJoinedTeam(cl->name, cl->getTeam());         // Announce the change
+   spawnShip(source);                                            // Create a new ship
+   cl->getConnection()->switchedTeamCount++;                     // Count number of times team is switched.
+}
+
+
+GAMETYPE_RPC_S2C(GameType, s2cAddClient, 
+                (StringTableEntry name, bool isMyClient, bool admin, bool isRobot, bool playAlert), 
+                (name, isMyClient, admin, isRobot, playAlert))
+{
+#ifndef ZAP_DEDICATED
+   ClientRef *cref = allocClientRef();
+   cref->name = name;
+   cref->setTeam(0);
+   cref->isAdmin = admin;
+   cref->isRobot = isRobot;
+
+   cref->decoder = new SpeexVoiceDecoder();
+   cref->voiceSFX = new SoundEffect(SFXVoice, NULL, 1, Point(), Point());
+
+   mClientList.push_back(cref);
+
+   ClientGame *clientGame = dynamic_cast<ClientGame *>(getGame());
+   TNLAssert(clientGame, "clientGame is NULL");
+   if(!clientGame) 
+      return;
+
+   if(isMyClient)
+   {
+      mLocalClient = cref;
+
+      // Now we'll check if we need an updated scoreboard... this only needed to handle use case of user
+      // holding Tab while one game transitions to the next.  Without it, ratings will be reported as 0.
+      if(clientGame->getUIManager()->getGameUserInterface()->isInScoreboardMode())
+      {
+         GameType *g = clientGame->getGameType();
+         if(g)
+            g->c2sRequestScoreboardUpdates(true);
+      }
+      clientGame->displayMessage(Color(0.6f, 0.6f, 0.8f), "Welcome to the game!");
+   }
+   else
+   {
+      clientGame->displayMessage(Color(0.6f, 0.6f, 0.8f), "%s joined the game.", name.getString());      
+      if(playAlert)
+         SoundSystem::playSoundEffect(SFXPlayerJoined, 1);
+   }
+#endif
+}
+
+
+void GameType::serverRemoveClient(GameConnection *theClient)
+{
+   ClientRef *cl = theClient->getClientRef();
+   for(S32 i = 0; i < mClientList.size(); i++)
+      if(mClientList[i] == cl)
+      {
+         mClientList.erase(i);
+         break;
+      }
+
+   // Blow up the ship...
+   GameObject *theControlObject = theClient->getControlObject();
+   if(theControlObject)
+   {
+      Ship *ship = dynamic_cast<Ship *>(theControlObject);
+      if(ship)
+         ship->kill();
+   }
+
+   s2cRemoveClient(theClient->getClientName());
+}
+
+//extern void updateClientChangedName(GameConnection *,StringTableEntry);  //in masterConnection.cpp
+
+// Server notifies clients that a player has changed name
+GAMETYPE_RPC_S2C(GameType, s2cRenameClient, (StringTableEntry oldName, StringTableEntry newName), (oldName, newName))
+{
+#ifndef ZAP_DEDICATED
+   for(S32 i = 0; i < mClientList.size(); i++)
+   {
+      if(mClientList[i]->name == oldName)
+      {
+         mClientList[i]->name = newName;
+         break;
+      }
+   }
+   ClientGame *clientGame = dynamic_cast<ClientGame *>(getGame());
+   TNLAssert(clientGame, "clientGame is NULL");
+   if(!clientGame) 
+      return;
+
+   clientGame->displayMessage(Color(0.6f, 0.6f, 0.8f), "%s changed to %s", oldName.getString(), newName.getString());
+#endif
+}
+
+// Server notifies clients that a player has left the game
+GAMETYPE_RPC_S2C(GameType, s2cRemoveClient, (StringTableEntry name), (name))
+{
+#ifndef ZAP_DEDICATED
+   for(S32 i = 0; i < mClientList.size(); i++)
+   {
+      if(mClientList[i]->name == name)
+      {
+         mClientList.erase(i);
+         break;
+      }
+   }
+   ClientGame *clientGame = dynamic_cast<ClientGame *>(getGame());
+
+   TNLAssert(clientGame, "clientGame is NULL");
+   if(!clientGame) 
+      return;
+
+   clientGame->displayMessage(Color(0.6f, 0.6f, 0.8f), "%s left the game.", name.getString());
+   SoundSystem::playSoundEffect(SFXPlayerLeft, 1);
+#endif
+}
+
+
+GAMETYPE_RPC_S2C(GameType, s2cAddTeam, (StringTableEntry teamName, F32 r, F32 g, F32 b, U32 score, bool firstTeam), (teamName, r, g, b, score, firstTeam))
+{
+   if(firstTeam)
+      mGame->clearTeams();
+
+   boost::shared_ptr<Team> team = boost::shared_ptr<Team>(new Team);
+
+   team->setName(teamName);
+   team->setColor(r,g,b);
+   team->setScore(score);
+
+   mGame->addTeam(team);
+}
+
+
+GAMETYPE_RPC_S2C(GameType, s2cSetTeamScore, (RangedU32<0, GameType::MAX_TEAMS> teamIndex, U32 score), (teamIndex, score))
+{
+   TNLAssert(teamIndex < U32(mGame->getTeamCount()), "teamIndex out of range");
+
+   if(teamIndex >= U32(mGame->getTeamCount()))
+      return;
+   
+   ((Team *)mGame->getTeam(teamIndex))->setScore(score);
+   updateLeadingTeamAndScore();    
+}
+
+
+// Server has sent us (the client) a message telling us how much longer we have in the current game
+GAMETYPE_RPC_S2C(GameType, s2cSetTimeRemaining, (U32 timeLeft), (timeLeft))
+{
+   mGameTimer.reset(timeLeft);
+}
+
+
+// Server has sent us (the client) a message telling us the winning score has changed, and who changed it
+GAMETYPE_RPC_S2C(GameType, s2cChangeScoreToWin, (U32 winningScore, StringTableEntry changer), (winningScore, changer))
+{
+#ifndef ZAP_DEDICATED
+   mWinningScore = winningScore;
+
+   ClientGame *clientGame = dynamic_cast<ClientGame *>(getGame());
+   TNLAssert(clientGame, "clientGame is NULL");
+   if(!clientGame) return;
+
+   clientGame->displayMessage(Color(0.6f, 1, 0.8f) /*Nuclear green */, 
+               "%s changed the winning score to %d.", changer.getString(), mWinningScore);
+#endif
+}
+
+
+// Announce a new player has joined the team
+GAMETYPE_RPC_S2C(GameType, s2cClientJoinedTeam, 
+                (StringTableEntry name, RangedU32<0, GameType::MAX_TEAMS> teamIndex), 
+                (name, teamIndex))
+{
+#ifndef ZAP_DEDICATED
+   ClientRef *cl = findClientRef(name);      // Will be us, if we changed teams
+   cl->setTeam((S32) teamIndex);
+
+   // The following works as long as everyone runs with a unique name.  Fails if two players have names that collide and have
+   // TODO: Better place to get current player's name?  This may fail if users have same name, and system has changed it
+   // been corrected by the server.
+   ClientGame *clientGame = dynamic_cast<ClientGame *>(getGame());
+   TNLAssert(clientGame, "clientGame is NULL");
+   if(!clientGame) return;
+
+   if(clientGame->getGameType()->mLocalClient && name == clientGame->getGameType()->mLocalClient->name)      
+      clientGame->displayMessage(Color(0.6f, 0.6f, 0.8f), "You have joined team %s.", getGame()->getTeamName(teamIndex).getString());
+   else
+      clientGame->displayMessage(Color(0.6f, 0.6f, 0.8f), "%s joined team %s.", name.getString(), getGame()->getTeamName(teamIndex).getString());
+
+   // Make this client forget about any mines or spybugs he knows about... it's a bit of a kludge to do this here,
+   // but this RPC only runs when a player joins the game or changes teams, so this will never hurt, and we can
+   // save the overhead of sending a separate message which, while theoretically cleaner, will never be needed practically.
+   fillVector.clear();
+   clientGame->getGameObjDatabase()->findObjects((TestFunc)isGrenadeType, fillVector);
+
+   for(S32 i = 0; i < fillVector.size(); i++)
+   {
+      GrenadeProjectile *gp = dynamic_cast<GrenadeProjectile *>(fillVector[i]);
+      if(gp->mSetBy == name)
+      {
+         gp->mSetBy = "";                                    // No longer set-by-self
+      }
+   }
+#endif
+}
+
+
+// Announce a new player has become an admin
+GAMETYPE_RPC_S2C(GameType, s2cClientBecameAdmin, (StringTableEntry name), (name))
+{
+#ifndef ZAP_DEDICATED
+   ClientRef *cl = findClientRef(name);
+   cl->isAdmin = true;
+
+   ClientGame *clientGame = dynamic_cast<ClientGame *>(getGame());
+   TNLAssert(clientGame, "clientGame is NULL");
+   if(!clientGame) return;
+
+   if(clientGame->getGameType()->mClientList.size() && name != clientGame->getGameType()->mLocalClient->name)    // Don't show message to self
+      clientGame->displayMessage(Colors::cyan, "%s has been granted administrator access.", name.getString());
+#endif
+}
+
+
+// Announce a new player has permission to change levels
+GAMETYPE_RPC_S2C(GameType, s2cClientBecameLevelChanger, (StringTableEntry name), (name))
+{
+#ifndef ZAP_DEDICATED
+   ClientRef *cl = findClientRef(name);
+   cl->isLevelChanger = true;
+
+   ClientGame *clientGame = dynamic_cast<ClientGame *>(getGame());
+   TNLAssert(clientGame, "clientGame is NULL");
+   if(!clientGame) return;
+
+   if(clientGame->getGameType()->mClientList.size() && name != clientGame->getGameType()->mLocalClient->name)    // Don't show message to self
+      clientGame->displayMessage(Colors::cyan, "%s can now change levels.", name.getString());
+#endif
+}
+
+// Runs after the server knows that the client is available and addressable via the getGhostIndex()
+// Runs on server, obviously
+void GameType::onGhostAvailable(GhostConnection *theConnection)
+{
+   NetObject::setRPCDestConnection(theConnection);    // Focus all RPCs on client only
+
+   Rect barrierExtents = gServerGame->computeBarrierExtents();
+
+   s2cSetLevelInfo(mLevelName, mLevelDescription, mWinningScore, mLevelCredits, getGame()->mObjectsLoaded, 
+                   barrierExtents.min.x, barrierExtents.min.y, barrierExtents.max.x, barrierExtents.max.y, 
+                   mLevelHasLoadoutZone, isEngineerEnabled());
+
+   for(S32 i = 0; i < mGame->getTeamCount(); i++)
+   {
+      Team *team = (Team *)mGame->getTeam(i);
+      const Color *color = team->getColor();
+
+      s2cAddTeam(team->getName(), color->r, color->g, color->b, team->getScore(), i == 0);
+   }
+
+   // Add all the client and team information
+   for(S32 i = 0; i < mClientList.size(); i++)
+   {
+      bool isLocalClient = (mClientList[i]->getConnection() == theConnection);
+
+      s2cAddClient(mClientList[i]->name, isLocalClient, mClientList[i]->getConnection()->isAdmin(), mClientList[i]->isRobot, false);
+
+      if(mClientList[i]->getTeam() >= 0) 
+         s2cClientJoinedTeam(mClientList[i]->name, mClientList[i]->getTeam());
+   }
+
+   //for(S32 i = 0; i < Robot::robots.size(); i++)  //Robot is part of mClientList
+   //{
+   //   s2cAddClient(Robot::robots[i]->getName(), false, false, true, false);
+   //   s2cClientJoinedTeam(Robot::robots[i]->getName(), Robot::robots[i]->getTeam());
+   //}
+
+   // Sending an empty list clears the barriers
+   Vector<F32> v;
+   s2cAddWalls(v, 0, false);
+
+   for(S32 i = 0; i < mWalls.size(); i++)
+      s2cAddWalls(mWalls[i].verts, mWalls[i].width, mWalls[i].solid);
+
+   s2cSetTimeRemaining(mGameTimer.getCurrent());      // Tell client how much time left in current game
+   s2cSetGameOver(mGameOver);
+   s2cSyncMessagesComplete(theConnection->getGhostingSequence());
+
+   NetObject::setRPCDestConnection(NULL);             // Set RPCs to go to all players
+}
+
+
+GAMETYPE_RPC_S2C(GameType, s2cSyncMessagesComplete, (U32 sequence), (sequence))
+{
+#ifndef ZAP_DEDICATED
+   // Now we know the game is ready to begin...
+   mBetweenLevels = false;
+   c2sSyncMessagesComplete(sequence);
+
+   ClientGame *clientGame = dynamic_cast<ClientGame *>(getGame());
+   TNLAssert(clientGame, "clientGame is NULL");
+   if(!clientGame) 
+      return;
+
+   clientGame->computeWorldObjectExtents();          // Make sure our world extents reflect all the objects we've loaded
+   Barrier::prepareRenderingGeometry(clientGame);    // Get walls ready to render
+
+   clientGame->getUIManager()->getGameUserInterface()->mShowProgressBar = false;
+   //clientGame->setInCommanderMap(false);          // Start game in regular mode, If we change here, need to tell the server we are in this mode. Map can change while in commander map.
+   //clientGame->clearZoomDelta();                  // No in zoom effect
+   
+  clientGame->getUIManager()->getGameUserInterface()->mProgressBarFadeTimer.reset(1000);
+#endif
+}
+
+
+// Client acknowledges that it has recieved s2cSyncMessagesComplete, and is ready to go
+GAMETYPE_RPC_C2S(GameType, c2sSyncMessagesComplete, (U32 sequence), (sequence))
+{
+   GameConnection *source = (GameConnection *) getRPCSourceConnection();
+   ClientRef *cl = source->getClientRef();
+   if(sequence != source->getGhostingSequence())
+      return;
+
+   cl->readyForRegularGhosts = true;
+}
+
+
+// Gets called multiple times as barriers are added
+GAMETYPE_RPC_S2C(GameType, s2cAddWalls, (Vector<F32> verts, F32 width, bool solid), (verts, width, solid))
+{
+   if(!verts.size())
+      getGame()->deleteObjects((TestFunc)isWallType);
+   else
+   {
+      WallRec wall;
+      wall.verts = verts;
+      wall.width = width;
+      wall.solid = solid;
+
+      wall.constructWalls(getGame());
+   }
+}
+
+
+GameConnection *findClient(GameType *gt, const char *name)
+{
+   for(S32 i = 0; i < gt->getClientCount(); i++)
+   {
+      GameConnection *conn = gt->getClient(i)->getConnection();
+
+      const char *found = conn->getClientName().getString();
+
+      if(!stricmp(name, found))
+         return conn;
+   }
+
+   GameConnection *client = NULL;
+   for(S32 i = 0; i < gt->getClientCount(); i++)
+   {
+      GameConnection *conn = gt->getClient(i)->getConnection();
+
+      const char *found = conn->getClientName().getString();
+      if(strstr(found, name))
+      {
+         if(client)
+            return NULL;
+
+         client = conn;
+      }
+   }
+
+   return client;
+}
+
+
+bool safeFilename(const char *str)
+{
+   char chr = str[0];
+   S32 i = 0;
+   while(chr != 0)
+   {
+      if(chr == '\\' || chr == '/')
+         return false;
+      i++;
+      chr = str[i];
+   }
+   return true;
+}
+
+extern void writeServerBanList(CIniFile *ini, BanList *banList);
+
+// Runs the server side commands, which the client may or may not know about
+
+// This is server side commands, For client side commands, use UIGame.cpp, GameUserInterface::processCommand.
+// When adding new commands, please update the giant CommandInfo chatCmds[] array in UIGame.cpp)
+void GameType::processServerCommand(GameConnection *conn, const char *cmd, Vector<StringPtr> args)
+{
+   GameSettings *settings = gServerGame->getSettings();
+
+   if(!stricmp(cmd, "settime"))
+   {
+      if(!conn->isLevelChanger())
+         conn->s2cDisplayErrorMessage("!!! Need level change permission");
+      else if(args.size() < 1)
+         conn->s2cDisplayErrorMessage("!!! Enter time in minutes");
+      else
+      {
+         S32 time = S32(60 * 1000 * atof(args[0].getString()));
+
+         if((time < 0 || time == 0) && (stricmp(args[0].getString(), "0") && stricmp(args[0].getString(), "unlim")))  // 0 --> unlimited
+            conn->s2cDisplayErrorMessage("!!! Invalid time... game time not changed");
+         else
+         {
+            // Use voting when there is no level change password, and there is more then 1 player
+            if(!conn->isAdmin() && settings->getLevelChangePassword() == "" && gServerGame->getPlayerCount() > 1)
+            {
+               if(gServerGame->voteStart(conn, 2, time))
+                  return;
+            }
+
+            // We want to preserve the actual, overall time of the game in mGameTimer's period
+            mGameTimer.extend(time - mGameTimer.getCurrent());
+
+            s2cSetTimeRemaining(mGameTimer.getCurrent());    // Broadcast time to clients
+
+            static StringTableEntry msg("%e0 has changed the amount of time left in the game");
+            Vector<StringTableEntry> e;
+            e.push_back(conn->getClientName());
+
+            broadcastMessage(GameConnection::ColorNuclearGreen, SFXNone, msg, e);
+         }
+      }
+   }
+   else if(!stricmp(cmd, "setwinscore"))
+   {
+     if(!conn->isLevelChanger())                         // Level changers and above
+         conn->s2cDisplayErrorMessage("!!! Need level change permission");
+     else if(args.size() < 1)
+         conn->s2cDisplayErrorMessage("!!! Enter score limit");
+     else
+     {
+         S32 score = atoi(args[0].getString());
+
+         if(score <= 0)    // i.e. score is invalid
+            conn->s2cDisplayErrorMessage("!!! Invalid score... winning score not changed");
+         else
+         {
+            // Use voting when there is no level change password, and there is more then 1 player
+            if(!conn->isAdmin() && settings->getLevelChangePassword() == "" && gServerGame->getPlayerCount() > 1)
+            {
+               if(gServerGame->voteStart(conn, 3, score))
+                  return;
+            }
+            mWinningScore = score;
+            s2cChangeScoreToWin(mWinningScore, conn->getClientName());
+         }
+     }
+   }
+   else if(!stricmp(cmd, "resetscore"))
+   {
+     if(!conn->isLevelChanger())                         // Level changers and above
+         conn->s2cDisplayErrorMessage("!!! Need level change permission");
+     else
+     {
+        // Reset all player scores
+        for(S32 i = 0; i < mClientList.size(); i++)
+           mClientList[i]->setScore(0);
+
+        // Reset team scores
+        for (S32 i = 0; i < mGame->getTeamCount(); i++)
+        {
+           // Set the score on the server
+           ((Team*)mGame->getTeam(i))->setScore(0);
+           // Broadcast to the clients
+           s2cSetTeamScore(i, ((Team *)(mGame->getTeam(i)))->getScore());
+        }
+     }
+   }
+   else if(!stricmp(cmd, "showbots") || !stricmp(cmd, "showbot"))    // Maybe there is only one bot to show :-)
+   {
+      mShowAllBots = !mShowAllBots;  // Show all robots affects all players
+
+      if(Robot::robots.size() == 0)
+         conn->s2cDisplayErrorMessage("!!! There are no robots to show");
+      else
+      {
+         StringTableEntry msg = mShowAllBots ? StringTableEntry("Show all robots option enabled by %e0") : StringTableEntry("Show all robots option disabled by %e0");
+         Vector<StringTableEntry> e;
+         e.push_back(conn->getClientName());
+
+         broadcastMessage(GameConnection::ColorNuclearGreen, SFXNone, msg, e);
+      }
+   }
+   else if(!stricmp(cmd, "addbot"))
+   {
+      if(mBotZoneCreationFailed)
+         conn->s2cDisplayErrorMessage("!!! Zone creation failed for this level -- bots disabled");
+
+      else if(!areBotsAllowed() && !conn->isAdmin())  // not admin, no robotScript
+         conn->s2cDisplayErrorMessage("!!! This level does not allow robots");
+
+      else if(!conn->isAdmin() && settings->getIniSettings()->defaultRobotScript == "" && args.size() < 2)  // not admin, no robotScript
+         conn->s2cDisplayErrorMessage("!!! This server doesn't have default robots configured");
+      
+      else if(!conn->isLevelChanger())
+         conn->s2cDisplayErrorMessage("!!! Need level change permissions to add a bot");
+
+      else if((Robot::robots.size() >= settings->getIniSettings()->maxBots && !conn->isAdmin()) || Robot::robots.size() >= 256)
+         conn->s2cDisplayErrorMessage("!!! Can't add more bots -- this server is full");
+
+      else if(args.size() >= 2 && !safeFilename(args[1].getString()))
+         conn->s2cDisplayErrorMessage("!!! Invalid filename");
+
+      else
+      {
+         Robot *robot = new Robot();
+         robot->addToGame(getGame(), getGame()->getGameObjDatabase());
+
+         S32 args_count = 0;
+         const char *args_char[LevelLoader::MAX_LEVEL_LINE_ARGS];  // Convert to a format processArgs will allow
+         
+         // The first arg = team number, the second arg = robot script filename, the rest of args get passed as script arguments
+         for(S32 i = 0; i < args.size() && i < LevelLoader::MAX_LEVEL_LINE_ARGS; i++)   
+         {
+            args_char[i] = args[i].getString();
+            args_count++;
+         }
+         
+         robot->processArguments(args_count, args_char, getGame());
+         
+         if(robot->isRunningScript && !robot->startLua())
+            robot->isRunningScript = false;
+         
+         StringTableEntry msg = StringTableEntry("Robot added by %e0");
+         Vector<StringTableEntry> e;
+         e.push_back(conn->getClientName());
+
+         broadcastMessage(GameConnection::ColorNuclearGreen, SFXNone, msg, e);
+      }
+   }
+   else if(!stricmp(cmd, "addbots"))
+   {
+      // there is no need to check for permission here, it is checked in processServerCommand(... , "addbot", ...);
+      S32 count = 0;
+      if(args.size() >= 1)
+         count = atoi(args[0].getString());
+
+      if(count <= 0)
+         conn->s2cDisplayErrorMessage("!!! Need to enter number of bots to add");
+      else
+      {
+         S32 prevRobotSize = -1;
+         args.erase(0);      // remove first arg, which is number of bots to be added
+         while(count > 0 && prevRobotSize != Robot::robots.size()) // loop may end when cannot add anymore bots
+         {  
+            count--;
+            prevRobotSize = Robot::robots.size();
+            processServerCommand(conn, "addbot", args);
+         }
+      }
+   }
+   else if(!stricmp(cmd, "maxbots"))
+   {
+      if(!conn->isAdmin())
+         conn->s2cDisplayErrorMessage("!!! Need admin permission");
+      else if(args.size() < 1)
+         conn->s2cDisplayErrorMessage("!!! Missing argument -- try /maxbots <number>");
+      else
+         gServerGame->getSettings()->getIniSettings()->maxBots = atoi(args[0].getString());
+   }
+   else if(!stricmp(cmd, "kickbot") || !stricmp(cmd, "kickbots"))
+   {
+      if(!conn->isLevelChanger())
+         conn->s2cDisplayErrorMessage("!!! Need level change permissions to kick a bot");
+
+      else if(Robot::robots.size() == 0)
+         conn->s2cDisplayErrorMessage("!!! There are no robots to kick");
+      else
+      {
+         for(S32 i = Robot::robots.size() - 1; i >= 0; i--)
+         {
+            delete Robot::robots[i];
+            if(!stricmp(cmd, "kickbot"))
+               break;
+         }
+
+         StringTableEntry msg = StringTableEntry("Robot kicked by %e0");
+         Vector<StringTableEntry> e;
+         e.push_back(conn->getClientName());
+
+         broadcastMessage(GameConnection::ColorNuclearGreen, SFXNone, msg, e);
+      }
+   }
+   else if(!stricmp(cmd, "rename") && args.size() >= 1)  // Allow admins to rename other players (in case of bad name)
+   {
+      if(!conn->isAdmin())
+         conn->s2cDisplayErrorMessage("!!! Need admin permission");
+      else if(args.size() < 2)
+         conn->s2cDisplayErrorMessage("Invalid command.  Try /rename <from name> <to name>");
+      else
+      {
+         GameConnection *gc = findClient(this, args[0].getString());
+         if(!gc)
+            conn->s2cDisplayErrorMessage("!!! Player name not found");
+         else if(gc->isAuthenticated())
+            conn->s2cDisplayErrorMessage("!!! Can't rename authenticated players");
+         else
+         {
+            StringTableEntry oldName = gc->getClientName();
+            gc->setClientName(StringTableEntry(""));       //avoid unique self
+            StringTableEntry uniqueName = GameConnection::makeUnique(args[1].getString()).c_str();  //new name
+            gc->setClientName(oldName);                   //restore name to properly get it updated to clients.
+            gc->setAuthenticated(false);         //don't underline anymore because of rename
+            updateClientChangedName(gc,uniqueName);
+            conn->s2cDisplayMessage(GameConnection::ColorRed, SFXNone, StringTableEntry("Player is renamed"));
+         }
+      }
+   }
+   else if(!stricmp(cmd, "yes"))
+   {
+      gServerGame->voteClient(conn, true);
+   }
+   else if(!stricmp(cmd, "no"))
+   {
+      gServerGame->voteClient(conn, false);
+   }
+   else if(!stricmp(cmd, "gmute"))
+   {
+      if(!conn->isAdmin())
+         conn->s2cDisplayErrorMessage("!!! Need admin permission");
+      else if(args.size() < 1)
+         conn->s2cDisplayErrorMessage("!!! Enter player name");
+      else
+      {
+         GameConnection *gc = findClient(this, args[0].getString());
+
+         if(!gc)
+            conn->s2cDisplayErrorMessage("!!! Player name not found");
+         else
+         {
+            gc->mChatMute = !gc->mChatMute;
+            conn->s2cDisplayMessage(GameConnection::ColorRed, SFXNone, gc->mChatMute ? "Player is muted" : "Player is not muted");
+         }
+      }
+   }
+   else if(!stricmp(cmd, "ban"))
+   {
+      if(!conn->isAdmin())
+         conn->s2cDisplayMessage(GameConnection::ColorRed, SFXNone, "!!! Need admin permission");
+      else if(args.size() < 1)
+         conn->s2cDisplayMessage(GameConnection::ColorRed, SFXNone, "!!! /ban <player name> [duration in minutes]");
+      else
+      {
+         string nickname = args[0].getString();
+         GameConnection *gc = findClient(this, nickname.c_str());
+
+         if(!gc)
+            conn->s2cDisplayMessage(GameConnection::ColorRed, SFXNone, "!!! Player name not found");
+         else if(gc->isAdmin())
+            conn->s2cDisplayMessage(GameConnection::ColorRed, SFXNone, "!!! Cannot ban admin");
+         else if(!gc->isEstablished())
+            conn->s2cDisplayMessage(GameConnection::ColorRed, SFXNone, "!!! Cannot ban robots");
+         else
+         {
+            Address ipAddress = gc->getNetAddressString();
+            S32 banDuration = settings->getBanList()->getDefaultBanDuration();
+            if(args.size() >= 2)
+               banDuration = atoi(args[1].getString());
+
+            logprintf("Duration: %d", banDuration);
+
+            // Add the ban
+            settings->getBanList()->addToBanList(ipAddress, banDuration);
+            logprintf(LogConsumer::ServerFilter, "%s - banned for %d minutes", ipAddress.toString(), banDuration);
+
+            // Save BanList in memory
+            writeServerBanList(&gINI, settings->getBanList());
+
+            // Save new INI settings to disk
+            gINI.WriteFile();
+
+            // Disconnect player
+            gc->disconnect(NetConnection::ReasonBanned, "");
+            conn->s2cDisplayMessage(GameConnection::ColorRed, SFXNone, "Player IP banned");
+         }
+      }
+   }
+   else if(!stricmp(cmd, "banip"))
+   {
+      if(!conn->isAdmin())
+         conn->s2cDisplayMessage(GameConnection::ColorRed, SFXNone, "!!! Need admin permission");
+      else if(args.size() < 1)
+         conn->s2cDisplayMessage(GameConnection::ColorRed, SFXNone, "!!! /banip <ip> [duration in minutes]");
+      else
+      {
+         Address ipAddress(args[0].getString());
+         S32 banDuration = settings->getBanList()->getDefaultBanDuration();
+         if(args.size() >= 2)
+            banDuration = atoi(args[1].getString());
+
+         // banip should always add to the ban list, even if the IP isn't connected
+         settings->getBanList()->addToBanList(ipAddress, banDuration);
+         logprintf(LogConsumer::ServerFilter, "%s - banned for %d minutes", ipAddress.toString(), banDuration);
+
+         // Save BanList in memory
+         writeServerBanList(&gINI, settings->getBanList());
+
+         // Save new INI settings to disk
+         gINI.WriteFile();
+
+         // Now check to see if the client is connected and disconnect if so
+         GameConnection *gc = NULL;
+         for(S32 i = 0; i < mClientList.size(); i++)
+         {
+            if(mClientList[i]->getConnection()->getNetAddress().isEqualAddress(ipAddress))
+            {
+               gc = mClientList[i]->getConnection();
+               break;
+            }
+         }
+
+         if(!gc)
+            conn->s2cDisplayMessage(GameConnection::ColorRed, SFXNone, "IP banned but not connected");
+         else
+         {
+            gc->disconnect(NetConnection::ReasonBanned, "");
+            conn->s2cDisplayMessage(GameConnection::ColorRed, SFXNone, "IP banned and kicked");
+         }
+      }
+   }
+   else
+   {
+      // Command not found, tell the client
+      conn->s2cDisplayErrorMessage("!!! Invalid Command");
+   }
+}
+
+
+GAMETYPE_RPC_C2S(GameType, c2sSendCommand, (StringTableEntry cmd, Vector<StringPtr> args), (cmd, args))
+{
+   GameConnection *source = (GameConnection *) getRPCSourceConnection();
+   GameConnection *conn = source->getClientRef()->getConnection();
+
+   TNLAssert(source == conn, "Why not just use source?");
+
+   processServerCommand(conn, cmd.getString(), args);
+}
+
+
+// Send a private message
+GAMETYPE_RPC_C2S(GameType, c2sSendChatPM, (StringTableEntry toName, StringPtr message), (toName, message))
+{
+   GameConnection *source = (GameConnection *) getRPCSourceConnection();
+   ClientRef *sourceClientRef = source->getClientRef();
+
+   bool found = false;
+   for(S32 i = 0; i < mClientList.size(); i++)
+   {
+      if(mClientList[i]->getConnection() && mClientList[i]->name == toName)     // Do we want a case insensitive search?
+      {
+         RefPtr<NetEvent> theEvent = TNL_RPC_CONSTRUCT_NETEVENT(this, s2cDisplayChatPM, (source->getClientName(), toName, message));
+         sourceClientRef->getConnection()->postNetEvent(theEvent);
+
+         if(sourceClientRef != mClientList[i])      // A user might send a message to themselves
+            mClientList[i]->getConnection()->postNetEvent(theEvent);
+
+         found = true;
+         break;
+      }
+   }
+
+   if(!found)
+      sourceClientRef->getConnection()->s2cDisplayErrorMessage("!!! Player name not found");
+}
+
+
+// Client sends chat message to/via game server
+GAMETYPE_RPC_C2S(GameType, c2sSendChat, (bool global, StringPtr message), (global, message))
+{
+   GameConnection *source = (GameConnection *) getRPCSourceConnection();
+   ClientRef *clientRef = source->getClientRef();
+
+   if(source->mChatMute)
+      return;
+
+   RefPtr<NetEvent> theEvent = TNL_RPC_CONSTRUCT_NETEVENT(this,
+                                 s2cDisplayChatMessage, (global, source->getClientName(), message));
+   sendChatDisplayEvent(clientRef, global, message.getString(), theEvent);
+}
+
+
+// Sends a quick-chat message (which, due to its repeated nature can be encapsulated in a StringTableEntry item)
+GAMETYPE_RPC_C2S(GameType, c2sSendChatSTE, (bool global, StringTableEntry message), (global, message))
+{
+   GameConnection *source = (GameConnection *) getRPCSourceConnection();
+   ClientRef *clientRef = source->getClientRef();
+
+   if(source->mChatMute)
+      return;
+
+   RefPtr<NetEvent> theEvent = TNL_RPC_CONSTRUCT_NETEVENT(this,
+      s2cDisplayChatMessageSTE, (global, source->getClientName(), message));
+
+   sendChatDisplayEvent(clientRef, global, message.getString(), theEvent);
+}
+
+
+// Send a chat message that will be displayed in-game
+// If not global, send message only to other players on team
+void GameType::sendChatDisplayEvent(ClientRef *clientRef, bool global, const char *message, NetEvent *theEvent)
+{
+   S32 teamId = 0;
+
+   if(!global)
+      teamId = clientRef->getTeam();
+
+   for(S32 i = 0; i < mClientList.size(); i++)
+   {
+      if(global || mClientList[i]->getTeam() == teamId)
+         if(mClientList[i]->getConnection())
+            mClientList[i]->getConnection()->postNetEvent(theEvent);
+   }
+
+   // And fire an event handler...
+   Robot::getEventManager().fireEvent(NULL, EventManager::MsgReceivedEvent, message, clientRef->getPlayerInfo(), global);
+}
+
+
+extern Color gGlobalChatColor;
+extern Color gTeamChatColor;
+
+// Server sends message to the client for display using StringPtr
+GAMETYPE_RPC_S2C(GameType, s2cDisplayChatPM, (StringTableEntry fromName, StringTableEntry toName, StringPtr message), (fromName, toName, message))
+{
+#ifndef ZAP_DEDICATED
+   ClientGame *clientGame = dynamic_cast<ClientGame *>(getGame());
+   TNLAssert(clientGame, "clientGame is NULL");
+   if(!clientGame) return;
+
+   Color theColor = Colors::yellow;
+   if(mLocalClient->name == toName && toName == fromName)      // Message sent to self
+      clientGame->getUIManager()->getGameUserInterface()->displayChatMessage(theColor, "%s: %s", toName.getString(), message.getString());
+
+   else if(mLocalClient->name == toName)                       // To this player
+      clientGame->getUIManager()->getGameUserInterface()->displayChatMessage(theColor, "from %s: %s", fromName.getString(), message.getString());
+
+   else if(mLocalClient->name == fromName)                     // From this player
+      clientGame->getUIManager()->getGameUserInterface()->displayChatMessage(theColor, "to %s: %s", toName.getString(), message.getString());
+
+   else                // Should never get here... shouldn't be able to see PM that is not from or not to you
+      clientGame->displayMessage(theColor, "from %s to %s: %s", fromName.getString(), toName.getString(), message.getString());
+#endif
+}
+
+
+GAMETYPE_RPC_S2C(GameType, s2cDisplayChatMessage, (bool global, StringTableEntry clientName, StringPtr message), (global, clientName, message))
+{
+#ifndef ZAP_DEDICATED
+   ClientGame *clientGame = dynamic_cast<ClientGame *>(getGame());
+   TNLAssert(clientGame, "clientGame is NULL");
+
+   if(!clientGame || clientGame->isOnMuteList(clientName.getString()))
+      return;
+
+   Color theColor = global ? gGlobalChatColor : gTeamChatColor;
+   clientGame->getUIManager()->getGameUserInterface()->displayChatMessage(theColor, "%s: %s", clientName.getString(), message.getString());
+#endif
+}
+
+
+// Server sends message to the client for display using StringTableEntry
+GAMETYPE_RPC_S2C(GameType, s2cDisplayChatMessageSTE, (bool global, StringTableEntry clientName, StringTableEntry message), (global, clientName, message))
+{
+#ifndef ZAP_DEDICATED
+   Color theColor = global ? gGlobalChatColor : gTeamChatColor;
+   ClientGame *clientGame = dynamic_cast<ClientGame *>(getGame());
+
+   TNLAssert(clientGame, "clientGame is NULL");
+   if(!clientGame) 
+      return;
+
+   clientGame->getUIManager()->getGameUserInterface()->displayChatMessage(theColor, "%s: %s", clientName.getString(), message.getString());
+#endif
+}
+
+
+// Client requests start/stop of streaming pings and scores from server to client
+GAMETYPE_RPC_C2S(GameType, c2sRequestScoreboardUpdates, (bool updates), (updates))
+{
+   GameConnection *source = (GameConnection *) getRPCSourceConnection();
+   ClientRef *cl = source->getClientRef();
+   cl->wantsScoreboardUpdates = updates;
+   if(updates)
+      updateClientScoreboard(cl);
+}
+
+
+// Client tells server that they chose the next weapon
+GAMETYPE_RPC_C2S(GameType, c2sAdvanceWeapon, (), ())
+{
+   GameConnection *source = (GameConnection *) getRPCSourceConnection();
+   Ship *ship = dynamic_cast<Ship *>(source->getControlObject());
+   if(ship)
+      ship->selectWeapon();
+}
+
+
+// Client tells server that they dropped flag or other item
+GAMETYPE_RPC_C2S(GameType, c2sDropItem, (), ())
+{
+   //logprintf("%s GameType->c2sDropItem", isGhost()? "Client:" : "Server:");
+   GameConnection *source = (GameConnection *) getRPCSourceConnection();
+
+   Ship *ship = dynamic_cast<Ship *>(source->getControlObject());
+   if(!ship)
+      return;
+
+   S32 count = ship->mMountedItems.size();
+   for(S32 i = count - 1; i >= 0; i--)
+      ship->mMountedItems[i]->onItemDropped();
+}
+
+
+//GAMETYPE_RPC_C2S(GameType, c2sResendItemStatus, (U16 itemId), (itemId))  // probably want RPCUnguaranteed to avoid problems with unable to or delayed change weapons and chat
+TNL_IMPLEMENT_NETOBJECT_RPC(GameType, c2sResendItemStatus, (U16 itemId), (itemId), NetClassGroupGameMask, RPCUnguaranteed, RPCToGhostParent, 0)
+{
+   //GameConnection *source = (GameConnection *) getRPCSourceConnection();  // not used
+
+   if(mCacheResendItem.size() == 0)
+      mCacheResendItem.resize(1024);
+
+   for(S32 i=0; i < 1024; i += 256)
+   {
+      MoveItem *item = mCacheResendItem[S32(itemId & 255) | i];
+      if(item && item->getItemId() == itemId)
+      {
+         item->setPositionMask();
+         return;
+      }
+   }
+
+   fillVector.clear();
+   mGame->getGameObjDatabase()->findObjects(fillVector);
+
+   for(S32 i = 0; i < fillVector.size(); i++)
+   {
+      MoveItem *item = dynamic_cast<MoveItem *>(fillVector[i]);
+      if(item && item->getItemId() == itemId)
+      {
+         item->setPositionMask();
+         for(S32 j=0; j < 1024; j += 256)
+         {
+            if(mCacheResendItem[S32(itemId & 255) | j].isNull())
+            {
+               mCacheResendItem[S32(itemId & 255) | j].set(item);
+            }
+            return;
+         }
+         mCacheResendItem[S32(itemId & 255) | (TNL::Random::readI(0,3) * 256)].set(item);
+         break;
+      }
+   }
+}
+
+
+// Client tells server that they chose the specified weapon
+GAMETYPE_RPC_C2S(GameType, c2sSelectWeapon, (RangedU32<0, ShipWeaponCount> indx), (indx))
+{
+   GameConnection *source = (GameConnection *) getRPCSourceConnection();
+   Ship *ship = dynamic_cast<Ship *>(source->getControlObject());
+   if(ship)
+      ship->selectWeapon(indx);
+}
+
+
+const U32 minRating = 0;
+const U32 maxRating = 200;
+
+Vector<RangedU32<0, GameType::MaxPing> > GameType::mPingTimes; ///< Static vector used for constructing update RPCs
+Vector<SignedInt<24> > GameType::mScores;
+Vector<RangedU32<minRating,maxRating> > GameType::mRatings;
+
+
+void GameType::updateClientScoreboard(ClientRef *cl)
+{
+   mPingTimes.clear();
+   mScores.clear();
+   mRatings.clear();
+
+   // First, list the players
+   for(S32 i = 0; i < mClientList.size(); i++)
+   {
+      if(mClientList[i]->ping < MaxPing)
+         mPingTimes.push_back(mClientList[i]->ping);
+      else
+         mPingTimes.push_back(MaxPing);
+
+      mScores.push_back(mClientList[i]->getScore());
+
+      GameConnection *conn = mClientList[i]->getConnection();
+
+      // Players rating = cumulative score / total score played while this player was playing, ranks from 0 to 1
+      mRatings.push_back(min((U32)(getCurrentRating(conn) * 100.0) + 100, maxRating));
+   }
+
+   // Next come the robots ... Robots is part of mClientList
+   //for(S32 i = 0; i < Robot::robots.size(); i++)
+   //{
+   //   mPingTimes.push_back(0);
+   //   mScores.push_back(Robot::robots[i]->getScore());
+   //   mRatings.push_back(max(min((U32)(Robot::robots[i]->getRating() * 100.0) + 100, maxRating), minRating));
+   //}
+
+   NetObject::setRPCDestConnection(cl->getConnection());
+   s2cScoreboardUpdate(mPingTimes, mScores, mRatings);
+   NetObject::setRPCDestConnection(NULL);
+}
+
+
+GAMETYPE_RPC_S2C(GameType, s2cScoreboardUpdate,
+                 (Vector<RangedU32<0, GameType::MaxPing> > pingTimes, Vector<SignedInt<24> > scores, Vector<RangedU32<minRating,maxRating> > ratings),
+                 (pingTimes, scores, ratings))
+{
+   for(S32 i = 0; i < mClientList.size(); i++)
+   {
+      if(i >= pingTimes.size())
+         break;
+
+      mClientList[i]->ping = pingTimes[i];
+      mClientList[i]->setScore(scores[i]);
+      mClientList[i]->setRating(((F32)ratings[i] - 100.f) / 100.f);
+   }
+}
+
+
+GAMETYPE_RPC_S2C(GameType, s2cKillMessage, (StringTableEntry victim, StringTableEntry killer, StringTableEntry killerDescr), (victim, killer, killerDescr))
+{
+#ifndef ZAP_DEDICATED
+   ClientGame *clientGame = dynamic_cast<ClientGame *>(getGame());
+   TNLAssert(clientGame, "clientGame is NULL");
+   if(!clientGame) return;
+
+   if(killer)  // Known killer, was self, robot, or another player
+   {
+      if(killer == victim)
+         if(killerDescr == "mine")
+            clientGame->displayMessage(Color(1.0f, 1.0f, 0.8f), "%s was destroyed by own mine", victim.getString());
+         else
+            clientGame->displayMessage(Color(1.0f, 1.0f, 0.8f), "%s zapped self", victim.getString());
+      else
+         if(killerDescr == "mine")
+            clientGame->displayMessage(Color(1.0f, 1.0f, 0.8f), "%s was destroyed by mine put down by %s", victim.getString(), killer.getString());
+         else
+            clientGame->displayMessage(Color(1.0f, 1.0f, 0.8f), "%s zapped %s", killer.getString(), victim.getString());
+   }
+   else if(killerDescr == "mine")   // Killer was some object with its own kill description string
+      clientGame->displayMessage(Color(1.0f, 1.0f, 0.8f), "%s got blown up by a mine", victim.getString());
+   else if(killerDescr != "")
+      clientGame->displayMessage(Color(1.0f, 1.0f, 0.8f), "%s %s", victim.getString(), killerDescr.getString());
+   else         // Killer unknown
+      clientGame->displayMessage(Color(1.0f, 1.0f, 0.8f), "%s got zapped", victim.getString());
+#endif
+}
+
+
+TNL_IMPLEMENT_NETOBJECT_RPC(GameType, c2sVoiceChat, (bool echo, ByteBufferPtr voiceBuffer), (echo, voiceBuffer),
+   NetClassGroupGameMask, RPCUnguaranteed, RPCToGhostParent, 0)
+{
+   // Broadcast this to all clients on the same team
+   // Only send back to the source if echo is true.
+
+   GameConnection *source = (GameConnection *) getRPCSourceConnection();
+   ClientRef *cl = source->getClientRef();
+   if(cl)
+   {
+      RefPtr<NetEvent> event = TNL_RPC_CONSTRUCT_NETEVENT(this, s2cVoiceChat, (cl->name, voiceBuffer));
+      for(S32 i = 0; i < mClientList.size(); i++)
+      {
+         if(mClientList[i]->getTeam() == cl->getTeam() && (mClientList[i] != cl || echo) && mClientList[i]->getConnection())
+            mClientList[i]->getConnection()->postNetEvent(event);
+      }
+   }
+}
+
+
+TNL_IMPLEMENT_NETOBJECT_RPC(GameType, s2cVoiceChat, (StringTableEntry clientName, ByteBufferPtr voiceBuffer), (clientName, voiceBuffer),
+   NetClassGroupGameMask, RPCUnguaranteed, RPCToGhost, 0)
+{
+#ifndef ZAP_DEDICATED
+   ClientRef *cl = findClientRef(clientName);
+   if(cl)
+   {
+      ByteBufferPtr playBuffer = cl->decoder->decompressBuffer(*(voiceBuffer.getPointer()));
+      SoundSystem::queueVoiceChatBuffer(cl->voiceSFX, playBuffer);
+//      cl->voiceSFX->queueBuffer(playBuffer);
+   }
+#endif
+}
+
+
+Game *GameType::getGame() const
+{
+   return mGame;
+}
+
+
+GameType::GameTypes GameType::getGameType()
+{
+   return BitmatchGame;
+}
+
+
+const char *GameType::getGameTypeString() const
+{
+   return "Bitmatch";
+}
+
+
+const char *GameType::getShortName() const
+{
+   return "BM";
+}
+
+
+const char *GameType::getInstructionString() const
+{
+   return "Blast as many ships as you can!";
+}
+
+
+bool GameType::canBeTeamGame()
+{
+   return true;
+}
+
+
+bool GameType::canBeIndividualGame()
+{
+   return true;
+}
+
+
+bool GameType::teamHasFlag(S32 teamId) const
+{
+   return false;
+}
+
+
+S32 GameType::getWinningScore() const
+{
+   return mWinningScore;
+}
+
+
+void GameType::setWinningScore(S32 score)
+{
+   mWinningScore = score;
+}
+
+
+void GameType::setGameTime(F32 timeInSeconds)
+{
+   mGameTimer.reset(U32(timeInSeconds) * 1000);
+}
+
+
+U32 GameType::getTotalGameTime() const
+{
+   return (mGameTimer.getPeriod() / 1000);
+}
+
+
+S32 GameType::getRemainingGameTime() const
+{
+   return (mGameTimer.getCurrent() / 1000);
+}
+
+
+S32 GameType::getRemainingGameTimeInMs() const
+{
+   return (mGameTimer.getCurrent());
+}
+
+
+void GameType::extendGameTime(S32 timeInMs)
+{
+   mGameTimer.extend(timeInMs);
+}
+
+
+S32 GameType::getLeadingScore() const
+{
+   return mLeadingTeamScore;
+}
+
+
+S32 GameType::getLeadingTeam() const
+{
+   return mLeadingTeam;
+}
+
+
+bool GameType::isFlagGame()
+{
+   return false;
+}
+
+
+bool GameType::isTeamFlagGame()
+{
+   return true;
+}
+
+
+S32 GameType::getFlagCount()
+{
+   return mFlags.size();
+}
+
+
+bool GameType::isCarryingItems(Ship *ship)
+{
+   return ship->mMountedItems.size() > 0;
+}
+
+
+bool GameType::onFire(Ship *ship)
+{
+   return true;
+}
+
+
+bool GameType::okToUseModules(Ship *ship)
+{
+   return true;
+}
+
+
+bool GameType::isSpawnWithLoadoutGame()
+{
+   return false;
+}
+
+
+bool GameType::levelHasLoadoutZone()
+{
+   return mLevelHasLoadoutZone;
+}
+
+
+U32 GameType::getLowerRightCornerScoreboardOffsetFromBottom() const
+{
+   return 60;
+}
+
+
+const Vector<WallRec> *GameType::getBarrierList()
+{
+   return &mWalls;
+}
+
+
+S32 GameType::getClientCount() const
+{
+   return mClientList.size();
+}
+
+
+RefPtr<ClientRef> GameType::getClient(S32 index) const
+{
+   return mClientList[index];
+}
+
+
+ClientRef *GameType::allocClientRef()
+{
+   return new ClientRef;
+}
+
+
+S32 GameType::getFlagSpawnCount() const
+{
+   return mFlagSpawnPoints.size();
+}
+
+
+const FlagSpawn *GameType::getFlagSpawn(S32 index) const
+{
+   return &mFlagSpawnPoints[index];
+}
+
+
+const Vector<FlagSpawn> *GameType::getFlagSpawns() const
+{
+   return &mFlagSpawnPoints;
+}
+
+
+void GameType::addFlagSpawn(FlagSpawn flagSpawn)
+{
+   mFlagSpawnPoints.push_back(flagSpawn);
+}
+
+
+void GameType::addItemSpawn(ItemSpawn *spawn)
+{
+   mItemSpawnPoints.push_back(boost::shared_ptr<ItemSpawn>(spawn));
+   logprintf("spawn time: %d", mItemSpawnPoints.last()->getPeriod());
+}
+
+
+S32 GameType::getDigitsNeededToDisplayScore() const
+{
+   return mDigitsNeededToDisplayScore;
+}
+
+
+// Send a message to all clients
+void GameType::broadcastMessage(GameConnection::MessageColors color, SFXProfiles sfx, const StringTableEntry &formatString)
+{
+   for(S32 i = 0; i < getClientCount(); i++)
+      getClient(i)->getConnection()->s2cDisplayMessage(color, sfx, formatString);
+}
+
+
+// Send a message to all clients
+void GameType::broadcastMessage(GameConnection::MessageColors color, SFXProfiles sfx, 
+                                const StringTableEntry &formatString, const Vector<StringTableEntry> &e)
+{
+   for(S32 i = 0; i < getClientCount(); i++)
+      getClient(i)->getConnection()->s2cDisplayMessageE(color, sfx, formatString, e);
+}
+
+
+bool GameType::isGameOver() const
+{
+   return mGameOver;
+}
+
+const StringTableEntry *GameType::getLevelName() const
+{
+   return &mLevelName;
+}
+
+
+void GameType::setLevelName(const StringTableEntry &levelName)
+{
+   mLevelName = levelName;
+}
+
+
+const StringTableEntry *GameType::getLevelDescription() const
+{
+   return &mLevelDescription;
+}
+
+
+void GameType::setLevelDescription(const StringTableEntry &levelDescription)
+{
+   mLevelDescription = levelDescription;
+}
+
+
+const StringTableEntry *GameType::getLevelCredits() const
+{
+   return &mLevelCredits;
+}
+
+
+void GameType::setLevelCredits(const StringTableEntry &levelCredits)
+{
+   mLevelCredits = levelCredits;
+}
+
+
+S32 GameType::getMinRecPlayers()
+{
+   return mMinRecPlayers;
+}
+
+
+void GameType::setMinRecPlayers(S32 minPlayers)
+{
+   mMinRecPlayers = minPlayers;
+}
+
+
+S32 GameType::getMaxRecPlayers()
+{
+   return mMaxRecPlayers;
+}
+
+
+void GameType::setMaxRecPlayers(S32 maxPlayers)
+{
+   mMaxRecPlayers = maxPlayers;
+}
+
+
+bool GameType::isEngineerEnabled()
+{
+   return mEngineerEnabled;
+}
+
+
+void GameType::setEngineerEnabled(bool enabled)
+{
+   mEngineerEnabled = enabled;
+}
+
+
+bool GameType::areBotsAllowed()
+{
+   return mBotsAllowed;
+}
+
+
+void GameType::setBotsAllowed(bool allowed)
+{
+   mBotsAllowed = allowed;
+}
+
+
+string GameType::getScriptName() const
+{
+   return mScriptName;
+}
+
+
+const Vector<string> *GameType::getScriptArgs()
+{
+   return &mScriptArgs;
+}
+
+
+bool GameType::isDatabasable()
+{
+   return false;
+}
+
+
+void GameType::addFlag(FlagItem *flag)
+{
+   mFlags.push_back(flag);
+}
+
+
+void GameType::itemDropped(Ship *ship, MoveItem *item)
+{
+   /* Do nothing */
+}
+
+
+void GameType::shipTouchFlag(Ship *ship, FlagItem *flag)
+{
+   /* Do nothing */
+}
+
+
+void GameType::addZone(GoalZone *zone)
+{
+   /* Do nothing */
+}
+
+
+void GameType::shipTouchZone(Ship *ship, GoalZone *zone)
+{
+   /* Do nothing */
+}
+
+
+void GameType::majorScoringEventOcurred(S32 team)
+{
+   /* empty */
+}
+
+
+};
+