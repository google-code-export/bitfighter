//-----------------------------------------------------------------------------------
//
// Bitfighter - A multiplayer vector graphics space game
// Based on Zap demo released for Torque Network Library by GarageGames.com
//
// Derivative work copyright (C) 2008-2009 Chris Eykamp
// Original work copyright (C) 2004 GarageGames.com, Inc.
// Other code copyright as noted
//
// This program is free software; you can redistribute it and/or modify
// it under the terms of the GNU General Public License as published by
// the Free Software Foundation; either version 2 of the License, or
// (at your option) any later version.
//
// This program is distributed in the hope that it will be useful (and fun!),
// but WITHOUT ANY WARRANTY; without even the implied warranty of
// MERCHANTABILITY or FITNESS FOR A PARTICULAR PURPOSE.  See the
// GNU General Public License for more details.
//
// You should have received a copy of the GNU General Public License
// along with this program; if not, write to the Free Software
// Foundation, Inc., 59 Temple Place, Suite 330, Boston, MA  02111-1307  USA
//
//------------------------------------------------------------------------------------

#include "gameType.h"

#include "projectile.h"       // For s2cClientJoinedTeam()
#include "version.h"
#include "BanList.h"
#include "IniFile.h"          // For CIniFile
#include "ServerGame.h"
#include "robot.h"
#include "Spawn.h"
#include "loadoutZone.h"      // For LoadoutZone
#include "LineEditorFilterEnum.h"
#include "game.h"

#ifndef ZAP_DEDICATED
#  include "gameObjectRender.h"
#  include "ClientGame.h"
#  include "UIMenus.h"
#endif

#include "masterConnection.h"    

#include "Colors.h"

#include "stringUtils.h"

#include "tnlThread.h"
#include <math.h>

namespace Zap
{


// List of valid game types -- these are the "official" names, not the more user-friendly names provided by getGameTypeName
// All names are of the form xxxGameType, and have a corresponding class xxxGame
static const char *gameTypeClassNames[] = {
#  define GAME_TYPE_ITEM(a, type, c, d) type,
       GAME_TYPE_TABLE
#  undef GAME_TYPE_ITEM

       NULL  // Last item must be NULL
};


////////////////////////////////////////               
////////////////////////////////////////


// Pass 0 for unlimited game
void GameTimer::reset(U32 timeInMs)
{
   if(timeInMs == 0)
   {
      mTimer.reset(GameType::MAX_GAME_TIME);
      mIsUnlimited = true;
   }
   else
   {
      mTimer.reset(timeInMs);
      mIsUnlimited = false;
   }

   mRenderingOffset = 0;
   mGameOver = false;
}


void GameTimer::sync(U32 deltaT)
{
   mTimer.reset(deltaT);
}


// Return true if timer has expired, false otherwise -- unlimited games never expire
bool GameTimer::update(U32 deltaT)
{
   bool status = mTimer.update(deltaT);

   if(mGameOver)
      mRenderingOffset -= deltaT;

   if(mIsUnlimited)
      return false;

   return status;
}


U32 GameTimer::getCurrent() const
{
    return mTimer.getCurrent();
}


void GameTimer::extend(S32 deltaT)
{
   if(mTimer.getPeriod() + (U32)deltaT > (U32)GameType::MAX_GAME_TIME)
      deltaT = GameType::MAX_GAME_TIME - mTimer.getPeriod();
   mTimer.extend(deltaT);
}


void GameTimer::setIsUnlimited(bool isUnlimited)
{
   mIsUnlimited = isUnlimited;
}


bool GameTimer::isUnlimited() const
{
   return mIsUnlimited;
}


U32 GameTimer::getTotalGameTime() const      // in ms
{
   return mTimer.getPeriod();
}


string GameTimer::toString_minutes() const
{
   F32 gameTime = mIsUnlimited ? 0 : F32(mTimer.getPeriod());

   return ftos(gameTime / (60 * 1000), 3);
}


S32 GameTimer::getRenderingOffset() const
{
   return mRenderingOffset;
}


void GameTimer::setRenderingOffset(S32 offset)
{
   mRenderingOffset = offset;
}


void GameTimer::setGameIsOver()
{
   mGameOver = true;
}


void GameTimer::setTimeRemaining(U32 timeLeft, bool isUnlimited)
{
   U32 offset = getCurrent() + getRenderingOffset() - timeLeft;

   reset(timeLeft);
   setIsUnlimited(isUnlimited);
   setRenderingOffset(offset);
}


////////////////////////////////////////      __              ___           
////////////////////////////////////////     /__  _. ._ _   _  |    ._   _  
////////////////////////////////////////     \_| (_| | | | (/_ | \/ |_) (/_ 
////////////////////////////////////////                         /  |       

TNL_IMPLEMENT_NETOBJECT(GameType);

// Constructor
GameType::GameType(S32 winningScore) : mScoreboardUpdateTimer(3000), mGameTimeUpdateTimer(30000), mBotBalanceAnalysisTimer(10000)
{
   mNetFlags.set(Ghostable);
   mBetweenLevels = true;
   mGameOver = false;
   mWinningScore = winningScore;
   mLeadingTeam = -1;
   mLeadingTeamScore = 0;
   mLeadingPlayer = -1;
   mLeadingPlayerScore = 0;
   mSecondLeadingPlayer = -1;
   mSecondLeadingPlayerScore = 0;
   mCanSwitchTeams = true;       // Players can switch right away
   mZoneGlowTimer.setPeriod(mZoneGlowTime);
   mGlowingZoneTeam = -1;        // By default, all zones glow
   mLevelHasLoadoutZone = false;
   mLevelHasPredeployedFlags = false;
   mLevelHasFlagSpawns = false;
   mShowAllBots = false;
   mTotalGamePlay = 0;
   mHaveSoccer = false;
   mBotZoneCreationFailed = false;

   mMinRecPlayers = 0;
   mMaxRecPlayers = 0;

   mEngineerEnabled = false;
   mEngineerUnrestrictedEnabled = false;
   mBotsAllowed = true;
   mBotBalancingDisabled = false;

   mGameTimer.reset(DefaultGameTime);

   mObjectsExpected = 0;
   mGame = NULL;
}


// Destructor
GameType::~GameType()
{
   // Do nothing
}


bool GameType::processArguments(S32 argc, const char **argv, Game *game)
{
   if(argc > 0)      // First arg is game length, in minutes
      setGameTime(F32(atof(argv[0]) * 60));

   if(argc > 1)      // Second arg is winning score
      mWinningScore = atoi(argv[1]);

   return true;
}


string GameType::toLevelCode() const
{
   return string(getClassName()) + " " + mGameTimer.toString_minutes() + " " + itos(mWinningScore);
}


// GameType object is the first to be added when a new game starts... 
// therefore, this is a reasonable signifier that a new game is starting up.  I think.
void GameType::addToGame(Game *game, GridDatabase *database)
{
   mGame = game;
   game->setGameType(this);
}


// Client only
bool GameType::onGhostAdd(GhostConnection *theConnection)
{
#ifndef ZAP_DEDICATED
   Game *game = ((GameConnection *) theConnection)->getClientGame();
   TNLAssert(game && !game->isServer(), "Should only be client here!");

   addToGame(game, game->getGameObjDatabase());
   return true;
#else
   TNLAssert(false, "Should only be client here!");
   return false;
#endif
}


// onGhostRemove is called on the client side before the destructor
// when ghost is about to be deleted from the client
void GameType::onGhostRemove()
{
#ifndef ZAP_DEDICATED
   TNLAssert(dynamic_cast<ClientGame *>(getGame()), "Should only be clientGame here!");
   ClientGame *clientGame = static_cast<ClientGame *>(getGame());
   clientGame->gameTypeIsAboutToBeDeleted();
#endif
}


#ifndef ZAP_DEDICATED
// Menu items we want to show
Vector<string> GameType::getGameParameterMenuKeys()
{
   static const string vals[] = {
      "Level Name",
      "Level Descr",
      "Level Credits",
      "Levelgen Script",
      "Game Time",
      "Win Score",
      "Grid Size",
      "Min Players",
      "Max Players",
      "Allow Engr",
      "Allow Robots"
   };

   return Vector<string> (vals, ARRAYSIZE(vals));
}


// Definitions for those items
boost::shared_ptr<MenuItem> GameType::getMenuItem(const string &key)
{
   if(key == "Level Name")
   {
      MenuItem *item = new TextEntryMenuItem("Level Name:", mLevelName.getString(), "", "The level's name -- pick a good one!", MAX_GAME_NAME_LEN);   
      item->setFilter(allAsciiFilter);

      return boost::shared_ptr<MenuItem>(item);
   }
   else if(key == "Level Descr")
      return boost::shared_ptr<MenuItem>(new TextEntryMenuItem("Level Descr:", 
                                                              mLevelDescription.getString(), 
                                                              "", 
                                                              "A brief description of the level",                     
                                                              MAX_GAME_DESCR_LEN));
   else if(key == "Level Credits")
      return boost::shared_ptr<MenuItem>(new TextEntryMenuItem("Level By:",       
                                                              mLevelCredits.getString(), 
                                                              "", 
                                                              "Who created this level?",                                  
                                                              MAX_GAME_DESCR_LEN));
   else if(key == "Levelgen Script")
      return boost::shared_ptr<MenuItem>(new TextEntryMenuItem("Levelgen Script:", 
                                                              getScriptLine(), 
                                                              "<None>", 
                                                              "Levelgen script & args to be run when level is loaded",  
                                                              255));
   else if(key == "Game Time")
   {
      S32 gameTime = mGameTimer.isUnlimited() ? 0 : mGameTimer.getTotalGameTime() / 1000;
      return boost::shared_ptr<MenuItem>(new TimeCounterMenuItem("Game Time:", gameTime, 99*60, "Unlimited", "Time game will last"));
   }
   else if(key == "Win Score")
      return boost::shared_ptr<MenuItem>(new CounterMenuItem("Score to Win:", getWinningScore(), 1, 1, 99, "points", "", "Game ends when one team gets this score"));
   else if(key == "Grid Size")
      return boost::shared_ptr<MenuItem>(new CounterMenuItem("Grid Size:",       
                                                             (S32)getGame()->getGridSize(),
                                                             Game::MIN_GRID_SIZE,      // increment
                                                             Game::MIN_GRID_SIZE,      // min val
                                                             Game::MAX_GRID_SIZE,      // max val
                                                             "pixels",                 // units
                                                             "", 
                                                             "\"Magnification factor.\" Larger values lead to larger levels.  Default is 255."));
   else if(key == "Min Players")
      return boost::shared_ptr<MenuItem>(new CounterMenuItem("Min Players:",       
                                                             mMinRecPlayers,     // value
                                                             1,                  // increment
                                                             0,                  // min val
                                                             MAX_PLAYERS,        // max val
                                                             "players",          // units
                                                             "N/A", 
                                                             "Min. players you would recommend for this level (to help server select the next level)"));
   else if(key == "Max Players")
      return boost::shared_ptr<MenuItem>(new CounterMenuItem("Max Players:",       
                                                             mMaxRecPlayers,     // value
                                                             1,                  // increment
                                                             0,                  // min val
                                                             MAX_PLAYERS,        // max val
                                                             "players",          // units
                                                             "N/A",
                                                             "Max. players you would recommend for this level (to help server select the next level)"));
   else if(key == "Allow Engr")
      return boost::shared_ptr<MenuItem>(new YesNoMenuItem("Allow Engineer Module:",       
                                                           mEngineerEnabled,
                                                           "Allow players to use the Engineer module?"));
   else if(key == "Allow Robots")
         return boost::shared_ptr<MenuItem>(new YesNoMenuItem("Allow Robots:",
                                                              mBotsAllowed,
                                                              "Allow players to add robots?"));
   else
   {
      TNLAssert(false, "Invalid menu key!");
      return boost::shared_ptr<MenuItem>();     // NULLish pointer
   }
}


bool GameType::saveMenuItem(const MenuItem *menuItem, const string &key)
{
   if(key == "Level Name")
      setLevelName(menuItem->getValue());
   else if(key == "Level Descr")
      setLevelDescription(menuItem->getValue());
   else if(key == "Level Credits")
      setLevelCredits(menuItem->getValue());
   else if(key == "Levelgen Script")
      setScript(parseString(menuItem->getValue()));
   else if(key == "Game Time")
      setGameTime((F32)menuItem->getIntValue());
   else if(key == "Win Score")
      setWinningScore(menuItem->getIntValue());
   else if(key == "Grid Size")
      mGame->setGridSize((F32)menuItem->getIntValue());
   else if(key == "Min Players")
       setMinRecPlayers(menuItem->getIntValue());
   else if(key == "Max Players")
      setMaxRecPlayers(menuItem->getIntValue());
   else if(key == "Allow Engr")
      setEngineerEnabled(menuItem->getIntValue());
   else if(key == "Allow Robots")
      setBotsAllowed(menuItem->getIntValue());
   else
      return false;

   return true;
}
#endif

bool GameType::processSpecialsParam(const char *param)
{
   if(!stricmp(param, "Engineer"))
      setEngineerEnabled(true);
   else if(!stricmp(param, "EngineerUnrestricted"))
   {
      setEngineerEnabled(true);
      setEngineerUnrestrictedEnabled(true);
   }
   else if(!stricmp(param, "NoBots"))
      setBotsAllowed(false);
   else
      return false;

   return true;
}


string GameType::getSpecialsLine()
{
   string specialsLine = "Specials";

   if(isEngineerEnabled())
   {
      if(isEngineerUnrestrictedEnabled())
         specialsLine += " EngineerUnrestricted";
      else
         specialsLine += " Engineer";
   }

   if(!areBotsAllowed())
      specialsLine += " NoBots";

   return specialsLine;
}


string GameType::getScriptLine() const
{
   string str;

   if(mScriptName == "")
      return "";

   str += mScriptName;
   
   if(mScriptArgs.size() > 0)
      str += " " + concatenate(mScriptArgs);

   return str;
}


void GameType::setScript(const Vector<string> &args)
{
   mScriptName = args.size() > 0 ? args[0] : "";

   mScriptArgs.clear();       // Clear out any args from a previous Script line
   for(S32 i = 1; i < args.size(); i++)
      mScriptArgs.push_back(args[i]);
}


void GameType::printRules()
{
   NetClassRep::initialize();    // We need this to instantiate objects to interrogate them below

   printf("\n\n");
   printf("Bitfighter rules\n");
   printf("================\n\n");
   printf("Projectiles:\n\n");
   for(S32 i = 0; i < WeaponCount; i++)
   {
      WeaponInfo weaponInfo = WeaponInfo::getWeaponInfo(WeaponType(i));

      printf("Name: %s \n",                          weaponInfo.name.getString());
      printf("\tEnergy Drain: %d\n",                 weaponInfo.drainEnergy);
      printf("\tVelocity: %d\n",                     weaponInfo.projVelocity);
      printf("\tLifespan (ms): %d\n",                weaponInfo.projLiveTime);
      printf("\tDamage: %2.2f\n",                    weaponInfo.damageAmount);
      printf("\tDamage To Self Multiplier: %2.2f\n", weaponInfo.damageSelfMultiplier);
      printf("\tCan Damage Teammate: %s\n",          weaponInfo.canDamageTeammate ? "Yes" : "No");
   }

   printf("\n\n");
   printf("Game Types:\n\n");

   for(S32 i = 0; gameTypeClassNames[i]; i++)
   {
      TNL::Object *theObject = TNL::Object::create(gameTypeClassNames[i]);  // Instantiate a gameType object
      GameType *gameType = dynamic_cast<GameType*>(theObject);              // and cast it

      string indTeam;

      if(gameType->canBeIndividualGame() && gameType->canBeTeamGame())
         indTeam = "Individual or Teams";
      else if (gameType->canBeIndividualGame())
         indTeam = "Individual only";
      else if (gameType->canBeTeamGame())
         indTeam = "Team only";
      else
         indTeam = "Configuration Error!";


      printf("Game type: %s [%s]\n", gameType->getGameTypeName(), indTeam.c_str());
      printf("Configure ship: %s",   gameType->isSpawnWithLoadoutGame() ? "By respawning (no need for loadout zones)" : "By entering loadout zone");
      printf("\nEvent: Individual Score / Team Score\n");
      printf(  "====================================\n");
      for(S32 j = 0; j < ScoringEventsCount; j++)
      {
         S32 teamScore = gameType->getEventScore(GameType::TeamScore,       (ScoringEvent) j, 0);
         S32 indScore =  gameType->getEventScore(GameType::IndividualScore, (ScoringEvent) j, 0);

         if(teamScore == naScore && indScore == naScore)    // Skip non-scoring events
            continue;

         string teamScoreStr = (teamScore == naScore) ? "N/A" : itos(teamScore);
         string indScoreStr =  (indScore == naScore)  ? "N/A" : itos(indScore);

         printf("%s: %s / %s\n", getScoringEventDescr((ScoringEvent) j).c_str(), indScoreStr.c_str(), teamScoreStr.c_str() );
      }

      printf("\n\n");
   }
}


// For external access -- delete me if you can!
void printRules()
{
   GameType::printRules();
}


// These are really only used for displaying scoring with the -rules option
string GameType::getScoringEventDescr(ScoringEvent event)
{
   switch(event)
   {
      // General scoring events:
      case KillEnemy:
         return "Kill enemy player";
      case KillSelf:
         return "Kill self";
      case KillTeammate:
         return "Kill teammate";
      case KillEnemyTurret:
         return "Kill enemy turret";
      case KillOwnTurret:
         return "Kill own turret";
      case KilledByAsteroid:
         return "Killed by asteroid";
      case KilledByTurret:
         return "Killed by turret";

      // CTF specific:
      case CaptureFlag:
         return "Touch enemy flag to your flag";
      case ReturnTeamFlag:
         return "Return own flag to goal";

      // ZC specific:
     case  CaptureZone:
         return "Capture zone";
      case UncaptureZone:
         return "Lose captured zone to other team";

      // HTF specific:
      case HoldFlagInZone:
         return "Hold flag in zone for time";
      case RemoveFlagFromEnemyZone:
         return "Remove flag from enemy zone";

      // Rabbit specific:
      case RabbitHoldsFlag:
         return "Hold flag, per second";
      case RabbitKilled:
         return "Kill the rabbit";
      case RabbitKills:
         return "Kill other player if you are rabbit";

      // Nexus specific:
      case ReturnFlagsToNexus:
         return "Return flags to Nexus";

      // Retrieve specific:
      case ReturnFlagToZone:
         return "Return flags to own zone";
      case LostFlag:
         return "Lose captured flag to other team";

      // Soccer specific:
      case ScoreGoalEnemyTeam:
         return "Score a goal against other team";
      case ScoreGoalHostileTeam:
         return "Score a goal against Hostile team";
      case ScoreGoalOwnTeam:
         return "Score a goal against own team";

      // Core specifig:
      case EnemyCoreDestroyed:
         return "Destroyed a Core on enemy team";
      case OwnCoreDestroyed:
         return "Destroyed a Core on own team";

      // Other:
      default:
         return "Unknown event!";
   }
}


// Will return a valid GameType string -- either what's passed in, or the default if something bogus was specified  (static)
const char *GameType::validateGameType(const char *gameTypeName)
{
   if(!stricmp(gameTypeName, "HuntersGameType"))
       return "NexusGameType";

   for(S32 i = 0; gameTypeClassNames[i]; i++)    // Repeat until we hit NULL
      if(stricmp(gameTypeClassNames[i], gameTypeName) == 0)
         return gameTypeClassNames[i];

   // If we get to here, no valid game type was specified, so we'll return the default (Bitmatch)
   return gameTypeClassNames[0];
}


void GameType::idle(BfObject::IdleCallPath path, U32 deltaT)
{
   mTotalGamePlay += deltaT;

   if(path != BfObject::ServerIdleMainLoop)    
      idle_client(deltaT);
   else
      idle_server(deltaT);
}


void GameType::idle_server(U32 deltaT)
{
   queryItemsOfInterest();

   bool needsScoreboardUpdate = mScoreboardUpdateTimer.update(deltaT);

   if(needsScoreboardUpdate)
      mScoreboardUpdateTimer.reset();

   for(S32 i = 0; i < mGame->getClientCount(); i++)
   {
      ClientInfo *clientInfo = mGame->getClientInfo(i);
      // Respawn dead players
      if(clientInfo->respawnTimer.update(deltaT))           // Need to respawn?
         spawnShip(clientInfo);                       

      if(!clientInfo->isRobot())
      {
         GameConnection *conn = clientInfo->getConnection();

         if(needsScoreboardUpdate)
         {
            if(conn->isEstablished())    // robots don't have connection
            {
               clientInfo->setPing((U32) conn->getRoundTripTime());

               if(clientInfo->getPing() > MaxPing || conn->lostContact())
                  clientInfo->setPing(MaxPing);
            }

            // Send scores/pings to client if game is over, or client has requested them
            if(mGameOver || conn->wantsScoreboardUpdates())
               updateClientScoreboard(clientInfo);
         }

         if(getGame()->getSettings()->getIniSettings()->allowTeamChanging)
         {
            if(conn->mSwitchTimer.getCurrent())             // Are we still counting down until the player can switch?
               if(conn->mSwitchTimer.update(deltaT))        // Has the time run out?
               {
                  NetObject::setRPCDestConnection(conn);    // Limit who gets this message
                  s2cCanSwitchTeams(true);                  // If so, let the client know they can switch again
                  NetObject::setRPCDestConnection(NULL);
               }
         }

         conn->addTimeSinceLastMove(deltaT);             // Increment timer       
      }
   }


   // Periodically send time-remaining updates to the clients to keep everyone in sync
   if(mGameTimeUpdateTimer.update(deltaT))
   {
      broadcastTimeSyncSignal();
      mGameTimeUpdateTimer.reset();
   }

   // Analyze if we need to re-balance teams with bots
   if(!mBotBalancingDisabled &&
         getGame()->getSettings()->getIniSettings()->botsBalanceTeams &&
         mBotBalanceAnalysisTimer.update(deltaT))
   {
      balanceTeams();
      mBotBalanceAnalysisTimer.reset();
   }

   // Process any pending Robot events
   EventManager::get()->update();

   // If game time has expired... game is over, man, it's over
   if(advanceGameClock(deltaT))
      gameOverManGameOver();
}


void GameType::idle_client(U32 deltaT)
{
   advanceGameClock(deltaT);
   mZoneGlowTimer.update(deltaT);
}


bool GameType::advanceGameClock(U32 deltaT)
{
   return mGameTimer.update(deltaT);
}


#ifndef ZAP_DEDICATED

void GameType::renderInterfaceOverlay(S32 canvasWidth, S32 canvasHeight) const
{
   mGame->renderBasicInterfaceOverlay();
}


// Client only
void GameType::renderObjectiveArrow(const BfObject *target, S32 canvasWidth, S32 canvasHeight) const
{
   renderObjectiveArrow(target, target->getColor(), canvasWidth, canvasHeight, 1.0f);
}


// Client only
void GameType::renderObjectiveArrow(const BfObject *target, const Color *color, S32 canvasWidth, S32 canvasHeight, F32 alphaMod) const
{
   if(!target)
      return;

   Ship *ship = getGame()->getLocalPlayerShip();

   if(!ship)
      return;


   Point targetPoint;

   // Handle different geometry types a bit differently.
   // Note that for simpleLine objects, we will point at the origin point; this will usually be correct, but is somewhat moot as
   // we don't currently draw objective arrows towards any simpleLine objects.  If we did, this might fail for TextItems.
   GeomType geomType = target->getGeomType();
   if(geomType == geomPoint || geomType == geomSimpleLine) 
   {
      targetPoint = target->getRenderPos();
   }
   else if(geomType == geomPolyLine || geomType == geomPolygon)
   {
      Rect r = target->getExtent();
      targetPoint = ship->getPos();

      if(r.max.x < targetPoint.x)
         targetPoint.x = r.max.x;
      if(r.min.x > targetPoint.x)
         targetPoint.x = r.min.x;
      if(r.max.y < targetPoint.y)
         targetPoint.y = r.max.y;
      if(r.min.y > targetPoint.y)
         targetPoint.y = r.min.y;
   }

   Point p = mGame->worldToScreenPoint(&targetPoint, canvasWidth, canvasHeight);

   drawObjectiveArrow(p, mGame->getCommanderZoomFraction(), color, canvasWidth, canvasHeight, alphaMod);
}


void GameType::renderObjectiveArrow(const Point &nearestPoint, const Color *outlineColor, S32 canvasWidth, S32 canvasHeight, F32 alphaMod) const
{
   Ship *ship = getGame()->getLocalPlayerShip();

   if(!ship)
      return;

   drawObjectiveArrow(nearestPoint, mGame->getCommanderZoomFraction(), outlineColor, canvasWidth, canvasHeight, alphaMod);
}

#endif


// Server only
void GameType::gameOverManGameOver()
{
   if(mGameOver)     // Only do this once
      return;

   onGameOver();                         // Call game-specific end-of-game code
   // onGameOver() goes before mGameOver = true; so win messages won't get blocked, part of preving messages going away too fast

   mBetweenLevels = true;
   mGameOver = true;                     // Show scores at end of game
   s2cSetGameOver(true);                 // Alerts clients that the game is over
   ((ServerGame *)mGame)->gameEnded();   // Sets level-switch timer, which gives us a short delay before switching games


   mGameTimer.setGameIsOver();

   saveGameStats();

   // Kick any players who were idle the entire previous game.  But DO NOT kick the hosting player!
   for(S32 i = 0; i < mGame->getClientCount(); i++)
   {
      ClientInfo *clientInfo = mGame->getClientInfo(i);

      if(!clientInfo->isRobot())
      {
         GameConnection *connection = clientInfo->getConnection();
            
         if(!connection->getObjectMovedThisGame() && !connection->isLocalConnection())    // Don't kick the host, please!
            connection->disconnect(NetConnection::ReasonIdle, "");
      }
   }
}


const char *GameType::getGameTypeName() const
{
   return getGameTypeName(getGameTypeId());
}


// Server only
VersionedGameStats GameType::getGameStats()
{
   VersionedGameStats stats;
   GameStats *gameStats = &stats.gameStats;

   gameStats->serverName = mGame->getSettings()->getHostName();     // Not sent anywhere, used locally for logging stats

   gameStats->isOfficial = false;
   gameStats->isTesting = mGame->isTestServer();
   gameStats->playerCount = 0; //mClientList.size(); ... will count number of players.
   gameStats->duration = mTotalGamePlay / 1000;
   gameStats->isTeamGame = isTeamGame();
   gameStats->levelName = mLevelName.getString();
   gameStats->gameType = getGameTypeName();
   gameStats->cs_protocol_version = CS_PROTOCOL_VERSION;
   gameStats->build_version = BUILD_VERSION;

   gameStats->teamStats.resize(mGame->getTeamCount());


   for(S32 i = 0; i < mGame->getTeamCount(); i++)
   {
      TeamStats *teamStats = &gameStats->teamStats[i];

      const Color *color = mGame->getTeamColor(i);
      teamStats->intColor = color->toU32();
      teamStats->hexColor = color->toHexString();

      teamStats->name = mGame->getTeam(i)->getName().getString();
      teamStats->score = ((Team *)(mGame->getTeam(i)))->getScore();
      teamStats->gameResult = 0;  // will be filled in later

      for(S32 j = 0; j < mGame->getClientCount(); j++)
      {
         ClientInfo *clientInfo = mGame->getClientInfo(j);

         // Find players on the current team 
         if(clientInfo->getTeamIndex() != i) 
            continue;

         // Skip inactive players.  You snooze, you lose!
         if(!clientInfo->isRobot() && !clientInfo->getConnection()->getObjectMovedThisGame())
            continue;

         teamStats->playerStats.push_back(PlayerStats());
         PlayerStats *playerStats = &teamStats->playerStats.last();

         Statistics *statistics = clientInfo->getStatistics();
            
         playerStats->name           = clientInfo->getName().getString();    // TODO: What if this is a bot??  What should go here??
         playerStats->nonce          = *clientInfo->getId();
         playerStats->isRobot        = clientInfo->isRobot();
         playerStats->points         = clientInfo->getScore();

         playerStats->kills          = statistics->getKills();
         playerStats->turretKills    = statistics->mTurretsKilled;
         playerStats->ffKills        = statistics->mFFsKilled;
         playerStats->astKills       = statistics->mAsteroidsKilled;
         playerStats->deaths         = statistics->getDeaths();
         playerStats->suicides       = statistics->getSuicides();
         playerStats->fratricides    = statistics->getFratricides();

         playerStats->turretsEngr    = statistics->mTurretsEngineered;
         playerStats->ffEngr         = statistics->mFFsEngineered;
         playerStats->telEngr        = statistics->mTeleportersEngineered;

         playerStats->distTraveled   = statistics->getDistanceTraveled();

         // Bots have no conn, so we'll just set these stats manually.  We could streamline this bit here
         // by moving these settings over to the clientInfo.
         if(clientInfo->isRobot())
         {
            playerStats->isHosting         = false;      // bots never host
            playerStats->switchedTeamCount = 0;          // bots never switch teams
         }
         else
         {
            GameConnection *conn = clientInfo->getConnection();
            playerStats->isHosting         = conn->isLocalConnection();
            playerStats->switchedTeamCount = conn->switchedTeamCount;
         }

         playerStats->isAdmin           = clientInfo->isAdmin();
         playerStats->isLevelChanger    = clientInfo->isLevelChanger();
         playerStats->isAuthenticated   = clientInfo->isAuthenticated();

         playerStats->flagPickup          = statistics->mFlagPickup;
         playerStats->flagDrop            = statistics->mFlagDrop;
         playerStats->flagReturn          = statistics->mFlagReturn;
         playerStats->flagScore           = statistics->mFlagScore;
         playerStats->crashedIntoAsteroid = statistics->mCrashedIntoAsteroid;
         playerStats->changedLoadout      = statistics->mChangedLoadout;
         playerStats->teleport            = statistics->mTeleport;
         playerStats->playTime            = statistics->mPlayTime / 1000;

         playerStats->gameResult     = 0; // will fill in later

         Vector<U32> shots = statistics->getShotsVector();
         Vector<U32> hits = statistics->getHitsVector();

         for(S32 k = 0; k < shots.size(); k++)
         {
            WeaponStats weaponStats;
            weaponStats.weaponType = WeaponType(k);
            weaponStats.shots = shots[k];
            weaponStats.hits = hits[k];
            weaponStats.hitBy = statistics->getHitBy(WeaponType(k));

            if(weaponStats.shots != 0 || weaponStats.hits != 0 || weaponStats.hitBy != 0)
               playerStats->weaponStats.push_back(weaponStats);
         }

         for(S32 k = 0; k < ModuleCount; k++)
         {
            ModuleStats moduleStats;
            moduleStats.shipModule = ShipModule(k);
            moduleStats.seconds = statistics->getModuleUsed(ShipModule(k)) / 1000;
            if(moduleStats.seconds != 0)
               playerStats->moduleStats.push_back(moduleStats);
         }


         Vector<U32> loadouts = statistics->getLoadouts();

         for(S32 i = 0; i < loadouts.size(); i++)
         {
            LoadoutStats loadoutStats;
            loadoutStats.loadoutHash = loadouts[i];
            if(loadoutStats.loadoutHash != 0)
               playerStats->loadoutStats.push_back(loadoutStats);
         }

         gameStats->playerCount++;
      }
   }
   return stats;
}


// Sorts players by score, high to low
S32 QSORT_CALLBACK playerScoreSort(ClientInfo **a, ClientInfo **b)
{
   return (*b)->getScore() - (*a)->getScore();
}


// Client only
void GameType::getSortedPlayerScores(S32 teamIndex, Vector<ClientInfo *> &playerScores) const
{
   for(S32 i = 0; i < mGame->getClientCount(); i++)
   {
      ClientInfo *info = mGame->getClientInfo(i);

      if(!isTeamGame() || info->getTeamIndex() == teamIndex)
         playerScores.push_back(info);
   }

   playerScores.sort(playerScoreSort);
}


////////////////////////////////////////
////////////////////////////////////////

class InsertStatsToDatabaseThread : public TNL::Thread
{
private:
   GameSettings *mSettings;
   VersionedGameStats mStats;

public:
   InsertStatsToDatabaseThread(GameSettings *settings, const VersionedGameStats &stats) { mSettings = settings; mStats = stats; }
   virtual ~InsertStatsToDatabaseThread() { }

   U32 run()
   {
#ifdef BF_WRITE_TO_MYSQL
      if(mSettings->getIniSettings()->mySqlStatsDatabaseServer != "")
      {
         DatabaseWriter databaseWriter(mSettings->getIniSettings()->mySqlStatsDatabaseServer.c_str(), 
                                       mSettings->getIniSettings()->mySqlStatsDatabaseName.c_str(),
                                       mSettings->getIniSettings()->mySqlStatsDatabaseUser.c_str(),   
                                       mSettings->getIniSettings()->mySqlStatsDatabasePassword.c_str() );
         databaseWriter.insertStats(mStats.gameStats);
      }
      else
#endif
      logGameStats(&mStats);      // Log to sqlite db


      delete this; // will this work?
      return 0;
   }
};


// Transmit statistics to the master server, LogStats to game server
// Only runs on server
void GameType::saveGameStats()
{
   // Do not send statistics for games being tested in the editor
   if(mGame->isTestServer())
      return;

   MasterServerConnection *masterConn = mGame->getConnectionToMaster();

   VersionedGameStats stats = getGameStats();

#ifdef TNL_ENABLE_ASSERTS
   {
      // This is to find any errors with write/read
      BitStream s;
      VersionedGameStats stats2;
      Types::write(s, stats);
      U32 size = s.getBitPosition();
      s.setBitPosition(0);
      Types::read(s, &stats2);

      TNLAssert(s.isValid(), "Stats not valid, problem with gameStats.cpp read/write");
      TNLAssert(size == s.getBitPosition(), "Stats not equal size, problem with gameStats.cpp read/write");
   }
#endif
 
   if(masterConn)
      masterConn->s2mSendStatistics(stats);

   if(getGame()->getSettings()->getIniSettings()->logStats)
   {
      processStatsResults(&stats.gameStats);

      InsertStatsToDatabaseThread *statsthread = new InsertStatsToDatabaseThread(getGame()->getSettings(), stats);
      statsthread->start();
   }
}

// Server only
void GameType::achievementAchieved(U8 achievement, const StringTableEntry &playerName)
{
   MasterServerConnection *masterConn = getGame()->getConnectionToMaster();
   if(masterConn && masterConn->isEstablished())
   {
      // Notify the master player earned a badge
      masterConn->s2mAcheivementAchieved(achievement, playerName);

      // Visually alert other players
      s2cAchievementMessage(achievement, playerName);

      // Now re-set authentication with the new badge for the earning player; this so
      // everyone can see the badge in the scoreboard
      ClientInfo *clientInfo = mGame->findClientInfo(playerName);
      if(clientInfo)
         clientInfo->setAuthenticated(clientInfo->isAuthenticated(), clientInfo->getBadges() | BIT(achievement));
   }
}


static Vector<StringTableEntry> messageVals;     // Reusable container


// Handle the end-of-game...  handles all games... not in any subclasses
// Can be overridden for any game-specific game over stuff
// Server only
void GameType::onGameOver()
{
   static StringTableEntry teamString("Team ");
   static StringTableEntry emptyString;

   bool tied = false;
   messageVals.clear();

   if(isTeamGame())   // Team game -> find top team
   {
      S32 teamWinner = 0;
      S32 winningScore = ((Team *)(mGame->getTeam(0)))->getScore();
      for(S32 i = 1; i < mGame->getTeamCount(); i++)
      {
         if(((Team *)(mGame->getTeam(i)))->getScore() == winningScore)
            tied = true;
         else if(((Team *)(mGame->getTeam(i)))->getScore() > winningScore)
         {
            teamWinner = i;
            winningScore = ((Team *)(mGame->getTeam(i)))->getScore();
            tied = false;
         }
      }
      if(!tied)
      {
         messageVals.push_back(teamString);
         messageVals.push_back(mGame->getTeam(teamWinner)->getName());
      }
   }
   else                    // Individual game -> find player with highest score
   {
      S32 clientCount = mGame->getClientCount();

      if(clientCount)
      {
         ClientInfo *winningClient = mGame->getClientInfo(0);

         for(S32 i = 1; i < clientCount; i++)
         {
            ClientInfo *clientInfo = mGame->getClientInfo(i);

            tied = (clientInfo->getScore() == winningClient->getScore());     // TODO: I think this logic is wrong -- what if scores are in the order 4 5 5 4 will still be tied?

            if(!tied && clientInfo->getScore() > winningClient->getScore())
               winningClient = clientInfo;
         }

         if(!tied)
         {
            messageVals.push_back(emptyString);
            messageVals.push_back(winningClient->getName());
         }
      }
   }

   static StringTableEntry tieMessage("The game ended in a tie.");
   static StringTableEntry winMessage("%e0%e1 wins the game!");

   if(tied)
      broadcastMessage(GameConnection::ColorNuclearGreen, SFXFlagDrop, tieMessage);
   else
      broadcastMessage(GameConnection::ColorNuclearGreen, SFXFlagCapture, winMessage, messageVals);
}


// Tells the client that the game is now officially over... scoreboard should be displayed, no further scoring will be allowed
TNL_IMPLEMENT_NETOBJECT_RPC(GameType, s2cSetGameOver, (bool gameOver), (gameOver),
                            NetClassGroupGameMask, RPCGuaranteedOrdered, RPCToGhost, 0)
{
#ifndef ZAP_DEDICATED
   mBetweenLevels = gameOver;
   mGameOver = gameOver;

   if(gameOver)
   {
      static_cast<ClientGame *>(mGame)->setEnteringGameOverScoreboardPhase();

      // Tell timer it's all over
      mGameTimer.setGameIsOver();
   }

#endif
}


TNL_IMPLEMENT_NETOBJECT_RPC(GameType, s2cCanSwitchTeams, (bool allowed), (allowed),
                            NetClassGroupGameMask, RPCGuaranteedOrdered, RPCToGhost, 0)
{
   mCanSwitchTeams = allowed;
}


// Need to bump the priority of the gameType up really high, to ensure it gets ghosted first, before any game-specific objects like nexuses and
// other things that need to get registered with the gameType.  This will fix (I hope) the random crash-at-level start issues that have
// been annoying everyone so much.
F32 GameType::getUpdatePriority(NetObject *scopeObject, U32 updateMask, S32 updateSkips)
{
   return F32_MAX;      // High priority!!
}


bool GameType::isTeamGame() const 
{
   return mGame->getTeamCount() > 1;
}


// Only runs on server
void GameType::addWall(const WallRec &wall, Game *game)
{
   mWalls.push_back(wall);       // Add wall to our list of walls
   wall.constructWalls(game);    // Build it!
}


// Runs on server, after level has been loaded from a file.  Can be overridden, but isn't.
void GameType::onLevelLoaded()
{
   GridDatabase *gridDatabase =  mGame->getGameObjDatabase();

   mLevelHasLoadoutZone      = gridDatabase->hasObjectOfType(LoadoutZoneTypeNumber);
   mLevelHasPredeployedFlags = gridDatabase->hasObjectOfType(FlagTypeNumber);
   mLevelHasFlagSpawns       = gridDatabase->hasObjectOfType(FlagSpawnTypeNumber);

   TNLAssert(dynamic_cast<ServerGame *>(mGame), "Wrong game here!");
   static_cast<ServerGame *>(mGame)->startAllBots();           // Cycle through all our bots and start them up
}


bool GameType::hasFlagSpawns() const       {   return mLevelHasFlagSpawns;         }
bool GameType::hasPredeployedFlags() const {   return mLevelHasPredeployedFlags;   }


// Gets run in editor and game
void GameType::onAddedToGame(Game *game)
{
   if(mGame->isServer())
      mShowAllBots = mGame->isTestServer();  // Default to true to show all bots if on testing mode
}


// Spawn a ship or a bot... returns true if ship/bot was spawned, false if it was not
// Server only! (overridden in NexusGame)
// This ClientInfo should be a FullClientInfo in every case
bool GameType::spawnShip(ClientInfo *clientInfo)
{
   // Check if player is "on hold" due to inactivity; if so, delay spawn and alert client.  Never delays bots.
   // Note, if we know that this is the beginning of a new level, we can save a wee bit of bandwidth by passing
   // NULL as first arg to setSpawnDelayed(), but we don't check this currently, and it's probably not worth doing
   // if it's not apparent.  isInitialUpdate() might work for this purpose.  Will require some testing.
   if(clientInfo->isSpawnDelayed())
      return false;

   if(clientInfo->isPlayerInactive())
   {
      clientInfo->setSpawnDelayed(true);
      return false;
   }

   U32 teamIndex = clientInfo->getTeamIndex();

   Point spawnPoint = getSpawnPoint(teamIndex);

   clientInfo->respawnTimer.clear();   // Prevent spawning a second copy of the same player ship

   if(clientInfo->isRobot())
   {
      Robot *robot = (Robot *) clientInfo->getShip();
      robot->setTeam(teamIndex);
      spawnRobot(robot);
   }
   else
   {
      // Player's name, team, and spawn location
      Ship *newShip = new Ship(clientInfo, teamIndex, spawnPoint);
      clientInfo->getConnection()->setControlObject(newShip);
      clientInfo->setShip(newShip);

      newShip->setOwner(clientInfo);
      newShip->addToGame(mGame, mGame->getGameObjDatabase());

      if(!levelHasLoadoutZone())
      {
         // Set loadout if this is a SpawnWithLoadout type of game, or there is no loadout zone
         clientInfo->updateLoadout(true, mEngineerEnabled);
      }
      else
      {
         // Still using old loadout because we haven't entered a loadout zone yet...
         clientInfo->updateLoadout(false, mEngineerEnabled, true);

         // Unless we're actually spawning onto a loadout zone
         Vector<DatabaseObject *> loadoutZones;
         getGame()->getGameObjDatabase()->findObjects(LoadoutZoneTypeNumber, loadoutZones);
         LoadoutZone *zone;
         for(S32 i = 0; i < loadoutZones.size(); i++) 
         {
            zone = static_cast<LoadoutZone*>(loadoutZones.get(i));
            if(newShip->isOnObject(zone))
               zone->collide(newShip);
         } 
      }

      //clientInfo->resetActiveLoadout();      // Why?
   }

   return true;
}


// Note that we need to have spawn method here so we can override it for different game types
void GameType::spawnRobot(Robot *robot)
{
   SafePtr<Robot> robotPtr = robot;

   Point spawnPoint = getSpawnPoint(robotPtr->getTeam());

   if(!robot->initialize(spawnPoint))
   {
      if(robotPtr.isValid())
         robotPtr->deleteObject();
      return;
   }
}


// Get a list of all spawns that belong to the specified team (when that is relevant)
Vector<AbstractSpawn *> GameType::getSpawnPoints(TypeNumber typeNumber, S32 teamIndex)    // teamIndex is optional
{
   bool checkTeam = isTeamGame() && teamIndex != TeamNotSpecified;   // Only find items on the passed team

   Vector<AbstractSpawn *> spawnPoints;

   const Vector<DatabaseObject *> *objects = getGame()->getGameObjDatabase()->findObjects_fast();

   for(S32 i = 0; i < objects->size(); i++)
   {
      if(objects->get(i)->getObjectTypeNumber() == typeNumber)
      {
         AbstractSpawn *spawn = static_cast<AbstractSpawn *>(objects->get(i));

         if(!checkTeam || spawn->getTeam() == teamIndex || spawn->getTeam() == TEAM_NEUTRAL)
            spawnPoints.push_back(spawn);
      }
   }

   return spawnPoints;
}


// Pick a random ship spawn point for the specified team
Point GameType::getSpawnPoint(S32 teamIndex)
{
   // Invalid team id
   if(teamIndex < 0 || teamIndex >= mGame->getTeamCount())
      return Point(0,0);

   Vector<AbstractSpawn *> spawns = getSpawnPoints(ShipSpawnTypeNumber, teamIndex);

   // If team has no spawn points, we'll just have them spawn at 0,0
   if(spawns.size() == 0)
      return Point(0,0);

   S32 spawnIndex = TNL::Random::readI() % spawns.size();    // Pick random spawn point
   return spawns[spawnIndex]->getPos();
}


// This gets run when the ship hits a loadout zone -- server only
void GameType::updateShipLoadout(BfObject *shipObject)
{
   ClientInfo *clientInfo = shipObject->getOwner();

   if(clientInfo)
      clientInfo->updateLoadout(true, mEngineerEnabled);
}


// Set the "on-deck" loadout for a ship, and make it effective immediately if we're in a loadout zone
// clientInfo already has the loadout; we only get here from ClientInfo::requestLoadout
// Server only, called in direct response to request from client via c2sRequestLoadout()
void GameType::clientRequestLoadout(ClientInfo *clientInfo, const LoadoutTracker &loadout)
{
   Ship *ship = clientInfo->getShip();

   if(ship)
   {
      BfObject *object = ship->isInZone(LoadoutZoneTypeNumber);

      if(object)
         if(object->getTeam() == ship->getTeam() || object->getTeam() == -1)
            clientInfo->updateLoadout(true, mEngineerEnabled);
   }
}


static void markAllMountedItemsAsBeingInScope(Ship *ship, GameConnection *conn)
{
   for(S32 i = 0; i < ship->getMountedItemCount(); i++)  
   {
      TNLAssert(ship->getMountedItem(i), "When would this item be NULL?  Do we really need to check this?");
      if(ship->getMountedItem(i))
         conn->objectInScope(ship->getMountedItem(i));
   }
}


// Runs only on server, I think
void GameType::performScopeQuery(GhostConnection *connection)
{
   GameConnection *conn = (GameConnection *) connection;
   ClientInfo *clientInfo = conn->getClientInfo();
   BfObject *co = conn->getControlObject();

   //TNLAssert(gc, "Invalid GameConnection in gameType.cpp!");
   //TNLAssert(co, "Invalid ControlObject in gameType.cpp!");

   conn->objectInScope(this);   // Put GameType in scope, always

   if(!conn->isReadyForRegularGhosts()) // This may prevent scoping any ships until after ClientInfo is all received on client side. (spy bugs scopes ships)
      return;

   const Vector<SafePtr<BfObject> > &scopeAlwaysList = mGame->getScopeAlwaysList();

   // Make sure the "always-in-scope" objects are actually in scope
   for(S32 i = 0; i < scopeAlwaysList.size(); i++)
      if(!scopeAlwaysList[i].isNull())
         if(scopeAlwaysList[i]->getObjectTypeNumber() != FlagTypeNumber || !((MountableItem*)(((SafePtr<BfObject> *)&scopeAlwaysList[i])->getPointer()))->isMounted())
            conn->objectInScope(scopeAlwaysList[i]);

   // readyForRegularGhosts is set once all the RPCs from the GameType
   // have been received and acknowledged by the client
   if(conn->isReadyForRegularGhosts() && co)
   {
      performProxyScopeQuery(co, clientInfo);
      conn->objectInScope(co);            // Put controlObject in scope ==> This is where the update mask gets set to 0xFFFFFFFF
   }

   // What does the spy bug see?
   bool sameQuery = false;  // helps speed up by not repeatedly finding same objects


   const Vector<DatabaseObject *> *spyBugs = mGame->getGameObjDatabase()->findObjects_fast(SpyBugTypeNumber);
   
   for(S32 i = spyBugs->size()-1; i >= 0; i--)
   {
      SpyBug *sb = static_cast<SpyBug *>(spyBugs->get(i));

      if(sb->isVisibleToPlayer(clientInfo, isTeamGame()))
      {
         Point pos = sb->getActualPos();
         Rect queryRect(pos, pos);

         Point scopeRange(SpyBug::SPY_BUG_RANGE, SpyBug::SPY_BUG_RANGE);
         queryRect.expand(scopeRange);

         fillVector.clear();
         mGame->getGameObjDatabase()->findObjects((TestFunc)isAnyObjectType, fillVector, queryRect, sameQuery);
         sameQuery = true;

         for(S32 j = 0; j < fillVector.size(); j++)
         {
            connection->objectInScope(static_cast<BfObject *>(fillVector[j]));
            if(isShipType(fillVector[j]->getObjectTypeNumber()))
               markAllMountedItemsAsBeingInScope(static_cast<Ship *>(fillVector[j]), conn);
         }
      }
   }
}


// Here is where we determine which objects are visible from player's ships.  Marks items as in-scope so they 
// will be sent to client.
// Only runs on server. 
void GameType::performProxyScopeQuery(BfObject *scopeObject, ClientInfo *clientInfo)
{
   // If this block proves unnecessary, then we can remove the whole itemsOfInterest thing, I think...
   //if(isTeamGame())
   //{
   //   // Start by scanning over all items located in queryItemsOfInterest()
   //   for(S32 i = 0; i < mItemsOfInterest.size(); i++)
   //   {
   //      if(mItemsOfInterest[i].teamVisMask & (1 << scopeObject->getTeam()))    // Item is visible to scopeObject's team
   //      {
   //         Item *theItem = mItemsOfInterest[i].theItem;
   //         connection->objectInScope(theItem);

   //         if(theItem->isMounted())                                 // If item is mounted...
   //            connection->objectInScope(theItem->getMount());       // ...then the mount is visible too
   //      }
   //   }
   //}

   // If we're in commander's map mode, then we can see what our teammates can see.  
   // This will also scope what we can see.

   GameConnection *connection = clientInfo->getConnection();
   TNLAssert(connection, "NULL gameConnection!");

   if(isTeamGame() && connection->isInCommanderMap())
   {
      S32 teamId = clientInfo->getTeamIndex();
      fillVector.clear();
      bool sameQuery = false;  // helps speed up by not repeatedly finding same objects

      for(S32 i = 0; i < mGame->getClientCount(); i++)
      {
         ClientInfo *clientInfo = mGame->getClientInfo(i);

         if(clientInfo->getTeamIndex() != teamId)      // Wrong team
            continue;

         Ship *ship = clientInfo->getShip();
         if(!ship)       // Can happen!
            continue;

         Rect queryRect(ship->getActualPos(), ship->getActualPos());
         queryRect.expand(mGame->getScopeRange(ship->hasModule(ModuleSensor)));

         TestFunc testFunc;
         if(scopeObject == ship)    
            testFunc = &isAnyObjectType;
         else
            if(ship && ship->hasModule(ModuleSensor))
               testFunc = &isVisibleOnCmdrsMapWithSensorType;
            else     // No sensor
               testFunc = &isVisibleOnCmdrsMapType;

         mGame->getGameObjDatabase()->findObjects(testFunc, fillVector, queryRect, sameQuery);
         sameQuery = true;
      }
   }
   else     // Not a team game OR not in commander's map -- Do a simple query of the objects within scope range of the ship
   {
      // Note that if we make mine visibility controlled by server, here's where we'd put the code
      Point pos = scopeObject->getPos();
      TNLAssert(dynamic_cast<Ship *>(scopeObject), "Control object not a ship!");
      Ship *co = static_cast<Ship *>(scopeObject);

      Rect queryRect(pos, pos);
      queryRect.expand( mGame->getScopeRange(co->hasModule(ModuleSensor)) );

      fillVector.clear();
      mGame->getGameObjDatabase()->findObjects((TestFunc)isAnyObjectType, fillVector, queryRect);
   }

   // Set object-in-scope for all objects found above
   for(S32 i = 0; i < fillVector.size(); i++)
   {
      connection->objectInScope(static_cast<BfObject *>(fillVector[i]));
      if(isShipType(fillVector[i]->getObjectTypeNumber()))
         markAllMountedItemsAsBeingInScope(static_cast<Ship *>(fillVector[i]), connection);
   }

   // Make bots visible if showAllBots has been activated
   if(mShowAllBots && connection->isInCommanderMap())
      for(S32 i = 0; i < mGame->getBotCount(); i++)
         connection->objectInScope(mGame->getBot(i));  
}


// Server only
void GameType::addItemOfInterest(MoveItem *item)
{
#ifdef TNL_DEBUG
   for(S32 i = 0; i < mItemsOfInterest.size(); i++)
      TNLAssert(mItemsOfInterest[i].theItem.getPointer() != item, "Item already exists in ItemOfInterest!");
#endif

   ItemOfInterest i;
   i.theItem = item;
   i.teamVisMask = 0;
   mItemsOfInterest.push_back(i);
}


// Here we'll cycle through all itemsOfInterest, then find any ships within scope range of each.  We'll then mark the object as being visible
// to those teams with ships close enough to see it, if any.  Called from idle()
void GameType::queryItemsOfInterest()
{
   for(S32 i = 0; i < mItemsOfInterest.size(); i++)
   {
      ItemOfInterest &ioi = mItemsOfInterest[i];
      if(ioi.theItem.isNull())
      {
         // This can happen when dropping NexusFlagItem in ZoneControlGameType
         TNLAssert(false,"item in ItemOfInterest is NULL. This can happen when an item got deleted.");
         mItemsOfInterest.erase(i);    // When not in debug mode, the TNLAssert is not fired.  Delete the problem object and carry on.
         break;
      }

      ioi.teamVisMask = 0;                         // Reset mask, object becomes invisible to all teams
      
      Point pos = ioi.theItem->getActualPos();
      Point scopeRange(Game::PLAYER_SENSOR_PASSIVE_VISUAL_DISTANCE_HORIZONTAL, Game::PLAYER_SENSOR_PASSIVE_VISUAL_DISTANCE_VERTICAL);
      Rect queryRect(pos, pos);

      queryRect.expand(scopeRange);
      fillVector.clear();
      mGame->getGameObjDatabase()->findObjects((TestFunc)isShipType, fillVector, queryRect);

      for(S32 j = 0; j < fillVector.size(); j++)
      {
         Ship *theShip = static_cast<Ship *>(fillVector[j]);     // Safe because we only looked for ships and robots
         Point delta = theShip->getActualPos() - pos;
         delta.x = fabs(delta.x);
         delta.y = fabs(delta.y);

         if(
               (theShip->hasModule(ModuleSensor) &&
                     delta.x < Game::PLAYER_SENSOR_PASSIVE_VISUAL_DISTANCE_HORIZONTAL && 
                     delta.y < Game::PLAYER_SENSOR_PASSIVE_VISUAL_DISTANCE_VERTICAL) ||
               (delta.x < Game::PLAYER_VISUAL_DISTANCE_HORIZONTAL && 
                     delta.y < Game::PLAYER_VISUAL_DISTANCE_VERTICAL)
            )
            ioi.teamVisMask |= (1 << theShip->getTeam());      // Mark object as visible to theShip's team
      }
   }
}


// Zero teams will crash, returns true if we had to add a default team.  Server only.
bool GameType::makeSureTeamCountIsNotZero()
{
   if(mGame->getTeamCount() == 0) 
   {
      Team *team = new Team;           // Will be deleted by TeamManager
      team->setName("Missing Team");
      team->setColor(Colors::blue);
      mGame->addTeam(team);

      return true;
   }

   return false;
}


// This method can be overridden by other game types that handle colors differently
const Color *GameType::getTeamColor(const BfObject *object) const
{
   return getTeamColor(object->getTeam());
}


// This method can be overridden by other game types that handle colors differently
const Color *GameType::getTeamColor(S32 teamIndex) const
{
   return mGame->getTeamColor(teamIndex);
}


// Runs on the server.
// Adds a new client to the game when a player or bot joins, or when a level cycles.
// Note that when a new game starts, players will be added in order from
// strongest to weakest.  Bots will be added to their predefined teams, or if that is invalid, to the lowest ranked team.
void GameType::serverAddClient(ClientInfo *clientInfo)
{
   getGame()->countTeamPlayers();     // Also calcs team ratings

   if(!clientInfo->isRobot())
   {
      GameConnection *conn = clientInfo->getConnection();

      if(conn)
      {
         conn->setScopeObject(this);
         conn->reset();
      }
   }

   // Figure out how many players the team with the fewest players has
   Team *team = (Team *)mGame->getTeam(0);
   S32 minPlayers = team->getPlayerCount() + team->getBotCount();

   for(S32 i = 1; i < mGame->getTeamCount(); i++)
   {
      team = (Team *)mGame->getTeam(i);

      if(team->getPlayerBotCount() < minPlayers)
         minPlayers = team->getPlayerBotCount();
   }

   // Of the teams with minPlayers, find the one with the lowest total rating...
   S32 minTeamIndex = 0;
   F32 minRating = F32_MAX;

   for(S32 i = 0; i < mGame->getTeamCount(); i++)
   {
      team = (Team *)mGame->getTeam(i);
      if(team->getPlayerBotCount() == minPlayers && team->getRating() < minRating)
      {
         minTeamIndex = i;
         minRating = team->getRating();
      }
   }

   // Robots use their own team number, so if we have a valid one, override that assigned above
   if(clientInfo->isRobot())                              
   {
      Ship *robot = clientInfo->getShip();

      if(clientInfo->getShip()->getTeam() >= 0 && robot->getTeam() < mGame->getTeamCount())   // No neutral or hostile bots -- why not?
         minTeamIndex = robot->getTeam();

      robot->setChangeTeamMask();            // Needed to avoid gray robot ships when using /addbot
   }
   
   clientInfo->setTeamIndex(minTeamIndex);   // Add new player to their assigned team

   // This message gets sent to all clients, even the client being added, though they presumably know most of this stuff already
   // This clientInfo belongs to the server; has no badge info for client...
   s2cAddClient(clientInfo->getName(), clientInfo->isAuthenticated(), clientInfo->getBadges(), false,
                clientInfo->getRole(), clientInfo->isRobot(), clientInfo->isSpawnDelayed(), clientInfo->isBusy(), true, true);


   if(clientInfo->getTeamIndex() >= 0) 
      s2cClientJoinedTeam(clientInfo->getName(), clientInfo->getTeamIndex(), isTeamGame() && !isGameOver());

   spawnShip(clientInfo);
}


// Determines who can damage what.  Can be overridden by individual games.  Currently only overridden by Rabbit.
bool GameType::objectCanDamageObject(BfObject *damager, BfObject *victim)
{
   if(!damager)            // Anonomyous projectiles are deadly to all!
      return true;

   if(!victim->getOwner()) // Perhaps the victim is dead?!?  Turrets loaded with levels?
      return true;

   U8 typeNumber = damager->getObjectTypeNumber();

   // Asteroids always do damage
   if(typeNumber == AsteroidTypeNumber)
      return true;

   WeaponType weaponType;

   if(typeNumber == BulletTypeNumber)
      weaponType = static_cast<Projectile *>(damager)->mWeaponType;
   else if(typeNumber == BurstTypeNumber || typeNumber == MineTypeNumber || typeNumber == SpyBugTypeNumber)
      weaponType = static_cast<Burst *>(damager)->mWeaponType;
   else if(typeNumber == SeekerTypeNumber)
      weaponType = static_cast<Seeker *>(damager)->mWeaponType;
   else
   {
      TNLAssert(false, "Unknown Damage type");
      return false;
   }

   ClientInfo *damagerOwner = damager->getOwner();

   // Check for self-inflicted damage
   if(damagerOwner && damagerOwner == victim->getOwner())
      return WeaponInfo::getWeaponInfo(weaponType).damageSelfMultiplier != 0;

   // Check for friendly fire, unless Spybug - they always get blowed up
   else if(damager->getTeam() == victim->getTeam() && victim->getObjectTypeNumber() != SpyBugTypeNumber)
      return !isTeamGame() || WeaponInfo::getWeaponInfo(weaponType).canDamageTeammate;

   return true;
}


// Handle scoring when ship is killed
void GameType::controlObjectForClientKilled(ClientInfo *victim, BfObject *clientObject, BfObject *killerObject)
{
   if(isGameOver())  // Avoid flooding messages on game over
      return;

   ClientInfo *killer = killerObject ? killerObject->getOwner() : NULL;

   if(!victim)
      return;        // Do nothing; it's probably a "Ship 0 0 0" in a level, where there is no ClientInfo

   victim->getStatistics()->addDeath();

   StringTableEntry killerDescr = killerObject->getKillString();

   if(killer)     // Known killer
   {
      if(killer == victim)    // We killed ourselves -- should have gone easy with the bouncers!
      {
         killer->getStatistics()->addSuicide();
         updateScore(killer, KillSelf);
      }

      // Should do nothing with friendly fire disabled
      else if(isTeamGame() && killer->getTeamIndex() == victim->getTeamIndex())   // Same team in a team game
      {
         killer->getStatistics()->addFratricide();
         updateScore(killer, KillTeammate);
      }

      else                                                                        // Different team, or not a team game
      {
         killer->getStatistics()->addKill();
         updateScore(killer, KillEnemy);
      }

      s2cKillMessage(victim->getName(), killer->getName(), killerObject->getKillString());
   }
   else              // Unknown killer... not a scorable event.  Unless killer was an asteroid!
   {
      if(killerObject->getObjectTypeNumber() == AsteroidTypeNumber)       // Asteroid
         updateScore(victim, KilledByAsteroid, 0);
      else if(U32(killerObject->getTeam()) < U32(getGame()->getTeamCount()) && isTeamGame()) // We may have a non-hostile killer team we can use to give credit.
      {
         updateScore(killerObject->getTeam(), clientObject->getTeam() == killerObject->getTeam() ? KillTeammate : KillEnemy);
      }
      else                                       // Check for turret shot - Can get here if turret is Hostile Team
      {
         BfObject *shooter = NULL;
         if(killerObject->getObjectTypeNumber() == BulletTypeNumber)
            shooter = static_cast<Projectile *>(killerObject)->mShooter;
         if(killerObject->getObjectTypeNumber() == BurstTypeNumber)
            shooter = static_cast<Burst *>(killerObject)->mShooter;
         if(killerObject->getObjectTypeNumber() == SeekerTypeNumber)
            shooter = static_cast<Seeker *>(killerObject)->mShooter;

         if(shooter && shooter->getObjectTypeNumber() == TurretTypeNumber)
            updateScore(victim, KilledByTurret, 0);
      }

      s2cKillMessage(victim->getName(), NULL, killerDescr);
   }

   victim->respawnTimer.reset(RespawnDelay);
}


// Handle score for ship and robot
// Runs on server only?
void GameType::updateScore(Ship *ship, ScoringEvent scoringEvent, S32 data)
{
   TNLAssert(ship, "Ship should never be NULL here!!");
   updateScore(ship->getClientInfo(), ship->getTeam(), scoringEvent, data);
}


// Handle both individual scores and team scores
// Runs on server only
void GameType::updateScore(ClientInfo *player, S32 teamIndex, ScoringEvent scoringEvent, S32 data)
{
   if(mGameOver)     // Score shouldn't change once game is complete
      return;

   S32 newScore = S32_MIN;

   // Get event scores
   S32 playerPoints = getEventScore(IndividualScore, scoringEvent, data);
   S32 teamPoints = getEventScore(TeamScore, scoringEvent, data);

   // Grab our LuaPlayerInfo for the Lua event if it exists
   LuaPlayerInfo *playerInfo = NULL;
   if(player != NULL)
      playerInfo = player->getPlayerInfo();


   // Here we handle scoring for free-for-all (single-team) games.  Note that we keep track of the
   // player score in team games as well, for statistical tracking of player points in all games
   if(player != NULL)
   {
      // Individual scores
      TNLAssert(playerPoints != naScore, "Bad score value");

      if(playerPoints != 0)
      {
         player->addScore(playerPoints);
         newScore = player->getScore();

         // Broadcast player scores for rendering on the client
         if(!isTeamGame())
            for(S32 i = 0; i < mGame->getClientCount(); i++)  // TODO: try to get rid of this for loop
               if(getGame()->getClientInfo(i) == player)      // and this pointer checks (we need to get the index, for veriable "i")
                  s2cSetPlayerScore(i, player->getScore());
      }
   }

   // Handle team scoring
   if(isTeamGame())
   {
      // Just in case...  completely superfluous, gratuitous check
      if(U32(teamIndex) >= U32(mGame->getTeamCount()))
         return;

      TNLAssert(teamPoints != naScore, "Bad score value");
      if(teamPoints == 0)
         return;

      // Add points to every team but scoring team for this event
      // Assumes that points < 0.
      if(scoringEvent == ScoreGoalOwnTeam)
      {
         for(S32 i = 0; i < mGame->getTeamCount(); i++)
         {
            if(i != teamIndex)  // Every team but scoring team
            {
               // Fire Lua event, but not for scoring team
               EventManager::get()->fireEvent(EventManager::ScoreChangedEvent, -teamPoints, i + 1, playerInfo);

               // Adjust score of everyone, scoring team will have it changed back again after this loop
               ((Team *)mGame->getTeam(i))->addScore(-teamPoints);             // Add magnitiude of negative score to all teams
               s2cSetTeamScore(i, ((Team *)(mGame->getTeam(i)))->getScore());  // Broadcast result
            }
         }
      }
      else
      {
         // Fire Lua event for scoring team
         EventManager::get()->fireEvent(EventManager::ScoreChangedEvent, teamPoints, teamIndex + 1, playerInfo);

         // Now add the score
         Team *team = (Team *)mGame->getTeam(teamIndex);
         team->addScore(teamPoints);
         s2cSetTeamScore(teamIndex, team->getScore());     // Broadcast new team score
      }

      updateLeadingTeamAndScore();
      newScore = mLeadingTeamScore;
   }
   // Fire scoring event for non-team games
   else
   {
      EventManager::get()->fireEvent(EventManager::ScoreChangedEvent, playerPoints, teamIndex + 1, playerInfo);
   }


   // End game if max score has been reached
   if(newScore >= mWinningScore)
      gameOverManGameOver();
}


// Sets mLeadingTeamScore and mLeadingTeam; runs on client and server
void GameType::updateLeadingTeamAndScore()
{
   mLeadingTeamScore = S32_MIN;

   // Find the leading team...
   for(S32 i = 0; i < mGame->getTeamCount(); i++)
   {
      TNLAssert(dynamic_cast<Team *>(mGame->getTeam(i)), "Bad team pointer or bad type");
      S32 score = static_cast<Team *>(mGame->getTeam(i))->getScore();

      if(score > mLeadingTeamScore)
      {
         mLeadingTeamScore = score;
         mLeadingTeam = i;
      }
   }
}


// Sets mLeadingTeamScore and mLeadingTeam; runs on client only
void GameType::updateLeadingPlayerAndScore()
{
   mLeadingPlayerScore = S32_MIN;
   mLeadingPlayer = -1;
   mSecondLeadingPlayerScore = S32_MIN;
   mSecondLeadingPlayer = -1;

   // Find the leading player
   for(S32 i = 0; i < mGame->getClientCount(); i++)
   {
      // Check to make sure client hasn't disappeared somehow
      if(!mGame->getClientInfo(i))
         continue;

      S32 score = mGame->getClientInfo(i)->getScore();

      if(score > mLeadingPlayerScore)
      {
         // Demote leading player to 2nd place
         mSecondLeadingPlayerScore = mLeadingPlayerScore;
         mSecondLeadingPlayer = mLeadingPlayer;

         mLeadingPlayerScore = score;
         mLeadingPlayer = i;

         continue;
      }

      if(score > mSecondLeadingPlayerScore)
      {
         mSecondLeadingPlayerScore = score;
         mSecondLeadingPlayer = i;
      }
   }
}


// Different signature for more common usage
void GameType::updateScore(ClientInfo *clientInfo, ScoringEvent event, S32 data)
{
   if(clientInfo)
      updateScore(clientInfo, clientInfo->getTeamIndex(), event, data);
   // Else, no one scores... sometimes client really is null
}


// Signature for team-only scoring event
void GameType::updateScore(S32 team, ScoringEvent event, S32 data)
{
   updateScore(NULL, team, event, data);
}


// At game end, we need to update everyone's game-normalized ratings
void GameType::updateRatings()
{
   for(S32 i = 0; i < mGame->getClientCount(); i++)
      mGame->getClientInfo(i)->endOfGameScoringHandler();
}


// What does a particular scoring event score?
S32 GameType::getEventScore(ScoringGroup scoreGroup, ScoringEvent scoreEvent, S32 data)
{
   if(scoreGroup == TeamScore)
   {
      switch(scoreEvent)
      {
         case KillEnemy:
            return 1;
         case KilledByAsteroid:  // Fall through OK
         case KilledByTurret:    // Fall through OK
         case KillSelf:
            return -1;           // was zero in 015a
         case KillTeammate:
            return -1;
         case KillEnemyTurret:
            return 0;
         case KillOwnTurret:
            return 0;
         default:
            return naScore;
      }
   }
   else  // scoreGroup == IndividualScore
   {
      switch(scoreEvent)
      {
         case KillEnemy:
            return 1;
         case KilledByAsteroid:  // Fall through OK
         case KilledByTurret:    // Fall through OK
         case KillSelf:
            return -1;
         case KillTeammate:
            return -1;
         case KillEnemyTurret:
            return 0;
         case KillOwnTurret:
            return 0;
         default:
            return naScore;
      }
   }
}


#ifndef ZAP_DEDICATED

// xpos and ypos are coords of upper left corner of the adjacent score.  We'll need to adjust those coords
// to position our ornament correctly.
// Here we'll render big flags, which will work most of the time.  Core will override, other types will not use.
void GameType::renderScoreboardOrnament(S32 teamIndex, S32 xpos, S32 ypos) const
{
   renderScoreboardOrnamentTeamFlags(xpos, ypos, getGame()->getTeam(teamIndex)->getColor(), teamHasFlag(teamIndex));
}


S32 GameType::renderTimeLeftSpecial(S32 right, S32 bottom) const
{
   return 0;
}


static void switchTeamsCallback(ClientGame *game, U32 unused)
{
   game->switchTeams();
}


// Add any additional game-specific menu items, processed below
void GameType::addClientGameMenuOptions(ClientGame *game, MenuUserInterface *menu)
{
   if(isTeamGame() && mGame->getTeamCount() > 1 && !mBetweenLevels)
   {
      GameConnection *gc = game->getConnectionToServer();
      if(!gc)
         return;

      ClientInfo *clientInfo = gc->getClientInfo();

      if(mCanSwitchTeams || clientInfo->isAdmin())
         menu->addMenuItem(new MenuItem("SWITCH TEAMS", switchTeamsCallback, "", KEY_S, KEY_T));
      else
      {
         menu->addMenuItem(new MessageMenuItem("WAITING FOR SERVER TO ALLOW", Colors::red));
         menu->addMenuItem(new MessageMenuItem("YOU TO SWITCH TEAMS AGAIN", Colors::red));
      }
   }
}


static void switchPlayersTeamCallback(ClientGame *game, U32 unused)
{
   game->activatePlayerMenuUi();
}


// Add any additional game-specific admin menu items, processed below
void GameType::addAdminGameMenuOptions(MenuUserInterface *menu)
{
   ClientGame *game = static_cast<ClientGame *>(mGame);

   if(isTeamGame() && game->getTeamCount() > 1)
      menu->addMenuItem(new MenuItem("CHANGE A PLAYER'S TEAM", switchPlayersTeamCallback, "", KEY_C));
}
#endif


// Broadcast info about the current level... code gets run on client, obviously
// Note that if we add another arg to this, we need to further expand FunctorDecl methods in tnlMethodDispatch.h
// Also serves to tell the client we're on a new level.
GAMETYPE_RPC_S2C(GameType, s2cSetLevelInfo, (StringTableEntry levelName, StringTableEntry levelDesc, S32 teamScoreLimit, 
                                                StringTableEntry levelCreds, S32 objectCount, F32 lx, F32 ly, F32 ux, F32 uy, 
                                                bool levelHasLoadoutZone, bool engineerEnabled, bool engineerAbuseEnabled, U32 levelDatabaseId),
                                            (levelName, levelDesc, teamScoreLimit, 
                                                levelCreds, objectCount, lx, ly, ux, uy, 
                                                levelHasLoadoutZone, engineerEnabled, engineerAbuseEnabled, levelDatabaseId))
{
#ifndef ZAP_DEDICATED
   mLevelName        = levelName;
   mLevelDescription = levelDesc;
   mLevelCredits     = levelCreds;

   mWinningScore     = teamScoreLimit;
   mObjectsExpected  = objectCount;

   mEngineerEnabled             = engineerEnabled;
   mEngineerUnrestrictedEnabled = engineerAbuseEnabled;

   // Need to send this to the client because we won't know for sure when the loadout zones will be sent, so searching for them is difficult
   mLevelHasLoadoutZone = levelHasLoadoutZone;        

   ClientGame *clientGame = static_cast<ClientGame *>(mGame);
   clientGame->startLoadingLevel(lx, ly, ux, uy, engineerEnabled);
   clientGame->setLevelDatabaseId(levelDatabaseId);
#endif
}


GAMETYPE_RPC_C2S(GameType, c2sSetTime, (U32 time), (time))
{
   processClientRequestForChangingGameTime(time, time == 0, true, false);
}


GAMETYPE_RPC_C2S(GameType, c2sAddTime, (U32 time), (time))
{
   processClientRequestForChangingGameTime(time, false, false, true);
}


void GameType::processClientRequestForChangingGameTime(S32 time, bool isUnlimited, bool changeTimeIfAlreadyUnlimited, bool addTime)
{
   GameConnection *source = (GameConnection *) getRPCSourceConnection();
   ClientInfo *clientInfo = source->getClientInfo();

   if(!clientInfo->isLevelChanger())  // Extra check in case of hacked client
      return;

   // No setting time after game is over...
   if(mGameOver)
      return;

   // Use voting when no level change password and more then 1 players
   if(!clientInfo->isAdmin() && 
         getGame()->getSettings()->getLevelChangePassword() == "" && 
         getGame()->getPlayerCount() > 1)
   {
      if(static_cast<ServerGame *>(getGame())->voteStart(clientInfo, addTime ? ServerGame::VoteAddTime : ServerGame::VoteSetTime, time))     // Returns true if handled
         return;
   }

   if(addTime)
      time += mGameTimer.getCurrent();

   if(isUnlimited)
      setTimeRemaining(MAX_GAME_TIME, true);
   else if(changeTimeIfAlreadyUnlimited || !mGameTimer.isUnlimited())
      setTimeRemaining(time, false);
   else
      return;

   broadcastNewRemainingTime();

   static const StringTableEntry msg("%e0 has changed the game time");
   messageVals.clear();
   messageVals.push_back(clientInfo->getName());

   broadcastMessage(GameConnection::ColorNuclearGreen, SFXNone, msg, messageVals);
}


GAMETYPE_RPC_C2S(GameType, c2sChangeTeams, (S32 team), (team))
{
   GameConnection *source = dynamic_cast<GameConnection *>(NetObject::getRPCSourceConnection());
   ClientInfo *clientInfo = source->getClientInfo();

   if(isGameOver()) // No changing team while on game over
      return;

   if(!clientInfo->isAdmin() && source->mSwitchTimer.getCurrent())    // If we're not admin and we're waiting for our switch-expiration to reset,
   {
      // Alert them again
      NetObject::setRPCDestConnection(source);
      s2cCanSwitchTeams(false);
      NetObject::setRPCDestConnection(NULL);

      return;                                                         // return without processing the change team request
   }

   // Vote to change team might have different problems than the old way...
   if( (!clientInfo->isLevelChanger() || getGame()->getSettings()->getLevelChangePassword() == "") && 
        getGame()->getPlayerCount() > 1 )
   {
      if(((ServerGame *)getGame())->voteStart(clientInfo, ServerGame::VoteChangeTeam, team))
         return;
   }

   // Don't let spawn delay kick in for caller.  This prevents a race condition with spawn undelay and becoming unbusy
   source->resetTimeSinceLastMove();

   changeClientTeam(clientInfo, team);

   if(!clientInfo->isAdmin() && getGame()->getPlayerCount() > 1)
   {
      NetObject::setRPCDestConnection(NetObject::getRPCSourceConnection());   // Send c2s to the changing player only
      s2cCanSwitchTeams(false);                                               // Let the client know they can't switch until they hear back from us
      NetObject::setRPCDestConnection(NULL);

      source->mSwitchTimer.reset(SwitchTeamsDelay);
   }
}


// Add some more time to the game (exercized by a user with admin privs)
void GameType::addTime(U32 time)
{
   c2sAddTime(time);
}


// Change client's team.  If team == -1, then pick next team
void GameType::changeClientTeam(ClientInfo *client, S32 team)
{
   if(mGame->getTeamCount() <= 1)         // Can't change if there's only one team...
      return;

   if(team >= mGame->getTeamCount())      // Make sure team is in range; negative values are allowed
      return;

   if(client->getTeamIndex() == team)     // Don't explode if not switching team
      return;

   // Fire onPlayerTeamChangedEvent
   EventManager::get()->fireEvent(NULL, EventManager::PlayerTeamChangedEvent, client->getPlayerInfo());

   TNLAssert(client->isRobot() || client->getConnection()->getControlObject() == client->getShip(), "Not equal?!?");
   Ship *ship = client->getShip();    // Get the ship that's switching

   if(ship)
   {
      // Find all spybugs and mines that this player owned, and reset ownership
      fillVector.clear();
      mGame->getGameObjDatabase()->findObjects((TestFunc)isGrenadeType, fillVector);

      for(S32 i = 0; i < fillVector.size(); i++)
      {
         BfObject *obj = static_cast<BfObject *>(fillVector[i]);

         if((obj->getOwner()) == ship->getOwner())
            obj->setOwner(NULL);
      }

      if(ship->isRobot())              // Players get a new ship, robots reuse the same object
         ship->setChangeTeamMask();
      else
         client->respawnTimer.clear(); // If we've just died, this will keep a second copy of ourselves from appearing

      ship->kill();           // Destroy the old ship
   }

   // If we have a team, use it, otherwise assign player to the next team
   S32 teamIndex = team >= 0 ? team : (client->getTeamIndex() + 1) % mGame->getTeamCount();  
   client->setTeamIndex(teamIndex);                                                  

   if(client->getTeamIndex() >= 0)                                                     // But if we know the team...
      s2cClientJoinedTeam(client->getName(), client->getTeamIndex(), !isGameOver());   // ...announce the change

   spawnShip(client);                                                                  // Create a new ship

   if(!client->isRobot())
      client->getConnection()->switchedTeamCount++;                                    // Track number of times the player switched teams
}


// A player (either us or a remote player) has joined the game.  This will also be called for all players (including us) when changing levels.
// This suggests that RemoteClientInfos are not retained from game to game, but are generated anew.
// ** Note that this method is essentially a mechanism for passing clientInfos from server to client. **
GAMETYPE_RPC_S2C(GameType, s2cAddClient, 
                (StringTableEntry name, bool isAuthenticated, Int<BADGE_COUNT> badges, bool isMyClient, 
                 RangedU32<0, ClientInfo::MaxRoles> role, bool isRobot, bool isSpawnDelayed, bool isBusy, bool playAlert, bool showMessage),
                (name, isAuthenticated, badges, isMyClient, role, isRobot, isSpawnDelayed, isBusy, playAlert, showMessage))
{
#ifndef ZAP_DEDICATED

   TNLAssert(dynamic_cast<ClientGame *>(mGame) != NULL, "Not a ClientGame"); // If this asserts, need to revert to dynamic_cast with NULL check
   ClientGame *clientGame = static_cast<ClientGame *>(mGame);

   if(isMyClient && !isAuthenticated && clientGame->getClientInfo()->isAuthenticated())
   {
      isAuthenticated = true;
      badges = clientGame->getClientInfo()->getBadges();
   }

   // The new ClientInfo will be deleted in s2cRemoveClient   
   ClientInfo *clientInfo = new RemoteClientInfo(clientGame, name, isAuthenticated, badges, isRobot, 
                                                (ClientInfo::ClientRole)role.value, isSpawnDelayed, isBusy);

   clientGame->onPlayerJoined(clientInfo, isMyClient, playAlert, showMessage);

#endif
}


// Remove a client from the game
// Server only
void GameType::serverRemoveClient(ClientInfo *clientInfo)
{
   if(clientInfo->getConnection())
   {
      // Blow up the ship...
      TNLAssert(clientInfo->getConnection()->getControlObject() == clientInfo->getShip(), "Not equal?!?");

      Ship *ship = clientInfo->getShip();
      if(ship)
         ship->kill();
   }

   s2cRemoveClient(clientInfo->getName());            // Tell other clients that this one has departed

   getGame()->removeFromClientList(clientInfo);   

   // Note that we do not need to delete clientConnection... TNL handles that, and the destructor gets runs shortly after we get here

   static_cast<ServerGame *>(getGame())->suspendIfNoActivePlayers();
}


// This method should only be used for periodic updates, not for events that change the actual time left in the game
void GameType::syncTimeRemaining(U32 timeLeft)
{
   mGameTimer.sync(timeLeft);
}


void GameType::setTimeRemaining(U32 timeLeft, bool isUnlimited)
{
   TNLAssert(getGame()->isServer(), "This should only run on the server!");

   mGameTimer.setTimeRemaining(timeLeft, isUnlimited);
}


// Game time has changed -- need to do an update
void GameType::setTimeRemaining(U32 timeLeft, bool isUnlimited, S32 renderingOffset)
{
   TNLAssert(!getGame()->isServer(), "This should only run on the client!");

   mGameTimer.reset(timeLeft);
   mGameTimer.setIsUnlimited(isUnlimited);
   mGameTimer.setRenderingOffset(renderingOffset);
}


// Send remaining time to all clients -- used for synchronization only
void GameType::broadcastTimeSyncSignal()
{
   s2cSyncTimeRemaining(mGameTimer.getCurrent());
}


// Send remaining time to all clients after time has been updated
void GameType::broadcastNewRemainingTime()
{
   s2cSetNewTimeRemaining(mGameTimer.getCurrent(), mGameTimer.isUnlimited(), mGameTimer.getRenderingOffset());
}


// Server notifies clients that a player has changed name
GAMETYPE_RPC_S2C(GameType, s2cRenameClient, (StringTableEntry oldName, StringTableEntry newName), (oldName, newName))
{
#ifndef ZAP_DEDICATED
   for(S32 i = 0; i < mGame->getClientCount(); i++)
   {
      ClientInfo *clientInfo = mGame->getClientInfo(i);
      if(clientInfo->getName() == oldName)
      {
         clientInfo->setName(newName);
         clientInfo->setAuthenticated(false, NO_BADGES);
         break;
      }
   }

   // Notifiy the player
   mGame->displayMessage(Color(0.6f, 0.6f, 0.8f), "An admin has renamed %s to %s", oldName.getString(), newName.getString());
#endif
}


// Tell all clients name has changed, and update server side name
// Server only
void GameType::updateClientChangedName(ClientInfo *clientInfo, StringTableEntry newName)
{
   logprintf(LogConsumer::LogConnection, "Name changed from %s to %s", clientInfo->getName().getString(), newName.getString());

   s2cRenameClient(clientInfo->getName(), newName);
   clientInfo->setName(newName);
}


// Server has notified us that a player has left the game
GAMETYPE_RPC_S2C(GameType, s2cRemoveClient, (StringTableEntry name), (name))
{
#ifndef ZAP_DEDICATED
   TNLAssert(dynamic_cast<ClientGame *>(mGame) != NULL, "Not a ClientGame"); // If this asserts, need to revert to dynamic_cast with NULL check
   ClientGame *clientGame = static_cast<ClientGame *>(mGame);

   clientGame->onPlayerQuit(name);

   updateLeadingPlayerAndScore();
#endif
}


GAMETYPE_RPC_S2C(GameType, s2cAddTeam, (StringTableEntry teamName, F32 r, F32 g, F32 b, U32 score, bool firstTeam), 
                                       (teamName, r, g, b, score, firstTeam))
{
   TNLAssert(mGame, "NULL mGame!");

   if(firstTeam)
      mGame->clearTeams();

   Team *team = new Team;           // Will be deleted by TeamManager

   team->setName(teamName);
   team->setColor(r,g,b);
   team->setScore(score);

   mGame->addTeam(team);
}


GAMETYPE_RPC_S2C(GameType, s2cSetTeamScore, (RangedU32<0, Game::MAX_TEAMS> teamIndex, U32 score), (teamIndex, score))
{
   TNLAssert(teamIndex < U32(mGame->getTeamCount()), "teamIndex out of range");

   if(teamIndex >= U32(mGame->getTeamCount()))
      return;
   
   ((Team *)mGame->getTeam(teamIndex))->setScore(score);
   updateLeadingTeamAndScore();    
}


GAMETYPE_RPC_S2C(GameType, s2cSetPlayerScore, (U16 index, S32 score), (index, score))
{
   TNLAssert(index < U32(mGame->getClientCount()), "player index out of range");

   if(index < U32(mGame->getClientCount()))
      mGame->getClientInfo(index)->setScore(score);

   updateLeadingPlayerAndScore();
}


// Server has sent us (the client) a message telling us how much longer we have in the current game
GAMETYPE_RPC_S2C(GameType, s2cSyncTimeRemaining, (U32 timeLeftInMs), (timeLeftInMs))
{
   syncTimeRemaining(timeLeftInMs);
}


// Server has sent us (the client) a message telling us how much longer we have in the current game
GAMETYPE_RPC_S2C(GameType, s2cSetNewTimeRemaining, (U32 timeLeftInMs, bool isUnlimited, S32 renderingOffset), (timeLeftInMs, isUnlimited, renderingOffset))
{
   setTimeRemaining(timeLeftInMs, isUnlimited, renderingOffset);
}


// Server has sent us (the client) a message telling us the winning score has changed, and who changed it
GAMETYPE_RPC_S2C(GameType, s2cChangeScoreToWin, (U32 winningScore, StringTableEntry changer), (winningScore, changer))
{
   mWinningScore = winningScore;

   mGame->displayMessage(Color(0.6f, 1, 0.8f) /*Nuclear green */, 
               "%s changed the winning score to %d.", changer.getString(), mWinningScore);
}


// Announce a new player has joined the team
GAMETYPE_RPC_S2C(GameType, s2cClientJoinedTeam, 
                (StringTableEntry name, RangedU32<0, Game::MAX_TEAMS> teamIndex, bool showMessage), 
                (name, teamIndex, showMessage))
{
#ifndef ZAP_DEDICATED
   ClientInfo *remoteClientInfo = mGame->findClientInfo(name);      // Get RemoteClientInfo for player changing teams
   if(!remoteClientInfo)
      return;

   remoteClientInfo->setTeamIndex((S32) teamIndex);

   // The following works as long as everyone runs with a unique name.  Fails if two players have names that collide and have
   // been corrected by the server.
   ClientInfo *localClientInfo = static_cast<ClientGame *>(mGame)->getClientInfo();

   if(showMessage)
   {
      if(localClientInfo->getName() == name)      
         mGame->displayMessage(Color(0.6f, 0.6f, 0.8f), "You have joined team %s.", mGame->getTeamName(teamIndex).getString());
      else
         mGame->displayMessage(Color(0.6f, 0.6f, 0.8f), "%s joined team %s.", name.getString(), mGame->getTeamName(teamIndex).getString());
   }

   // Make this client forget about any mines or spybugs he knows about... it's a bit of a kludge to do this here,
   // but this RPC only runs when a player joins the game or changes teams, so this will never hurt, and we can
   // save the overhead of sending a separate message which, while theoretically cleaner, will never be needed practically.
   if(localClientInfo->getName() == name)
   {
      fillVector.clear();
      mGame->getGameObjDatabase()->findObjects((TestFunc)isGrenadeType, fillVector);

      for(S32 i = 0; i < fillVector.size(); i++)
         static_cast<Burst *>(fillVector[i])->mIsOwnedByLocalClient = false;
   }
#endif
}


// Announce a new player has become an admin
GAMETYPE_RPC_S2C(GameType, s2cClientChangedRoles, (StringTableEntry name, RangedU32<0, ClientInfo::MaxRoles> role), (name, role))
{
#ifndef ZAP_DEDICATED
   // Get a RemoteClientInfo representing the client that just became an admin
   ClientInfo *clientInfo = mGame->findClientInfo(name);      
   if(!clientInfo)
      return;

   ClientInfo::ClientRole currentRole = (ClientInfo::ClientRole) role.value;

   // Record that fact in our local copy of info about them
   clientInfo->setRole(currentRole);

   if(currentRole == ClientInfo::RoleNone)
      return;

   // Now display a message to the local client, unless they were the ones who were granted the privs, in which case they already
   // saw a different message.
   if(static_cast<ClientGame *>(mGame)->getClientInfo()->getName() != name)    // Don't show message to self
   {
      if(currentRole == ClientInfo::RoleOwner)
         mGame->displayMessage(Colors::cyan, "%s is now an owner of this server.", name.getString());
      else if(currentRole == ClientInfo::RoleAdmin)
         mGame->displayMessage(Colors::cyan, "%s has been granted administrator access.", name.getString());
      else if(currentRole == ClientInfo::RoleLevelChanger)
         mGame->displayMessage(Colors::cyan, "%s can now change levels.", name.getString());
   }
#endif
}


// Runs after the server knows that the client is available and addressable via the getGhostIndex()
// Server only, obviously
void GameType::onGhostAvailable(GhostConnection *theConnection)
{
   NetObject::setRPCDestConnection(theConnection);    // Focus all RPCs on client only

   Rect barrierExtents = mGame->computeBarrierExtents();

   s2cSetLevelInfo(mLevelName, mLevelDescription, mWinningScore, mLevelCredits, mGame->mObjectsLoaded, 
                   barrierExtents.min.x, barrierExtents.min.y, barrierExtents.max.x, barrierExtents.max.y, 
                   mLevelHasLoadoutZone, mEngineerEnabled, mEngineerUnrestrictedEnabled, mGame->getLevelDatabaseId());

   for(S32 i = 0; i < mGame->getTeamCount(); i++)
   {
      Team *team = (Team *)mGame->getTeam(i);
      const Color *color = team->getColor();

      s2cAddTeam(team->getName(), color->r, color->g, color->b, team->getScore(), i == 0);
   }

   notifyClientsWhoHasTheFlag();

   // Add all the client and team information
   for(S32 i = 0; i < mGame->getClientCount(); i++)
   {
      ClientInfo *clientInfo = mGame->getClientInfo(i);
      GameConnection *conn = clientInfo->getConnection();

      bool isLocalClient = (conn == theConnection);

      s2cAddClient(clientInfo->getName(), clientInfo->isAuthenticated(), clientInfo->getBadges(), isLocalClient, 
                   clientInfo->getRole(), clientInfo->isRobot(), clientInfo->isSpawnDelayed(),
                   clientInfo->isBusy(), false, false);

      S32 team = clientInfo->getTeamIndex();

      if(team >= 0) 
         s2cClientJoinedTeam(clientInfo->getName(), team, false);
   }

   //for(S32 i = 0; i < Robot::getBotCount(); i++)  //Robot is part of mClientList
   //{
   //   s2cAddClient(Robot::robots[i]->getName(), false, false, true, false);
   //   s2cClientJoinedTeam(Robot::robots[i]->getName(), Robot::robots[i]->getTeam());
   //}

   // Sending an empty list clears the barriers
   Vector<F32> v;
   s2cAddWalls(v, 0, false);

   for(S32 i = 0; i < mWalls.size(); i++)
      s2cAddWalls(mWalls[i].verts, mWalls[i].width, mWalls[i].solid);

   broadcastNewRemainingTime();
   s2cSetGameOver(mGameOver);
   s2cSyncMessagesComplete(theConnection->getGhostingSequence());

   NetObject::setRPCDestConnection(NULL);             // Set RPCs to go to all players
}


GAMETYPE_RPC_S2C(GameType, s2cSyncMessagesComplete, (U32 sequence), (sequence))
{
#ifndef ZAP_DEDICATED
   // Now we know the game is ready to begin...
   mBetweenLevels = false;
   c2sSyncMessagesComplete(sequence);     // Tells server we're ready to go!

   TNLAssert(dynamic_cast<ClientGame *>(mGame) != NULL, "Not a ClientGame"); // If this asserts, need to revert to dynamic_cast with NULL check
   ClientGame *clientGame = static_cast<ClientGame *>(mGame);

   clientGame->doneLoadingLevel();

   // Prepare scoreboard
   updateLeadingPlayerAndScore();

#endif
}


// Client acknowledges that it has received s2cSyncMessagesComplete, and is ready to go
GAMETYPE_RPC_C2S(GameType, c2sSyncMessagesComplete, (U32 sequence), (sequence))
{
   GameConnection *source = (GameConnection *) getRPCSourceConnection();

   if(sequence != source->getGhostingSequence())
      return;

   source->setReadyForRegularGhosts(true);
}


// Gets called multiple times as barriers are added
TNL_IMPLEMENT_NETOBJECT_RPC(GameType, s2cAddWalls, (Vector<F32> verts, F32 width, bool solid), (verts, width, solid), NetClassGroupGameMask, RPCGuaranteedOrderedBigData, RPCToGhost, 0)
{
   // Empty wall deletes all existing walls
   if(!verts.size())
      mGame->deleteObjects((TestFunc)isWallType);
   else
   {
      WallRec wall(width, solid, verts);
      wall.constructWalls(mGame);
   }
}


extern void writeServerBanList(CIniFile *ini, BanList *banList);

// Runs the server side commands, which the client may or may not know about

// This is server side commands, For client side commands, use UIGame.cpp, GameUserInterface::processCommand.
// When adding new commands, please update the giant CommandInfo chatCmds[] array in UIGame.cpp)
void GameType::processServerCommand(ClientInfo *clientInfo, const char *cmd, Vector<StringPtr> args)
{
   ServerGame *serverGame = static_cast<ServerGame *>(mGame);

   if(!stricmp(cmd, "yes"))
      serverGame->voteClient(clientInfo, true);
   else if(!stricmp(cmd, "no"))
      serverGame->voteClient(clientInfo, false);
   else if(!stricmp(cmd, "loadini") || !stricmp(cmd, "loadsetting"))
   {
      if(clientInfo->isAdmin())
      {
         bool prev_enableServerVoiceChat = serverGame->getSettings()->getIniSettings()->enableServerVoiceChat;
         loadSettingsFromINI(&GameSettings::iniFile, serverGame->getSettings());

         if(prev_enableServerVoiceChat != serverGame->getSettings()->getIniSettings()->enableServerVoiceChat)
            for(S32 i = 0; i < mGame->getClientCount(); i++)
               if(!mGame->getClientInfo(i)->isRobot())
               {
                  GameConnection *gc = mGame->getClientInfo(i)->getConnection();
                  gc->s2rVoiceChatEnable(serverGame->getSettings()->getIniSettings()->enableServerVoiceChat && !gc->mChatMute);
               }
         clientInfo->getConnection()->s2cDisplayMessage(0, 0, "Configuration settings loaded");
      }
      else
         clientInfo->getConnection()->s2cDisplayErrorMessage("!!! Need admin");
   }
   else
      clientInfo->getConnection()->s2cDisplayErrorMessage("!!! Invalid Command");
}


S32 GameType::getMaxPlayersPerBalancedTeam(S32 players, S32 teams)
{
   if(players % teams == 0)
      return players / teams;

   return players / teams + 1;
}


// Server only
void GameType::balanceTeams()
{
   // Evaluate team counts
   getGame()->countTeamPlayers();

   S32 teamCount = mGame->getTeamCount();

   // Grab our balancing options
   S32 minimumPlayersNeeded = getGame()->getSettings()->getIniSettings()->minBalancedPlayers;
   bool botsAlwaysBalance   = getGame()->getSettings()->getIniSettings()->botsAlwaysBalanceTeams;

   // If teams were balanced, how many players would the largest team have?
   S32 maxPlayersPerBalancedTeam = getMaxPlayersPerBalancedTeam(minimumPlayersNeeded, teamCount);

   // Find team with most human players
   S32 largestTeamHumanCount = 0;

   for(S32 i = 0; i < teamCount; i++)
   {
      TNLAssert(dynamic_cast<Team *>(mGame->getTeam(i)), "Invalid team");
      S32 currentHumanCount = static_cast<Team *>(mGame->getTeam(i))->getPlayerCount();

      if(currentHumanCount > largestTeamHumanCount)
         largestTeamHumanCount = currentHumanCount;
   }

   // If bots are always set to balance, then adjust minimum players needed to fill up all teams
   if(botsAlwaysBalance && isTeamGame())
   {
      // If all teams were balanced to the largest human team, then adjust the minimum players
      if(largestTeamHumanCount * teamCount > minimumPlayersNeeded)
         minimumPlayersNeeded = largestTeamHumanCount * teamCount;

      // If all humans are spread out and still don't meet the minimum players, adjust so minimum
      // is met and all teams would be balanced
      else if(largestTeamHumanCount * teamCount < minimumPlayersNeeded)
         minimumPlayersNeeded = maxPlayersPerBalancedTeam * teamCount;
   }

   // Kick bots on any weirdly balanced teams
   // Re-adjust our max players per team based on our new minimum that is needed
   maxPlayersPerBalancedTeam = getMaxPlayersPerBalancedTeam(minimumPlayersNeeded, teamCount);

   for(S32 i = 0; i < teamCount; i++)
   {
      Team *currentTeam = static_cast<Team *>(mGame->getTeam(i));
      S32 currentTeamBotCount = currentTeam->getBotCount();
      S32 currentTeamPlayerBotCount = currentTeam->getPlayerBotCount();  // All players

      // If the current team has bots and has more players than the calculated balance should have
      if(currentTeamBotCount > 0 && currentTeamPlayerBotCount > maxPlayersPerBalancedTeam)
      {
         // Find the difference
         S32 difference = currentTeamPlayerBotCount - maxPlayersPerBalancedTeam;

         // Kick as many bots as we need, or, only up to how many we have
         S32 numBotsToKick = difference;
         if(currentTeamBotCount < difference)
            numBotsToKick = currentTeamBotCount;

         for(S32 j = 0; j < numBotsToKick; j++)
            getGame()->deleteBotFromTeam(i);
      }
   }

   // Re-evaluate team counts
   getGame()->countTeamPlayers();

   // Not enough players!  Add bots until we're balanced.  This assumes adding a bot will go
   // to the team with fewest players
   S32 currentClientCount = getGame()->getClientCount();  // Need to save this, it could be adjusted when adding bots
   if(currentClientCount < minimumPlayersNeeded)
   {
      Vector<StringTableEntry> dummy;
      for(S32 i = 0; i < minimumPlayersNeeded - currentClientCount; i++)
         addBot(dummy);
   }
}

// Server only
string GameType::addBot(Vector<StringTableEntry> args)
{
   Robot *robot = new Robot();

   S32 args_count = 0;
   const char *args_char[LevelLoader::MAX_LEVEL_LINE_ARGS];  // Convert to a format processArgs will allow

   // The first arg = team number, the second arg = robot script filename, the rest of args get passed as script arguments
   for(S32 i = 0; i < args.size() && i < LevelLoader::MAX_LEVEL_LINE_ARGS; i++)
   {
      args_char[i] = args[i].getString();
      args_count++;
   }

   string errorMessage;
   if(!robot->processArguments(args_count, args_char, mGame, errorMessage))
   {
      delete robot;
      return "!!! " + errorMessage;
   }

   robot->addToGame(mGame, mGame->getGameObjDatabase());

   if(!robot->start())
   {
      delete robot;
      return "!!! Could not start robot; please see server logs";
   }

   serverAddClient(robot->getClientInfo());

   return "";
}


void GameType::addBotFromClient(Vector<StringTableEntry> args)
{
   GameConnection *source = (GameConnection *) getRPCSourceConnection();
   ClientInfo *clientInfo = source->getClientInfo();
   GameSettings *settings = getGame()->getSettings();

   GameConnection *conn = clientInfo->getConnection();

   static const S32 ABSOLUTE_MAX_BOTS = 255;    // Hard limit on number of bots on the server

   if(mBotZoneCreationFailed)
      conn->s2cDisplayErrorMessage("!!! Zone creation failed for this level -- bots disabled");

   // Bots not allowed flag is set, unless admin
   else if(!areBotsAllowed() && !clientInfo->isAdmin())
      conn->s2cDisplayErrorMessage("!!! This level does not allow robots");

   // No default robot set
   else if(!clientInfo->isAdmin() && settings->getIniSettings()->defaultRobotScript == "" && args.size() < 2)
      conn->s2cDisplayErrorMessage("!!! This server doesn't have default robots configured");

   else if(!clientInfo->isLevelChanger())
      return;  // Error message handled client-side

   else if((getGame()->getBotCount() >= settings->getIniSettings()->maxBots && !clientInfo->isAdmin()) ||
           (getGame()->getBotCount() >= ABSOLUTE_MAX_BOTS))
      conn->s2cDisplayErrorMessage("!!! Can't add more bots -- this server is full");

   else if(args.size() >= 2 && !safeFilename(args[1].getString()))
      conn->s2cDisplayErrorMessage("!!! Invalid filename");

   else
   {
      string errorMessage = addBot(args);

      if(errorMessage != "")
         conn->s2cDisplayErrorMessage(errorMessage);
      else
      {
         // Disable bot balancing
         mBotBalancingDisabled = true;

         StringTableEntry msg = StringTableEntry("Robot added by %e0");
         messageVals.clear();
         messageVals.push_back(clientInfo->getName());

         broadcastMessage(GameConnection::ColorNuclearGreen, SFXNone, msg, messageVals);
      }
   }
}


// Assumes we have already verified that at least one team has a bot
S32 GameType::findLargestTeamWithBots() const
{
   // Find team with bots that has the most players
   getGame()->countTeamPlayers();

   S32 largestTeamCount = 0;
   S32 largestTeamIndex = -1;

   for(S32 i = 0; i < getGame()->getTeamCount(); i++)
   {
      TNLAssert(dynamic_cast<Team *>(getGame()->getTeam(i)), "Invalid team");
      Team *team = static_cast<Team *>(getGame()->getTeam(i));

      // Must have at least one bot!
      if(team->getPlayerBotCount() > largestTeamCount && team->getBotCount() > 0)
      {
         largestTeamCount = team->getPlayerBotCount();
         largestTeamIndex = i;
      }
   }

   TNLAssert(largestTeamIndex != -1, "No teams had a bot here!");

   return largestTeamIndex;
}


GAMETYPE_RPC_C2S(GameType, c2sAddBot,
      (Vector<StringTableEntry> args),
      (args))
{
   addBotFromClient(args);
}


GAMETYPE_RPC_C2S(GameType, c2sAddBots,
      (U32 count, Vector<StringTableEntry> args),
      (count, args))
{
   GameConnection *source = (GameConnection *) getRPCSourceConnection();
   ClientInfo *clientInfo = source->getClientInfo();

   if(!clientInfo->isLevelChanger())
      return;  // Error message handled client-side

   // Invalid number of bots
   //if(count <= 0)  // this doesn't matter here, "while" loops zero times so nothing happens without this check    -sam
   //   return;  // Error message handled client-side

   S32 prevRobotSize = -1;

   while(count > 0 && prevRobotSize != getGame()->getBotCount()) // loop may end when cannot add anymore bots
   {
      count--;
      prevRobotSize = getGame()->getBotCount();
      addBotFromClient(args);
   }
}


GAMETYPE_RPC_C2S(GameType, c2sSetWinningScore, (U32 score), (score))
{
   GameConnection *source = (GameConnection *) getRPCSourceConnection();
   ClientInfo *clientInfo = source->getClientInfo();
   GameSettings *settings = getGame()->getSettings();

   // Level changers and above
   if(!clientInfo->isLevelChanger())
      return;  // Error message handled client-side


   if(score <= 0)    // i.e. score is invalid
      return;  // Error message handled client-side

   ServerGame *serverGame = static_cast<ServerGame *>(mGame);

   // No changing score in Core
   if(getGameTypeId() == CoreGame)
      return;

   // Use voting when there is no level change password, and there is more then 1 player
   if(!clientInfo->isAdmin() && settings->getLevelChangePassword() == "" && serverGame->getPlayerCount() > 1)
      if(serverGame->voteStart(clientInfo, ServerGame::VoteSetScore, score))
         return;

   mWinningScore = score;
   s2cChangeScoreToWin(mWinningScore, clientInfo->getName());
}


GAMETYPE_RPC_C2S(GameType, c2sResetScore, (), ())
{
   GameConnection *source = (GameConnection *) getRPCSourceConnection();
   ClientInfo *clientInfo = source->getClientInfo();

   // Level changers and above
   if(!clientInfo->isLevelChanger())
      return;  // Error message handled client-side

   ServerGame *serverGame = static_cast<ServerGame *>(mGame);

   // No changing score in Core
   if(getGameTypeId() == CoreGame)
      return;

   if(serverGame->voteStart(clientInfo, ServerGame::VoteResetScore, 0))
      return;

   // Reset player scores
   for(S32 i = 0; i < serverGame->getClientCount(); i++)
   {
      if(mGame->getClientInfo(i)->getScore() != 0)
         s2cSetPlayerScore(i, 0);
      mGame->getClientInfo(i)->setScore(0);
   }

   // Reset team scores
   for(S32 i = 0; i < mGame->getTeamCount(); i++)
   {
      // broadcast it to the clients
      if(((Team*)mGame->getTeam(i))->getScore() != 0)
         s2cSetTeamScore(i, 0);

      // Set the score internally...
      ((Team*)mGame->getTeam(i))->setScore(0);
   }

   StringTableEntry msg("%e0 has reset the score of the game");
   messageVals.clear();
   messageVals.push_back(clientInfo->getName());

   broadcastMessage(GameConnection::ColorNuclearGreen, SFXNone, msg, messageVals);
}


GAMETYPE_RPC_C2S(GameType, c2sKickBot, (), ())
{
   GameConnection *source = (GameConnection *) getRPCSourceConnection();
   ClientInfo *clientInfo = source->getClientInfo();

   if(!clientInfo->isLevelChanger())
      return;  // Error message handled client-side

   S32 botCount = getGame()->getBotCount();

   if(botCount == 0)
   {
      source->s2cDisplayErrorMessage("!!! There are no robots to kick");
      return;
   }

<<<<<<< HEAD

   // Find team with bots that has the most players
   getGame()->countTeamPlayers();

   S32 largestTeamCount = 0;
   S32 largestTeamIndex = 0;

   for(S32 i = 0; i < getGame()->getTeamCount(); i++)
   {
      TNLAssert(dynamic_cast<Team *>(getGame()->getTeam(i)), "Invalid team");
      Team *team = static_cast<Team *>(getGame()->getTeam(i));

      // Must have at least one bot!
      if(team->getPlayerBotCount() > largestTeamCount && team->getBotCount() > 0)
      {
         largestTeamCount = team->getPlayerBotCount();
         largestTeamIndex = i;
      }
   }

   // Delete one robot from our largest team
   getGame()->deleteBotFromTeam(largestTeamIndex);
=======
   // Delete one robot from our largest team
   getGame()->deleteBotFromTeam(findLargestTeamWithBots());
>>>>>>> 2499360c

   // Disable bot balancing
   mBotBalancingDisabled = true;

   StringTableEntry msg = StringTableEntry("Robot kicked by %e0");
   messageVals.clear();
   messageVals.push_back(clientInfo->getName());

   broadcastMessage(GameConnection::ColorNuclearGreen, SFXNone, msg, messageVals);
}


GAMETYPE_RPC_C2S(GameType, c2sKickBots, (), ())
{
   GameConnection *source = (GameConnection *) getRPCSourceConnection();
   ClientInfo *clientInfo = source->getClientInfo();

   if(!clientInfo->isLevelChanger())
      return;  // Error message handled client-side

   GameConnection *conn = clientInfo->getConnection();
   TNLAssert(conn == source, "If this never fires, we can get rid of conn!");

   if(getGame()->getBotCount() == 0)
   {
      conn->s2cDisplayErrorMessage("!!! There are no robots to kick");
      return;
   }

   // Delete all bots
   getGame()->deleteAllBots();

   // Disable bot balancing
   mBotBalancingDisabled = true;

   StringTableEntry msg = StringTableEntry("All robots kicked by %e0");
   messageVals.clear();
   messageVals.push_back(clientInfo->getName());

   broadcastMessage(GameConnection::ColorNuclearGreen, SFXNone, msg, messageVals);
}


GAMETYPE_RPC_C2S(GameType, c2sShowBots, (), ())
{
   if(!getGame()->isTestServer())   // Error message for this condition already displayed on client; this is just a quick hack check
      return;

   GameConnection *source = (GameConnection *) getRPCSourceConnection();
   ClientInfo *clientInfo = source->getClientInfo();

   // Show all robots affects all players
   mShowAllBots = !mShowAllBots;  // Toggle

   GameConnection *conn = clientInfo->getConnection();
   TNLAssert(conn == source, "If this never fires, we can get rid of conn!");

   if(getGame()->getBotCount() == 0)
      conn->s2cDisplayErrorMessage("!!! There are no robots to show");
   else
   {
      StringTableEntry msg = mShowAllBots ? StringTableEntry("Show all robots option enabled by %e0") : StringTableEntry("Show all robots option disabled by %e0");
      messageVals.clear();
      messageVals.push_back(clientInfo->getName());

      broadcastMessage(GameConnection::ColorNuclearGreen, SFXNone, msg, messageVals);
   }
}


GAMETYPE_RPC_C2S(GameType, c2sSetMaxBots, (S32 count), (count))
{
   GameConnection *source = (GameConnection *) getRPCSourceConnection();
   ClientInfo *clientInfo = source->getClientInfo();
   GameSettings *settings = getGame()->getSettings();

   if(!clientInfo->isAdmin())
      return;  // Error message handled client-side

   // Invalid number of bots
   if(count <= 0)
      return;  // Error message handled client-side

   settings->getIniSettings()->maxBots = count;

   GameConnection *conn = clientInfo->getConnection();
   TNLAssert(conn == source, "If this never fires, we can get rid of conn!");

   messageVals.clear();
   messageVals.push_back(itos(count));
   conn->s2cDisplayMessageE(GameConnection::ColorRed, SFXNone, "Maximum bots was changed to %e0", messageVals);
}


GAMETYPE_RPC_C2S(GameType, c2sBanPlayer, (StringTableEntry playerName, U32 duration), (playerName, duration))
{
   GameConnection *source = (GameConnection *) getRPCSourceConnection();
   ClientInfo *clientInfo = source->getClientInfo();
   GameSettings *settings = getGame()->getSettings();

   // Conn is the connection of the player doing the banning
   if(!clientInfo->isAdmin())
      return;  // Error message handled client-side

   ClientInfo *bannedClientInfo = mGame->findClientInfo(playerName);

   // Player not found
   if(!bannedClientInfo)
      return;  // Error message handled client-side

   if(bannedClientInfo->isAdmin() && !clientInfo->isOwner())
      return;  // Error message handled client-side

   // Cannot ban robot
   if(bannedClientInfo->isRobot())
      return;  // Error message handled client-side

   Address ipAddress = bannedClientInfo->getConnection()->getNetAddress();

   S32 banDuration = duration == 0 ? settings->getBanList()->getDefaultBanDuration() : duration;

   // Add the ban
   settings->getBanList()->addToBanList(ipAddress, banDuration, !bannedClientInfo->isAuthenticated());  // non-authenticated only if player is not authenticated
   logprintf(LogConsumer::ServerFilter, "%s was banned for %d minutes", ipAddress.toString(), banDuration);

   // Save BanList in memory
   writeServerBanList(&GameSettings::iniFile, settings->getBanList());

   // Save new INI settings to disk
   GameSettings::iniFile.WriteFile();

   GameConnection *conn = clientInfo->getConnection();

   // Disconnect player
   bannedClientInfo->getConnection()->disconnect(NetConnection::ReasonBanned, "");
   conn->s2cDisplayMessage(GameConnection::ColorRed, SFXNone, "Player was banned");
}


GAMETYPE_RPC_C2S(GameType, c2sBanIp, (StringTableEntry ipAddressString, U32 duration), (ipAddressString, duration))
{
   GameConnection *conn = (GameConnection *) getRPCSourceConnection();
   ClientInfo *clientInfo = conn->getClientInfo();
   GameSettings *settings = getGame()->getSettings();

   if(!clientInfo->isAdmin())
      return;  // Error message handled client-side

   Address ipAddress(ipAddressString.getString());

   if(!ipAddress.isValid())
      return;  // Error message handled client-side

   S32 banDuration = duration == 0 ? settings->getBanList()->getDefaultBanDuration() : duration;

   // Now check to see if the client is connected and disconnect all of them if they are
   bool playerDisconnected = false;

   for(S32 i = 0; i < mGame->getClientCount(); i++)
   {
      GameConnection *baneeConn = mGame->getClientInfo(i)->getConnection();

      if(baneeConn && baneeConn->getNetAddress().isEqualAddress(ipAddress))
      {
         if(baneeConn == conn)
         {
            conn->s2cDisplayMessage(GameConnection::ColorRed, SFXNone, "Can't ban yourself");
            return;
         }

         baneeConn->disconnect(NetConnection::ReasonBanned, "");
         playerDisconnected = true;
      }
   }

   // banip should always add to the ban list, even if the IP isn't connected
   settings->getBanList()->addToBanList(ipAddress, banDuration, true);  // most problem comes from non-authenticated users
   logprintf(LogConsumer::ServerFilter, "%s - banned for %d minutes", ipAddress.toString(), banDuration);

   // Save BanList in memory
   writeServerBanList(&GameSettings::iniFile, settings->getBanList());

   // Save new INI settings to disk
   GameSettings::iniFile.WriteFile();


   if(!playerDisconnected)
      conn->s2cDisplayMessage(GameConnection::ColorRed, SFXNone, "Client has been banned but is no longer connected");
   else
   {
      conn->s2cDisplayMessage(GameConnection::ColorRed, SFXNone, "Client was banned and kicked");
   }
}


GAMETYPE_RPC_C2S(GameType, c2sRenamePlayer, (StringTableEntry playerName, StringTableEntry newName), (playerName, newName))
{
   GameConnection *source = (GameConnection *) getRPCSourceConnection();
   ClientInfo *clientInfo = source->getClientInfo();

   if(!clientInfo->isAdmin())
      return;  // Error message handled client-side

   ClientInfo *renamedClientInfo = mGame->findClientInfo(playerName);

   // Player not found
   if(!renamedClientInfo)
      return;  // Error message handled client-side

   if(renamedClientInfo->isAuthenticated())
      return;  // Error message handled client-side

   StringTableEntry oldName = renamedClientInfo->getName();
   renamedClientInfo->setName("");                          // Avoid unique self
   StringTableEntry uniqueName = getGame()->makeUnique(newName.getString()).c_str();  // New name
   renamedClientInfo->setName(oldName);                     // Restore name to properly get it updated to clients
   renamedClientInfo->setAuthenticated(false, NO_BADGES);   // Don't underline anymore because of rename
   updateClientChangedName(renamedClientInfo, uniqueName);

   GameConnection *conn = clientInfo->getConnection();
   conn->s2cDisplayMessage(GameConnection::ColorRed, SFXNone, StringTableEntry("Player has been renamed"));
}


GAMETYPE_RPC_C2S(GameType, c2sGlobalMutePlayer, (StringTableEntry playerName), (playerName))
{
   GameConnection *source = (GameConnection *) getRPCSourceConnection();
   ClientInfo *clientInfo = source->getClientInfo();

   if(!clientInfo->isAdmin())
      return;  // Error message handled client-side

   ClientInfo *targetClientInfo = mGame->findClientInfo(playerName);

   if(!targetClientInfo)
      return;  // Error message handled client-side

   if(targetClientInfo->isAdmin() && !clientInfo->isOwner())
      return;  // Error message handled client-side

   GameConnection *gc = targetClientInfo->getConnection();

   if(!gc)
      return;

   // Toggle
   gc->mChatMute = !gc->mChatMute;

   // if server voice chat is allowed, send voice chat status.
   if(getGame()->getSettings()->getIniSettings()->enableServerVoiceChat)
      gc->s2rVoiceChatEnable(!gc->mChatMute);

   GameConnection *conn = clientInfo->getConnection();

   conn->s2cDisplayMessage(GameConnection::ColorRed, SFXNone, gc->mChatMute ? "Player is muted" : "Player is unmuted");
}


GAMETYPE_RPC_C2S(GameType, c2sClearScriptCache, (), ())
{
   LuaScriptRunner::clearScriptCache();
   ClientInfo *clientInfo = ((GameConnection *) getRPCSourceConnection())->getClientInfo();

   if(!clientInfo->isAdmin())    // Error message handled client-side
      return;  

   clientInfo->getConnection()->s2cDisplayMessage(GameConnection::ColorRed, SFXNone, "Script cache cleared; scripts will be reloaded on next use");
}



GAMETYPE_RPC_C2S(GameType, c2sTriggerTeamChange, (StringTableEntry playerName, S32 teamIndex), (playerName, teamIndex))
{
   GameConnection *source = (GameConnection *) getRPCSourceConnection();
   ClientInfo *sourceClientInfo = source->getClientInfo();

   if(!sourceClientInfo->isAdmin())
      return;  // Error message handled client-side

   ClientInfo *playerClientInfo = mGame->findClientInfo(playerName);

   // Player disappeared
   if(!playerClientInfo)
      return;

   changeClientTeam(playerClientInfo, teamIndex);

   if(!playerClientInfo->isRobot())
      playerClientInfo->getConnection()->s2cDisplayMessage(GameConnection::ColorRed, SFXNone, "An admin has shuffled you to a different team");
}



GAMETYPE_RPC_C2S(GameType, c2sKickPlayer, (StringTableEntry kickeeName), (kickeeName))
{
   GameConnection *source = (GameConnection *) getRPCSourceConnection();
   ClientInfo *sourceClientInfo = source->getClientInfo();

   if(!sourceClientInfo->isAdmin())
      return;

   ClientInfo *kickee = mGame->findClientInfo(kickeeName);    

   if(!kickee)    // Hmmm... couldn't find the dude.  Maybe he disconnected?
      return;

   if(!kickee->isRobot())
   {
      // No allowing admins to kick admins, or kicking of owners
      if((sourceClientInfo->getRole() == ClientInfo::RoleAdmin && kickee->getRole() >= ClientInfo::RoleAdmin) ||
            kickee->getRole() == ClientInfo::RoleOwner)
      {
         source->s2cDisplayErrorMessage("Can't kick an administrator!");
         return;
      }

      if(kickee->getConnection()->isEstablished())
      {
         GameConnection *kickeeConnection = kickee->getConnection();
         ConnectionParameters &p = kickeeConnection->getConnectionParameters();
         BanList *banList = getGame()->getSettings()->getBanList();

         if(p.mIsArranged)
            banList->kickHost(p.mPossibleAddresses[0]);           // Banned for 30 seconds

         banList->kickHost(kickeeConnection->getNetAddress());    // Banned for 30 seconds
         kickeeConnection->disconnect(NetConnection::ReasonKickedByAdmin, "");
      }
   }
   
   // Get rid of robots that have the to-be-kicked name
   getGame()->deleteBot(kickeeName);

   messageVals.clear();
   messageVals.push_back(kickeeName);                     
   messageVals.push_back(sourceClientInfo->getName());    // --> Name of player doing the administering

   broadcastMessage(GameConnection::ColorAqua, SFXIncomingMessage, "%e0 was kicked from the game by %e1.", messageVals);
}


GAMETYPE_RPC_C2S(GameType, c2sSendCommand, (StringTableEntry cmd, Vector<StringPtr> args), (cmd, args))
{
   GameConnection *source = (GameConnection *) getRPCSourceConnection();

   processServerCommand(source->getClientInfo(), cmd.getString(), args);     // was conn instead of source...
}


//Send an announcement

TNL_IMPLEMENT_NETOBJECT_RPC(GameType, c2sSendAnnouncement, (string message), (message), NetClassGroupGameMask, RPCGuaranteedOrdered, RPCToGhostParent, 1)
{
   GameConnection *source = (GameConnection *)getRPCSourceConnection();
   ClientInfo *sourceClientInfo = source->getClientInfo();
   
   if(!sourceClientInfo->isAdmin())
         return;

   for(S32 i = 0; i < mGame->getClientCount(); i++)
   {
      ClientInfo *clientInfo = mGame->getClientInfo(i);
      
      if(clientInfo->isRobot())
         continue;

      RefPtr<NetEvent> theEvent = TNL_RPC_CONSTRUCT_NETEVENT(this, s2cDisplayAnnouncement, (message));
         
      clientInfo->getConnection()->postNetEvent(theEvent);
   }
}


// Send a private message
GAMETYPE_RPC_C2S(GameType, c2sSendChatPM, (StringTableEntry toName, StringPtr message), (toName, message))
{
   GameConnection *source = (GameConnection *) getRPCSourceConnection();
   ClientInfo *sourceClientInfo = source->getClientInfo();

   bool found = false;

   for(S32 i = 0; i < mGame->getClientCount(); i++)
   {
      ClientInfo *clientInfo = mGame->getClientInfo(i);

      // No sending to bots - they don't have a game connection
      if(clientInfo->isRobot())
         continue;

      if(clientInfo->getName() == toName)     // Do we want a case insensitive search?
      {
         if(!source->checkMessage(message.getString(), 2))
            return;

         RefPtr<NetEvent> theEvent = TNL_RPC_CONSTRUCT_NETEVENT(this, s2cDisplayChatPM, (sourceClientInfo->getName(), toName, message));
         source->postNetEvent(theEvent);

         if(source != clientInfo->getConnection())          // No sending messages to self
            clientInfo->getConnection()->postNetEvent(theEvent);

         found = true;
         break;
      }
   }

   if(!found)
      source->s2cDisplayErrorMessage("!!! Player not found");
}


// Client sends chat message to/via game server
GAMETYPE_RPC_C2S(GameType, c2sSendChat, (bool global, StringPtr message), (global, message))
{
   GameConnection *source = (GameConnection *) getRPCSourceConnection();
   ClientInfo *sourceClientInfo = source->getClientInfo();

   if(!source->checkMessage(message.getString(), global ? 0 : 1))
      return;

   sendChat(sourceClientInfo->getName(), sourceClientInfo, message, global);
}


void GameType::sendChatFromRobot(bool global, const StringPtr &message, ClientInfo *botClientInfo)
{
   sendChat(botClientInfo->getName(), botClientInfo, message, global);
}


// Send global chat from Controller
void GameType::sendGlobalChatFromController(const StringPtr &message)
{
   sendChat("LevelController", NULL, message, true);
}


// Send team chat from Controller
void GameType::sendTeamChatFromController(const StringPtr &message, S32 teamIndex)
{
   RefPtr<NetEvent> theEvent = TNL_RPC_CONSTRUCT_NETEVENT(this, s2cDisplayChatMessage, (false, "LevelController", message));

   for(S32 i = 0; i < mGame->getClientCount(); i++)
   {
      ClientInfo *clientInfo = mGame->getClientInfo(i);

      if(clientInfo->getTeamIndex() == teamIndex)
         if(clientInfo->getConnection())
            clientInfo->getConnection()->postNetEvent(theEvent);
   }
}


// Send private chat from Controller
void GameType::sendPrivateChatFromController(const StringPtr &message, const StringPtr &playerName)
{
   ClientInfo *clientInfo = mGame->findClientInfo(playerName.getString());

   if(clientInfo == NULL)  // Player not found
      return;

   RefPtr<NetEvent> theEvent = TNL_RPC_CONSTRUCT_NETEVENT(this, s2cDisplayChatPM, ("LevelController", clientInfo->getName(), message));

   clientInfo->getConnection()->postNetEvent(theEvent);
}


// Send private chat from Controller
void GameType::sendAnnouncementFromController(const StringPtr &message)
{
   for(S32 i = 0; i < mGame->getClientCount(); i++)
   {
      ClientInfo *clientInfo = mGame->getClientInfo(i);

      if(clientInfo->isRobot())
         continue;

      RefPtr<NetEvent> theEvent = TNL_RPC_CONSTRUCT_NETEVENT(this, s2cDisplayAnnouncement, (message.getString()));

      clientInfo->getConnection()->postNetEvent(theEvent);
   }
}


// Sends a quick-chat message (which, due to its repeated nature can be encapsulated in a StringTableEntry item)
GAMETYPE_RPC_C2S(GameType, c2sSendChatSTE, (bool global, StringTableEntry message), (global, message))
{
   GameConnection *source = (GameConnection *) getRPCSourceConnection();

   if(!source->checkMessage(message.getString(), global ? 0 : 1))
      return;

   ClientInfo *sourceClientInfo = source->getClientInfo();
   sendChat(sourceClientInfo->getName(), sourceClientInfo, message.getString(), global);
}


// Send a chat message that will be displayed in-game
// If not global, send message only to other players on team
// Note that sender may be NULL, if the message has been sent by a LevelController script
void GameType::sendChat(const StringTableEntry &senderName, ClientInfo *senderClientInfo, const StringPtr &message, bool global)
{
   RefPtr<NetEvent> theEvent = TNL_RPC_CONSTRUCT_NETEVENT(this, s2cDisplayChatMessage, (global, senderName, message));

   for(S32 i = 0; i < mGame->getClientCount(); i++)
   {
      ClientInfo *clientInfo = mGame->getClientInfo(i);
      S32 senderTeamIndex = senderClientInfo ? senderClientInfo->getTeamIndex() : NO_TEAM;

      if(global || clientInfo->getTeamIndex() == senderTeamIndex)
      {
         if(clientInfo->getConnection())
            clientInfo->getConnection()->postNetEvent(theEvent);
      }
   }

   // And fire an event handler...
   // But don't add event if called by robot - it is already called in Robot::globalMsg/teamMsg
   if(senderClientInfo && !senderClientInfo->isRobot())
      EventManager::get()->fireEvent(NULL, EventManager::MsgReceivedEvent, message, senderClientInfo->getPlayerInfo(), global);
}


TNL_IMPLEMENT_NETOBJECT_RPC(GameType, s2cDisplayAnnouncement, (string message), (message), NetClassGroupGameMask, RPCGuaranteedOrdered, RPCToGhost, 1)
{
#ifndef ZAP_DEDICATED
   ClientGame* clientGame = static_cast<ClientGame *>(mGame);
   clientGame->gotAnnouncement(message);
#endif
}


// Server sends message to the client for display using StringPtr
GAMETYPE_RPC_S2C(GameType, s2cDisplayChatPM, (StringTableEntry fromName, StringTableEntry toName, StringPtr message), (fromName, toName, message))
{
#ifndef ZAP_DEDICATED
   ClientGame *clientGame = static_cast<ClientGame *>(mGame);
   clientGame->gotChatPM(fromName, toName, message);
#endif
}


GAMETYPE_RPC_S2C(GameType, s2cDisplayChatMessage, (bool global, StringTableEntry clientName, StringPtr message), (global, clientName, message))
{
#ifndef ZAP_DEDICATED
   ClientGame *clientGame = static_cast<ClientGame *>(mGame);
   clientGame->gotChatMessage(clientName, message, global);
#endif
}


// Client requests start/stop of streaming pings and scores from server to client
GAMETYPE_RPC_C2S(GameType, c2sRequestScoreboardUpdates, (bool updates), (updates))
{
   GameConnection *source = (GameConnection *) getRPCSourceConnection();
   //GameConnection *conn = source->getClientRef()->getConnection();          // I think these were the same... I think?

   source->setWantsScoreboardUpdates(updates);

   if(updates)
      updateClientScoreboard(source->getClientInfo());
}


// Client tells server that they chose the next weapon
GAMETYPE_RPC_C2S(GameType, c2sChooseNextWeapon, (), ())
{
   GameConnection *source = (GameConnection *) getRPCSourceConnection();
   BfObject *controlObject = source->getControlObject();

   if(controlObject && isShipType(controlObject->getObjectTypeNumber()))
      static_cast<Ship *>(controlObject)->selectNextWeapon();
}


// Client tells server that they chose the next weapon
GAMETYPE_RPC_C2S(GameType, c2sChoosePrevWeapon, (), ())
{
   GameConnection *source = (GameConnection *) getRPCSourceConnection();
   BfObject *controlObject = source->getControlObject();

   if(controlObject && isShipType(controlObject->getObjectTypeNumber()))
      static_cast<Ship *>(controlObject)->selectPrevWeapon();
}


// Client tells server that they dropped flag or other item
GAMETYPE_RPC_C2S(GameType, c2sDropItem, (), ())
{
   //logprintf("%s GameType->c2sDropItem", isGhost()? "Client:" : "Server:");
   GameConnection *source = (GameConnection *) getRPCSourceConnection();

   BfObject *controlObject = source->getControlObject();

   if(!isShipType(controlObject->getObjectTypeNumber()))
      return;

   Ship *ship = static_cast<Ship *>(controlObject);

   S32 count = ship->getMountedItemCount();
   for(S32 i = count - 1; i >= 0; i--)
      ship->getMountedItem(i)->dismount(DISMOUNT_NORMAL);
}


TNL_IMPLEMENT_NETOBJECT_RPC(GameType, c2sResendItemStatus, (U16 itemId), (itemId), NetClassGroupGameMask, RPCGuaranteed, RPCToGhostParent, 0)
{
   if(mCacheResendItem.size() == 0)
      mCacheResendItem.resize(1024);

   for(S32 i = 0; i < 1024; i += 256)
   {
      MoveItem *item = mCacheResendItem[S32(itemId & 255) | i];
      if(item && item->getItemId() == itemId)
      {
         item->setPositionMask();
         return;
      }
   }

   fillVector.clear();
   mGame->getGameObjDatabase()->findObjects(fillVector);

   for(S32 i = 0; i < fillVector.size(); i++)
   {
      MoveItem *item = dynamic_cast<MoveItem *>(fillVector[i]);
      if(item && item->getItemId() == itemId)
      {
         item->setPositionMask();
         for(S32 j = 0; j < 1024; j += 256)
         {
            if(mCacheResendItem[S32(itemId & 255) | j].isNull())
               mCacheResendItem[S32(itemId & 255) | j].set(item);

            return;
         }
         mCacheResendItem[S32(itemId & 255) | (TNL::Random::readI(0, 3) * 256)].set(item);
         break;
      }
   }
}


TNL_IMPLEMENT_NETOBJECT_RPC(GameType, s2cAchievementMessage,
                            (U32 achievement, StringTableEntry clientName), (achievement, clientName),
                             NetClassGroupGameMask, RPCGuaranteed, RPCToGhost, 0)
{
#ifndef ZAP_DEDICATED
   ClientGame *clientGame = static_cast<ClientGame *>(mGame);

   string message = "";
   string textEffectText = "";

   if(achievement == BADGE_TWENTY_FIVE_FLAGS)
   {
      message = "%s has earned the TWENTY FIVE FLAGS badge!";
      textEffectText = "25 FLAGS BADGE";
   }
   else if(achievement == BADGE_ZONE_CONTROLLER)
   {
      message = "%s has earned the ZONE CONTROLLER badge!";
      textEffectText = "ZONE CONTROLLER";
   }
   else
      return;

   mGame->displayMessage(Colors::yellow, message.c_str(), clientName.getString());
   mGame->playSoundEffect(SFXAchievementEarned);

   Ship *ship = clientGame->findShip(clientName);
   if(ship)
      clientGame->emitTextEffect(textEffectText, Colors::yellow, ship->getRenderPos() + Point(0, 150));
#endif
}


// Client tells server that they chose the specified weapon
GAMETYPE_RPC_C2S(GameType, c2sSelectWeapon, (RangedU32<0, ShipWeaponCount> indx), (indx))
{
   GameConnection *source = (GameConnection *) getRPCSourceConnection();
   BfObject *controlObject = source->getControlObject();

   if(controlObject && isShipType(controlObject->getObjectTypeNumber()))
      static_cast<Ship *>(controlObject)->selectWeapon(indx);
}


Vector<RangedU32<0, GameType::MaxPing> > GameType::mPingTimes; ///< Static vector used for constructing update RPCs
Vector<SignedInt<24> > GameType::mScores;
Vector<SignedFloat<8> > GameType::mRatings;  // 8 bits for 255 gradations between -1 and 1 ~ about 1 value per .01


void GameType::updateClientScoreboard(ClientInfo *requestor)
{
   mPingTimes.clear();
   mScores.clear();
   mRatings.clear();

   // First, list the players
   for(S32 i = 0; i < mGame->getClientCount(); i++)
   {
      ClientInfo *info = mGame->getClientInfo(i);

      if(info->getPing() < MaxPing)
         mPingTimes.push_back(info->getPing());
      else
         mPingTimes.push_back(MaxPing);

      // Players rating = cumulative score / total score played while this player was playing, ranks from 0 to 1
      mRatings.push_back(info->getCalculatedRating());
   }

   NetObject::setRPCDestConnection(requestor->getConnection());
   s2cScoreboardUpdate(mPingTimes, mRatings);
   NetObject::setRPCDestConnection(NULL);
}


TNL_IMPLEMENT_NETOBJECT_RPC(GameType, s2cScoreboardUpdate,
                 (Vector<RangedU32<0, GameType::MaxPing> > pingTimes, Vector<SignedFloat<8> > ratings),
                 (pingTimes, ratings), NetClassGroupGameMask, RPCGuaranteedOrderedBigData, RPCToGhost, 0)
{
   for(S32 i = 0; i < mGame->getClientCount(); i++)
   {
      if(i >= pingTimes.size())
         break;

      ClientInfo *client = mGame->getClientInfo(i);

      client->setPing(pingTimes[i]);
      client->setRating(ratings[i]);
   }
}


GAMETYPE_RPC_S2C(GameType, s2cKillMessage, (StringTableEntry victim, StringTableEntry killer, StringTableEntry killerDescr), (victim, killer, killerDescr))
{
   if(killer)  // Known killer, was self, robot, or another player
   {
      if(killer == victim)
         if(killerDescr == "mine")
            mGame->displayMessage(Color(1.0f, 1.0f, 0.8f), "%s was destroyed by own mine", victim.getString());
         else
            mGame->displayMessage(Color(1.0f, 1.0f, 0.8f), "%s zapped self", victim.getString());
      else
         if(killerDescr == "mine")
            mGame->displayMessage(Color(1.0f, 1.0f, 0.8f), "%s was destroyed by mine laid by %s", victim.getString(), killer.getString());
         else
            mGame->displayMessage(Color(1.0f, 1.0f, 0.8f), "%s zapped %s", killer.getString(), victim.getString());
   }
   else if(killerDescr == "mine")   // Killer was some object with its own kill description string
      mGame->displayMessage(Color(1.0f, 1.0f, 0.8f), "%s got blown up by a mine", victim.getString());
   else if(killerDescr != "")
      mGame->displayMessage(Color(1.0f, 1.0f, 0.8f), "%s %s", victim.getString(), killerDescr.getString());
   else         // Killer unknown
      mGame->displayMessage(Color(1.0f, 1.0f, 0.8f), "%s got zapped", victim.getString());
}


TNL_IMPLEMENT_NETOBJECT_RPC(GameType, c2sVoiceChat, (bool echo, ByteBufferPtr voiceBuffer), (echo, voiceBuffer),
   NetClassGroupGameMask, RPCUnguaranteed, RPCToGhostParent, 0)
{
   // Broadcast this to all clients on the same team; only send back to the source if echo is true

   GameConnection *source = (GameConnection *) getRPCSourceConnection();
   ClientInfo *sourceClientInfo = source->getClientInfo();

   // If globally muted or voice chat is disabled on the server, don't send to anyone
   if(source->mChatMute || !getGame()->getSettings()->getIniSettings()->enableServerVoiceChat)
      return;

   if(source)
   {
      RefPtr<NetEvent> event = TNL_RPC_CONSTRUCT_NETEVENT(this, s2cVoiceChat, (sourceClientInfo->getName(), voiceBuffer));

      for(S32 i = 0; i < mGame->getClientCount(); i++)
      {
         ClientInfo *clientInfo = mGame->getClientInfo(i);
         GameConnection *dest = clientInfo->getConnection();

         if(dest && dest->mVoiceChatEnabled && clientInfo->getTeamIndex() == sourceClientInfo->getTeamIndex() && (dest != source || echo))
            dest->postNetEvent(event);
      }
   }
}


TNL_IMPLEMENT_NETOBJECT_RPC(GameType, s2cVoiceChat, (StringTableEntry clientName, ByteBufferPtr voiceBuffer), (clientName, voiceBuffer),
   NetClassGroupGameMask, RPCUnguaranteed, RPCToGhost, 0)
{
#ifndef ZAP_DEDICATED
   static_cast<ClientGame *>(mGame)->gotVoiceChat(clientName, voiceBuffer);
#endif
}


// Server tells clients that another player is idle and will not be joining us for the moment
TNL_IMPLEMENT_NETOBJECT_RPC(GameType, s2cSetIsSpawnDelayed, (StringTableEntry name, bool idle), (name, idle), 
                  NetClassGroupGameMask, RPCGuaranteedOrdered, RPCToGhost, 0)
{
#ifndef ZAP_DEDICATED
   ClientInfo *clientInfo = getGame()->findClientInfo(name);

   TNLAssert(clientInfo, "Could not find clientInfo!");  // with RPCGuaranteedOrdered, GameType::s2cAddClient should always be sent first.

   if(!clientInfo)
      return;

   clientInfo->setSpawnDelayed(idle);        // Track other players delay status.  ClientInfo here is a RemoteClientInfo.
#endif
}


// Server tells clients that a player is engineering a teleport
TNL_IMPLEMENT_NETOBJECT_RPC(GameType, s2cSetPlayerEngineeringTeleporter, (StringTableEntry name, bool isEngineeringTeleporter),
      (name, isEngineeringTeleporter), NetClassGroupGameMask, RPCGuaranteed, RPCToGhost, 0)
{
#ifndef ZAP_DEDICATED
   ClientInfo *clientInfo = getGame()->findClientInfo(name);

   if(!clientInfo)
      return;

   clientInfo->setIsEngineeringTeleporter(isEngineeringTeleporter);
#endif
}


Game *GameType::getGame() const
{
   return mGame;
}


GameTypeId GameType::getGameTypeId() const { return BitmatchGame; }

const char *GameType::getShortName() const { return "BM"; }

static const char *instructions[] = { "Blast as many ships",  "as you can!" };
const char **GameType::getInstructionString() const { return instructions; }


bool GameType::isFlagGame()          const { return false; }
bool GameType::canBeTeamGame()       const { return true;  }
bool GameType::canBeIndividualGame() const { return true;  }


bool GameType::teamHasFlag(S32 teamIndex) const
{
   return false;
}


// Look at every flag and see if its mounted on a ship belonging to the specified team
// Does the actual work for subclass implementations of teamHasFlag
bool GameType::doTeamHasFlag(S32 teamIndex) const
{
   return getGame()->getTeamHasFlag(teamIndex);
}


// Server only
void GameType::updateWhichTeamsHaveFlags()
{
   getGame()->clearTeamHasFlagList();

   const Vector<DatabaseObject *> *flags = getGame()->getGameObjDatabase()->findObjects_fast(FlagTypeNumber);

   for(S32 i = 0; i < flags->size(); i++)
   {
      FlagItem *flag = static_cast<FlagItem *>(flags->get(i));
      if(flag->isMounted() && flag->getMount())
         getGame()->setTeamHasFlag(flag->getMount()->getTeam(), true);
   }

   notifyClientsWhoHasTheFlag();
}


// A flag was mounted on a ship -- in some GameTypes we need to notifiy the clients so they can 
// update their displays to show who has the flag.  Will be overridden in some GameTypes.
// Server only!
void GameType::onFlagMounted(S32 teamIndex)
{
   // Do nothing
}


// Notify the clients when flag status changes... only called by some GameTypes
// Server only!
void GameType::notifyClientsWhoHasTheFlag()
{
   U16 packedBits = 0;

   for(S32 i = 0; i < getGame()->getTeamCount(); i++)
      if(getGame()->getTeamHasFlag(i))
         packedBits += BIT(i);

   s2cSendFlagPossessionStatus(packedBits);
}


GAMETYPE_RPC_S2C(GameType, s2cSendFlagPossessionStatus, (U16 packedBits), (packedBits))
{
   for(S32 i = 0; i < getGame()->getTeamCount(); i++)
      getGame()->setTeamHasFlag(i, packedBits & BIT(i));
}


S32 GameType::getWinningScore() const
{
   return mWinningScore;
}


void GameType::setWinningScore(S32 score)
{
   mWinningScore = score;
}


// Mostly used while reading a level file
void GameType::setGameTime(F32 timeInSeconds)
{
   mGameTimer.reset(U32(timeInSeconds * 1000));    // reset handles case of time being 0
}


// Return time in seconds; returns 0 if game is unlimited
U32 GameType::getTotalGameTime() const
{
   return mGameTimer.getTotalGameTime() / 1000;
}


// Return time remaining in seconds; currently used for Lua on the server, and display purposes on the client
S32 GameType::getRemainingGameTime() const         
{
   return mGameTimer.getCurrent() / 1000;
}


S32 GameType::getRemainingGameTimeInMs() const
{
   return mGameTimer.getCurrent();
}


S32 GameType::getRenderingOffset() const
{
   return mGameTimer.getRenderingOffset();
}


bool GameType::isTimeUnlimited() const
{
   return mGameTimer.isUnlimited();
}


// Only called by various voting codes, server only
void GameType::extendGameTime(S32 timeInMs)
{
   setTimeRemaining(mGameTimer.getCurrent() + timeInMs, false); 
}


S32 GameType::getLeadingScore() const
{
   return mLeadingTeamScore;
}


S32 GameType::getLeadingTeam() const
{
   return mLeadingTeam;
}


S32 GameType::getLeadingPlayerScore() const
{
   TNLAssert(mLeadingPlayer < mGame->getClientCount(), "mLeadingPlayer out of range");
   return mLeadingPlayerScore;
}


S32 GameType::getLeadingPlayer() const
{
   return mLeadingPlayer;
}


S32 GameType::getSecondLeadingPlayerScore() const
{
   return mSecondLeadingPlayerScore;
}


S32 GameType::getSecondLeadingPlayer() const
{
   return mSecondLeadingPlayer;
}


S32 GameType::getFlagCount()
{
   return getGame()->getGameObjDatabase()->getObjectCount(FlagTypeNumber);
}


bool GameType::isCarryingItems(Ship *ship)
{
   return ship->getMountedItemCount() > 0;
}


bool GameType::isSpawnWithLoadoutGame()
{
   return false;
}


bool GameType::levelHasLoadoutZone()
{
   return mLevelHasLoadoutZone;
}


const Vector<WallRec> *GameType::getBarrierList()
{
   return &mWalls;
}


// Send a message to all clients
void GameType::broadcastMessage(GameConnection::MessageColors color, SFXProfiles sfx, const StringTableEntry &message)
{
   if(!isGameOver())  // Avoid flooding messages on game over.
      for(S32 i = 0; i < mGame->getClientCount(); i++)
         if(!mGame->getClientInfo(i)->isRobot())
            mGame->getClientInfo(i)->getConnection()->s2cDisplayMessage(color, sfx, message);
}


// Send a message to all clients (except robots, of course!)
void GameType::broadcastMessage(GameConnection::MessageColors color, SFXProfiles sfx, 
                                const StringTableEntry &formatString, const Vector<StringTableEntry> &e)
{
   if(!isGameOver())  // Avoid flooding messages on game over
      for(S32 i = 0; i < mGame->getClientCount(); i++)
         if(!mGame->getClientInfo(i)->isRobot())
            mGame->getClientInfo(i)->getConnection()->s2cDisplayMessageE(color, sfx, formatString, e);
}


bool GameType::isGameOver() const
{
   return mGameOver;
}


// Could possibly get rid of this, and put names into gameType subclasses where they really belong, except that we
// currently use gameTypeId when we send lists of levels to the clients, and we need a way to transform those into
// gameType strings.  This is ugly but practical.  To get rid of it, we might be able to send the gameType strings
// themselves as StringTableEntries, which would be almost as efficient.
// Expand GAME_TYPE_TABLE into an array of names
const char *GameTypeNames[] = {
#  define GAME_TYPE_ITEM(a, b, c, name) name,
       GAME_TYPE_TABLE
#  undef GAME_TYPE_ITEM
};


// Return string like "Capture The Flag" -- static
const char *GameType::getGameTypeName(GameTypeId gameType)
{
   TNLAssert(gameType < ARRAYSIZE(GameTypeNames), "Array index out of bounds!");
   return GameTypeNames[gameType];
}


// Return string like "CTFGameType" -- static
const char *GameType::getGameTypeClassName(GameTypeId gameType)
{
   TNLAssert(gameType < ARRAYSIZE(GameTypeNames), "Array index out of bounds!");
   return gameTypeClassNames[gameType];
}


// static
Vector<string> GameType::getGameTypeNames()
{
   Vector<string> gameTypes;

   for(U32 i = 0; i < ARRAYSIZE(GameTypeNames); i++)
      gameTypes.push_back(GameTypeNames[i]);

   return gameTypes;
}


const StringTableEntry *GameType::getLevelName() const
{
   return &mLevelName;
}


void GameType::setLevelName(const StringTableEntry &levelName)
{
   mLevelName = levelName;
}


const StringTableEntry *GameType::getLevelDescription() const
{
   return &mLevelDescription;
}


void GameType::setLevelDescription(const StringTableEntry &levelDescription)
{
   mLevelDescription = levelDescription;
}


const StringTableEntry *GameType::getLevelCredits() const
{
   return &mLevelCredits;
}


void GameType::setLevelCredits(const StringTableEntry &levelCredits)
{
   mLevelCredits = levelCredits;
}


S32 GameType::getMinRecPlayers()
{
   return mMinRecPlayers;
}


void GameType::setMinRecPlayers(S32 minPlayers)
{
   mMinRecPlayers = minPlayers;
}


S32 GameType::getMaxRecPlayers()
{
   return mMaxRecPlayers;
}


void GameType::setMaxRecPlayers(S32 maxPlayers)
{
   mMaxRecPlayers = maxPlayers;
}


bool GameType::isEngineerEnabled()
{
   return mEngineerEnabled;
}


void GameType::setEngineerEnabled(bool enabled)
{
   mEngineerEnabled = enabled;
}


bool GameType::isEngineerUnrestrictedEnabled()
{
   return mEngineerUnrestrictedEnabled;
}


void GameType::setEngineerUnrestrictedEnabled(bool enabled)
{
   mEngineerUnrestrictedEnabled = enabled;
}


bool GameType::areBotsAllowed()
{
   return mBotsAllowed;
}


void GameType::setBotsAllowed(bool allowed)
{
   mBotsAllowed = allowed;
}


string GameType::getScriptName() const
{
   return mScriptName;
}


const Vector<string> *GameType::getScriptArgs()
{
   return &mScriptArgs;
}


bool GameType::isDatabasable()
{
   return false;
}


void GameType::addFlag(FlagItem *flag)
{
   // Do nothing -- flags are now tracked by the database
}


// Runs only on server
void GameType::itemDropped(Ship *ship, MoveItem *item, DismountMode dismountMode)
{ 
   TNLAssert(isServer(), "Should not run on client!");
   if(item->getObjectTypeNumber() == FlagTypeNumber)
      updateWhichTeamsHaveFlags();
}


// These methods will be overridden by some game types
void GameType::shipTouchFlag(Ship *ship, FlagItem *flag) { /* Do nothing */ }
void GameType::releaseFlag(const Point &pos, const Point &vel, S32 count) { /* Do nothing */ }
void GameType::shipTouchZone(Ship *ship, GoalZone *zone) { /* Do nothing */ }
void GameType::majorScoringEventOcurred(S32 team)        { /* Do nothing */ }

};
<|MERGE_RESOLUTION|>--- conflicted
+++ resolved
@@ -3080,33 +3080,8 @@
       return;
    }
 
-<<<<<<< HEAD
-
-   // Find team with bots that has the most players
-   getGame()->countTeamPlayers();
-
-   S32 largestTeamCount = 0;
-   S32 largestTeamIndex = 0;
-
-   for(S32 i = 0; i < getGame()->getTeamCount(); i++)
-   {
-      TNLAssert(dynamic_cast<Team *>(getGame()->getTeam(i)), "Invalid team");
-      Team *team = static_cast<Team *>(getGame()->getTeam(i));
-
-      // Must have at least one bot!
-      if(team->getPlayerBotCount() > largestTeamCount && team->getBotCount() > 0)
-      {
-         largestTeamCount = team->getPlayerBotCount();
-         largestTeamIndex = i;
-      }
-   }
-
-   // Delete one robot from our largest team
-   getGame()->deleteBotFromTeam(largestTeamIndex);
-=======
    // Delete one robot from our largest team
    getGame()->deleteBotFromTeam(findLargestTeamWithBots());
->>>>>>> 2499360c
 
    // Disable bot balancing
    mBotBalancingDisabled = true;
