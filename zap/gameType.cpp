--- conflicted
+++ resolved
@@ -914,11 +914,7 @@
       Vector<U16> playerSwitchedTeamCount (mClientList.size());
       Vector<Vector<U16> > shots          (mClientList.size()); 
       Vector<Vector<U16> > hits           (mClientList.size());
-<<<<<<< HEAD
       
-=======
-      Vector<U16> playerSwitchedTeamCount(mClientList.size());
->>>>>>> 185811a2
 
       // mSortedClientList is list of players sorted by player score; may not matter in team game, but it does in solo games
       Vector<RefPtr<ClientRef> > mSortedClientList = mClientList;   
