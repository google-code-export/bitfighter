--- conflicted
+++ resolved
@@ -70,7 +70,6 @@
    mLevelType = BitmatchGame;
    minRecPlayers = 0;
    maxRecPlayers = 0;
-   mHosterLevelIndex = -1;
 }
 
 
@@ -261,31 +260,21 @@
 
    return pair<S32, bool>(getLevelCount() - 1, true);
 }
-void LevelSource::addNewLevel(const LevelInfo &levelInfo)
-{
-   mLevelInfos.push_back(levelInfo);
-}
 
 
 string LevelSource::getLevelName(S32 index)
 {
+   return mLevelInfos[index].mLevelName.getString(); 
+}
+
+
+string LevelSource::getLevelFileName(S32 index)
+{   
    if(index < 0 || index >= mLevelInfos.size())
       return "";
    else
-      return mLevelInfos[index].mLevelName.getString(); 
-}
-
-
-string LevelSource::getLevelFileName(S32 index)
-{
-   if(index < 0 || index >= mLevelInfos.size())
-      return "";
-   else
-      return mLevelInfos[index].filename;
-}
-void LevelSource::setLevelFileName(S32 index, const string &filename)
-{
-   mLevelInfos[index].filename = filename;
+
+   return mLevelInfos[index].filename;
 }
 
 
@@ -331,7 +320,7 @@
 // Should be overridden in each subclass of LevelSource
 bool LevelSource::loadLevels(FolderManager *folderManager)
 {
-   return true;
+	return true;
 }
 
 
@@ -411,25 +400,8 @@
 // Populates levelInfo with data from fullFilename -- returns true if successful, false otherwise
 bool MultiLevelSource::populateLevelInfoFromSource(const string &fullFilename, LevelInfo &levelInfo)
 {
-<<<<<<< HEAD
-   FILE *f = fopen(fullFilename.c_str(), "rb");
-   if(f)
-   {
-      char data[1024 * 4];  // 4 kb should be enough to fit all parameters at the beginning of level; we don't need to read everything
-      S32 size = (S32)fread(data, 1, sizeof(data), f);
-      fclose(f);
-
-       getLevelInfoFromCodeChunk(data, size, levelInfo);     // Fills levelInfo with data from file
-
-      levelInfo.ensureLevelInfoHasValidName();
-
-      return true;
-   }
-   else
-=======
 	FILE *f = fopen(fullFilename.c_str(), "rb");
 	if(!f)
->>>>>>> f6375f91
    {
       logprintf(LogConsumer::LogWarning, "Could not read level file %s [%s]... Skipping...",
                                           levelInfo.filename.c_str(), fullFilename.c_str());
@@ -541,7 +513,7 @@
 
 bool MultiLevelSource::isEmptyLevelDirOk() const
 {
-   return false;
+	return false;
 }
 
 
@@ -570,13 +542,9 @@
 // Constructor -- pass in a list of level names and a file; create LevelInfos for each
 FileListLevelSource::FileListLevelSource(const Vector<string> &levelList, const string &folder, GameSettings *settings)
 {
-<<<<<<< HEAD
-   for(S32 i = 0; i < levelList.size(); i++)
-=======
    mGameSettings = settings;
 
 	for(S32 i = 0; i < levelList.size(); i++)
->>>>>>> f6375f91
       mLevelInfos.push_back(LevelInfo(levelList[i], folder));
 }
 
@@ -595,23 +563,6 @@
 
    const LevelInfo *levelInfo = &mLevelInfos[index];
 
-<<<<<<< HEAD
-   string filename = FolderManager::findLevelFile(GameSettings::getFolderManager()->levelDir, levelInfo->filename);
-
-   if(filename == "")
-   {
-      logprintf("Unable to find level file \"%s\".  Skipping...", levelInfo->filename.c_str());
-      return "";
-   }
-
-   if(game->loadLevelFromFile(filename, gameObjectDatabase))
-      return Game::md5.getHashFromFile(filename);   
-   else
-   {
-      logprintf("Unable to process level file \"%s\".  Skipping...", levelInfo->filename.c_str());
-      return "";
-   }
-=======
 	string filename = FolderManager::findLevelFile(mGameSettings->getFolderManager()->getLevelDir(), levelInfo->filename);
 
 	if(filename == "")
@@ -630,7 +581,6 @@
 	}
 
    return level;
->>>>>>> f6375f91
 }
 
 
@@ -644,7 +594,7 @@
    Vector<string> lines = parseString(contents);
 
    for(S32 i = 0; i < lines.size(); i++)
-   {
+	{
       string filename = trim(chopComment(lines[i]));
       if(filename == "")    // Probably a comment or blank line
          continue;
@@ -657,10 +607,10 @@
          continue;
       }
 
-      levels.push_back(filename);      // We will append the folder name later
-   }
-
-   return levels;
+   	levels.push_back(filename);      // We will append the folder name later
+	}
+
+	return levels;
 }
 
 
