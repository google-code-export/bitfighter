<<<<<<< HEAD
//-----------------------------------------------------------------------------------
//
// Bitfighter - A multiplayer vector graphics space game
// Based on Zap demo released for Torque Network Library by GarageGames.com
//
// Derivative work copyright (C) 2008-2009 Chris Eykamp
// Original work copyright (C) 2004 GarageGames.com, Inc.
// Other code copyright as noted
//
// This program is free software; you can redistribute it and/or modify
// it under the terms of the GNU General Public License as published by
// the Free Software Foundation; either version 2 of the License, or
// (at your option) any later version.
//
// This program is distributed in the hope that it will be useful (and fun!),
// but WITHOUT ANY WARRANTY; without even the implied warranty of
// MERCHANTABILITY or FITNESS FOR A PARTICULAR PURPOSE.  See the
// GNU General Public License for more details.
//
// You should have received a copy of the GNU General Public License
// along with this program; if not, write to the Free Software
// Foundation, Inc., 59 Temple Place, Suite 330, Boston, MA  02111-1307  USA
//
//------------------------------------------------------------------------------------

#include "UIEditor.h"
#include "UIEditorMenus.h"    // For access to menu methods such as setObject
#include "EditorObject.h"

#include "UINameEntry.h"
#include "UIEditorInstructions.h"
#include "UIChat.h"
#include "UIDiagnostics.h"
#include "UITeamDefMenu.h"
#include "UIGameParameters.h"
#include "UIErrorMessage.h"
#include "UIYesNo.h"
#include "gameObjectRender.h"
#include "game.h"                // Can delete?
#include "gameType.h"
#include "soccerGame.h"          // For Soccer ball radius
#include "engineeredObjects.h"   // For Turret properties
#include "barrier.h"             // For DEFAULT_BARRIER_WIDTH
#include "gameItems.h"           // For Asteroid defs
#include "teleporter.h"          // For Teleporter def
#include "speedZone.h"           // For Speedzone def
#include "loadoutZone.h"         // For LoadoutZone def
#include "huntersGame.h"         // For HuntersNexusObject def
#include "config.h"

#include "gameLoader.h"          // For LevelLoadException def

#include "Colors.h"
#include "GeomUtils.h"
#include "textItem.h"            // For MAX_TEXTITEM_LEN and MAX_TEXT_SIZE
#include "luaLevelGenerator.h"
#include "stringUtils.h"

#include "oglconsole.h"          // Our console object
#include "ScreenInfo.h"

#include "SDL/SDL.h"
#include "SDL/SDL_opengl.h"

#include <boost/shared_ptr.hpp>

#include <ctype.h>
#include <exception>
#include <algorithm>             // For sort
#include <math.h>

using namespace boost;

namespace Zap
{

const S32 DOCK_WIDTH = 50;
const F32 MIN_SCALE = .05;        // Most zoomed-in scale
const F32 MAX_SCALE = 2.5;        // Most zoomed-out scale
const F32 STARTING_SCALE = 0.5;   

extern Color gNexusOpenColor;
extern Color EDITOR_WALL_FILL_COLOR;

static const Color inactiveSpecialAttributeColor = Color(.6, .6, .6);


static const S32 TEAM_NEUTRAL = Item::TEAM_NEUTRAL;
static const S32 TEAM_HOSTILE = Item::TEAM_HOSTILE;

//static Vector<boost::shared_ptr<EditorObject> > *mLoadTarget;
static EditorObjectDatabase *mLoadTarget;

static EditorObjectDatabase mLevelGenDatabase;     // Database for inserting objects when running a levelgen script in the editor

enum EntryMode {
   EntryID,          // Entering an objectID
   EntryAngle,       // Entering an angle
   EntryScale,       // Entering a scale
   EntryNone         // Not in a special entry mode
};


static EntryMode entryMode;
static Vector<ZoneBorder> zoneBorders;

static void saveLevelCallback(Game *game)
{
   UIManager *uiManager = game->getUIManager();

   if(uiManager->getEditorUserInterface()->saveLevel(true, true))
      uiManager->reactivateMenu(uiManager->getMainMenuUserInterface());   
   else
      uiManager->getEditorUserInterface()->reactivate();
}


void backToMainMenuCallback(Game *game)
{
   game->getUIManager()->reactivateMenu(game->getUIManager()->getMainMenuUserInterface());    
}


// Constructor
EditorUserInterface::EditorUserInterface(Game *game) : Parent(game)
{
   setMenuID(EditorUI);

   // Create some items for the dock...  One of each, please!
   mShowMode = ShowAllObjects; 
   mWasTesting = false;

   mSnapObject = NULL;
   mSnapVertexIndex = NONE;
   mItemHit = NULL;
   mEdgeHit = NONE;

   setNeedToSave(false);

   mNewItem = NULL;

   mLastUndoStateWasBarrierWidthChange = false;

   mUndoItems.resize(UNDO_STATES);     // Create slots for all our undos... also creates a ton of empty dbs.  Maybe we should be using pointers?
}


// Encapsulate some ugliness
const Vector<EditorObject *> *EditorUserInterface::getObjectList()
{
   return getGame()->getEditorDatabase()->getObjectList();
}


static const S32 DOCK_POLY_HEIGHT = 20;
static const S32 DOCK_POLY_WIDTH = DOCK_WIDTH - 10;

void EditorUserInterface::addToDock(EditorObject* object)
{
   mDockItems.push_back(boost::shared_ptr<EditorObject>(object));
}


void EditorUserInterface::addDockObject(EditorObject *object, F32 xPos, F32 yPos)
{
   object->prepareForDock(getGame(), Point(xPos, yPos));       
   object->setTeam(mCurrentTeam);

   addToDock(object);
}


void EditorUserInterface::populateDock()
{
   mDockItems.clear();

   if(mShowMode == ShowAllObjects)
   {
      S32 xPos = gScreenInfo.getGameCanvasWidth() - horizMargin - DOCK_WIDTH / 2;
      S32 yPos = 35;
      const S32 spacer = 35;

      addDockObject(new RepairItem(), xPos, yPos);
      //addDockObject(new ItemEnergy(), xPos + 10, yPos);
      yPos += spacer;

      addDockObject(new Spawn(), xPos, yPos);
      yPos += spacer;

      addDockObject(new ForceFieldProjector(), xPos, yPos);
      yPos += spacer;

      addDockObject(new Turret(), xPos, yPos);
      yPos += spacer;

      addDockObject(new Teleporter(), xPos, yPos);
      yPos += spacer;

      addDockObject(new SpeedZone(), xPos, yPos);
      yPos += spacer;

      addDockObject(new TextItem(), xPos, yPos);
      yPos += spacer;

      if(getGame()->getGameType()->getGameType() == GameType::SoccerGame)
         addDockObject(new SoccerBallItem(), xPos, yPos);
      else
         addDockObject(new FlagItem(), xPos, yPos);
      yPos += spacer;

      addDockObject(new FlagSpawn(), xPos, yPos);
      yPos += spacer;

      addDockObject(new Mine(), xPos - 10, yPos);
      addDockObject(new SpyBug(), xPos + 10, yPos);
      yPos += spacer;

      // These two will share a line
      addDockObject(new Asteroid(), xPos - 10, yPos);
      addDockObject(new AsteroidSpawn(), xPos + 10, yPos);
      yPos += spacer;

      // These two will share a line
      addDockObject(new TestItem(), xPos - 10, yPos);
      addDockObject(new ResourceItem(), xPos + 10, yPos);
      yPos += 25;

      
      addDockObject(new LoadoutZone(), xPos, yPos);
      yPos += 25;

      if(getGame()->getGameType()->getGameType() == GameType::NexusGame)
      {
         addDockObject(new HuntersNexusObject(), xPos, yPos);
         yPos += 25;
      }
      else
      {
         addDockObject(new GoalZone(), xPos, yPos);
         yPos += 25;
      }

      addDockObject(new PolyWall(), xPos, yPos);
      yPos += spacer;
   }
}


//static Vector<DatabaseObject *> fillVector;     // Reusable container, now global in gridDB.h, having this here may cause linux compile errors

// Destructor -- unwind things in an orderly fashion
EditorUserInterface::~EditorUserInterface()
{
   clearDatabase(getGame()->getEditorDatabase());

   mDockItems.clear();
   mLevelGenItems.clear();
   mClipboard.clear();
   delete mNewItem;
}


void EditorUserInterface::clearDatabase(GridDatabase *database)
{
   fillVector.clear();
   database->findObjects(fillVector);

   for(S32 i = 0; i < fillVector.size(); i++)
   {
      database->removeFromDatabase(fillVector[i], fillVector[i]->getExtent());
      //delete fillVector[i];
   }
}


static const S32 NO_NUMBER = -1;

// Draw a vertex of a selected editor item  -- still used for snapping vertex
void renderVertex(VertexRenderStyles style, const Point &v, S32 number, F32 alpha, S32 size)
{
   bool hollow = style == HighlightedVertex || style == SelectedVertex || style == SelectedItemVertex || style == SnappingVertex;

   // Fill the box with a dark gray to make the number easier to read
   if(hollow && number != NO_NUMBER)
   {
      glColor3f(.25, .25, .25);
      drawFilledSquare(v, size);
   }
      
   if(style == HighlightedVertex)
      glColor(*HIGHLIGHT_COLOR, alpha);
   else if(style == SelectedVertex)
      glColor(*SELECT_COLOR, alpha);
   else if(style == SnappingVertex)
      glColor(Colors::magenta, alpha);
   else
      glColor(Colors::red, alpha);

   drawSquare(v, size, !hollow);

   if(number != NO_NUMBER)     // Draw vertex numbers
   {
      glColor(Colors::white, alpha);
      UserInterface::drawStringf(v.x - UserInterface::getStringWidthf(6, "%d", number) / 2, v.y - 3, 6, "%d", number);
   }
}


void renderVertex(VertexRenderStyles style, const Point &v, S32 number, F32 alpha)
{
   renderVertex(style, v, number, alpha, 5);
}


void renderVertex(VertexRenderStyles style, const Point &v, S32 number)
{
   renderVertex(style, v, number, 1);
}


// Replaces the need to do a convertLevelToCanvasCoord on every point before rendering
void EditorUserInterface::setLevelToCanvasCoordConversion()
{
   F32 scale =  getCurrentScale();
   Point offset = getCurrentOffset();

   glTranslate(offset);
   glScale(scale);
} 


// Draws a line connecting points in mVerts
void EditorUserInterface::renderPolyline(const Vector<Point> *verts)
{
   glPushMatrix();
      setLevelToCanvasCoordConversion();
      renderPointVector(verts, GL_LINE_STRIP);
   glPopMatrix();
}


extern Color gNeutralTeamColor;
extern Color gHostileTeamColor;


////////////////////////////////////
////////////////////////////////////

// Objects created with this method MUST be deleted!
// Returns NULL if className is invalid
static EditorObject *newEditorObject(const char *className)
{
   Object *theObject = Object::create(className);        // Create an object of the specified type
   TNLAssert(dynamic_cast<EditorObject *>(theObject), "This is not an EditorObject!");

   return dynamic_cast<EditorObject *>(theObject);       // Force our new object to be an EditorObject
}


// Removes most recent undo state from stack --> won't actually delete items on stack until we need the slot, or we quit
void EditorUserInterface::deleteUndoState()
{
   mLastUndoIndex--;
   mLastRedoIndex--; 
}


// Save the current state of the editor objects for later undoing
void EditorUserInterface::saveUndoState()
{
   // Use case: We do 5 actions, save, undo 2, redo 1, then do some new action.  
   // Our "no need to save" undo point is lost forever.
   if(mAllUndoneUndoLevel > mLastRedoIndex)     
      mAllUndoneUndoLevel = NONE;

   //copyItems(getObjectList(), mUndoItems[mLastUndoIndex % UNDO_STATES]);

   EditorObjectDatabase *eod = getGame()->getEditorDatabase();
   TNLAssert(eod, "bad!");

   EditorObjectDatabase *newDB = eod;     
   mUndoItems[mLastUndoIndex % UNDO_STATES] = boost::shared_ptr<EditorObjectDatabase>(new EditorObjectDatabase(*newDB));  // Make a copy

   mLastUndoIndex++;
   //mLastRedoIndex++; 
   mLastRedoIndex = mLastUndoIndex;

   if(mLastUndoIndex % UNDO_STATES == mFirstUndoIndex % UNDO_STATES)           // Undo buffer now full...
   {
      mFirstUndoIndex++;
      mAllUndoneUndoLevel -= 1;     // If this falls below 0, then we can't undo our way out of needing to save
   }
   
   setNeedToSave(mAllUndoneUndoLevel != mLastUndoIndex);
   mRedoingAnUndo = false;
   mLastUndoStateWasBarrierWidthChange = false;
}


void EditorUserInterface::autoSave()
{
   saveLevel(false, false, true);
}


void EditorUserInterface::undo(bool addToRedoStack)
{
   if(!undoAvailable())
      return;

   mSnapObject = NULL;
   mSnapVertexIndex = NONE;

   if(mLastUndoIndex == mLastRedoIndex && !mRedoingAnUndo)
   {
      saveUndoState();
      mLastUndoIndex--;
      mLastRedoIndex--;
      mRedoingAnUndo = true;
   }

   mLastUndoIndex--;

   getGame()->setEditorDatabase(boost::dynamic_pointer_cast<GridDatabase>(mUndoItems[mLastUndoIndex % UNDO_STATES]));

   rebuildEverything();

   mLastUndoStateWasBarrierWidthChange = false;
   validateLevel();
}
   

void EditorUserInterface::redo()
{
   if(mLastRedoIndex != mLastUndoIndex)      // If there's a redo state available...
   {
      mSnapObject = NULL;
      mSnapVertexIndex = NONE;

      mLastUndoIndex++;
      getGame()->setEditorDatabase(mUndoItems[mLastUndoIndex % UNDO_STATES]);
      TNLAssert(mUndoItems[mLastUndoIndex % UNDO_STATES], "null!");

      rebuildEverything();
      validateLevel();
   }
}


void EditorUserInterface::rebuildEverything()
{
   Game *game = getGame();

   game->getWallSegmentManager()->recomputeAllWallGeometry(game->getEditorDatabase());
   resnapAllEngineeredItems();

   setNeedToSave(mAllUndoneUndoLevel != mLastUndoIndex);
   mItemToLightUp = NULL;
   autoSave();
}


void EditorUserInterface::resnapAllEngineeredItems()
{
   fillVector.clear();

   getGame()->getEditorDatabase()->findObjects(EngineeredType, fillVector);

   WallSegmentManager *wallSegmentManager = getGame()->getWallSegmentManager();

   for(S32 i = 0; i < fillVector.size(); i++)
   {
      EngineeredObject *engrObj = dynamic_cast<EngineeredObject *>(fillVector[i]);
      engrObj->mountToWall(engrObj->getVert(0), wallSegmentManager->getWallEdgeDatabase(), wallSegmentManager->getWallSegmentDatabase());
   }
}


bool EditorUserInterface::undoAvailable()
{
   return mLastUndoIndex - mFirstUndoIndex != 1;
}


// Wipe undo/redo history
void EditorUserInterface::clearUndoHistory()
{
   mFirstUndoIndex = 0;
   mLastUndoIndex = 1;
   mLastRedoIndex = 1;
   mRedoingAnUndo = false;
}


extern TeamPreset gTeamPresets[];

void EditorUserInterface::setLevelFileName(string name)
{
   if(name == "")
      mEditFileName = "";
   else
      if(name.find('.') == std::string::npos)      // Append extension, if one is needed
         mEditFileName = name + ".level";
      // else... what?
}


void EditorUserInterface::setLevelGenScriptName(string line)
{
   mScriptLine = trim(line);
}


void EditorUserInterface::makeSureThereIsAtLeastOneTeam()
{
   if(getGame()->getTeamCount() == 0)
   {
      boost::shared_ptr<AbstractTeam> team = boost::shared_ptr<AbstractTeam>(new TeamEditor);
      team->setName(gTeamPresets[0].name);
      team->setColor(gTeamPresets[0].r, gTeamPresets[0].g, gTeamPresets[0].b);

      getGame()->addTeam(team);
   }
}


extern const char *gGameTypeNames[];
extern S32 gDefaultGameTypeIndex;
extern S32 gMaxPolygonPoints;
extern ConfigDirectories gConfigDirs;

// Loads a level
void EditorUserInterface::loadLevel()
{
   // Initialize
   clearDatabase(getGame()->getEditorDatabase());
   getGame()->clearTeams();
   mSnapObject = NULL;
   mSnapVertexIndex = NONE;
   mAddingVertex = false;
   clearLevelGenItems();
   mLoadTarget = getGame()->getEditorDatabase();
   mGameTypeArgs.clear();

   getGame()->resetLevelInfo();

   GameType *gameType = new GameType;
   gameType->addToGame(getGame(), getGame()->getEditorDatabase());

   char fileBuffer[1024];
   dSprintf(fileBuffer, sizeof(fileBuffer), "%s/%s", gConfigDirs.levelDir.c_str(), mEditFileName.c_str());

   // Process level file --> returns true if file found and loaded, false if not (assume it's a new level)
   if(getGame()->loadLevelFromFile(fileBuffer, true, getGame()->getEditorDatabase()))   
   {
      // Loaded a level!
      makeSureThereIsAtLeastOneTeam(); // Make sure we at least have one team
      validateTeams();                 // Make sure every item has a valid team
      validateLevel();                 // Check level for errors (like too few spawns)
   }
   else     
   {
      // New level!
      makeSureThereIsAtLeastOneTeam();                               // Make sure we at least have one team, like the man said.
   }

   clearUndoHistory();                 // Clean out undo/redo buffers
   clearSelection();                   // Nothing starts selected
   mShowMode = ShowAllObjects;         // Turn everything on
   setNeedToSave(false);               // Why save when we just loaded?
   mAllUndoneUndoLevel = mLastUndoIndex;
   populateDock();                     // Add game-specific items to the dock

   // Bulk-process new items, walls first
   const Vector<EditorObject *> *objList = getObjectList();

   //for(S32 i = 0; i < objList->size(); i++)
   //   objList->get(i)->processEndPoints();

   getGame()->getWallSegmentManager()->recomputeAllWallGeometry(getGame()->getEditorDatabase());
   
   // Snap all engineered items to the closest wall, if one is found
   resnapAllEngineeredItems();

   // Run onGeomChanged for all non-wall items (engineered items already had onGeomChanged run during resnap operation)
   /*fillVector.clear();
   mGame->getEditorDatabase()->findObjects(~(BarrierType | EngineeredType), fillVector);
   for(S32 i = 0; i < fillVector.size(); i++)
   {
      EditorObject *obj = dynamic_cast<EditorObject *>(fillVector[i]);
      obj->onGeomChanged();
   }*/
}


extern OGLCONSOLE_Console gConsole;

void EditorUserInterface::clearLevelGenItems()
{
   mLevelGenItems.clear();
}


void EditorUserInterface::copyScriptItemsToEditor()
{
   if(mLevelGenItems.size() == 0)
      return;     // Print error message?

   saveUndoState();

   for(S32 i = 0; i < mLevelGenItems.size(); i++)
      mLevelGenItems[i]->addToEditor(getGame());
      
   mLevelGenItems.clear();    // Don't want to delete these objects... we just handed them off to the database!

   rebuildEverything();

   mLastUndoStateWasBarrierWidthChange = false;
}


void EditorUserInterface::runLevelGenScript()
{
   // Parse mScriptLine 
   if(mScriptLine == "")      // No script included!!
      return;

   OGLCONSOLE_Output(gConsole, "Running script %s\n", mScriptLine.c_str());

   Vector<string> scriptArgs = parseString(mScriptLine);
   
   string scriptName = scriptArgs[0];
   scriptArgs.erase(0);

   clearLevelGenItems();      // Clear out any items from the last run

   // Set the load target to the levelgen db, as that's where we want our items stored
   mLoadTarget = &mLevelGenDatabase;

   runScript(scriptName, scriptArgs);

   // Reset the target
   mLoadTarget = getGame()->getEditorDatabase();
}


// Runs an arbitrary lua script.  Command is first item in cmdAndArgs, subsequent items are the args, if any
void EditorUserInterface::runScript(const string &scriptName, const Vector<string> &args)
{
   string name = ConfigDirectories::findLevelGenScript(scriptName);  // Find full name of levelgen script

   if(name == "")
   {
      logprintf(LogConsumer::LogWarning, "Warning: Could not find script \"%s\"",  scriptName.c_str());
      // TODO: Show an error to the user
      return;
   }

   // TODO: Uncomment the following, make it work again (commented out during refactor of editor load process)
   // Load the items
   //LuaLevelGenerator(name, args, mGame->getGridSize(), getEditorDatabase(), this, gConsole);
   
   // Process new items
   // Not sure about all this... may need to test
   // Bulk-process new items, walls first

   fillVector.clear();
   mLoadTarget->findObjects(BarrierType | PolyWallType, fillVector);

   for(S32 i = 0; i < fillVector.size(); i++)
   {
      EditorObject *obj = dynamic_cast<EditorObject *>(fillVector[i]);

      if(obj->getVertCount() < 2)      // Invalid item; delete
         mLoadTarget->removeFromDatabase(obj, obj->getExtent());

      if(obj->getObjectTypeMask() & BarrierType)
         dynamic_cast<WallItem *>(obj)->processEndPoints();
      else
         dynamic_cast<PolyWall *>(obj)->processEndPoints();
   }

   // When I came through here in early june, there was nothing else here... shouldn't there be some handling of non-wall objects?  -CE
}


void EditorUserInterface::validateLevel()
{
   bool hasError = false;
   mLevelErrorMsgs.clear();
   mLevelWarnings.clear();

   bool foundSoccerBall = false;
   bool foundNexus = false;
   bool foundFlags = false;
   bool foundTeamFlags = false;
   bool foundTeamFlagSpawns = false;
   bool foundNeutralSpawn = false;

   vector<bool> foundSpawn;
   char buf[32];

   string teamList, teams;

   // First, catalog items in level
   S32 teamCount = getGame()->getTeamCount();
   foundSpawn.resize(teamCount);

   for(S32 i = 0; i < teamCount; i++)      // Initialize vector
      foundSpawn[i] = false;

   GridDatabase *gridDatabase = getGame()->getEditorDatabase();
      
   fillVector.clear();
   gridDatabase->findObjects(ShipSpawnType, fillVector);
   for(S32 i = 0; i < fillVector.size(); i++)
   {
      Spawn *spawn = dynamic_cast<Spawn *>(fillVector[i]);
      S32 team = spawn->getTeam();

      if(team == TEAM_NEUTRAL)
         foundNeutralSpawn = true;
      else if(team >= 0)
         foundSpawn[team] = true;
   }

   fillVector.clear();
   gridDatabase->findObjects(SoccerBallItemType, fillVector);
   if(fillVector.size() > 0)
      foundSoccerBall = true;

   fillVector.clear();
   gridDatabase->findObjects(NexusType, fillVector);
   if(fillVector.size() > 0)
      foundNexus = true;

   fillVector.clear();
   gridDatabase->findObjects(FlagType, fillVector);
   for (S32 i = 0; i < fillVector.size(); i++)
   {
      foundFlags = true;
      FlagItem *flag = dynamic_cast<FlagItem *>(fillVector[i]);
      if(flag->getTeam() >= 0)
      {
         foundTeamFlags = true;
         break;
      }
   }

   fillVector.clear();
   gridDatabase->findObjects(FlagSpawnType, fillVector);
   for(S32 i = 0; i < fillVector.size(); i++)
   {
      FlagSpawn *flagSpawn = dynamic_cast<FlagSpawn *>(fillVector[i]);
      if(flagSpawn->getTeam() >= 0)
      {
         foundTeamFlagSpawns = true;
         break;
      }
   }

   // "Unversal errors" -- levelgens can't (yet) change gametype

   GameType *gameType = getGame()->getGameType();

   // Check for soccer ball in a a game other than SoccerGameType. Doesn't crash no more.
   if(foundSoccerBall && gameType->getGameType() != GameType::SoccerGame)
      mLevelWarnings.push_back("WARNING: Soccer ball can only be used in soccer game.");

   // Check for the nexus object in a non-hunter game. Does not affect gameplay in non-hunter game.
   if(foundNexus && gameType->getGameType() != GameType::NexusGame)
      mLevelWarnings.push_back("WARNING: Nexus object can only be used in Hunters game.");

   // Check for missing nexus object in a hunter game.  This cause mucho dolor!
   if(!foundNexus && gameType->getGameType() == GameType::NexusGame)
      mLevelErrorMsgs.push_back("ERROR: Nexus game must have a Nexus.");

   if(foundFlags && !gameType->isFlagGame())
      mLevelWarnings.push_back("WARNING: This game type does not use flags.");
   else if(foundTeamFlags && !gameType->isTeamFlagGame())
      mLevelWarnings.push_back("WARNING: This game type does not use team flags.");

   // Check for team flag spawns on games with no team flags
   if(foundTeamFlagSpawns && !foundTeamFlags)
      mLevelWarnings.push_back("WARNING: Found team flag spawns but no team flags.");

   // Errors that may be corrected by levelgen -- script could add spawns
   // Neutral spawns work for all; if there's one, then that will satisfy our need for spawns for all teams
   if(mScriptLine == "" && !foundNeutralSpawn)
   {
      // Make sure each team has a spawn point
      for(S32 i = 0; i < (S32)foundSpawn.size(); i++)
         if(!foundSpawn[i])
         {
            dSprintf(buf, sizeof(buf), "%d", i+1);

            if(!hasError)     // This is our first error
            {
               teams = "team ";
               teamList = buf;
            }
            else
            {
               teams = "teams ";
               teamList += ", ";
               teamList += buf;
            }
            hasError = true;
         }
   }

   if(hasError)     // Compose error message
      mLevelErrorMsgs.push_back("ERROR: Need spawn point for " + teams + teamList);
}


void EditorUserInterface::validateTeams()
{
   fillVector.clear();
   getGame()->getEditorDatabase()->findObjects(fillVector);
   
   validateTeams(fillVector);
}


// Check that each item has a valid team  (fixes any problems it finds)
void EditorUserInterface::validateTeams(const Vector<DatabaseObject *> &dbObjects)
{
   S32 teams = getGame()->getTeamCount();

   for(S32 i = 0; i < dbObjects.size(); i++)
   {
      EditorObject *obj = dynamic_cast<EditorObject *>(dbObjects[i]);
      S32 team = obj->getTeam();

      if(obj->hasTeam() && ((team >= 0 && team < teams) || team == TEAM_NEUTRAL || team == TEAM_HOSTILE))  
         continue;      // This one's OK

      if(team == TEAM_NEUTRAL && obj->canBeNeutral())
         continue;      // This one too

      if(team == TEAM_HOSTILE && obj->canBeHostile())
         continue;      // This one too

      if(obj->hasTeam())
         obj->setTeam(0);               // We know there's at least one team, so there will always be a team 0
      else if(obj->canBeHostile() && !obj->canBeNeutral())
         obj->setTeam(TEAM_HOSTILE); 
      else
         obj->setTeam(TEAM_NEUTRAL);    // We won't consider the case where hasTeam == canBeNeutral == canBeHostile == false
   }
}


// Search through editor objects, to make sure everything still has a valid team.  If not, we'll assign it a default one.
// Note that neutral/hostile items are on team -1/-2, and will be unaffected by this loop or by the number of teams we have.
void EditorUserInterface::teamsHaveChanged()
{
   bool teamsChanged = false;

   if(getGame()->getTeamCount() != mOldTeams.size())     // Number of teams has changed
      teamsChanged = true;
   else
      for(S32 i = 0; i < getGame()->getTeamCount(); i++)
      {
         AbstractTeam *team = getGame()->getTeam(i);

         if(mOldTeams[i].color != team->getColor() || mOldTeams[i].name != team->getName().getString()) // Color(s) or names(s) have changed
         {
            teamsChanged = true;
            break;
         }
      }

   if(!teamsChanged)       // Nothing changed, we're done here
      return;

   validateTeams();

   // TODO: I hope we can get rid of this in future... perhaps replace with mDockItems being stored in a database, and pass the database?
   Vector<DatabaseObject *> hackyjunk;
   hackyjunk.resize(mDockItems.size());
   for(S32 i = 0; i < mDockItems.size(); i++)
      hackyjunk[i] = mDockItems[i].get();

   validateTeams(hackyjunk);

   validateLevel();          // Revalidate level -- if teams have changed, requirements for spawns have too
   setNeedToSave(true);
   autoSave();
   mAllUndoneUndoLevel = -1; // This change can't be undone
}


string EditorUserInterface::getLevelFileName()
{
   return mEditFileName;
}


// Handle console input
// Valid commands: help, run, clear, quit, exit
void processEditorConsoleCommand(void *gamePtr, OGLCONSOLE_Console console, char *cmdline)
{
   Game *game = (Game *)gamePtr;

   Vector<string> words = parseString(cmdline);
   if(words.size() == 0)
      return;

   string cmd = lcase(words[0]);
   EditorUserInterface *ui = game->getUIManager()->getEditorUserInterface();

   if(cmd == "quit" || cmd == "exit") 
      OGLCONSOLE_HideConsole();

   else if(cmd == "help" || cmd == "?") 
      OGLCONSOLE_Output(console, "Commands: help; run; clear; quit\n");

   else if(cmd == "run")
   {
      if(words.size() == 1)      // Too few args
         OGLCONSOLE_Output(console, "Usage: run <script_name> {args}\n");
      else
      {
         ui->saveUndoState();
         words.erase(0);         // Get rid of "run", leaving script name and args

         string name = words[0];
         words.erase(0);

         ui->onBeforeRunScriptFromConsole();
         ui->runScript(name, words);
         ui->onAfterRunScriptFromConsole();
      }
   }   

   else if(cmd == "clear")
      ui->clearLevelGenItems();

   else
      OGLCONSOLE_Output(console, "Unknown command: %s\n", cmd.c_str());
}


void EditorUserInterface::onBeforeRunScriptFromConsole()
{
   const Vector<EditorObject *> *objList = getObjectList();

   // Use selection as a marker -- will have to change in future
   for(S32 i = 0; i < objList->size(); i++)
      objList->get(i)->setSelected(true);
}


void EditorUserInterface::onAfterRunScriptFromConsole()
{
   const Vector<EditorObject *> *objList = getObjectList();

   for(S32 i = 0; i < objList->size(); i++)
      objList->get(i)->setSelected(!objList->get(i)->isSelected());

   rebuildEverything();
}


extern void actualizeScreenMode(bool);

void EditorUserInterface::onActivate()
{
   if(gConfigDirs.levelDir == "")      // Never did resolve a leveldir... no editing for you!
   {
      getUIManager()->reactivatePrevUI();     // Must come before the error msg, so it will become the previous UI when that one exits

      ErrorMessageUserInterface *ui = getUIManager()->getErrorMsgUserInterface();
      ui->reset();
      ui->setTitle("HOUSTON, WE HAVE A PROBLEM");
      ui->setMessage(1, "No valid level folder was found..."); 
      ui->setMessage(2, "cannot start the level editor");
      ui->setMessage(4, "Check the LevelDir parameter in your INI file,");
      ui->setMessage(5, "or your command-line parameters to make sure");
      ui->setMessage(6, "you have correctly specified a valid folder.");
      ui->activate();

      return;
   }

   // Check if we have a level name:
   if(getLevelFileName() == "")         // We need to take a detour to get a level name
   {
      // Don't save this menu (false, below).  That way, if the user escapes out, and is returned to the "previous"
      // UI, they will get back to where they were before (prob. the main menu system), not back to here.
      getUIManager()->getLevelNameEntryUserInterface()->activate(false);

      return;
   }

   mLevelErrorMsgs.clear();
   mLevelWarnings.clear();

   mSaveMsgTimer.clear();

   mGameTypeArgs.clear();

   loadLevel();
   setCurrentTeam(0);

   mSnapDisabled = false;      // Hold [space] to temporarily disable snapping

   // Reset display parameters...
   centerView();
   mDragSelecting = false;
   mUp = mDown = mLeft = mRight = mIn = mOut = false;
   mCreatingPoly = false;
   mCreatingPolyline = false;
   mDraggingObjects = false;
   mDraggingDockItem = NONE;
   mCurrentTeam = 0;
   mShowingReferenceShip = false;
   entryMode = EntryNone;

   mItemToLightUp = NULL;    

   mSaveMsgTimer = 0;

   OGLCONSOLE_EnterKey(processEditorConsoleCommand);     // Setup callback for processing console commands


   actualizeScreenMode(false); 
}


void EditorUserInterface::onDeactivate()
{
   mDockItems.clear();     // Free some memory -- dock will be rebuilt when editor restarts
   actualizeScreenMode(true);
}


void EditorUserInterface::onReactivate()     // Run when user re-enters the editor after testing, among other things
{
   mDraggingObjects = false;  

   if(mWasTesting)
   {
      mWasTesting = false;
      mSaveMsgTimer.clear();

      getGame()->setGameType(mEditorGameType); 

      remove("editor.tmp");      // Delete temp file
   }


   if(mCurrentTeam >= getGame()->getTeamCount())
      mCurrentTeam = 0;

   OGLCONSOLE_EnterKey(processEditorConsoleCommand);     // Restore callback for processing console commands

   actualizeScreenMode(true);
}


static Point sCenter;

// Called when we shift between windowed and fullscreen mode, before change is made
void EditorUserInterface::onPreDisplayModeChange()
{
   sCenter.set(mCurrentOffset.x - gScreenInfo.getGameCanvasWidth() / 2, mCurrentOffset.y - gScreenInfo.getGameCanvasHeight() / 2);
}

// Called when we shift between windowed and fullscreen mode, after change is made
void EditorUserInterface::onDisplayModeChange()
{
   // Recenter canvas -- note that canvasWidth may change during displayMode change
   mCurrentOffset.set(sCenter.x + gScreenInfo.getGameCanvasWidth() / 2, sCenter.y + gScreenInfo.getGameCanvasHeight() / 2);

   populateDock();               // If game type has changed, items on dock will change
}


Point EditorUserInterface::snapPointToLevelGrid(Point const &p)
{
   if(mSnapDisabled)
      return p;

   // First, find a snap point based on our grid
   F32 factor = (showMinorGridLines() ? 0.1 : 0.5) * getGame()->getGridSize();     // Tenths or halves -- major gridlines are gridsize pixels apart

   return Point(floor(p.x / factor + 0.5) * factor, floor(p.y / factor + 0.5) * factor);
}


Point EditorUserInterface::snapPoint(Point const &p, bool snapWhileOnDock)
{
   if(mouseOnDock() && !snapWhileOnDock) 
      return p;      // No snapping!

   const Vector<EditorObject *> *objList = getObjectList();

   Point snapPoint(p);

   WallSegmentManager *wallSegmentManager = getGame()->getWallSegmentManager();

   if(mDraggingObjects)
   {
      // Mark all items being dragged as no longer being snapped -- only our primary "focus" item will be snapped
      for(S32 i = 0; i < objList->size(); i++)
         if(objList->get(i)->isSelected())
            objList->get(i)->setSnapped(false);
   
      // Turrets & forcefields: Snap to a wall edge as first (and only) choice
      if((mSnapObject->getObjectTypeMask() & EngineeredType))
      {
         EngineeredObject *engrObj = dynamic_cast<EngineeredObject *>(mSnapObject);
         return engrObj->mountToWall(snapPointToLevelGrid(p), wallSegmentManager->getWallEdgeDatabase(), 
                                                              wallSegmentManager->getWallSegmentDatabase());
      }
   }

   F32 maxSnapDist = 2 / (mCurrentScale * mCurrentScale);
   F32 minDist = maxSnapDist;

   // Where will we be snapping things?
   bool snapToWallCorners = getSnapToWallCorners();
   bool snapToLevelGrid = !mSnapDisabled;

   if(snapToLevelGrid)     // Lowest priority
   {
      snapPoint = snapPointToLevelGrid(p);
      minDist = snapPoint.distSquared(p);
   }

   // Now look for other things we might want to snap to
   for(S32 i = 0; i < objList->size(); i++)
   {
      EditorObject *obj = objList->get(i);
      // Don't snap to selected items or items with selected verts
      if(obj->isSelected() || obj->anyVertsSelected())    
         continue;

      for(S32 j = 0; j < obj->getVertCount(); j++)
      {
         F32 dist = obj->getVert(j).distSquared(p);
         if(dist < minDist)
         {
            minDist = dist;
            snapPoint.set(obj->getVert(j));
         }
      }
   }

   // Search for a corner to snap to - by using wall edges, we'll also look for intersections between segments
   if(snapToWallCorners)
      checkCornersForSnap(p, wallSegmentManager->mWallEdges, minDist, snapPoint);

   return snapPoint;
}


bool EditorUserInterface::getSnapToWallCorners()
{
   return !mSnapDisabled && mDraggingObjects && !(mSnapObject->getObjectTypeMask() & BarrierType);
}


extern bool findNormalPoint(const Point &p, const Point &s1, const Point &s2, Point &closest);

static Point closest;      // Reusable container

static bool checkEdge(const Point &clickPoint, const Point &start, const Point &end, F32 &minDist, Point &snapPoint)
{
   if(findNormalPoint(clickPoint, start, end, closest))    // closest is point on line where clickPoint normal intersects
   {
      F32 dist = closest.distSquared(clickPoint);
      if(dist < minDist)
      {
         minDist = dist;
         snapPoint.set(closest);  
         return true;
      }
   }

   return false;
}


// Checks for snapping against a series of edges defined by verts in A-B-C-D format if abcFormat is true, or A-B B-C C-D if false
// Sets snapPoint and minDist.  Returns index of closest segment found if closer than minDist.

// Not currently used 

S32 EditorUserInterface::checkEdgesForSnap(const Point &clickPoint, const Vector<Point> &verts, bool abcFormat,
                                           F32 &minDist, Point &snapPoint )
{
   S32 inc = abcFormat ? 1 : 2;   
   S32 segFound = NONE;

   for(S32 i = 0; i < verts.size() - 1; i += inc)
      if(checkEdge(clickPoint, verts[i], verts[i+1], minDist, snapPoint))
         segFound = i;

   return segFound;
}


// Not currently used 

S32 EditorUserInterface::checkEdgesForSnap(const Point &clickPoint, const Vector<WallEdge *> &edges, bool abcFormat,
                                           F32 &minDist, Point &snapPoint )
{
   S32 inc = abcFormat ? 1 : 2;   
   S32 segFound = NONE;

   for(S32 i = 0; i < edges.size(); i++)
      if(checkEdge(clickPoint, *edges[i]->getStart(), *edges[i]->getEnd(), minDist, snapPoint))
         segFound = i;

   return segFound;
}


static bool checkPoint(const Point &clickPoint, const Point &point, F32 &minDist, Point &snapPoint)
{
   F32 dist = point.distSquared(clickPoint);
   if(dist < minDist)
   {
      minDist = dist;
      snapPoint = point;
      return true;
   }

   return false;
}


S32 EditorUserInterface::checkCornersForSnap(const Point &clickPoint, const Vector<WallEdge *> &edges, F32 &minDist, Point &snapPoint)
{
   S32 vertFound = NONE;
   const Point *vert;

   for(S32 i = 0; i < edges.size(); i++)
      for(S32 j = 0; j < 1; j++)
      {
         vert = (j == 0) ? edges[i]->getStart() : edges[i]->getEnd();
         if(checkPoint(clickPoint, *vert, minDist, snapPoint))
            vertFound = i;
      }

   return vertFound;
}


////////////////////////////////////
////////////////////////////////////
// Rendering routines

extern Color gErrorMessageTextColor;

static const Color grayedOutColorBright = Colors::gray50;
static const Color grayedOutColorDim = Color(.25, .25, .25);
static bool fillRendered = false;


bool EditorUserInterface::showMinorGridLines()
{
   return mCurrentScale >= .5;
}


// Render background snap grid
void EditorUserInterface::renderGrid()
{
   if(mShowingReferenceShip)
      return;   

   F32 colorFact = mSnapDisabled ? .5 : 1;
   
   // Minor grid lines
   for(S32 i = 1; i >= 0; i--)
   {
      if(i && showMinorGridLines() || !i)      // Minor then major gridlines
      {
         F32 gridScale = mCurrentScale * getGame()->getGridSize() * (i ? 0.1 : 1);    // Major gridlines are gridSize() pixels apart   
         F32 color = (i ? .2 : .4) * colorFact;

         F32 xStart = fmod(mCurrentOffset.x, gridScale);
         F32 yStart = fmod(mCurrentOffset.y, gridScale);

         glColor3f(color, color, color);
         glBegin(GL_LINES);
            while(yStart < gScreenInfo.getGameCanvasHeight())
            {
               glVertex2f(0, yStart);
               glVertex2f(gScreenInfo.getGameCanvasWidth(), yStart);
               yStart += gridScale;
            }
            while(xStart < gScreenInfo.getGameCanvasWidth())
            {
               glVertex2f(xStart, 0);
               glVertex2f(xStart, gScreenInfo.getGameCanvasHeight());
               xStart += gridScale;
            }
         glEnd();
      }
   }

   // Draw axes
   glColor3f(0.7 * colorFact, 0.7 * colorFact, 0.7 * colorFact);
   glLineWidth(gLineWidth3);

   Point origin = convertLevelToCanvasCoord(Point(0,0));

   glBegin(GL_LINES);
      glVertex2f(0, origin.y);
      glVertex2f(gScreenInfo.getGameCanvasWidth(), origin.y);
      glVertex2f(origin.x, 0);
      glVertex2f(origin.x, gScreenInfo.getGameCanvasHeight());
   glEnd();

   glLineWidth(gDefaultLineWidth);
}


S32 getDockHeight(ShowMode mode)
{
   if(mode == ShowWallsOnly)
      return 62;
   else  // mShowMode == ShowAllObjects
      return gScreenInfo.getGameCanvasHeight() - 2 * EditorUserInterface::vertMargin;
}


void EditorUserInterface::renderDock(F32 width)    // width is current wall width, used for displaying info on dock
{
   // Render item dock down RHS of screen
   const S32 canvasWidth = gScreenInfo.getGameCanvasWidth();
   const S32 canvasHeight = gScreenInfo.getGameCanvasHeight();

   S32 dockHeight = getDockHeight(mShowMode);

   for(S32 i = 1; i >= 0; i--)
   {
      glColor(i ? Colors::black : (mouseOnDock() ? Colors::yellow : Colors::white));

      glBegin(i ? GL_POLYGON : GL_LINE_LOOP);
         glVertex2i(canvasWidth - DOCK_WIDTH - horizMargin, canvasHeight - vertMargin);
         glVertex2i(canvasWidth - horizMargin,              canvasHeight - vertMargin);
         glVertex2i(canvasWidth - horizMargin,              canvasHeight - vertMargin - dockHeight);
         glVertex2i(canvasWidth - DOCK_WIDTH - horizMargin, canvasHeight - vertMargin - dockHeight);
      glEnd();
   }

   // Draw coordinates on dock -- if we're moving an item, show the coords of the snap vertex, otherwise show the coords of the
   // snapped mouse position
   Point pos;
   if(mSnapObject)
      pos = mSnapObject->getVert(mSnapVertexIndex);
   else
      pos = snapPoint(convertCanvasToLevelCoord(mMousePos));

   F32 xpos = gScreenInfo.getGameCanvasWidth() - horizMargin - DOCK_WIDTH / 2;

   char text[50];
   glColor(Colors::white);
   dSprintf(text, sizeof(text), "%2.2f|%2.2f", pos.x, pos.y);
   drawStringc(xpos, gScreenInfo.getGameCanvasHeight() - vertMargin - 15, 8, text);

   // And scale
   dSprintf(text, sizeof(text), "%2.2f", mCurrentScale);
   drawStringc(xpos, gScreenInfo.getGameCanvasHeight() - vertMargin - 25, 8, text);

   // Show number of teams
   dSprintf(text, sizeof(text), "Teams: %d",  getGame()->getTeamCount());
   drawStringc(xpos, gScreenInfo.getGameCanvasHeight() - vertMargin - 35, 8, text);

   glColor(mNeedToSave ? Colors::red : Colors::green);     // Color level name by whether it needs to be saved or not
   dSprintf(text, sizeof(text), "%s%s", mNeedToSave ? "*" : "", mEditFileName.substr(0, mEditFileName.find_last_of('.')).c_str());    // Chop off extension
   drawStringc(xpos, gScreenInfo.getGameCanvasHeight() - vertMargin - 45, 8, text);

   // And wall width as needed
   if(width != NONE)
   {
      glColor(Colors::white);
      dSprintf(text, sizeof(text), "Width: %2.0f", width);
      drawStringc(xpos, gScreenInfo.getGameCanvasHeight() - vertMargin - 55, 8, text);
   }
}


void EditorUserInterface::renderTextEntryOverlay()
{
   // Render id-editing overlay
   if(entryMode != EntryNone)
   {
      static const S32 fontsize = 16;
      static const S32 inset = 9;
      static const S32 boxheight = fontsize + 2 * inset;
      static const Color color(0.9, 0.9, 0.9);
      static const Color errorColor(Colors::red);

      bool errorFound = false;

      // Check for duplicate IDs if we're in ID entry mode
      if(entryMode == EntryID)
      {
         S32 id = atoi(mEntryBox.c_str());      // mEntryBox has digits only filter applied; ids can only be positive ints

         if(id != 0)    // Check for duplicates
         {
            const Vector<EditorObject *> *objList = getObjectList();

            for(S32 i = 0; i < objList->size(); i++)
               if(objList->get(i)->getItemId() == id && !objList->get(i)->isSelected())
               {
                  errorFound = true;
                  break;
               }
         }
      }

      // Calculate box width
      S32 boxwidth = 2 * inset + getStringWidth(fontsize, mEntryBox.getPrompt().c_str()) + 
          mEntryBox.getMaxLen() * getStringWidth(fontsize, "-") + 25;

      // Render entry box    
      glEnableBlend;
      S32 xpos = (gScreenInfo.getGameCanvasWidth()  - boxwidth) / 2;
      S32 ypos = (gScreenInfo.getGameCanvasHeight() - boxheight) / 2;

      for(S32 i = 1; i >= 0; i--)
      {
         glColor(Color(.3,.6,.3), i ? .85 : 1);

         glBegin(i ? GL_POLYGON : GL_LINE_LOOP);
            glVertex2i(xpos,            ypos);
            glVertex2i(xpos + boxwidth, ypos);
            glVertex2i(xpos + boxwidth, ypos + boxheight);
            glVertex2i(xpos,            ypos + boxheight);
         glEnd();
      }
      glDisableBlend;

      xpos += inset;
      ypos += inset;
      glColor(errorFound ? errorColor : color);
      xpos += drawStringAndGetWidthf(xpos, ypos, fontsize, "%s ", mEntryBox.getPrompt().c_str());
      drawString(xpos, ypos, fontsize, mEntryBox.c_str());
      mEntryBox.drawCursor(xpos, ypos, fontsize);
   }
}


void EditorUserInterface::renderReferenceShip()
{
   // Render ship at cursor to show scale
   static F32 thrusts[4] =  { 1, 0, 0, 0 };

   glPushMatrix();
      glTranslate(mMousePos);
      glScale(mCurrentScale / getGame()->getGridSize());
      glRotatef(90, 0, 0, 1);
      renderShip(&Colors::red, 1, thrusts, 1, 5, 0, false, false, false, false);
      glRotatef(-90, 0, 0, 1);

      // And show how far it can see
      F32 horizDist = Game::PLAYER_VISUAL_DISTANCE_HORIZONTAL;
      F32 vertDist = Game::PLAYER_VISUAL_DISTANCE_VERTICAL;

      glEnableBlend;     // Enable transparency
      glColor4f(.5, .5, 1, .35);
      glBegin(GL_POLYGON);
         glVertex2f(-horizDist, -vertDist);
         glVertex2f(horizDist, -vertDist);
         glVertex2f(horizDist, vertDist);
         glVertex2f(-horizDist, vertDist);
      glEnd();
      glDisableBlend;

   glPopMatrix();
}


static F32 getRenderingAlpha(bool isScriptItem)
{
   return isScriptItem ? .6 : 1;     // Script items will appear somewhat translucent
}


const char *getModeMessage(ShowMode mode)
{
   if(mode == ShowWallsOnly)
      return "Wall editing mode.  Hit Ctrl-A to change.";
   else     // Normal mode
      return "";
}


// TODO: Need to render things in geometric order
void EditorUserInterface::render()
{
   mouseIgnore = false; // Needed to avoid freezing effect from too many mouseMoved events without a render in between (sam)

   renderGrid();        // Render grid first, so it's at the bottom

   // Render any items generated by the levelgen script... these will be rendered below normal items. 
   //glPushMatrix();
   //   setLevelToCanvasCoordConversion();

   //   glColor(Color(0,.25,0));
   //   for(S32 i = 0; i < mLevelGenItems.size(); i++)
   //      if(mLevelGenItems[i]->getObjectTypeMask() & BarrierType)
   //         for(S32 j = 0; j < mLevelGenItems[i]->extendedEndPoints.size(); j+=2)
   //            renderTwoPointPolygon(mLevelGenItems[i]->extendedEndPoints[j], mLevelGenItems[i]->extendedEndPoints[j+1], 
   //                                  mLevelGenItems[i]->getWidth() / getGridSize() / 2, GL_POLYGON);
   //glPopMatrix();

   for(S32 i = 0; i < mLevelGenItems.size(); i++)
      mLevelGenItems[i]->renderInEditor(mCurrentScale, mCurrentOffset, mSnapVertexIndex, true, mShowingReferenceShip, mShowMode);
   
   // Render polyWall item fill just before rendering regular walls.  This will create the effect of all walls merging together.  
   // PolyWall outlines are already part of the wallSegmentManager, so will be rendered along with those of regular walls.
   const Vector<EditorObject *> *objList = getObjectList();

   glPushMatrix();  
      setLevelToCanvasCoordConversion();
      for(S32 i = 0; i < objList->size(); i++)
      {
         EditorObject *obj = objList->get(i);
         if(obj->getObjectTypeMask() & PolyWallType)
         {
            PolyWall *wall = dynamic_cast<PolyWall *>(obj);
            wall->renderFill();
         }
      }
   
      getGame()->getWallSegmentManager()->renderWalls(
                     mDraggingObjects, mShowingReferenceShip, getSnapToWallCorners(), getRenderingAlpha(false/*isScriptItem*/));
   glPopMatrix();


   // == Normal items ==
   // Draw map items (teleporters, etc.) that are not being dragged, and won't have any text labels  (below the dock)
   // Don't render polywalls, as we've alrady drawn those.
   for(S32 i = 0; i < objList->size(); i++)
   {
      EditorObject *obj = objList->get(i);

      if(obj->getObjectTypeMask() != PolyWallType)
         if(!(mDraggingObjects && obj->isSelected()))
            obj->renderInEditor(mCurrentScale, mCurrentOffset, mSnapVertexIndex, false, mShowingReferenceShip, mShowMode);
   }


   // == Selected items ==
   // Draw map items (teleporters, etc.) that are are selected and/or lit up, so label is readable (still below the dock)
   // Do this as a separate operation to ensure that these are drawn on top of those drawn above.
   for(S32 i = 0; i < objList->size(); i++)
   {
      EditorObject *obj = objList->get(i);
      if(obj->isSelected() || obj->isLitUp())
         obj->renderInEditor(mCurrentScale, mCurrentOffset, mSnapVertexIndex, false, mShowingReferenceShip, mShowMode);
   }


   fillRendered = false;
   F32 width = NONE;

   if(mCreatingPoly || mCreatingPolyline)    // Draw geomLine features under construction
   {
      mNewItem->addVert(snapPoint(convertCanvasToLevelCoord(mMousePos)));
      glLineWidth(gLineWidth3);

      if(mCreatingPoly) // Wall
         glColor(*SELECT_COLOR);
      else              // LineItem
         glColor(getTeamColor(mNewItem->getTeam()));

      renderPolyline(mNewItem->getOutline());

      glLineWidth(gDefaultLineWidth);

      for(S32 j = mNewItem->getVertCount() - 1; j >= 0; j--)      // Go in reverse order so that placed vertices are drawn atop unplaced ones
      {
         Point v = convertLevelToCanvasCoord(mNewItem->getVert(j));

         // Draw vertices
         if(j == mNewItem->getVertCount() - 1)           // This is our most current vertex
            renderVertex(HighlightedVertex, v, NO_NUMBER);
         else
            renderVertex(SelectedItemVertex, v, j);
      }
      mNewItem->deleteVert(mNewItem->getVertCount() - 1);
   }

   // Since we're not constructing a barrier, if there are any barriers or lineItems selected, 
   // get the width for display at bottom of dock
   else  
   {
      fillVector.clear();
      getGame()->getEditorDatabase()->findObjects(BarrierType | LineType, fillVector);

      for(S32 i = 0; i < fillVector.size(); i++)
      {
         LineItem *obj = dynamic_cast<LineItem *>(fillVector[i]);   // Walls are a subclass of LineItem, so this will work for both
			TNLAssert(obj, "LineItem NULL?");
         if(obj && (obj->isSelected() || (obj->isLitUp() && obj->isVertexLitUp(NONE))))
         {
            width = obj->getWidth();     
            break;
         }
      }
   }

   if(mShowingReferenceShip)
      renderReferenceShip();
   else
      renderDock(width);

   // Draw map items (teleporters, etc.) that are being dragged  (above the dock).  But don't draw walls here, or
   // we'll lose our wall centernlines.
   if(mDraggingObjects)
      for(S32 i = 0; i < objList->size(); i++)
      {
         EditorObject *obj = objList->get(i);
         if(obj->isSelected() && obj->getObjectTypeMask() & ~BarrierType)    // Object is selected and is not a wall
            obj->renderInEditor(mCurrentScale, mCurrentOffset, mSnapVertexIndex, false, mShowingReferenceShip, mShowMode);
      }

   // Render our snap vertex as a hollow magenta box
   if(!mShowingReferenceShip && mSnapObject && mSnapObject->isSelected() && mSnapVertexIndex != NONE)      
      renderVertex(SnappingVertex, mSnapObject->getVert(mSnapVertexIndex) * mCurrentScale + mCurrentOffset, NO_NUMBER/*, alpha*/);  


   if(mDragSelecting)      // Draw box for selecting items
   {
      glColor(Colors::white);
      Point downPos = convertLevelToCanvasCoord(mMouseDownPos);
      glBegin(GL_LINE_LOOP);
         glVertex2f(downPos.x,   downPos.y);
         glVertex2f(mMousePos.x, downPos.y);
         glVertex2f(mMousePos.x, mMousePos.y);
         glVertex2f(downPos.x,   mMousePos.y);
      glEnd();
   }

   // Render messages at bottom of screen
   if(mouseOnDock())    // On the dock?  If so, render help string if hovering over item
   {
      S32 hoverItem = findHitItemOnDock(mMousePos);

      if(hoverItem != NONE)
      {
         mDockItems[hoverItem]->setLitUp(true);    // Will trigger a selection highlight to appear around dock item

         const char *helpString = mDockItems[hoverItem]->getEditorHelpString();

         glColor3f(.1, 1, .1);

         // Center string between left side of screen and edge of dock
         S32 x = (S32)(gScreenInfo.getGameCanvasWidth() - horizMargin - DOCK_WIDTH - getStringWidth(15, helpString)) / 2;
         drawString(x, gScreenInfo.getGameCanvasHeight() - vertMargin - 15, 15, helpString);
      }
   }

   // Render dock items
   if(!mShowingReferenceShip)
      for(S32 i = 0; i < mDockItems.size(); i++)
      {
         mDockItems[i]->renderInEditor(mCurrentScale, mCurrentOffset, mSnapVertexIndex, false, false, mShowMode);
         mDockItems[i]->setLitUp(false);
      }

   if(mSaveMsgTimer.getCurrent())
   {
      F32 alpha = 1.0;
      if(mSaveMsgTimer.getCurrent() < 1000)
         alpha = (F32) mSaveMsgTimer.getCurrent() / 1000;

      glEnableBlend;
         glColor(mSaveMsgColor, alpha);
         drawCenteredString(gScreenInfo.getGameCanvasHeight() - vertMargin - 65, 25, mSaveMsg.c_str());
      glDisableBlend;
   }

   if(mWarnMsgTimer.getCurrent())
   {
      F32 alpha = 1.0;
      if (mWarnMsgTimer.getCurrent() < 1000)
         alpha = (F32) mWarnMsgTimer.getCurrent() / 1000;

      glEnableBlend;
         glColor(mWarnMsgColor, alpha);
         drawCenteredString(gScreenInfo.getGameCanvasHeight() / 4, 25, mWarnMsg1.c_str());
         drawCenteredString(gScreenInfo.getGameCanvasHeight() / 4 + 30, 25, mWarnMsg2.c_str());
      glDisableBlend;
   }


   if(mLevelErrorMsgs.size() || mLevelWarnings.size())
   {
      S32 ypos = vertMargin + 50;

      glColor(gErrorMessageTextColor);

      for(S32 i = 0; i < mLevelErrorMsgs.size(); i++)
      {
         drawCenteredString(ypos, 20, mLevelErrorMsgs[i].c_str());
         ypos += 25;
      }

      glColor(Colors::yellow);

      for(S32 i = 0; i < mLevelWarnings.size(); i++)
      {
         drawCenteredString(ypos, 20, mLevelWarnings[i].c_str());
         ypos += 25;
      }
   }

   glColor(Colors::cyan);
   drawCenteredString(vertMargin, 14, getModeMessage(mShowMode));

   renderTextEntryOverlay();

   renderConsole();  // Rendered last, so it's always on top
}


const Color *EditorUserInterface::getTeamColor(S32 team)
{
   return getGame()->getTeamColor(team);
}


void EditorUserInterface::renderSnapTarget(const Point &target)
{
   glLineWidth(gLineWidth1);

   glColor(Colors::magenta);
   drawCircle(target, 5);

   glLineWidth(gDefaultLineWidth);
}


////////////////////////////////////////
////////////////////////////////////////
/*
1. User creates wall by drawing line
2. Each line segment is converted to a series of endpoints, who's location is adjusted to improve rendering (extended)
3. Those endpoints are used to generate a series of WallSegment objects, each with 4 corners
4. Those corners are used to generate a series of edges on each WallSegment.  Initially, each segment has 4 corners
   and 4 edges.
5. Segments are intsersected with one another, punching "holes", and creating a series of shorter edges that represent
   the dark blue outlines seen in the game and in the editor.

If wall shape or location is changed steps 1-5 need to be repeated
If intersecting wall is changed, only steps 4 and 5 need to be repeated
If wall thickness is changed, steps 3-5 need to be repeated
*/


void EditorUserInterface::clearSelection()
{
   const Vector<EditorObject *> *objList = getObjectList();

   for(S32 i = 0; i < objList->size(); i++)
      objList->get(i)->unselect();
}


// Copy selection to the clipboard
void EditorUserInterface::copySelection()
{
   if(!anyItemsSelected())
      return;

   bool alreadyCleared = false;

   const Vector<EditorObject *> *objList = getObjectList();

   for(S32 i = 0; i < objList->size(); i++)
   {
      if(objList->get(i)->isSelected())
      {
         EditorObject *newItem =  objList->get(i)->newCopy();   
         newItem->setSelected(false);

         if(!alreadyCleared)  // Make sure we only purge the existing clipboard if we'll be putting someting new there
         {
            mClipboard.clear();
            alreadyCleared = true;
         }

         mClipboard.push_back(boost::shared_ptr<EditorObject>(newItem));
      }
   }
}


// Paste items on the clipboard
void EditorUserInterface::pasteSelection()
{
   if(mDraggingObjects)      // Pasting while dragging can cause crashes!!
      return;

   S32 itemCount = mClipboard.size();

    if(itemCount == 0)       // Nothing on clipboard, nothing to do
      return;

   saveUndoState();      // So we can undo the paste

   clearSelection();     // Only the pasted items should be selected

   Point pos = snapPoint(convertCanvasToLevelCoord(mMousePos));

   Point firstPoint = mClipboard[0]->getVert(0);
   Point offset;

   for(S32 i = 0; i < itemCount; i++)
   {
      offset = firstPoint - mClipboard[i]->getVert(0);

      EditorObject *newObject = mClipboard[i]->newCopy();
      newObject->assignNewSerialNumber();
      newObject->setExtent();
      newObject->addToDatabase(getGame()->getEditorDatabase());

      newObject->setSelected(true);
      newObject->moveTo(pos + offset);
      newObject->onGeomChanged();
   }

   validateLevel();
   setNeedToSave(true);
   autoSave();
}


// Expand or contract selection by scale
void EditorUserInterface::scaleSelection(F32 scale)
{
   if(!anyItemsSelected() || scale < .01 || scale == 1)    // Apply some sanity checks
      return;

   saveUndoState();

   // Find center of selection
   Point min, max;                        
   computeSelectionMinMax(min, max);
   Point ctr = (min + max) * 0.5;

   if(scale > 1 && min.distanceTo(max) * scale  > 50 * getGame()->getGridSize())    // If walls get too big, they'll bog down the db
      return;

   const Vector<EditorObject *> *objList = getObjectList();

   for(S32 i = 0; i < objList->size(); i++)
      if(objList->get(i)->isSelected())
         objList->get(i)->scale(ctr, scale);

   setNeedToSave(true);
   autoSave();
}


// Rotate selected objects around their center point by angle
void EditorUserInterface::rotateSelection(F32 angle)
{
   if(!anyItemsSelected())
      return;

   saveUndoState();

   const Vector<EditorObject *> *objList = getObjectList();

   for(S32 i = 0; i < objList->size(); i++)
      if(objList->get(i)->isSelected())
         objList->get(i)->rotateAboutPoint(Point(0,0), angle);

   setNeedToSave(true);
   autoSave();
}


// Find all objects in bounds 
// TODO: This should be a database function!
void EditorUserInterface::computeSelectionMinMax(Point &min, Point &max)
{
   min.set(F32_MAX, F32_MAX);
   max.set(-F32_MAX, -F32_MAX);

   const Vector<EditorObject *> *objList = getObjectList();

   for(S32 i = 0; i < objList->size(); i++)
   {
      EditorObject *obj = objList->get(i);

      if(obj->isSelected())
      {
         for(S32 j = 0; j < obj->getVertCount(); j++)
         {
            Point v = obj->getVert(j);

            if(v.x < min.x)   min.x = v.x;
            if(v.x > max.x)   max.x = v.x;
            if(v.y < min.y)   min.y = v.y;
            if(v.y > max.y)   max.y = v.y;
         }
      }
   }
}


// Set the team affiliation of any selected items
void EditorUserInterface::setCurrentTeam(S32 currentTeam)
{
   mCurrentTeam = currentTeam;
   bool anyChanged = false;

   if(anythingSelected())
      saveUndoState();

   if(currentTeam >= getGame()->getTeamCount())
   {
      char msg[255];

      if(getGame()->getTeamCount() == 1)
         dSprintf(msg, sizeof(msg), "Only 1 team has been configured.");
      else
         dSprintf(msg, sizeof(msg), "Only %d teams have been configured.", getGame()->getTeamCount());

      setWarnMessage(msg, "Hit [F2] to configure teams.");

      return;
   }

   // Update all dock items to reflect new current team
   for(S32 i = 0; i < mDockItems.size(); i++)
   {
      if(!mDockItems[i]->hasTeam())
         continue;

      if(currentTeam == TEAM_NEUTRAL && !mDockItems[i]->canBeNeutral())
         continue;

      if(currentTeam == TEAM_HOSTILE && !mDockItems[i]->canBeHostile())
         continue;

      mDockItems[i]->setTeam(currentTeam);
   }


   const Vector<EditorObject *> *objList = getObjectList();

   for(S32 i = 0; i < objList->size(); i++)
   {
      EditorObject *obj = objList->get(i);
      if(obj->isSelected())
      {
         if(!obj->hasTeam())
            continue;

         if(currentTeam == TEAM_NEUTRAL && !obj->canBeNeutral())
            continue;

         if(currentTeam == TEAM_HOSTILE && !obj->canBeHostile())
            continue;

         if(!anyChanged)
            saveUndoState();

         obj->setTeam(currentTeam);
         anyChanged = true;
      }
   }

   // Overwrite any warnings set above.  If we have a group of items selected, it makes no sense to show a
   // warning if one of those items has the team set improperly.  The warnings are more appropriate if only
   // one item is selected, or none of the items are given a valid team setting.

   if(anyChanged)
   {
      setWarnMessage("", "");
      validateLevel();
      setNeedToSave(true);
      autoSave();
   }
}


void EditorUserInterface::flipSelectionHorizontal()
{
   if(!anyItemsSelected())
      return;

   saveUndoState();

   Point min, max;
   computeSelectionMinMax(min, max);
   F32 centerX = (min.x + max.x) / 2;

   const Vector<EditorObject *> *objList = getObjectList();

   for(S32 i = 0; i < objList->size(); i++)
      if(objList->get(i)->isSelected())
         objList->get(i)->flipHorizontal(centerX);

   setNeedToSave(true);
   autoSave();
}


void EditorUserInterface::flipSelectionVertical()
{
   if(!anyItemsSelected())
      return;

   saveUndoState();

   Point min, max;
   computeSelectionMinMax(min, max);
   F32 centerY = (min.y + max.y) / 2;

   const Vector<EditorObject *> *objList = getObjectList();

   for(S32 i = 0; i < objList->size(); i++)
      if(objList->get(i)->isSelected())
         objList->get(i)->flipVertical(centerY);

   setNeedToSave(true);
   autoSave();
}


static const S32 POINT_HIT_RADIUS = 9;
static const S32 EDGE_HIT_RADIUS = 6;

void EditorUserInterface::findHitItemAndEdge()
{
   mItemHit = NULL;
   mEdgeHit = NONE;
   mVertexHit = NONE;

   const Vector<EditorObject *> *objList = getObjectList();

   // Do this in two passes -- the first we only consider selected items, the second pass will consider all targets.
   // This will give priority to moving vertices of selected items
   for(S32 firstPass = 1; firstPass >= 0; firstPass--)     // firstPass will be true the first time through, false the second time
   {
      for(S32 i = objList->size() - 1; i >= 0; i--)        // Go in reverse order to prioritize items drawn on top
      {
         EditorObject *obj = objList->get(i);
         if(firstPass && !obj->isSelected() && !obj->anyVertsSelected())     // First pass is for selected items only
            continue;
         
         // Only select walls in CTRL-A mode...
         U32 type = obj->getObjectTypeMask();
         if(mShowMode == ShowWallsOnly && !(type & BarrierType) && !(type & PolyWallType))        // Only select walls in CTRL-A mode
            continue;                                                              // ...so if it's not a wall, proceed to next item

         S32 radius = obj->getEditorRadius(mCurrentScale);

         for(S32 j = obj->getVertCount() - 1; j >= 0; j--)
         {
            // p represents pixels from mouse to obj->getVert(j), at any zoom
            Point p = mMousePos - mCurrentOffset - obj->getVert(j) * mCurrentScale;    

            if(fabs(p.x) < radius && fabs(p.y) < radius)
            {
               mItemHit = obj;
               mVertexHit = j;
               return;
            }
         }

         // This is all we can check on point items -- it makes no sense to check edges or other higher order geometry
         if(obj->getGeomType() == geomPoint)
            continue;

         /////
         // Didn't find a vertex hit... now we look for an edge

         // Make a copy of the items vertices that we can add to in the case of a loop
         Vector<Point> verts = *obj->getOutline();    

         if(obj->getGeomType() == geomPoly)   // Add first point to the end to create last side on poly
            verts.push_back(verts.first());

         Point p1 = convertLevelToCanvasCoord(obj->getVert(0));
         Point closest;
         
         for(S32 j = 0; j < verts.size() - 1; j++)
         {
            Point p2 = convertLevelToCanvasCoord(verts[j+1]);
            
            if(findNormalPoint(mMousePos, p1, p2, closest))
            {
               F32 distance = (mMousePos - closest).len();
               if(distance < EDGE_HIT_RADIUS)
               {
                  mItemHit = obj;
                  mEdgeHit = j;

                  return;
               }
            }
            p1.set(p2);
         }
      }
   }

   if(mShowMode == ShowWallsOnly) 
      return;

   /////
   // If we're still here, it means we didn't find anything yet.  Make one more pass, and see if we're in any polys.
   // This time we'll loop forward, though I don't think it really matters.
   for(S32 i = 0; i < objList->size(); i++)
   {
      EditorObject *obj = objList->get(i);

      if(obj->getGeomType() == geomPoly)
      {
         Vector<Point> verts;
         for(S32 j = 0; j < obj->getVertCount(); j++)
            verts.push_back(convertLevelToCanvasCoord(obj->getVert(j)));

         if(PolygonContains2(verts.address(), verts.size(), mMousePos))
         {
            mItemHit = obj;
            return;
         }
      }
   }
}


S32 EditorUserInterface::findHitItemOnDock(Point canvasPos)
{
   if(mShowMode == ShowWallsOnly)     // Only add dock items when objects are visible
      return NONE;

   for(S32 i = mDockItems.size() - 1; i >= 0; i--)     // Go in reverse order because the code we copied did ;-)
   {
      Point pos = mDockItems[i]->getVert(0);

      if(fabs(canvasPos.x - pos.x) < POINT_HIT_RADIUS && fabs(canvasPos.y - pos.y) < POINT_HIT_RADIUS)
         return i;
   }

   // Now check for polygon interior hits
   for(S32 i = 0; i < mDockItems.size(); i++)
      if(mDockItems[i]->getGeomType() == geomPoly)
      {
         Vector<Point> verts;
         for(S32 j = 0; j < mDockItems[i]->getVertCount(); j++)
            verts.push_back(mDockItems[i]->getVert(j));

         if(PolygonContains2(verts.address(),verts.size(), canvasPos))
            return i;
      }

   return NONE;
}


// Incoming calls from GLUT come here...
void EditorUserInterface::onMouseMoved(S32 x, S32 y)
{
   onMouseMoved();      //... and go here
}


void EditorUserInterface::onMouseMoved()
{
   if(mouseIgnore)  // Needed to avoid freezing effect from too many mouseMoved events without a render in between
      return;

   mouseIgnore = true;

   // Doing this with MOUSE_RIGHT allows you to drag a vertex you just placed by holding the right-mouse button
   if(getKeyState(MOUSE_LEFT) || getKeyState(MOUSE_RIGHT))
   {
      onMouseDragged();
      return;
   }

   mMousePos.set(gScreenInfo.getMousePos());

   if(mCreatingPoly || mCreatingPolyline)
      return;

   //findHitVertex(mMousePos, vertexHitObject, vertexHit);      // Sets vertexHitObject and vertexHit
   findHitItemAndEdge();                                      //  Sets mItemHit, mVertexHit, and mEdgeHit

   // Unhighlight the currently lit up object, if any
   if(mItemToLightUp)
      mItemToLightUp->setLitUp(false);

   S32 vertexToLightUp = NONE;
   mItemToLightUp = NULL;

   // We hit a vertex that wasn't already selected
   if(mVertexHit != NONE && !mItemHit->vertSelected(mVertexHit))   
   {
      mItemToLightUp = mItemHit;
      mItemToLightUp->setVertexLitUp(mVertexHit);
   }

   // We hit an item that wasn't already selected
   else if(mItemHit && !mItemHit->isSelected())                   
      mItemToLightUp = mItemHit;

   // Check again, and take a point object in preference to a vertex
   if(mItemHit && !mItemHit->isSelected() && mItemHit->getGeomType() == geomPoint)  
   {
      mItemToLightUp = mItemHit;
      vertexToLightUp = NONE;
   }

   if(mItemToLightUp)
      mItemToLightUp->setLitUp(true);

   bool showMoveCursor = (mItemHit || mVertexHit != NONE || mItemHit || mEdgeHit != NONE || 
                         (mouseOnDock() && findHitItemOnDock(mMousePos) != NONE));


   findSnapVertex();

   // TODO:  was GLUT_CURSOR_SPRAY : GLUT_CURSOR_RIGHT_ARROW
   SDL_ShowCursor((showMoveCursor && !mShowingReferenceShip) ? SDL_ENABLE : SDL_ENABLE);
}


void EditorUserInterface::onMouseDragged()
{
   //if(mouseIgnore)  // Needed to avoid freezing effect from too many mouseMoved events without a render in between (sam)
   //   return;

   //mouseIgnore = true;

   mMousePos.set(gScreenInfo.getMousePos());

   if(mCreatingPoly || mCreatingPolyline || mDragSelecting)
      return;

   if(mDraggingDockItem != NONE)      // We just started dragging an item off the dock
       startDraggingDockItem();  

   findSnapVertex();

   if(!mSnapObject || mSnapVertexIndex == NONE)
      return;
   
   
   if(!mDraggingObjects)      // Just started dragging
   {
      mMoveOrigin = mSnapObject->getVert(mSnapVertexIndex);
      mOriginalVertLocations.clear();

      const Vector<EditorObject *> *objList = getObjectList();

      for(S32 i = 0; i < objList->size(); i++)
      {
         EditorObject *obj = objList->get(i);

         if(obj->isSelected() || obj->anyVertsSelected())
            for(S32 j = 0; j < obj->getVertCount(); j++)
               if(obj->isSelected() || obj->vertSelected(j))
                  mOriginalVertLocations.push_back(obj->getVert(j));
      }

      saveUndoState();
   }

   mDraggingObjects = true;



   Point delta;

   // The thinking here is that for large items -- walls, polygons, etc., we may grab an item far from its snap vertex, and we
   // want to factor that offset into our calculations.  For point items (and vertices), we don't really care about any slop
   // in the selection, and we just want the damn thing where we put it.
   if(mSnapObject->getGeomType() == geomPoint || (mItemHit && mItemHit->anyVertsSelected()))
      delta = snapPoint(convertCanvasToLevelCoord(mMousePos)) - mMoveOrigin;
   else
      delta = (snapPoint(convertCanvasToLevelCoord(mMousePos) + mMoveOrigin - mMouseDownPos) - mMoveOrigin );


   // Update coordinates of dragged item
   const Vector<EditorObject *> *objList = getObjectList();

   S32 count = 0;

   for(S32 i = 0; i < objList->size(); i++)
   {
      EditorObject *obj = objList->get(i);

      if(obj->isSelected() || obj->anyVertsSelected())
      {
         for(S32 j = 0; j < obj->getVertCount(); j++)
            if(obj->isSelected() || obj->vertSelected(j))
            {
               obj->setVert(mOriginalVertLocations[count] + delta, j);
               count++;
            }

         // If we are dragging a vertex, and not the entire item, we are changing the geom, so notify the item
         if(obj->anyVertsSelected())
            obj->onGeomChanging();  

         if(obj->isSelected())     
            obj->onItemDragging();      // Make sure this gets run after we've updated the item's location
      }
   }
}


EditorObject *EditorUserInterface::copyDockItem(S32 index)
{
   // Instantiate object so we are in essence dragging a non-dock item
   EditorObject *newObject = mDockItems[index]->newCopy();
   newObject->newObjectFromDock(getGame()->getGridSize());
   newObject->setExtent();
   newObject->setDockItem(false);
   newObject->clearGame();

   return newObject;
}


// User just dragged an item off the dock
void EditorUserInterface::startDraggingDockItem()
{
   EditorObject *item = copyDockItem(mDraggingDockItem);

   //item->initializeEditor(getGridSize());    // Override this to define some initial geometry for your object... 

   // Offset lets us drag an item out from the dock by an amount offset from the 0th vertex.  This makes placement seem more natural.
   Point pos = snapPoint(convertCanvasToLevelCoord(mMousePos), true) - item->getInitialPlacementOffset(getGame()->getGridSize());
   item->moveTo(pos);
      
   //item->setWidth((mDockItems[mDraggingDockItem]->getGeomType() == geomPoly) ? .7 : 1);      // TODO: Still need this?
   item->addToEditor(getGame());          

   clearSelection();            // No items are selected...
   item->setSelected(true);     // ...except for the new one
   mDraggingDockItem = NONE;    // Because now we're dragging a real item
   validateLevel();             // Check level for errors


   // Because we sometimes have trouble finding an item when we drag it off the dock, after it's been sorted,
   // we'll manually set mItemHit based on the selected item, which will always be the one we just added.
   // TODO: Still needed?

   const Vector<EditorObject *> *objList = getObjectList();

   mEdgeHit = NONE;
   for(S32 i = 0; i < objList->size(); i++)
      if(objList->get(i)->isSelected())
      {
         mItemHit = objList->get(i);
         break;
      }
}


// Sets mSnapObject and mSnapVertexIndex based on the vertex closest to the cursor that is part of the selected set
// What we really want is the closest vertex in the closest feature
void EditorUserInterface::findSnapVertex()
{
   F32 closestDist = F32_MAX;

   if(mDraggingObjects)    // Don't change snap vertex once we're dragging
      return;

   mSnapObject = NULL;
   mSnapVertexIndex = NONE;

   Point mouseLevelCoord = convertCanvasToLevelCoord(mMousePos);

   // If we have a hit item, and it's selected, find the closest vertex in the item
   if(mItemHit && mItemHit->isSelected())   
   {
      // If we've hit an edge, restrict our search to the two verts that make up that edge
      if(mEdgeHit != NONE)
      {
         mSnapObject = mItemHit;     // Regardless of vertex, this is our hit item
         S32 v1 = mEdgeHit;
         S32 v2 = mEdgeHit + 1;

         // Handle special case of looping item
         if(mEdgeHit == mItemHit->getVertCount() - 1)
            v2 = 0;

         // Find closer vertex: v1 or v2
         mSnapVertexIndex = (mItemHit->getVert(v1).distSquared(mouseLevelCoord) < 
                          mItemHit->getVert(v2).distSquared(mouseLevelCoord)) ? v1 : v2;

         return;
      }

      // Didn't hit an edge... find the closest vertex anywhere in the item
      for(S32 j = 0; j < mItemHit->getVertCount(); j++)
      {
         F32 dist = mItemHit->getVert(j).distSquared(mouseLevelCoord);

         if(dist < closestDist)
         {
            closestDist = dist;
            mSnapObject = mItemHit;
            mSnapVertexIndex = j;
         }
      }
      return;
   } 

   const Vector<EditorObject *> *objList = getObjectList();

   // Otherwise, we don't have a selected hitItem -- look for a selected vertex
   for(S32 i = 0; i < objList->size(); i++)
   {
      EditorObject *obj = objList->get(i);

      for(S32 j = 0; j < obj->getVertCount(); j++)
      {
         // If we find a selected vertex, there will be only one, and this is our snap point
         if(obj->vertSelected(j))
         {
            mSnapObject = obj;
            mSnapVertexIndex = j;
            return;     
         }
      }
   }
}


void EditorUserInterface::deleteSelection(bool objectsOnly)
{
   if(mDraggingObjects)     // No deleting while we're dragging, please...
      return;

   if(!anythingSelected())  // Nothing to delete
      return;

   bool deleted = false;

   const Vector<EditorObject *> *objList = getObjectList();

   for(S32 i = objList->size()-1; i >= 0; i--)  // Reverse to avoid having to have i-- in middle of loop
   {
      EditorObject *obj = objList->get(i);

      if(obj->isSelected())
      {  
         // Since indices change as items are deleted, this will keep incorrect items from being deleted
         if(obj->isLitUp())
            mItemToLightUp = NULL;

         if(!deleted)
            saveUndoState();

         deleteItem(i);
         deleted = true;
      }
      else if(!objectsOnly)      // Deleted any selected vertices
      {
         bool geomChanged = false;

         for(S32 j = 0; j < obj->getVertCount(); j++) 
         {
            if(obj->vertSelected(j))
            {
               
               if(!deleted)
                  saveUndoState();
              
               obj->deleteVert(j);
               deleted = true;

               geomChanged = true;
               mSnapObject = NULL;
               mSnapVertexIndex = NONE;
            }
         }

         // Deleted last vertex, or item can't lose a vertex... it must go!
         if(obj->getVertCount() == 0 || (obj->getGeomType() == geomSimpleLine && obj->getVertCount() < 2)
                                     || (obj->getGeomType() == geomLine       && obj->getVertCount() < 2)
                                     || (obj->getGeomType() == geomPoly       && obj->getVertCount() < 2))
         {
            deleteItem(i);
            deleted = true;
         }
         else if(geomChanged)
            obj->onGeomChanged();

      }  // else if(!objectsOnly) 
   }  // for

   if(deleted)
   {
      setNeedToSave(true);
      autoSave();

      mItemToLightUp = NULL;     // In case we just deleted a lit item; not sure if really needed, as we do this above
      //vertexToLightUp = NONE;
   }
}


// Increase selected wall thickness by amt
void EditorUserInterface::changeBarrierWidth(S32 amt)
{
   if(!mLastUndoStateWasBarrierWidthChange)
      saveUndoState(); 

   fillVector.clear();
   getGame()->getEditorDatabase()->findObjects(BarrierType | LineType, fillVector);

   for(S32 i = 0; i < fillVector.size(); i++)
   {
      LineItem *obj = dynamic_cast<LineItem *>(fillVector[i]);   // Walls are a subclass of LineItem, so this will work for both
      if((obj->isSelected() || (obj->isLitUp() && obj->isVertexLitUp(NONE))))
         obj->changeWidth(amt);     
   }

   mLastUndoStateWasBarrierWidthChange = true;
}


// Split wall/barrier on currently selected vertex/vertices
void EditorUserInterface::splitBarrier()
{
   bool split = false;

   const Vector<EditorObject *> *objList = getObjectList();

   for(S32 i = 0; i < objList->size(); i++)
   {
      EditorObject *obj = objList->get(i);

      if(obj->getGeomType() == geomLine)
          for(S32 j = 1; j < obj->getVertCount() - 1; j++)     // Can't split on end vertices!
            if(obj->vertSelected(j))
            {
               if(!split)
                  saveUndoState();
               split = true;

               // Create a poor man's copy
               EditorObject *newItem = obj->newCopy();
               //newItem->setTeam(-1);
               //newItem->setWidth(obj->getWidth());
               newItem->clearVerts();

               for(S32 k = j; k < obj->getVertCount(); k++) 
               {
                  newItem->addVert(obj->getVert(k));
                  if (k > j)
                  {
                     obj->deleteVert(k);     // Don't delete j == k vertex -- it needs to remain as the final vertex of the old wall
                     k--;
                  }
               }


               // Tell the new segments that they have new geometry
               obj->onGeomChanged();
               newItem->onGeomChanged();
               //mItems.push_back(boost::shared_ptr<EditorObject>(newItem));
               newItem->addToEditor(getGame());

               goto done2;                         // Yes, gotos are naughty, but they just work so well sometimes...
            }
   }
done2:
   if(split)
   {
      clearSelection();
      setNeedToSave(true);
      autoSave();
   }
}


// Join two or more sections of wall that have coincident end points.  Will ignore invalid join attempts.
void EditorUserInterface::joinBarrier()
{
   S32 joinedItem = NONE;

   const Vector<EditorObject *> *objList = getObjectList();

   for(S32 i = 0; i < objList->size()-1; i++)
   {
      EditorObject *obj_i = objList->get(i);

      if(obj_i->getGeomType() == geomLine && (obj_i->isSelected()))
      {
         for(S32 j = i + 1; j < objList->size(); j++)
         {
            EditorObject *obj_j = objList->get(i);

            if(obj_j->getObjectTypeMask() & obj_i->getObjectTypeMask() && (obj_j->isSelected()))
            {
               if(obj_i->getVert(0).distanceTo(obj_j->getVert(0)) < .01)    // First vertices are the same  1 2 3 | 1 4 5
               {
                  if(joinedItem == NONE)
                     saveUndoState();
                  joinedItem = i;

                  for(S32 a = 1; a < obj_j->getVertCount(); a++)             // Skip first vertex, because it would be a dupe
                     obj_i->addVertFront(obj_j->getVert(a));

                  deleteItem(j);
                  i--;  j--;
               }
               // First vertex conincides with final vertex 3 2 1 | 5 4 3
               else if(obj_i->getVert(0).distanceTo(obj_j->getVert(obj_j->getVertCount()-1)) < .01)     
               {
                  if(joinedItem == NONE)
                     saveUndoState();

                  joinedItem = i;
                  for(S32 a = obj_j->getVertCount()-2; a >= 0; a--)
                     obj_i->addVertFront(obj_j->getVert(a));

                  deleteItem(j);
                  i--;  j--;

               }
               // Last vertex conincides with first 1 2 3 | 3 4 5
               else if(obj_i->getVert(obj_i->getVertCount()-1).distanceTo(obj_j->getVert(0)) < .01)     
               {
                  if(joinedItem == NONE)
                     saveUndoState();

                  joinedItem = i;

                  for(S32 a = 1; a < obj_j->getVertCount(); a++)  // Skip first vertex, because it would be a dupe         
                     obj_i->addVert(obj_j->getVert(a));

                  deleteItem(j);
                  i--;  j--;
               }
               else if(obj_i->getVert(obj_i->getVertCount()-1).distanceTo(obj_j->getVert(obj_j->getVertCount()-1)) < .01)     // Last vertices coincide  1 2 3 | 5 4 3
               {
                  if(joinedItem == NONE)
                     saveUndoState();

                  joinedItem = i;

                  for(S32 a = obj_j->getVertCount()-2; a >= 0; a--)
                     obj_i->addVert(obj_j->getVert(a));

                  deleteItem(j);
                  i--;  j--;
               }
            }
         }
      }
   }

   if(joinedItem != NONE)
   {
      clearSelection();
      setNeedToSave(true);
      autoSave();
      objList->get(joinedItem)->onGeomChanged();
   }
}


void EditorUserInterface::deleteItem(S32 itemIndex)
{
   const Vector<EditorObject *> *objList = getObjectList();
   EditorObject *obj = objList->get(itemIndex);

   Game *game = getGame();
   WallSegmentManager *wallSegmentManager = game->getWallSegmentManager();

   S32 mask = obj->getObjectTypeMask();

   if(mask & (BarrierType | PolyWallType))
   {
      // Need to recompute boundaries of any intersecting walls
      wallSegmentManager->invalidateIntersectingSegments(game->getEditorDatabase(), obj); // Mark intersecting segments invalid
      wallSegmentManager->deleteSegments(obj->getItemId());                             // Delete the segments associated with the wall

      game->getEditorDatabase()->removeFromDatabase(obj, obj->getExtent());

      wallSegmentManager->recomputeAllWallGeometry(game->getEditorDatabase());            // Recompute wall edges
      resnapAllEngineeredItems();         // Really only need to resnap items that were attached to deleted wall... but we
                                          // don't yet have a method to do that, and I'm feeling lazy at the moment
   }
   else
      game->getEditorDatabase()->removeFromDatabase(obj, obj->getExtent());

   // Reset a bunch of things
   mSnapObject = NULL;
   mSnapVertexIndex = NONE;
   mItemToLightUp = NULL;

   validateLevel();

   onMouseMoved();   // Reset cursor  
}


void EditorUserInterface::insertNewItem(GameObjectType itemType)
{
   if(mShowMode == ShowWallsOnly || mDraggingObjects)     // No inserting when items are hidden or being dragged!
      return;

   clearSelection();
   saveUndoState();

   S32 team = TEAM_NEUTRAL;

   EditorObject *newObject = NULL;

   // Find a dockItem to copy
   for(S32 i = 0; i < mDockItems.size(); i++)
      if(mDockItems[i]->getObjectTypeMask() & itemType)
      {
         newObject = copyDockItem(i);
         break;
      }
   TNLAssert(newObject, "Couldn't create object in insertNewItem()");

   newObject->moveTo(snapPoint(convertCanvasToLevelCoord(mMousePos)));
   newObject->addToEditor(getGame());    
   newObject->onGeomChanged();

   validateLevel();
   setNeedToSave(true);
   autoSave();
}


static LineEditor getNewEntryBox(string value, string prompt, S32 length, LineEditor::LineEditorFilter filter)
{
   LineEditor entryBox(length);
   entryBox.setPrompt(prompt);
   entryBox.setString(value);
   entryBox.setFilter(filter);

   return entryBox;
}


void EditorUserInterface::centerView()
{
   const Vector<EditorObject *> *objList = getObjectList();

   if(objList->size() || mLevelGenItems.size())
   {
      F32 minx =  F32_MAX,   miny =  F32_MAX;
      F32 maxx = -F32_MAX,   maxy = -F32_MAX;

      for(S32 i = 0; i < objList->size(); i++)
      {
         EditorObject *obj = objList->get(i);

         for(S32 j = 0; j < obj->getVertCount(); j++)
         {
            if(obj->getVert(j).x < minx)
               minx = obj->getVert(j).x;
            if(obj->getVert(j).x > maxx)
               maxx = obj->getVert(j).x;
            if(obj->getVert(j).y < miny)
               miny = obj->getVert(j).y;
            if(obj->getVert(j).y > maxy)
               maxy = obj->getVert(j).y;
         }
      }

      for(S32 i = 0; i < mLevelGenItems.size(); i++)
      {
         EditorObject *obj = mLevelGenItems[i].get();

         for(S32 j = 0; j < obj->getVertCount(); j++)
         {
            if(obj->getVert(j).x < minx)
               minx = obj->getVert(j).x;
            if(obj->getVert(j).x > maxx)
               maxx = obj->getVert(j).x;
            if(obj->getVert(j).y < miny)
               miny = obj->getVert(j).y;
            if(obj->getVert(j).y > maxy)
               maxy = obj->getVert(j).y;
         }
      }

      // If we have only one point object in our level, the following will correct
      // for any display weirdness.
      if(minx == maxx && miny == maxy)    // i.e. a single point item
      {
         mCurrentScale = MIN_SCALE;
         mCurrentOffset.set(gScreenInfo.getGameCanvasWidth() / 2  - mCurrentScale * minx, 
                            gScreenInfo.getGameCanvasHeight() / 2 - mCurrentScale * miny);
      }
      else
      {
         F32 midx = (minx + maxx) / 2;
         F32 midy = (miny + maxy) / 2;

         mCurrentScale = min(gScreenInfo.getGameCanvasWidth() / (maxx - minx), gScreenInfo.getGameCanvasHeight() / (maxy - miny));
         mCurrentScale /= 1.3;      // Zoom out a bit
         mCurrentOffset.set(gScreenInfo.getGameCanvasWidth() / 2  - mCurrentScale * midx, 
                            gScreenInfo.getGameCanvasHeight() / 2 - mCurrentScale * midy);
      }
   }
   else     // Put (0,0) at center of screen
   {
      mCurrentScale = STARTING_SCALE;
      mCurrentOffset.set(gScreenInfo.getGameCanvasWidth() / 2, gScreenInfo.getGameCanvasHeight() / 2);
   }
}


// Gets run when user exits special-item editing mode, called from attribute editors
void EditorUserInterface::doneEditingAttributes(EditorAttributeMenuUI *editor, EditorObject *object)
{
   object->onAttrsChanged();

   const Vector<EditorObject *> *objList = getObjectList();

   // Find any other selected items of the same type of the item we just edited, and update their values too
   for(S32 i = 0; i < objList->size(); i++)
   {
      EditorObject *obj = objList->get(i);

      if(obj != object && obj->isSelected() && obj->getObjectTypeMask() == object->getObjectTypeMask())
      {
         editor->doneEditing(obj);  // Transfer attributes from editor to object
         obj->onAttrsChanged();     // And notify the object that its attributes have changed
      }
   }
}


extern string itos(S32);
extern string itos(U32);
extern string itos(U64);

extern string ftos(F32, S32);

extern string stripZeros(string str);

// Handle key presses
void EditorUserInterface::onKeyDown(KeyCode keyCode, char ascii)
{
   if(OGLCONSOLE_ProcessBitfighterKeyEvent(keyCode, ascii))      // Pass the key on to the console for processing
      return;

   // TODO: Make this stuff work like the attribute entry stuff; use a real menu and not this ad-hoc code
   // This is where we handle entering things like rotation angle and other data that requires a special entry box.
   // NOT for editing an item's attributes.  Still used, but untested in refactor.
   if(entryMode != EntryNone)
      textEntryKeyHandler(keyCode, ascii);

   else if(keyCode == KEY_ENTER)       // Enter - Edit props
      startAttributeEditor();

   // Regular key handling from here on down
   else if(getKeyState(KEY_SHIFT) && keyCode == KEY_0)  // Shift-0 -> Set team to hostile
      setCurrentTeam(-2);

   else if(ascii == '#' || ascii == '!')
   {
      S32 selected = NONE;

      const Vector<EditorObject *> *objList = getObjectList();

      // Find first selected item, and just work with that.  Unselect the rest.
      for(S32 i = 0; i < objList->size(); i++)
      {
         if(objList->get(i)->isSelected())
         {
            if(selected == NONE)
            {
               selected = i;
               continue;
            }
            else
               objList->get(i)->setSelected(false);
         }
      }

      if(selected == NONE)      // Nothing selected, nothing to do!
         return;

      mEntryBox = getNewEntryBox(objList->get(selected)->getItemId() <= 0 ? "" : itos(objList->get(selected)->getItemId()), 
                                 "Item ID:", 10, LineEditor::digitsOnlyFilter);
      entryMode = EntryID;
   }

   else if(ascii >= '0' && ascii <= '9')           // Change team affiliation of selection with 0-9 keys
   {
      setCurrentTeam(ascii - '1');
      return;
   }

   // Ctrl-left click is same as right click for Mac users
   else if(keyCode == MOUSE_RIGHT || (keyCode == MOUSE_LEFT && getKeyState(KEY_CTRL)))
   {
      if(getKeyState(MOUSE_LEFT) && !getKeyState(KEY_CTRL))        // Prevent weirdness
         return;  

      mMousePos.set(gScreenInfo.getMousePos());

      if(mCreatingPoly || mCreatingPolyline)
      {
         if(mNewItem->getVertCount() < gMaxPolygonPoints)          // Limit number of points in a polygon/polyline
         {
            mNewItem->addVert(snapPoint(convertCanvasToLevelCoord(mMousePos)));
            mNewItem->onGeomChanging();
         }
         
         return;
      }

      saveUndoState();     // Save undo state before we clear the selection
      clearSelection();    // Unselect anything currently selected

      // Can only add new vertices by clicking on item's edge, not it's interior (for polygons, that is)
      if(mEdgeHit != NONE && mItemHit && (mItemHit->getGeomType() == geomLine || mItemHit->getGeomType() >= geomPoly))
      {
         if(mItemHit->getVertCount() >= gMaxPolygonPoints)     // Polygon full -- can't add more
            return;

         Point newVertex = snapPoint(convertCanvasToLevelCoord(mMousePos));      // adding vertex w/ right-mouse

         mAddingVertex = true;

         // Insert an extra vertex at the mouse clicked point, and then select it.
         mItemHit->insertVert(newVertex, mEdgeHit + 1);
         mItemHit->selectVert(mEdgeHit + 1);

         // Alert the item that its geometry is changing
         mItemHit->onGeomChanging();

         mMouseDownPos = newVertex;
         
      }
      else     // Start creating a new poly or new polyline (tilda key + right-click ==> start polyline)
      {
         S32 width;

         if(getKeyState(KEY_TILDE))
         {
            mCreatingPolyline = true;
            mNewItem = new LineItem();
            width = 2;
         }
         else
         {
            mCreatingPoly = true;
            width = Barrier::DEFAULT_BARRIER_WIDTH;
            mNewItem = new WallItem();
         }

         mNewItem->initializeEditor();
         mNewItem->setTeam(mCurrentTeam);
         mNewItem->addVert(snapPoint(convertCanvasToLevelCoord(mMousePos)));
         mNewItem->setDockItem(false);
      }
   }
   else if(keyCode == MOUSE_LEFT)
   {
      if(getKeyState(MOUSE_RIGHT))              // Prevent weirdness
         return;

      mDraggingDockItem = NONE;
      mMousePos.set(gScreenInfo.getMousePos());

      if(mCreatingPoly || mCreatingPolyline)    // Save any polygon/polyline we might be creating
      {
         saveUndoState();                       // Save state prior to addition of new polygon

         if(mNewItem->getVertCount() < 2)
            delete mNewItem;
         else
         {
            mNewItem->addToEditor(getGame());
            mNewItem->onGeomChanged();          // Walls need to be added to editor BEFORE onGeomChanged() is run!
         }

         mNewItem = NULL;

         mCreatingPoly = false;
         mCreatingPolyline = false;
      }

      mMouseDownPos = convertCanvasToLevelCoord(mMousePos);

      if(mouseOnDock())    // On the dock?  Did we hit something to start dragging off the dock?
      {
         clearSelection();
         mDraggingDockItem = findHitItemOnDock(mMousePos);
      }
      else                 // Mouse is not on dock
      {
         mDraggingDockItem = NONE;

         // rules for mouse down:
         // if the click has no shift- modifier, then
         //   if the click was on something that was selected
         //     do nothing
         //   else
         //     clear the selection
         //     add what was clicked to the selection
         //  else
         //    toggle the selection of what was clicked

        /* S32 vertexHit;
         EditorObject *vertexHitPoly;
*/
         //findHitVertex(mMousePos, vertexHitPoly, vertexHit);
         //findHitItemAndEdge();      //  Sets mItemHit, mVertexHit, and mEdgeHit


         if(!getKeyState(KEY_SHIFT))      // Shift key is not down
         {
            // If we hit a vertex of an already selected item --> now we can move that vertex w/o losing our selection.
            // Note that in the case of a point item, we want to skip this step, as we don't select individual vertices.
            if(mVertexHit != NONE && mItemHit->isSelected() && mItemHit->getGeomType() != geomPoint)    
            {
               clearSelection();
               mItemHit->selectVert(mVertexHit);
            }
            if(mItemHit && mItemHit->isSelected())   // Hit an already selected item
            {
               // Do nothing
            }
            else if(mItemHit && mItemHit->getGeomType() == geomPoint)  // Hit a point item
            {
               clearSelection();
               mItemHit->setSelected(true);
            }
            else if(mVertexHit != NONE && (!mItemHit || !mItemHit->isSelected()))      // Hit a vertex of an unselected item
            {        // (braces required)
               if(!mItemHit->vertSelected(mVertexHit))
               {
                  clearSelection();
                  mItemHit->selectVert(mVertexHit);
               }
            }
            else if(mItemHit)                                                          // Hit a non-point item, but not a vertex
            {
               clearSelection();
               mItemHit->setSelected(true);
            }
            else     // Clicked off in space.  Starting to draw a bounding rectangle?
            {
               mDragSelecting = true;
               clearSelection();
            }
         }
         else     // Shift key is down
         {
            if(mVertexHit != NONE)
            {
               if(mItemHit->vertSelected(mVertexHit))
                  mItemHit->unselectVert(mVertexHit);
               else
                  mItemHit->aselectVert(mVertexHit);
            }
            else if(mItemHit)
               mItemHit->setSelected(!mItemHit->isSelected());    // Toggle selection of hit item
            else
               mDragSelecting = true;
         }
     }     // end mouse not on dock block, doc

     findSnapVertex();     // Update snap vertex in the event an item was selected

   }     // end if keyCode == MOUSE_LEFT

   // Neither mouse button, let's try some keys
   else if(keyCode == KEY_D)              // D - Pan right
      mRight = true;
   else if(keyCode == KEY_RIGHT)          // Right - Pan right
      mRight = true;
   else if(keyCode == KEY_H)              // H - Flip horizontal
      flipSelectionHorizontal();
   else if(keyCode == KEY_V && getKeyState(KEY_CTRL))    // Ctrl-V - Paste selection
      pasteSelection();
   else if(keyCode == KEY_V)              // V - Flip vertical
      flipSelectionVertical();
   else if(keyCode == KEY_SLASH)
      OGLCONSOLE_ShowConsole();

   else if(keyCode == KEY_L && getKeyState(KEY_CTRL) && getKeyState(KEY_SHIFT))
   {
      loadLevel();                        // Ctrl-Shift-L - Reload level
      setSaveMessage("Reloaded " + getLevelFileName(), true);
   }
   else if(keyCode == KEY_Z)
   {
      if(getKeyState(KEY_CTRL) && getKeyState(KEY_SHIFT))   // Ctrl-Shift-Z - Redo
         redo();
      else if(getKeyState(KEY_CTRL))    // Ctrl-Z - Undo
         undo(true);
      else                              // Z - Reset veiw
        centerView();
   }
   else if(keyCode == KEY_R)
      if(getKeyState(KEY_CTRL) && getKeyState(KEY_SHIFT))      // Ctrl-Shift-R - Rotate by arbitrary amount
      {
         if(!anyItemsSelected())
            return;

         mEntryBox = getNewEntryBox("", "Rotation angle:", 10, LineEditor::numericFilter);
         entryMode = EntryAngle;
      }
      else if(getKeyState(KEY_CTRL))        // Ctrl-R - Run levelgen script, or clear last results
      {
         if(mLevelGenItems.size() == 0)
            runLevelGenScript();
         else
            clearLevelGenItems();
      }
      else
         rotateSelection(getKeyState(KEY_SHIFT) ? 15 : -15); // Shift-R - Rotate CW, R - Rotate CCW
   else if((keyCode == KEY_I) && getKeyState(KEY_CTRL))  // Ctrl-I - Insert items generated with script into editor
   {
      copyScriptItemsToEditor();
   }

   else if(((keyCode == KEY_UP) && !getKeyState(KEY_CTRL)) || keyCode == KEY_W)  // W or Up - Pan up
      mUp = true;
   else if(keyCode == KEY_UP && getKeyState(KEY_CTRL))      // Ctrl-Up - Zoom in
      mIn = true;
   else if(keyCode == KEY_DOWN)
   { /* braces required */
      if(getKeyState(KEY_CTRL))           // Ctrl-Down - Zoom out
         mOut = true;
      else                                // Down - Pan down
         mDown = true;
   }
   else if(keyCode == KEY_S)
   {
      if(getKeyState(KEY_CTRL))           // Ctrl-S - Save
         saveLevel(true, true);
      else                                // S - Pan down
         mDown = true;
   }
   else if(keyCode == KEY_A && getKeyState(KEY_CTRL))            // Ctrl-A - toggle see all objects
   {
      mShowMode = (ShowMode) ((U32)mShowMode + 1);

      if(mShowMode == ShowModesCount)
         mShowMode = (ShowMode) 0;     // First mode

      if(mShowMode == ShowWallsOnly && !mDraggingObjects)
         SDL_ShowCursor(SDL_ENABLE);  // TODO:  was GLUT_CURSOR_RIGHT_ARROW

      populateDock();   // Different modes have different items

      onMouseMoved();   // Reset mouse to spray if appropriate
   }
   else if(keyCode == KEY_LEFT || keyCode == KEY_A)   // Left or A - Pan left
      mLeft = true;
   else if(keyCode == KEY_EQUALS)         // Plus (+) - Increase barrier width
   {
      if(getKeyState(KEY_SHIFT))          // SHIFT --> by 1
         changeBarrierWidth(1);
      else                                // unshifted --> by 5
         changeBarrierWidth(5);
   }
   else if(keyCode == KEY_MINUS)          // Minus (-)  - Decrease barrier width
   {
      if(getKeyState(KEY_SHIFT))          // SHIFT --> by 1
         changeBarrierWidth(-1);
      else                                // unshifted --> by 5
         changeBarrierWidth(-5);
   }

   else if(keyCode == KEY_E)              // E - Zoom In
         mIn = true;
   else if(keyCode == KEY_BACKSLASH)      // \ - Split barrier on selected vertex
      splitBarrier();
   else if(keyCode == KEY_J)
      joinBarrier();
   else if(keyCode == KEY_X && getKeyState(KEY_CTRL) && getKeyState(KEY_SHIFT)) // Ctrl-Shift-X - Resize selection
   {
      if(!anyItemsSelected())
         return;

      mEntryBox = getNewEntryBox("", "Resize factor:", 10, LineEditor::numericFilter);
      entryMode = EntryScale;
   }
   else if(keyCode == KEY_X && getKeyState(KEY_CTRL))     // Ctrl-X - Cut selection
   {
      copySelection();
      deleteSelection(true);
   }
   else if(keyCode == KEY_C && getKeyState(KEY_CTRL))    // Ctrl-C - Copy selection to clipboard
      copySelection();
   else if(keyCode == KEY_C )             // C - Zoom out
      mOut = true;
   else if(keyCode == KEY_F3)             // F3 - Level Parameter Editor
   {
      playBoop();
      getUIManager()->getGameParamUserInterface()->activate();
   }
   else if(keyCode == KEY_F2)             // F2 - Team Editor Menu
   {
      getUIManager()->getTeamDefUserInterface()->activate();
      playBoop();
   }
   else if(keyCode == KEY_T)              // T - Teleporter
      insertNewItem(TeleportType);
   else if(keyCode == KEY_P)              // P - Speed Zone
      insertNewItem(SpeedZoneType);
   else if(keyCode == KEY_G)              // G - Spawn
      insertNewItem(ShipSpawnType);
   else if(keyCode == KEY_B && getKeyState(KEY_CTRL)) // Ctrl-B - Spy Bug
      insertNewItem(SpyBugType);
   else if(keyCode == KEY_B)              // B - Repair
      insertNewItem(RepairItemType);
   else if(keyCode == KEY_Y)              // Y - Turret
      insertNewItem(TurretType);
   else if(keyCode == KEY_M)              // M - Mine
      insertNewItem(MineType);
   else if(keyCode == KEY_F)              // F - Force Field
      insertNewItem(ForceFieldProjectorType);
   else if(keyCode == KEY_BACKSPACE || keyCode == KEY_DELETE)
         deleteSelection(false);
   else if(keyCode == keyHELP)            // Turn on help screen
   {
      getUIManager()->getEditorInstructionsUserInterface()->activate();
      playBoop();
   }
   else if(keyCode == keyOUTGAMECHAT)     // Turn on Global Chat overlay
      getUIManager()->getChatUserInterface()->activate();
   else if(keyCode == keyDIAG)            // Turn on diagnostic overlay
      getUIManager()->getDiagnosticUserInterface()->activate();
   else if(keyCode == KEY_ESCAPE)           // Activate the menu
   {
      playBoop();
      getUIManager()->getEditorMenuUserInterface()->activate();
   }
   else if(keyCode == KEY_SPACE)
      mSnapDisabled = true;
   else if(keyCode == KEY_TAB)
      mShowingReferenceShip = true;
}


// Handle keyboard activity when we're editing an item's attributes
void EditorUserInterface::textEntryKeyHandler(KeyCode keyCode, char ascii)
{
   if(keyCode == KEY_ENTER)
   {
      if(entryMode == EntryID)
      {
         const Vector<EditorObject *> *objList = getObjectList();

         for(S32 i = 0; i < objList->size(); i++)
         {
            EditorObject *obj = objList->get(i);

            if(obj->isSelected())             // Should only be one
            {
               U32 id = atoi(mEntryBox.c_str());
               if(obj->getItemId() != (S32)id)     // Did the id actually change?
               {
                  obj->setItemId(id);
                  mAllUndoneUndoLevel = -1;        // If so, it can't be undone
               }
               break;
            }
         }
      }
      else if(entryMode == EntryAngle)
      {
         F32 angle = (F32) atof(mEntryBox.c_str());
         rotateSelection(-angle);      // Positive angle should rotate CW, negative makes that happen
      }
      else if(entryMode == EntryScale)
      {
         F32 scale = (F32) atof(mEntryBox.c_str());
         scaleSelection(scale);
      }

      entryMode = EntryNone;
   }
   else if(keyCode == KEY_ESCAPE)
   {
      entryMode = EntryNone;
   }
   else if(keyCode == KEY_BACKSPACE || keyCode == KEY_DELETE)
      mEntryBox.handleBackspace(keyCode);

   else
      mEntryBox.addChar(ascii);

   // else ignore keystroke
}


static const S32 MAX_REPOP_DELAY = 600;      // That's 10 whole minutes!

void EditorUserInterface::startAttributeEditor()
{
   const Vector<EditorObject *> *objList = getObjectList();

   for(S32 i = 0; i < objList->size(); i++)
   {
      EditorObject *obj_i = objList->get(i);
      if(obj_i->isSelected())
      {
         // Force item i to be the one and only selected item type.  This will clear up some problems that
         // might otherwise occur.  If you have multiple items selected, all will end up with the same values.
         for(S32 j = 0; j < objList->size(); j++)
         {
            EditorObject *obj_j = objList->get(j);

            if(obj_j->isSelected() && obj_j->getObjectTypeMask() != obj_i->getObjectTypeMask())
               obj_j->unselect();
         }


         // Activate the attribute editor if there is one
         EditorAttributeMenuUI *menu = obj_i->getAttributeMenu();
         if(menu)
         {
            obj_i->setIsBeingEdited(true);
            menu->startEditing(obj_i);
            menu->activate();

            saveUndoState();
         }

         break;
      }
   }
}


void EditorUserInterface::onKeyUp(KeyCode keyCode)
{
   switch(keyCode)
   {
      case KEY_UP:
         mIn = false;
         // fall-through OK
      case KEY_W:
         mUp = false;
         break;
      case KEY_DOWN:
         mOut = false;
         // fall-through OK
      case KEY_S:
         mDown = false;
         break;
      case KEY_LEFT:
      case KEY_A:
         mLeft = false;
         break;
      case KEY_RIGHT:
      case KEY_D:
         mRight = false;
         break;
      case KEY_E:
         mIn = false;
         break;
      case KEY_C:
         mOut = false;
         break;
      case KEY_SPACE:
         mSnapDisabled = false;
         break;
      case KEY_TAB:
         mShowingReferenceShip = false;
         break;
      case MOUSE_LEFT:
      case MOUSE_RIGHT:  
         mMousePos.set(gScreenInfo.getMousePos());

         if(mDragSelecting)      // We were drawing a rubberband selection box
         {
            Rect r(convertCanvasToLevelCoord(mMousePos), mMouseDownPos);
            S32 j;

            fillVector.clear();

            if(mShowMode == ShowWallsOnly)
               getGame()->getEditorDatabase()->findObjects(BarrierType | PolyWallType, fillVector);
            else
               getGame()->getEditorDatabase()->findObjects(fillVector);


            for(S32 i = 0; i < fillVector.size(); i++)
            {
               EditorObject *obj = dynamic_cast<EditorObject *>(fillVector[i]);

               // Make sure that all vertices of an item are inside the selection box; basically means that the entire 
               // item needs to be surrounded to be included in the selection
               for(j = 0; j < obj->getVertCount(); j++)
                  if(!r.contains(obj->getVert(j)))
                     break;
               if(j == obj->getVertCount())
                  obj->setSelected(true);
            }
            mDragSelecting = false;
         }
         else if(mDraggingObjects)     // We were dragging and dropping.  Could have been a move or a delete (by dragging to dock).
         {
            if(mAddingVertex)
            {
               deleteUndoState();
               mAddingVertex = false;
            }

            onFinishedDragging();
         }

         break;
   }     // case
}


// Called when user has been dragging an object and then releases it
void EditorUserInterface::onFinishedDragging()
{
   mDraggingObjects = false;

   if(mouseOnDock())                      // Mouse is over the dock -- either dragging to or from dock
   {
      if(mDraggingDockItem == NONE)       // This was really a delete (item dragged to dock)
      {
         const Vector<EditorObject *> *objList = getObjectList();

         for(S32 i = 0; i < objList->size(); i++)    //  Delete all selected items
            if(objList->get(i)->isSelected())
            {
               deleteItem(i);
               i--;
            }
      }
      else        // Dragged item off the dock, then back on  ==> nothing changed; restore to unmoved state, which was stored on undo stack
         undo(false);
   }
   else    // Mouse not on dock... we were either dragging from the dock or moving something, 
   {       // need to save an undo state if anything changed
      if(mDraggingDockItem == NONE)    // Not dragging from dock - user is moving object around screen
      {
         // If our snap vertex has moved then all selected items have moved
         bool itemsMoved = mSnapObject->getVert(mSnapVertexIndex) != mMoveOrigin;

         if(itemsMoved)    // Move consumated... update any moved items, and save our autosave
         {
            const Vector<EditorObject *> *objList = getObjectList();

            for(S32 i = 0; i < objList->size(); i++)
               if(objList->get(i)->isSelected() || objList->get(i)->anyVertsSelected())
                  objList->get(i)->onGeomChanged();

            setNeedToSave(true);
            autoSave();

            return;
         }
         else     // We started our move, then didn't end up moving anything... remove associated undo state
            deleteUndoState();
      }
   }
}


bool EditorUserInterface::mouseOnDock()
{
   return (mMousePos.x >= gScreenInfo.getGameCanvasWidth() - DOCK_WIDTH - horizMargin &&
           mMousePos.x <= gScreenInfo.getGameCanvasWidth() - horizMargin &&
           mMousePos.y >= gScreenInfo.getGameCanvasHeight() - vertMargin - getDockHeight(mShowMode) &&
           mMousePos.y <= gScreenInfo.getGameCanvasHeight() - vertMargin);
}


bool EditorUserInterface::anyItemsSelected()
{
   const Vector<EditorObject *> *objList = getObjectList();

   for(S32 i = 0; i < objList->size(); i++)
      if(objList->get(i)->isSelected())
         return true;

   return false;
}


bool EditorUserInterface::anythingSelected()
{
   const Vector<EditorObject *> *objList = getObjectList();

   for(S32 i = 0; i < objList->size(); i++)
      if(objList->get(i)->isSelected() || objList->get(i)->anyVertsSelected() )
         return true;

   return false;
}


void EditorUserInterface::idle(U32 timeDelta)
{
   F32 pixelsToScroll = timeDelta * (getKeyState(KEY_SHIFT) ? 1.0f : 0.5f);    // Double speed when shift held down

   if(mLeft && !mRight)
      mCurrentOffset.x += pixelsToScroll;
   else if(mRight && !mLeft)
      mCurrentOffset.x -= pixelsToScroll;
   if(mUp && !mDown)
      mCurrentOffset.y += pixelsToScroll;
   else if(mDown && !mUp)
      mCurrentOffset.y -= pixelsToScroll;

   Point mouseLevelPoint = convertCanvasToLevelCoord(mMousePos);

   if(mIn && !mOut)
      mCurrentScale *= 1 + timeDelta * 0.002;
   else if(mOut && !mIn)
      mCurrentScale *= 1 - timeDelta * 0.002;

   if(mCurrentScale < MIN_SCALE)
     mCurrentScale = MIN_SCALE;
   else if(mCurrentScale > MAX_SCALE)
      mCurrentScale = MAX_SCALE;

   Point newMousePoint = convertLevelToCanvasCoord(mouseLevelPoint);
   mCurrentOffset += mMousePos - newMousePoint;

   mSaveMsgTimer.update(timeDelta);
   mWarnMsgTimer.update(timeDelta);

   LineEditor::updateCursorBlink(timeDelta);
}


void EditorUserInterface::setSaveMessage(string msg, bool savedOK)
{
   mSaveMsg = msg;
   mSaveMsgTimer = saveMsgDisplayTime;
   mSaveMsgColor = (savedOK ? Colors::green : Colors::red);
}

void EditorUserInterface::setWarnMessage(string msg1, string msg2)
{
   mWarnMsg1 = msg1;
   mWarnMsg2 = msg2;
   mWarnMsgTimer = warnMsgDisplayTime;
   mWarnMsgColor = gErrorMessageTextColor;
}


bool EditorUserInterface::saveLevel(bool showFailMessages, bool showSuccessMessages, bool autosave)
{
   string saveName = autosave ? "auto.save" : mEditFileName;

   try
   {
      // Check if we have a valid (i.e. non-null) filename
      if(saveName == "")
      {
         ErrorMessageUserInterface *ui = getUIManager()->getErrorMsgUserInterface();

         ui->reset();
         ui->setTitle("INVALID FILE NAME");
         ui->setMessage(1, "The level file name is invalid or empty.  The level cannot be saved.");
         ui->setMessage(2, "To correct the problem, please change the file name using the");
         ui->setMessage(3, "Game Parameters menu, which you can access by pressing [F3].");

         ui->activate();

         return false;
      }

      char fileNameBuffer[256];
      dSprintf(fileNameBuffer, sizeof(fileNameBuffer), "%s/%s", gConfigDirs.levelDir.c_str(), saveName.c_str());
      FILE *f = fopen(fileNameBuffer, "w");
      if(!f)
         throw(SaveException("Could not open file for writing"));

      // Write out basic game parameters, including gameType info
      s_fprintf(f, "%s", getGame()->toString().c_str());    // Note that this toString appends a newline char; most don't


      // Write out all level items (do two passes; walls first, non-walls next, so turrets & forcefields have something to grab onto)
      const Vector<EditorObject *> *objList = getObjectList();

      for(S32 j = 0; j < 2; j++)
         for(S32 i = 0; i < objList->size(); i++)
         {
            EditorObject *p = objList->get(i);

            // Writing wall items on first pass, non-wall items next -- that will make sure mountable items have something to grab onto
            if((j == 0) && (p->getObjectTypeMask() & (BarrierType | PolyWallType)) || 
               (j == 1) && (p->getObjectTypeMask() &~ (BarrierType | PolyWallType)) )
               p->saveItem(f, getGame()->getGridSize());
         }
      fclose(f);
   }
   catch (SaveException &e)
   {
      if(showFailMessages)
         setSaveMessage("Error Saving: " + string(e.what()), false);
      return false;
   }

   if(!autosave)     // Doesn't count as a save!
   {
      mNeedToSave = false;
      mAllUndoneUndoLevel = mLastUndoIndex;     // If we undo to this point, we won't need to save
   }

   if(showSuccessMessages)
      setSaveMessage("Saved " + getLevelFileName(), true);

   return true;
}


// We need some local hook into the testLevelStart() below.  Ugly but apparently necessary.
void testLevelStart_local(Game *game)
{
   game->getUIManager()->getEditorUserInterface()->testLevelStart();
}


extern void initHostGame(Address bindAddress, Vector<string> &levelList, bool testMode);
extern CmdLineSettings gCmdLineSettings;

void EditorUserInterface::testLevel()
{
   bool gameTypeError = false;
   if(!getGame()->getGameType())     // Not sure this could really happen anymore...  TODO: Make sure we always have a valid gametype
      gameTypeError = true;

   // With all the map loading error fixes, game should never crash!
   validateLevel();
   if(mLevelErrorMsgs.size() || mLevelWarnings.size() || gameTypeError)
   {
      YesNoUserInterface *ui = getUIManager()->getYesNoUserInterface();

      ui->reset();
      ui->setTitle("LEVEL HAS PROBLEMS");

      S32 line = 1;
      for(S32 i = 0; i < mLevelErrorMsgs.size(); i++)
         ui->setMessage(line++, mLevelErrorMsgs[i].c_str());

      for(S32 i = 0; i < mLevelWarnings.size(); i++)
         ui->setMessage(line++, mLevelWarnings[i].c_str());

      if(gameTypeError)
      {
         ui->setMessage(line++, "ERROR: GameType is invalid.");
         ui->setMessage(line++, "(Fix in Level Parameters screen [F3])");
      }

      ui->setInstr("Press [Y] to start, [ESC] to cancel");
      ui->registerYesFunction(testLevelStart_local);   // testLevelStart_local() just calls testLevelStart() below
      ui->activate();

      return;
   }

   testLevelStart();
}


void EditorUserInterface::testLevelStart()
{
   string tmpFileName = mEditFileName;
   mEditFileName = "editor.tmp";

   SDL_ShowCursor(SDL_DISABLE);    // Turn off cursor
   bool nts = mNeedToSave;             // Save these parameters because they are normally reset when a level is saved.
   S32 auul = mAllUndoneUndoLevel;     // Since we're only saving a temp copy, we really shouldn't reset them...

   mEditorGameType = getGame()->getGameType();     // Sock our current gametype away, will use it when we reenter the editor

   if(saveLevel(true, false))
   {
      mEditFileName = tmpFileName;     // Restore the level name

      mWasTesting = true;

      Vector<string> levelList;
      levelList.push_back("editor.tmp");
      initHostGame(Address(IPProtocol, Address::Any, 28000), levelList, true);
   }

   mNeedToSave = nts;                  // Restore saved parameters
   mAllUndoneUndoLevel = auul;
}


////////////////////////////////////////
////////////////////////////////////////


// Constructor
EditorMenuUserInterface::EditorMenuUserInterface(Game *game) : Parent(game)
{
   setMenuID(EditorMenuUI);
   mMenuTitle = "EDITOR MENU";
}


void EditorMenuUserInterface::onActivate()
{
   Parent::onActivate();
   setupMenus();
}


extern IniSettings gIniSettings;
extern MenuItem *getWindowModeMenuItem(Game *game);

//////////
// Editor menu callbacks
//////////

void reactivatePrevUICallback(Game *game, U32 unused)
{
   game->getUIManager()->reactivatePrevUI();
}


static void testLevelCallback(Game *game, U32 unused)
{
   game->getUIManager()->getEditorUserInterface()->testLevel();
}


void returnToEditorCallback(Game *game, U32 unused)
{
   EditorUserInterface *ui = game->getUIManager()->getEditorUserInterface();

   ui->saveLevel(true, true);                                     // Save level
   ui->setSaveMessage("Saved " + ui->getLevelFileName(), true);   // Setup a message for the user
   game->getUIManager()->reactivatePrevUI();                      // Return to editor
}


static void activateHelpCallback(Game *game, U32 unused)
{
   game->getUIManager()->getEditorInstructionsUserInterface()->activate();
}


static void activateLevelParamsCallback(Game *game, U32 unused)
{
   game->getUIManager()->getGameParamUserInterface()->activate();
}


static void activateTeamDefCallback(Game *game, U32 unused)
{
   game->getUIManager()->getTeamDefUserInterface()->activate();
}


void quitEditorCallback(Game *game, U32 unused)
{
   EditorUserInterface *editorUI = game->getUIManager()->getEditorUserInterface();

   if(editorUI->getNeedToSave())
   {
      YesNoUserInterface *ui = game->getUIManager()->getYesNoUserInterface();

      ui->reset();
      ui->setInstr("Press [Y] to save, [N] to quit [ESC] to cancel");
      ui->setTitle("SAVE YOUR EDITS?");
      ui->setMessage(1, "You have not saved your edits to the level.");
      ui->setMessage(3, "Do you want to?");
      ui->registerYesFunction(saveLevelCallback);
      ui->registerNoFunction(backToMainMenuCallback);
      ui->activate();
   }
   else
     backToMainMenuCallback(game);

   editorUI->clearUndoHistory();        // Clear up a little memory
}

//////////

void EditorMenuUserInterface::setupMenus()
{
   menuItems.clear();
   menuItems.push_back(boost::shared_ptr<MenuItem>(new MenuItem(getGame(), 0, "RETURN TO EDITOR", reactivatePrevUICallback,    "", KEY_R)));
   menuItems.push_back(boost::shared_ptr<MenuItem>(getWindowModeMenuItem(getGame())));
   menuItems.push_back(boost::shared_ptr<MenuItem>(new MenuItem(getGame(), 0, "TEST LEVEL",       testLevelCallback,           "", KEY_T)));
   menuItems.push_back(boost::shared_ptr<MenuItem>(new MenuItem(getGame(), 0, "SAVE LEVEL",       returnToEditorCallback,      "", KEY_S)));
   menuItems.push_back(boost::shared_ptr<MenuItem>(new MenuItem(getGame(), 0, "INSTRUCTIONS",     activateHelpCallback,        "", KEY_I, keyHELP)));
   menuItems.push_back(boost::shared_ptr<MenuItem>(new MenuItem(getGame(), 0, "LEVEL PARAMETERS", activateLevelParamsCallback, "", KEY_L, KEY_F3)));
   menuItems.push_back(boost::shared_ptr<MenuItem>(new MenuItem(getGame(), 0, "MANAGE TEAMS",     activateTeamDefCallback,     "", KEY_M, KEY_F2)));
   menuItems.push_back(boost::shared_ptr<MenuItem>(new MenuItem(getGame(), 0, "QUIT",             quitEditorCallback,          "", KEY_Q, KEY_UNKNOWN)));
}


void EditorMenuUserInterface::onEscape()
{
   SDL_ShowCursor(SDL_DISABLE);
   getUIManager()->reactivatePrevUI();
}


};

=======
//-----------------------------------------------------------------------------------
//
// Bitfighter - A multiplayer vector graphics space game
// Based on Zap demo released for Torque Network Library by GarageGames.com
//
// Derivative work copyright (C) 2008-2009 Chris Eykamp
// Original work copyright (C) 2004 GarageGames.com, Inc.
// Other code copyright as noted
//
// This program is free software; you can redistribute it and/or modify
// it under the terms of the GNU General Public License as published by
// the Free Software Foundation; either version 2 of the License, or
// (at your option) any later version.
//
// This program is distributed in the hope that it will be useful (and fun!),
// but WITHOUT ANY WARRANTY; without even the implied warranty of
// MERCHANTABILITY or FITNESS FOR A PARTICULAR PURPOSE.  See the
// GNU General Public License for more details.
//
// You should have received a copy of the GNU General Public License
// along with this program; if not, write to the Free Software
// Foundation, Inc., 59 Temple Place, Suite 330, Boston, MA  02111-1307  USA
//
//------------------------------------------------------------------------------------

#include "UIEditor.h"
#include "UIEditorMenus.h"    // For access to menu methods such as setObject
#include "EditorObject.h"

#include "UINameEntry.h"
#include "UIEditorInstructions.h"
#include "UIChat.h"
#include "UIDiagnostics.h"
#include "UITeamDefMenu.h"
#include "UIGameParameters.h"
#include "UIErrorMessage.h"
#include "UIYesNo.h"
#include "gameObjectRender.h"
#include "game.h"                // Can delete?
#include "gameType.h"
#include "soccerGame.h"          // For Soccer ball radius
#include "engineeredObjects.h"   // For Turret properties
#include "barrier.h"             // For DEFAULT_BARRIER_WIDTH
#include "gameItems.h"           // For Asteroid defs
#include "teleporter.h"          // For Teleporter def
#include "speedZone.h"           // For Speedzone def
#include "loadoutZone.h"         // For LoadoutZone def
#include "huntersGame.h"         // For HuntersNexusObject def
#include "config.h"

#include "gameLoader.h"          // For LevelLoadException def

#include "Colors.h"
#include "GeomUtils.h"
#include "textItem.h"            // For MAX_TEXTITEM_LEN and MAX_TEXT_SIZE
#include "luaLevelGenerator.h"
#include "stringUtils.h"

#include "oglconsole.h"          // Our console object
#include "ScreenInfo.h"

#include "SDL/SDL.h"
#include "SDL/SDL_opengl.h"

#include <boost/shared_ptr.hpp>

#include <ctype.h>
#include <exception>
#include <algorithm>             // For sort
#include <math.h>

using namespace boost;

namespace Zap
{

const S32 DOCK_WIDTH = 50;
const F32 MIN_SCALE = .05f;        // Most zoomed-in scale
const F32 MAX_SCALE = 2.5;        // Most zoomed-out scale
const F32 STARTING_SCALE = 0.5;   

extern Color gNexusOpenColor;
extern Color EDITOR_WALL_FILL_COLOR;

static const Color inactiveSpecialAttributeColor = Color(.6, .6, .6);


static const S32 TEAM_NEUTRAL = Item::TEAM_NEUTRAL;
static const S32 TEAM_HOSTILE = Item::TEAM_HOSTILE;

//static Vector<boost::shared_ptr<EditorObject> > *mLoadTarget;
static EditorObjectDatabase *mLoadTarget;

static EditorObjectDatabase mLevelGenDatabase;     // Database for inserting objects when running a levelgen script in the editor

enum EntryMode {
   EntryID,          // Entering an objectID
   EntryAngle,       // Entering an angle
   EntryScale,       // Entering a scale
   EntryNone         // Not in a special entry mode
};


static EntryMode entryMode;
static Vector<ZoneBorder> zoneBorders;

static void saveLevelCallback(Game *game)
{
   if(game->getUIManager()->getEditorUserInterface()->saveLevel(true, true))
      game->getUIManager()->getEditorUserInterface()->reactivateMenu(game->getUIManager()->getMainMenuUserInterface());    // Huh??!??!?
   else
      game->getUIManager()->getEditorUserInterface()->reactivate();
}


void backToMainMenuCallback(Game *game)
{
   game->getUIManager()->getMainMenuUserInterface()->reactivateMenu(game->getUIManager()->getMainMenuUserInterface());    // What??!??!?
}


// Constructor
EditorUserInterface::EditorUserInterface(Game *game) : Parent(game)
{
   setMenuID(EditorUI);

   // Create some items for the dock...  One of each, please!
   mShowMode = ShowAllObjects; 
   mWasTesting = false;

   mSnapObject = NULL;
   mSnapVertexIndex = NONE;
   mItemHit = NULL;
   mEdgeHit = NONE;

   setNeedToSave(false);

   mNewItem = NULL;

   mLastUndoStateWasBarrierWidthChange = false;

   mUndoItems.resize(UNDO_STATES);     // Create slots for all our undos... also creates a ton of empty dbs.  Maybe we should be using pointers?
}


// Encapsulate some ugliness
const Vector<EditorObject *> *EditorUserInterface::getObjectList()
{
   return getGame()->getEditorDatabase()->getObjectList();
}


static const S32 DOCK_POLY_HEIGHT = 20;
static const S32 DOCK_POLY_WIDTH = DOCK_WIDTH - 10;

void EditorUserInterface::addToDock(EditorObject* object)
{
   mDockItems.push_back(boost::shared_ptr<EditorObject>(object));
}


void EditorUserInterface::addDockObject(EditorObject *object, S32 xPos, S32 yPos)
{
   object->addToDock(getGame(), Point((F32)xPos, (F32)yPos));       
   object->setTeam(mCurrentTeam);
}


void EditorUserInterface::populateDock()
{
   mDockItems.clear();

   if(mShowMode == ShowAllObjects)
   {
      S32 xPos = gScreenInfo.getGameCanvasWidth() - horizMargin - DOCK_WIDTH / 2;
      S32 yPos = 35;
      const S32 spacer = 35;

      addDockObject(new RepairItem(), xPos, yPos);
      //addDockObject(new ItemEnergy(), xPos + 10, yPos);
      yPos += spacer;

      addDockObject(new Spawn(), xPos, yPos);
      yPos += spacer;

      addDockObject(new ForceFieldProjector(), xPos, yPos);
      yPos += spacer;

      addDockObject(new Turret(), xPos, yPos);
      yPos += spacer;

      addDockObject(new Teleporter(), xPos, yPos);
      yPos += spacer;

      addDockObject(new SpeedZone(), xPos, yPos);
      yPos += spacer;

      addDockObject(new TextItem(), xPos, yPos);
      yPos += spacer;

      if(getGame()->getGameType()->getGameType() == GameType::SoccerGame)
         addDockObject(new SoccerBallItem(), xPos, yPos);
      else
         addDockObject(new FlagItem(), xPos, yPos);
      yPos += spacer;

      addDockObject(new FlagSpawn(), xPos, yPos);
      yPos += spacer;

      addDockObject(new Mine(), xPos - 10, yPos);
      addDockObject(new SpyBug(), xPos + 10, yPos);
      yPos += spacer;

      // These two will share a line
      addDockObject(new Asteroid(), xPos - 10, yPos);
      addDockObject(new AsteroidSpawn(), xPos + 10, yPos);
      yPos += spacer;

      // These two will share a line
      addDockObject(new TestItem(), xPos - 10, yPos);
      addDockObject(new ResourceItem(), xPos + 10, yPos);
      yPos += 25;

      
      addDockObject(new LoadoutZone(), xPos, yPos);
      yPos += 25;

      if(getGame()->getGameType()->getGameType() == GameType::NexusGame)
      {
         addDockObject(new HuntersNexusObject(), xPos, yPos);
         yPos += 25;
      }
      else
      {
         addDockObject(new GoalZone(), xPos, yPos);
         yPos += 25;
      }

      addDockObject(new PolyWall(), xPos, yPos);
      yPos += spacer;
   }
}


//static Vector<DatabaseObject *> fillVector;     // Reusable container, now global in gridDB.h, having this here may cause linux compile errors

// Destructor -- unwind things in an orderly fashion
EditorUserInterface::~EditorUserInterface()
{
   clearDatabase(getGame()->getEditorDatabase());

   mDockItems.clear();
   mLevelGenItems.clear();
   mClipboard.clear();
   delete mNewItem;
}


void EditorUserInterface::clearDatabase(GridDatabase *database)
{
   fillVector.clear();
   database->findObjects(fillVector);

   for(S32 i = 0; i < fillVector.size(); i++)
   {
      database->removeFromDatabase(fillVector[i], fillVector[i]->getExtent());
      //delete fillVector[i];
   }
}


static const S32 NO_NUMBER = -1;

// Draw a vertex of a selected editor item  -- still used for snapping vertex
void renderVertex(VertexRenderStyles style, const Point &v, S32 number, F32 alpha, S32 size)
{
   bool hollow = style == HighlightedVertex || style == SelectedVertex || style == SelectedItemVertex || style == SnappingVertex;

   // Fill the box with a dark gray to make the number easier to read
   if(hollow && number != NO_NUMBER)
   {
      glColor3f(.25, .25, .25);
      drawFilledSquare(v, size);
   }
      
   if(style == HighlightedVertex)
      glColor(*HIGHLIGHT_COLOR, alpha);
   else if(style == SelectedVertex)
      glColor(*SELECT_COLOR, alpha);
   else if(style == SnappingVertex)
      glColor(Colors::magenta, alpha);
   else
      glColor(Colors::red, alpha);

   drawSquare(v, (F32)size, !hollow);

   if(number != NO_NUMBER)     // Draw vertex numbers
   {
      glColor(Colors::white, alpha);
      UserInterface::drawStringf(v.x - UserInterface::getStringWidthf(6, "%d", number) / 2, v.y - 3, 6, "%d", number);
   }
}


void renderVertex(VertexRenderStyles style, const Point &v, S32 number, F32 alpha)
{
   renderVertex(style, v, number, alpha, 5);
}


void renderVertex(VertexRenderStyles style, const Point &v, S32 number)
{
   renderVertex(style, v, number, 1);
}


// Replaces the need to do a convertLevelToCanvasCoord on every point before rendering
void EditorUserInterface::setLevelToCanvasCoordConversion()
{
   F32 scale =  getCurrentScale();
   Point offset = getCurrentOffset();

   glTranslate(offset);
   glScale(scale);
} 


// Draws a line connecting points in mVerts
void EditorUserInterface::renderPolyline(const Vector<Point> *verts)
{
   glPushMatrix();
      setLevelToCanvasCoordConversion();
      renderPointVector(verts, GL_LINE_STRIP);
   glPopMatrix();
}


extern Color gNeutralTeamColor;
extern Color gHostileTeamColor;


////////////////////////////////////
////////////////////////////////////

// Objects created with this method MUST be deleted!
// Returns NULL if className is invalid
static EditorObject *newEditorObject(const char *className)
{
   Object *theObject = Object::create(className);        // Create an object of the specified type
   TNLAssert(dynamic_cast<EditorObject *>(theObject), "This is not an EditorObject!");

   return dynamic_cast<EditorObject *>(theObject);       // Force our new object to be an EditorObject
}


// Removes most recent undo state from stack --> won't actually delete items on stack until we need the slot, or we quit
void EditorUserInterface::deleteUndoState()
{
   mLastUndoIndex--;
   mLastRedoIndex--; 
}


// Save the current state of the editor objects for later undoing
void EditorUserInterface::saveUndoState()
{
   // Use case: We do 5 actions, save, undo 2, redo 1, then do some new action.  
   // Our "no need to save" undo point is lost forever.
   if(mAllUndoneUndoLevel > mLastRedoIndex)     
      mAllUndoneUndoLevel = NONE;

   //copyItems(getObjectList(), mUndoItems[mLastUndoIndex % UNDO_STATES]);

   EditorObjectDatabase *eod = getGame()->getEditorDatabase();
   TNLAssert(eod, "bad!");

   EditorObjectDatabase *newDB = eod;     
   mUndoItems[mLastUndoIndex % UNDO_STATES] = boost::shared_ptr<EditorObjectDatabase>(new EditorObjectDatabase(*newDB));  // Make a copy

   mLastUndoIndex++;
   //mLastRedoIndex++; 
   mLastRedoIndex = mLastUndoIndex;

   if(mLastUndoIndex % UNDO_STATES == mFirstUndoIndex % UNDO_STATES)           // Undo buffer now full...
   {
      mFirstUndoIndex++;
      mAllUndoneUndoLevel -= 1;     // If this falls below 0, then we can't undo our way out of needing to save
   }
   
   setNeedToSave(mAllUndoneUndoLevel != mLastUndoIndex);
   mRedoingAnUndo = false;
   mLastUndoStateWasBarrierWidthChange = false;
}


void EditorUserInterface::autoSave()
{
   saveLevel(false, false, true);
}


void EditorUserInterface::undo(bool addToRedoStack)
{
   if(!undoAvailable())
      return;

   mSnapObject = NULL;
   mSnapVertexIndex = NONE;

   if(mLastUndoIndex == mLastRedoIndex && !mRedoingAnUndo)
   {
      saveUndoState();
      mLastUndoIndex--;
      mLastRedoIndex--;
      mRedoingAnUndo = true;
   }

   mLastUndoIndex--;

   getGame()->setEditorDatabase(boost::dynamic_pointer_cast<GridDatabase>(mUndoItems[mLastUndoIndex % UNDO_STATES]));

   rebuildEverything();

   mLastUndoStateWasBarrierWidthChange = false;
   validateLevel();
}
   

void EditorUserInterface::redo()
{
   if(mLastRedoIndex != mLastUndoIndex)      // If there's a redo state available...
   {
      mSnapObject = NULL;
      mSnapVertexIndex = NONE;

      mLastUndoIndex++;
      getGame()->setEditorDatabase(mUndoItems[mLastUndoIndex % UNDO_STATES]);
      TNLAssert(mUndoItems[mLastUndoIndex % UNDO_STATES], "null!");

      rebuildEverything();
      validateLevel();
   }
}


void EditorUserInterface::rebuildEverything()
{
   Game *game = getGame();

   game->getWallSegmentManager()->recomputeAllWallGeometry(game->getEditorDatabase());
   resnapAllEngineeredItems();

   setNeedToSave(mAllUndoneUndoLevel != mLastUndoIndex);
   mItemToLightUp = NULL;
   autoSave();
}


void EditorUserInterface::resnapAllEngineeredItems()
{
   fillVector.clear();

   getGame()->getEditorDatabase()->findObjects(EngineeredType, fillVector);

   WallSegmentManager *wallSegmentManager = getGame()->getWallSegmentManager();

   for(S32 i = 0; i < fillVector.size(); i++)
   {
      EngineeredObject *engrObj = dynamic_cast<EngineeredObject *>(fillVector[i]);
      engrObj->mountToWall(engrObj->getVert(0), wallSegmentManager->getWallEdgeDatabase(), wallSegmentManager->getWallSegmentDatabase());
   }
}


bool EditorUserInterface::undoAvailable()
{
   return mLastUndoIndex - mFirstUndoIndex != 1;
}


// Wipe undo/redo history
void EditorUserInterface::clearUndoHistory()
{
   mFirstUndoIndex = 0;
   mLastUndoIndex = 1;
   mLastRedoIndex = 1;
   mRedoingAnUndo = false;
}


extern TeamPreset gTeamPresets[];

void EditorUserInterface::setLevelFileName(string name)
{
   if(name == "")
      mEditFileName = "";
   else
      if(name.find('.') == std::string::npos)      // Append extension, if one is needed
         mEditFileName = name + ".level";
      // else... what?
}


void EditorUserInterface::setLevelGenScriptName(string line)
{
   mScriptLine = trim(line);
}


void EditorUserInterface::makeSureThereIsAtLeastOneTeam()
{
   if(getGame()->getTeamCount() == 0)
   {
      boost::shared_ptr<AbstractTeam> team = boost::shared_ptr<AbstractTeam>(new TeamEditor);
      team->setName(gTeamPresets[0].name);
      team->setColor(gTeamPresets[0].r, gTeamPresets[0].g, gTeamPresets[0].b);

      getGame()->addTeam(team);
   }
}


extern const char *gGameTypeNames[];
extern S32 gDefaultGameTypeIndex;
extern S32 gMaxPolygonPoints;
extern ConfigDirectories gConfigDirs;

// Loads a level
void EditorUserInterface::loadLevel()
{
   // Initialize
   clearDatabase(getGame()->getEditorDatabase());
   getGame()->clearTeams();
   mSnapObject = NULL;
   mSnapVertexIndex = NONE;
   mAddingVertex = false;
   clearLevelGenItems();
   mLoadTarget = getGame()->getEditorDatabase();
   mGameTypeArgs.clear();

   getGame()->resetLevelInfo();

   GameType *gameType = new GameType;
   gameType->addToGame(getGame(), getGame()->getEditorDatabase());

   char fileBuffer[1024];
   dSprintf(fileBuffer, sizeof(fileBuffer), "%s/%s", gConfigDirs.levelDir.c_str(), mEditFileName.c_str());

   // Process level file --> returns true if file found and loaded, false if not (assume it's a new level)
   if(getGame()->loadLevelFromFile(fileBuffer, true, getGame()->getEditorDatabase()))   
   {
      // Loaded a level!
      makeSureThereIsAtLeastOneTeam(); // Make sure we at least have one team
      validateTeams();                 // Make sure every item has a valid team
      validateLevel();                 // Check level for errors (like too few spawns)
   }
   else     
   {
      // New level!
      makeSureThereIsAtLeastOneTeam();                               // Make sure we at least have one team, like the man said.
   }

   clearUndoHistory();                 // Clean out undo/redo buffers
   clearSelection();                   // Nothing starts selected
   mShowMode = ShowAllObjects;         // Turn everything on
   setNeedToSave(false);               // Why save when we just loaded?
   mAllUndoneUndoLevel = mLastUndoIndex;
   populateDock();                     // Add game-specific items to the dock

   // Bulk-process new items, walls first
   const Vector<EditorObject *> *objList = getObjectList();

   //for(S32 i = 0; i < objList->size(); i++)
   //   objList->get(i)->processEndPoints();

   getGame()->getWallSegmentManager()->recomputeAllWallGeometry(getGame()->getEditorDatabase());
   
   // Snap all engineered items to the closest wall, if one is found
   resnapAllEngineeredItems();

   // Run onGeomChanged for all non-wall items (engineered items already had onGeomChanged run during resnap operation)
   /*fillVector.clear();
   mGame->getEditorDatabase()->findObjects(~(BarrierType | EngineeredType), fillVector);
   for(S32 i = 0; i < fillVector.size(); i++)
   {
      EditorObject *obj = dynamic_cast<EditorObject *>(fillVector[i]);
      obj->onGeomChanged();
   }*/
}


extern OGLCONSOLE_Console gConsole;

void EditorUserInterface::clearLevelGenItems()
{
   mLevelGenItems.clear();
}


void EditorUserInterface::copyScriptItemsToEditor()
{
   if(mLevelGenItems.size() == 0)
      return;     // Print error message?

   saveUndoState();

   for(S32 i = 0; i < mLevelGenItems.size(); i++)
      mLevelGenItems[i]->addToEditor(getGame());
      
   mLevelGenItems.clear();    // Don't want to delete these objects... we just handed them off to the database!

   rebuildEverything();

   mLastUndoStateWasBarrierWidthChange = false;
}


void EditorUserInterface::runLevelGenScript()
{
   // Parse mScriptLine 
   if(mScriptLine == "")      // No script included!!
      return;

   OGLCONSOLE_Output(gConsole, "Running script %s\n", mScriptLine.c_str());

   Vector<string> scriptArgs = parseString(mScriptLine);
   
   string scriptName = scriptArgs[0];
   scriptArgs.erase(0);

   clearLevelGenItems();      // Clear out any items from the last run

   // Set the load target to the levelgen db, as that's where we want our items stored
   mLoadTarget = &mLevelGenDatabase;

   runScript(scriptName, scriptArgs);

   // Reset the target
   mLoadTarget = getGame()->getEditorDatabase();
}


// Runs an arbitrary lua script.  Command is first item in cmdAndArgs, subsequent items are the args, if any
void EditorUserInterface::runScript(const string &scriptName, const Vector<string> &args)
{
   string name = ConfigDirectories::findLevelGenScript(scriptName);  // Find full name of levelgen script

   if(name == "")
   {
      logprintf(LogConsumer::LogWarning, "Warning: Could not find script \"%s\"",  scriptName.c_str());
      // TODO: Show an error to the user
      return;
   }

   // TODO: Uncomment the following, make it work again (commented out during refactor of editor load process)
   // Load the items
   //LuaLevelGenerator(name, args, mGame->getGridSize(), getEditorDatabase(), this, gConsole);
   
   // Process new items
   // Not sure about all this... may need to test
   // Bulk-process new items, walls first

   fillVector.clear();
   mLoadTarget->findObjects(BarrierType | PolyWallType, fillVector);

   for(S32 i = 0; i < fillVector.size(); i++)
   {
      EditorObject *obj = dynamic_cast<EditorObject *>(fillVector[i]);

      if(obj->getVertCount() < 2)      // Invalid item; delete
         mLoadTarget->removeFromDatabase(obj, obj->getExtent());

      if(obj->getObjectTypeMask() & BarrierType)
         dynamic_cast<WallItem *>(obj)->processEndPoints();
      else
         dynamic_cast<PolyWall *>(obj)->processEndPoints();
   }

   // When I came through here in early june, there was nothing else here... shouldn't there be some handling of non-wall objects?  -CE
}


void EditorUserInterface::validateLevel()
{
   bool hasError = false;
   mLevelErrorMsgs.clear();
   mLevelWarnings.clear();

   bool foundSoccerBall = false;
   bool foundNexus = false;
   bool foundFlags = false;
   bool foundTeamFlags = false;
   bool foundTeamFlagSpawns = false;
   bool foundNeutralSpawn = false;

   vector<bool> foundSpawn;
   char buf[32];

   string teamList, teams;

   // First, catalog items in level
   S32 teamCount = getGame()->getTeamCount();
   foundSpawn.resize(teamCount);

   for(S32 i = 0; i < teamCount; i++)      // Initialize vector
      foundSpawn[i] = false;

   GridDatabase *gridDatabase = getGame()->getEditorDatabase();
      
   fillVector.clear();
   gridDatabase->findObjects(0, fillVector, ShipSpawnTypeNumber);
   for(S32 i = 0; i < fillVector.size(); i++)
   {
      Spawn *spawn = dynamic_cast<Spawn *>(fillVector[i]);
      S32 team = spawn->getTeam();

      if(team == TEAM_NEUTRAL)
         foundNeutralSpawn = true;
      else if(team >= 0)
         foundSpawn[team] = true;
   }

   fillVector.clear();
   gridDatabase->findObjects(SoccerBallItemType, fillVector);
   if(fillVector.size() > 0)
      foundSoccerBall = true;

   fillVector.clear();
   gridDatabase->findObjects(NexusType, fillVector);
   if(fillVector.size() > 0)
      foundNexus = true;

   fillVector.clear();
   gridDatabase->findObjects(FlagType, fillVector);
   for (S32 i = 0; i < fillVector.size(); i++)
   {
      foundFlags = true;
      FlagItem *flag = dynamic_cast<FlagItem *>(fillVector[i]);
      if(flag->getTeam() >= 0)
      {
         foundTeamFlags = true;
         break;
      }
   }

   fillVector.clear();
   gridDatabase->findObjects(0, fillVector, FlagSpawnTypeNumber);
   for(S32 i = 0; i < fillVector.size(); i++)
   {
      FlagSpawn *flagSpawn = dynamic_cast<FlagSpawn *>(fillVector[i]);
      if(flagSpawn->getTeam() >= 0)
      {
         foundTeamFlagSpawns = true;
         break;
      }
   }

   // "Unversal errors" -- levelgens can't (yet) change gametype

   GameType *gameType = getGame()->getGameType();

   // Check for soccer ball in a a game other than SoccerGameType. Doesn't crash no more.
   if(foundSoccerBall && gameType->getGameType() != GameType::SoccerGame)
      mLevelWarnings.push_back("WARNING: Soccer ball can only be used in soccer game.");

   // Check for the nexus object in a non-hunter game. Does not affect gameplay in non-hunter game.
   if(foundNexus && gameType->getGameType() != GameType::NexusGame)
      mLevelWarnings.push_back("WARNING: Nexus object can only be used in Hunters game.");

   // Check for missing nexus object in a hunter game.  This cause mucho dolor!
   if(!foundNexus && gameType->getGameType() == GameType::NexusGame)
      mLevelErrorMsgs.push_back("ERROR: Nexus game must have a Nexus.");

   if(foundFlags && !gameType->isFlagGame())
      mLevelWarnings.push_back("WARNING: This game type does not use flags.");
   else if(foundTeamFlags && !gameType->isTeamFlagGame())
      mLevelWarnings.push_back("WARNING: This game type does not use team flags.");

   // Check for team flag spawns on games with no team flags
   if(foundTeamFlagSpawns && !foundTeamFlags)
      mLevelWarnings.push_back("WARNING: Found team flag spawns but no team flags.");

   // Errors that may be corrected by levelgen -- script could add spawns
   // Neutral spawns work for all; if there's one, then that will satisfy our need for spawns for all teams
   if(mScriptLine == "" && !foundNeutralSpawn)
   {
      // Make sure each team has a spawn point
      for(S32 i = 0; i < (S32)foundSpawn.size(); i++)
         if(!foundSpawn[i])
         {
            dSprintf(buf, sizeof(buf), "%d", i+1);

            if(!hasError)     // This is our first error
            {
               teams = "team ";
               teamList = buf;
            }
            else
            {
               teams = "teams ";
               teamList += ", ";
               teamList += buf;
            }
            hasError = true;
         }
   }

   if(hasError)     // Compose error message
      mLevelErrorMsgs.push_back("ERROR: Need spawn point for " + teams + teamList);
}


void EditorUserInterface::validateTeams()
{
   fillVector.clear();
   getGame()->getEditorDatabase()->findObjects(fillVector);
   
   validateTeams(fillVector);
}


// Check that each item has a valid team  (fixes any problems it finds)
void EditorUserInterface::validateTeams(const Vector<DatabaseObject *> &dbObjects)
{
   S32 teams = getGame()->getTeamCount();

   for(S32 i = 0; i < dbObjects.size(); i++)
   {
      EditorObject *obj = dynamic_cast<EditorObject *>(dbObjects[i]);
      S32 team = obj->getTeam();

      if(obj->hasTeam() && ((team >= 0 && team < teams) || team == TEAM_NEUTRAL || team == TEAM_HOSTILE))  
         continue;      // This one's OK

      if(team == TEAM_NEUTRAL && obj->canBeNeutral())
         continue;      // This one too

      if(team == TEAM_HOSTILE && obj->canBeHostile())
         continue;      // This one too

      if(obj->hasTeam())
         obj->setTeam(0);               // We know there's at least one team, so there will always be a team 0
      else if(obj->canBeHostile() && !obj->canBeNeutral())
         obj->setTeam(TEAM_HOSTILE); 
      else
         obj->setTeam(TEAM_NEUTRAL);    // We won't consider the case where hasTeam == canBeNeutral == canBeHostile == false
   }
}


// Search through editor objects, to make sure everything still has a valid team.  If not, we'll assign it a default one.
// Note that neutral/hostile items are on team -1/-2, and will be unaffected by this loop or by the number of teams we have.
void EditorUserInterface::teamsHaveChanged()
{
   bool teamsChanged = false;

   if(getGame()->getTeamCount() != mOldTeams.size())     // Number of teams has changed
      teamsChanged = true;
   else
      for(S32 i = 0; i < getGame()->getTeamCount(); i++)
      {
         AbstractTeam *team = getGame()->getTeam(i);

         if(mOldTeams[i].color != team->getColor() || mOldTeams[i].name != team->getName().getString()) // Color(s) or names(s) have changed
         {
            teamsChanged = true;
            break;
         }
      }

   if(!teamsChanged)       // Nothing changed, we're done here
      return;

   validateTeams();

   // TODO: I hope we can get rid of this in future... perhaps replace with mDockItems being stored in a database, and pass the database?
   Vector<DatabaseObject *> hackyjunk;
   hackyjunk.resize(mDockItems.size());
   for(S32 i = 0; i < mDockItems.size(); i++)
      hackyjunk[i] = mDockItems[i].get();

   validateTeams(hackyjunk);

   validateLevel();          // Revalidate level -- if teams have changed, requirements for spawns have too
   setNeedToSave(true);
   autoSave();
   mAllUndoneUndoLevel = -1; // This change can't be undone
}


string EditorUserInterface::getLevelFileName()
{
   return mEditFileName;
}


// Handle console input
// Valid commands: help, run, clear, quit, exit
void processEditorConsoleCommand(void *gamePtr, OGLCONSOLE_Console console, char *cmdline)
{
   Game *game = (Game *)gamePtr;

   Vector<string> words = parseString(cmdline);
   if(words.size() == 0)
      return;

   string cmd = lcase(words[0]);
   EditorUserInterface *ui = game->getUIManager()->getEditorUserInterface();

   if(cmd == "quit" || cmd == "exit") 
      OGLCONSOLE_HideConsole();

   else if(cmd == "help" || cmd == "?") 
      OGLCONSOLE_Output(console, "Commands: help; run; clear; quit\n");

   else if(cmd == "run")
   {
      if(words.size() == 1)      // Too few args
         OGLCONSOLE_Output(console, "Usage: run <script_name> {args}\n");
      else
      {
         ui->saveUndoState();
         words.erase(0);         // Get rid of "run", leaving script name and args

         string name = words[0];
         words.erase(0);

         ui->onBeforeRunScriptFromConsole();
         ui->runScript(name, words);
         ui->onAfterRunScriptFromConsole();
      }
   }   

   else if(cmd == "clear")
      ui->clearLevelGenItems();

   else
      OGLCONSOLE_Output(console, "Unknown command: %s\n", cmd.c_str());
}


void EditorUserInterface::onBeforeRunScriptFromConsole()
{
   const Vector<EditorObject *> *objList = getObjectList();

   // Use selection as a marker -- will have to change in future
   for(S32 i = 0; i < objList->size(); i++)
      objList->get(i)->setSelected(true);
}


void EditorUserInterface::onAfterRunScriptFromConsole()
{
   const Vector<EditorObject *> *objList = getObjectList();

   for(S32 i = 0; i < objList->size(); i++)
      objList->get(i)->setSelected(!objList->get(i)->isSelected());

   rebuildEverything();
}


extern void actualizeScreenMode(bool);

void EditorUserInterface::onActivate()
{
   if(gConfigDirs.levelDir == "")      // Never did resolve a leveldir... no editing for you!
   {
      reactivatePrevUI();     // Must come before the error msg, so it will become the previous UI when that one exits

      ErrorMessageUserInterface *ui = getGame()->getUIManager()->getErrorMsgUserInterface();
      ui->reset();
      ui->setTitle("HOUSTON, WE HAVE A PROBLEM");
      ui->setMessage(1, "No valid level folder was found..."); 
      ui->setMessage(2, "cannot start the level editor");
      ui->setMessage(4, "Check the LevelDir parameter in your INI file,");
      ui->setMessage(5, "or your command-line parameters to make sure");
      ui->setMessage(6, "you have correctly specified a valid folder.");
      ui->activate();

      return;
   }

   // Check if we have a level name:
   if(getLevelFileName() == "")         // We need to take a detour to get a level name
   {
      // Don't save this menu (false, below).  That way, if the user escapes out, and is returned to the "previous"
      // UI, they will get back to where they were before (prob. the main menu system), not back to here.
      getGame()->getUIManager()->getLevelNameEntryUserInterface()->activate(false);

      return;
   }

   mLevelErrorMsgs.clear();
   mLevelWarnings.clear();

   mSaveMsgTimer.clear();

   mGameTypeArgs.clear();

   loadLevel();
   setCurrentTeam(0);

   mSnapDisabled = false;      // Hold [space] to temporarily disable snapping

   // Reset display parameters...
   centerView();
   mDragSelecting = false;
   mUp = mDown = mLeft = mRight = mIn = mOut = false;
   mCreatingPoly = false;
   mCreatingPolyline = false;
   mDraggingObjects = false;
   mDraggingDockItem = NONE;
   mCurrentTeam = 0;
   mShowingReferenceShip = false;
   entryMode = EntryNone;

   mItemToLightUp = NULL;    

   mSaveMsgTimer = 0;

   OGLCONSOLE_EnterKey(processEditorConsoleCommand);     // Setup callback for processing console commands


   actualizeScreenMode(false); 
}


void EditorUserInterface::onDeactivate()
{
   mDockItems.clear();     // Free some memory -- dock will be rebuilt when editor restarts
   actualizeScreenMode(true);
}


void EditorUserInterface::onReactivate()     // Run when user re-enters the editor after testing, among other things
{
   mDraggingObjects = false;  

   if(mWasTesting)
   {
      mWasTesting = false;
      mSaveMsgTimer.clear();

      getGame()->setGameType(mEditorGameType); 

      remove("editor.tmp");      // Delete temp file
   }


   if(mCurrentTeam >= getGame()->getTeamCount())
      mCurrentTeam = 0;

   OGLCONSOLE_EnterKey(processEditorConsoleCommand);     // Restore callback for processing console commands

   actualizeScreenMode(true);
}


static Point sCenter;

// Called when we shift between windowed and fullscreen mode, before change is made
void EditorUserInterface::onPreDisplayModeChange()
{
   sCenter.set(mCurrentOffset.x - gScreenInfo.getGameCanvasWidth() / 2, mCurrentOffset.y - gScreenInfo.getGameCanvasHeight() / 2);
}

// Called when we shift between windowed and fullscreen mode, after change is made
void EditorUserInterface::onDisplayModeChange()
{
   // Recenter canvas -- note that canvasWidth may change during displayMode change
   mCurrentOffset.set(sCenter.x + gScreenInfo.getGameCanvasWidth() / 2, sCenter.y + gScreenInfo.getGameCanvasHeight() / 2);

   populateDock();               // If game type has changed, items on dock will change
}


Point EditorUserInterface::snapPointToLevelGrid(Point const &p)
{
   if(mSnapDisabled)
      return p;

   // First, find a snap point based on our grid
   F32 factor = (showMinorGridLines() ? 0.1f : 0.5f) * getGame()->getGridSize();     // Tenths or halves -- major gridlines are gridsize pixels apart

   return Point(floor(p.x / factor + 0.5) * factor, floor(p.y / factor + 0.5) * factor);
}


Point EditorUserInterface::snapPoint(Point const &p, bool snapWhileOnDock)
{
   if(mouseOnDock() && !snapWhileOnDock) 
      return p;      // No snapping!

   const Vector<EditorObject *> *objList = getObjectList();

   Point snapPoint(p);

   WallSegmentManager *wallSegmentManager = getGame()->getWallSegmentManager();

   if(mDraggingObjects)
   {
      // Mark all items being dragged as no longer being snapped -- only our primary "focus" item will be snapped
      for(S32 i = 0; i < objList->size(); i++)
         if(objList->get(i)->isSelected())
            objList->get(i)->setSnapped(false);
   
      // Turrets & forcefields: Snap to a wall edge as first (and only) choice
      if((mSnapObject->getObjectTypeMask() & EngineeredType))
      {
         EngineeredObject *engrObj = dynamic_cast<EngineeredObject *>(mSnapObject);
         return engrObj->mountToWall(snapPointToLevelGrid(p), wallSegmentManager->getWallEdgeDatabase(), 
                                                              wallSegmentManager->getWallSegmentDatabase());
      }
   }

   F32 maxSnapDist = 2 / (mCurrentScale * mCurrentScale);
   F32 minDist = maxSnapDist;

   // Where will we be snapping things?
   bool snapToWallCorners = getSnapToWallCorners();
   bool snapToLevelGrid = !mSnapDisabled;

   if(snapToLevelGrid)     // Lowest priority
   {
      snapPoint = snapPointToLevelGrid(p);
      minDist = snapPoint.distSquared(p);
   }

   // Now look for other things we might want to snap to
   for(S32 i = 0; i < objList->size(); i++)
   {
      EditorObject *obj = objList->get(i);
      // Don't snap to selected items or items with selected verts
      if(obj->isSelected() || obj->anyVertsSelected())    
         continue;

      for(S32 j = 0; j < obj->getVertCount(); j++)
      {
         F32 dist = obj->getVert(j).distSquared(p);
         if(dist < minDist)
         {
            minDist = dist;
            snapPoint.set(obj->getVert(j));
         }
      }
   }

   // Search for a corner to snap to - by using wall edges, we'll also look for intersections between segments
   if(snapToWallCorners)
      checkCornersForSnap(p, wallSegmentManager->mWallEdges, minDist, snapPoint);

   return snapPoint;
}


bool EditorUserInterface::getSnapToWallCorners()
{
   return !mSnapDisabled && mDraggingObjects && !(mSnapObject->getObjectTypeMask() & BarrierType);
}


extern bool findNormalPoint(const Point &p, const Point &s1, const Point &s2, Point &closest);

static Point closest;      // Reusable container

static bool checkEdge(const Point &clickPoint, const Point &start, const Point &end, F32 &minDist, Point &snapPoint)
{
   if(findNormalPoint(clickPoint, start, end, closest))    // closest is point on line where clickPoint normal intersects
   {
      F32 dist = closest.distSquared(clickPoint);
      if(dist < minDist)
      {
         minDist = dist;
         snapPoint.set(closest);  
         return true;
      }
   }

   return false;
}


// Checks for snapping against a series of edges defined by verts in A-B-C-D format if abcFormat is true, or A-B B-C C-D if false
// Sets snapPoint and minDist.  Returns index of closest segment found if closer than minDist.

// Not currently used 

S32 EditorUserInterface::checkEdgesForSnap(const Point &clickPoint, const Vector<Point> &verts, bool abcFormat,
                                           F32 &minDist, Point &snapPoint )
{
   S32 inc = abcFormat ? 1 : 2;   
   S32 segFound = NONE;

   for(S32 i = 0; i < verts.size() - 1; i += inc)
      if(checkEdge(clickPoint, verts[i], verts[i+1], minDist, snapPoint))
         segFound = i;

   return segFound;
}


// Not currently used 

S32 EditorUserInterface::checkEdgesForSnap(const Point &clickPoint, const Vector<WallEdge *> &edges, bool abcFormat,
                                           F32 &minDist, Point &snapPoint )
{
   S32 inc = abcFormat ? 1 : 2;   
   S32 segFound = NONE;

   for(S32 i = 0; i < edges.size(); i++)
      if(checkEdge(clickPoint, *edges[i]->getStart(), *edges[i]->getEnd(), minDist, snapPoint))
         segFound = i;

   return segFound;
}


static bool checkPoint(const Point &clickPoint, const Point &point, F32 &minDist, Point &snapPoint)
{
   F32 dist = point.distSquared(clickPoint);
   if(dist < minDist)
   {
      minDist = dist;
      snapPoint = point;
      return true;
   }

   return false;
}


S32 EditorUserInterface::checkCornersForSnap(const Point &clickPoint, const Vector<WallEdge *> &edges, F32 &minDist, Point &snapPoint)
{
   S32 vertFound = NONE;
   const Point *vert;

   for(S32 i = 0; i < edges.size(); i++)
      for(S32 j = 0; j < 1; j++)
      {
         vert = (j == 0) ? edges[i]->getStart() : edges[i]->getEnd();
         if(checkPoint(clickPoint, *vert, minDist, snapPoint))
            vertFound = i;
      }

   return vertFound;
}


////////////////////////////////////
////////////////////////////////////
// Rendering routines

extern Color gErrorMessageTextColor;

static const Color grayedOutColorBright = Colors::gray50;
static const Color grayedOutColorDim = Color(.25, .25, .25);
static bool fillRendered = false;


bool EditorUserInterface::showMinorGridLines()
{
   return mCurrentScale >= .5;
}


// Render background snap grid
void EditorUserInterface::renderGrid()
{
   if(mShowingReferenceShip)
      return;   

   F32 colorFact = mSnapDisabled ? .5f : 1;
   
   // Minor grid lines
   for(S32 i = 1; i >= 0; i--)
   {
      if(i && showMinorGridLines() || !i)      // Minor then major gridlines
      {
         F32 gridScale = mCurrentScale * getGame()->getGridSize() * (i ? 0.1f : 1);    // Major gridlines are gridSize() pixels apart   
         F32 color = (i ? .2f : .4f) * colorFact;

         F32 xStart = fmod(mCurrentOffset.x, gridScale);
         F32 yStart = fmod(mCurrentOffset.y, gridScale);

         glColor3f(color, color, color);
         glBegin(GL_LINES);
            while(yStart < gScreenInfo.getGameCanvasHeight())
            {
               glVertex2f(0, yStart);
               glVertex2f((F32)gScreenInfo.getGameCanvasWidth(), yStart);
               yStart += gridScale;
            }
            while(xStart < gScreenInfo.getGameCanvasWidth())
            {
               glVertex2f(xStart, 0);
               glVertex2f(xStart, (F32)gScreenInfo.getGameCanvasHeight());
               xStart += gridScale;
            }
         glEnd();
      }
   }

   // Draw axes
   glColor3f(0.7f * colorFact, 0.7f * colorFact, 0.7f * colorFact);
   glLineWidth(gLineWidth3);

   Point origin = convertLevelToCanvasCoord(Point(0,0));

   glBegin(GL_LINES);
      glVertex2f(0, origin.y);
      glVertex2f((F32)gScreenInfo.getGameCanvasWidth(), origin.y);
      glVertex2f(origin.x, 0);
      glVertex2f(origin.x, (F32)gScreenInfo.getGameCanvasHeight());
   glEnd();

   glLineWidth(gDefaultLineWidth);
}


S32 getDockHeight(ShowMode mode)
{
   if(mode == ShowWallsOnly)
      return 62;
   else  // mShowMode == ShowAllObjects
      return gScreenInfo.getGameCanvasHeight() - 2 * EditorUserInterface::vertMargin;
}


void EditorUserInterface::renderDock(F32 width)    // width is current wall width, used for displaying info on dock
{
   // Render item dock down RHS of screen
   const S32 canvasWidth = gScreenInfo.getGameCanvasWidth();
   const S32 canvasHeight = gScreenInfo.getGameCanvasHeight();

   S32 dockHeight = getDockHeight(mShowMode);

   for(S32 i = 1; i >= 0; i--)
   {
      glColor(i ? Colors::black : (mouseOnDock() ? Colors::yellow : Colors::white));

      glBegin(i ? GL_POLYGON : GL_LINE_LOOP);
         glVertex2i(canvasWidth - DOCK_WIDTH - horizMargin, canvasHeight - vertMargin);
         glVertex2i(canvasWidth - horizMargin,              canvasHeight - vertMargin);
         glVertex2i(canvasWidth - horizMargin,              canvasHeight - vertMargin - dockHeight);
         glVertex2i(canvasWidth - DOCK_WIDTH - horizMargin, canvasHeight - vertMargin - dockHeight);
      glEnd();
   }

   // Draw coordinates on dock -- if we're moving an item, show the coords of the snap vertex, otherwise show the coords of the
   // snapped mouse position
   Point pos;
   if(mSnapObject)
      pos = mSnapObject->getVert(mSnapVertexIndex);
   else
      pos = snapPoint(convertCanvasToLevelCoord(mMousePos));

   F32 xpos = gScreenInfo.getGameCanvasWidth() - horizMargin - DOCK_WIDTH / 2.f;

   char text[50];
   glColor(Colors::white);
   dSprintf(text, sizeof(text), "%2.2f|%2.2f", pos.x, pos.y);
   drawStringc(xpos, (F32)gScreenInfo.getGameCanvasHeight() - vertMargin - 15, 8, text);

   // And scale
   dSprintf(text, sizeof(text), "%2.2f", mCurrentScale);
   drawStringc(xpos, (F32)gScreenInfo.getGameCanvasHeight() - vertMargin - 25, 8, text);

   // Show number of teams
   dSprintf(text, sizeof(text), "Teams: %d",  getGame()->getTeamCount());
   drawStringc(xpos, (F32)gScreenInfo.getGameCanvasHeight() - vertMargin - 35, 8, text);

   glColor(mNeedToSave ? Colors::red : Colors::green);     // Color level name by whether it needs to be saved or not
   dSprintf(text, sizeof(text), "%s%s", mNeedToSave ? "*" : "", mEditFileName.substr(0, mEditFileName.find_last_of('.')).c_str());    // Chop off extension
   drawStringc(xpos, (F32)gScreenInfo.getGameCanvasHeight() - vertMargin - 45, 8, text);

   // And wall width as needed
   if(width != NONE)
   {
      glColor(Colors::white);
      dSprintf(text, sizeof(text), "Width: %2.0f", width);
      drawStringc(xpos, (F32)gScreenInfo.getGameCanvasHeight() - vertMargin - 55, 8, text);
   }
}


void EditorUserInterface::renderTextEntryOverlay()
{
   // Render id-editing overlay
   if(entryMode != EntryNone)
   {
      static const S32 fontsize = 16;
      static const S32 inset = 9;
      static const S32 boxheight = fontsize + 2 * inset;
      static const Color color(0.9, 0.9, 0.9);
      static const Color errorColor(Colors::red);

      bool errorFound = false;

      // Check for duplicate IDs if we're in ID entry mode
      if(entryMode == EntryID)
      {
         S32 id = atoi(mEntryBox.c_str());      // mEntryBox has digits only filter applied; ids can only be positive ints

         if(id != 0)    // Check for duplicates
         {
            const Vector<EditorObject *> *objList = getObjectList();

            for(S32 i = 0; i < objList->size(); i++)
               if(objList->get(i)->getItemId() == id && !objList->get(i)->isSelected())
               {
                  errorFound = true;
                  break;
               }
         }
      }

      // Calculate box width
      S32 boxwidth = 2 * inset + getStringWidth(fontsize, mEntryBox.getPrompt().c_str()) + 
          mEntryBox.getMaxLen() * getStringWidth(fontsize, "-") + 25;

      // Render entry box    
      glEnableBlend;
      S32 xpos = (gScreenInfo.getGameCanvasWidth()  - boxwidth) / 2;
      S32 ypos = (gScreenInfo.getGameCanvasHeight() - boxheight) / 2;

      for(S32 i = 1; i >= 0; i--)
      {
         glColor(Color(.3f,.6f,.3f), i ? .85f : 1);

         glBegin(i ? GL_POLYGON : GL_LINE_LOOP);
            glVertex2i(xpos,            ypos);
            glVertex2i(xpos + boxwidth, ypos);
            glVertex2i(xpos + boxwidth, ypos + boxheight);
            glVertex2i(xpos,            ypos + boxheight);
         glEnd();
      }
      glDisableBlend;

      xpos += inset;
      ypos += inset;
      glColor(errorFound ? errorColor : color);
      xpos += drawStringAndGetWidthf(xpos, ypos, fontsize, "%s ", mEntryBox.getPrompt().c_str());
      drawString(xpos, ypos, fontsize, mEntryBox.c_str());
      mEntryBox.drawCursor(xpos, ypos, fontsize);
   }
}


void EditorUserInterface::renderReferenceShip()
{
   // Render ship at cursor to show scale
   static F32 thrusts[4] =  { 1, 0, 0, 0 };

   glPushMatrix();
      glTranslate(mMousePos);
      glScale(mCurrentScale / getGame()->getGridSize());
      glRotatef(90, 0, 0, 1);
      renderShip(&Colors::red, 1, thrusts, 1, 5, 0, false, false, false, false);
      glRotatef(-90, 0, 0, 1);

      // And show how far it can see
      F32 horizDist = Game::PLAYER_VISUAL_DISTANCE_HORIZONTAL;
      F32 vertDist = Game::PLAYER_VISUAL_DISTANCE_VERTICAL;

      glEnableBlend;     // Enable transparency
      glColor4f(.5, .5, 1, .35f);
      glBegin(GL_POLYGON);
         glVertex2f(-horizDist, -vertDist);
         glVertex2f(horizDist, -vertDist);
         glVertex2f(horizDist, vertDist);
         glVertex2f(-horizDist, vertDist);
      glEnd();
      glDisableBlend;

   glPopMatrix();
}


static F32 getRenderingAlpha(bool isScriptItem)
{
   return isScriptItem ? .6f : 1;     // Script items will appear somewhat translucent
}


const char *getModeMessage(ShowMode mode)
{
   if(mode == ShowWallsOnly)
      return "Wall editing mode.  Hit Ctrl-A to change.";
   else     // Normal mode
      return "";
}


// TODO: Need to render things in geometric order
void EditorUserInterface::render()
{
   mouseIgnore = false; // Needed to avoid freezing effect from too many mouseMoved events without a render in between (sam)

   renderGrid();        // Render grid first, so it's at the bottom

   // Render any items generated by the levelgen script... these will be rendered below normal items. 
   //glPushMatrix();
   //   setLevelToCanvasCoordConversion();

   //   glColor(Color(0,.25,0));
   //   for(S32 i = 0; i < mLevelGenItems.size(); i++)
   //      if(mLevelGenItems[i]->getObjectTypeMask() & BarrierType)
   //         for(S32 j = 0; j < mLevelGenItems[i]->extendedEndPoints.size(); j+=2)
   //            renderTwoPointPolygon(mLevelGenItems[i]->extendedEndPoints[j], mLevelGenItems[i]->extendedEndPoints[j+1], 
   //                                  mLevelGenItems[i]->getWidth() / getGridSize() / 2, GL_POLYGON);
   //glPopMatrix();

   for(S32 i = 0; i < mLevelGenItems.size(); i++)
      mLevelGenItems[i]->renderInEditor(true, mShowingReferenceShip, mShowMode);
   
   // Render polyWall item fill just before rendering regular walls.  This will create the effect of all walls merging together.  
   // PolyWall outlines are already part of the wallSegmentManager, so will be rendered along with those of regular walls.
   const Vector<EditorObject *> *objList = getObjectList();

   glPushMatrix();  
      setLevelToCanvasCoordConversion();
      for(S32 i = 0; i < objList->size(); i++)
      {
         EditorObject *obj = objList->get(i);
         if(obj->getObjectTypeMask() & PolyWallType)
         {
            PolyWall *wall = dynamic_cast<PolyWall *>(obj);
            wall->renderFill();
         }
      }
   
      getGame()->getWallSegmentManager()->renderWalls(
                     mDraggingObjects, mShowingReferenceShip, getSnapToWallCorners(), getRenderingAlpha(false/*isScriptItem*/));
   glPopMatrix();


   // == Normal items ==
   // Draw map items (teleporters, etc.) that are not being dragged, and won't have any text labels  (below the dock)
   // Don't render polywalls, as we've alrady drawn those.
   for(S32 i = 0; i < objList->size(); i++)
   {
      EditorObject *obj = objList->get(i);

      if(obj->getObjectTypeMask() != PolyWallType)
         if(!(mDraggingObjects && obj->isSelected()))
            obj->renderInEditor(false, mShowingReferenceShip, mShowMode);
   }


   // == Selected items ==
   // Draw map items (teleporters, etc.) that are are selected and/or lit up, so label is readable (still below the dock)
   // Do this as a separate operation to ensure that these are drawn on top of those drawn above.
   for(S32 i = 0; i < objList->size(); i++)
   {
      EditorObject *obj = objList->get(i);
      if(obj->isSelected() || obj->isLitUp())
         obj->renderInEditor(false, mShowingReferenceShip, mShowMode);
   }


   fillRendered = false;
   F32 width = NONE;

   if(mCreatingPoly || mCreatingPolyline)    // Draw geomLine features under construction
   {
      mNewItem->addVert(snapPoint(convertCanvasToLevelCoord(mMousePos)));
      glLineWidth(gLineWidth3);

      if(mCreatingPoly) // Wall
         glColor(*SELECT_COLOR);
      else              // LineItem
         glColor(getTeamColor(mNewItem->getTeam()));

      renderPolyline(mNewItem->getOutline());

      glLineWidth(gDefaultLineWidth);

      for(S32 j = mNewItem->getVertCount() - 1; j >= 0; j--)      // Go in reverse order so that placed vertices are drawn atop unplaced ones
      {
         Point v = convertLevelToCanvasCoord(mNewItem->getVert(j));

         // Draw vertices
         if(j == mNewItem->getVertCount() - 1)           // This is our most current vertex
            renderVertex(HighlightedVertex, v, NO_NUMBER);
         else
            renderVertex(SelectedItemVertex, v, j);
      }
      mNewItem->deleteVert(mNewItem->getVertCount() - 1);
   }

   // Since we're not constructing a barrier, if there are any barriers or lineItems selected, 
   // get the width for display at bottom of dock
   else  
   {
      fillVector.clear();
      getGame()->getEditorDatabase()->findObjects(BarrierType | LineType, fillVector);

      for(S32 i = 0; i < fillVector.size(); i++)
      {
         LineItem *obj = dynamic_cast<LineItem *>(fillVector[i]);   // Walls are a subclass of LineItem, so this will work for both
			TNLAssert(obj, "LineItem NULL?");
         if(obj && (obj->isSelected() || (obj->isLitUp() && obj->isVertexLitUp(NONE))))
         {
            width = (F32)obj->getWidth();
            break;
         }
      }
   }

   if(mShowingReferenceShip)
      renderReferenceShip();
   else
      renderDock(width);

   // Draw map items (teleporters, etc.) that are being dragged  (above the dock).  But don't draw walls here, or
   // we'll lose our wall centernlines.
   if(mDraggingObjects)
      for(S32 i = 0; i < objList->size(); i++)
      {
         EditorObject *obj = objList->get(i);
         if(obj->isSelected() && obj->getObjectTypeMask() & ~BarrierType)    // Object is selected and is not a wall
            obj->renderInEditor(false, mShowingReferenceShip, mShowMode);
      }

   // Render our snap vertex as a hollow magenta box
   if(!mShowingReferenceShip && mSnapObject && mSnapObject->isSelected() && mSnapVertexIndex != NONE)      
      renderVertex(SnappingVertex, mSnapObject->getVert(mSnapVertexIndex) * mCurrentScale + mCurrentOffset, NO_NUMBER/*, alpha*/);  


   if(mDragSelecting)      // Draw box for selecting items
   {
      glColor(Colors::white);
      Point downPos = convertLevelToCanvasCoord(mMouseDownPos);
      glBegin(GL_LINE_LOOP);
         glVertex2f(downPos.x,   downPos.y);
         glVertex2f(mMousePos.x, downPos.y);
         glVertex2f(mMousePos.x, mMousePos.y);
         glVertex2f(downPos.x,   mMousePos.y);
      glEnd();
   }

   // Render messages at bottom of screen
   if(mouseOnDock())    // On the dock?  If so, render help string if hovering over item
   {
      S32 hoverItem = findHitItemOnDock(mMousePos);

      if(hoverItem != NONE)
      {
         mDockItems[hoverItem]->setLitUp(true);    // Will trigger a selection highlight to appear around dock item

         const char *helpString = mDockItems[hoverItem]->getEditorHelpString();

         glColor3f(.1f, 1, .1f);

         // Center string between left side of screen and edge of dock
         S32 x = (S32)(gScreenInfo.getGameCanvasWidth() - horizMargin - DOCK_WIDTH - getStringWidth(15, helpString)) / 2;
         drawString(x, gScreenInfo.getGameCanvasHeight() - vertMargin - 15, 15, helpString);
      }
   }

   // Render dock items
   if(!mShowingReferenceShip)
      for(S32 i = 0; i < mDockItems.size(); i++)
      {
         mDockItems[i]->renderInEditor(false, false, mShowMode);
         mDockItems[i]->setLitUp(false);
      }

   if(mSaveMsgTimer.getCurrent())
   {
      F32 alpha = 1.0;
      if(mSaveMsgTimer.getCurrent() < 1000)
         alpha = (F32) mSaveMsgTimer.getCurrent() / 1000;

      glEnableBlend;
         glColor(mSaveMsgColor, alpha);
         drawCenteredString(gScreenInfo.getGameCanvasHeight() - vertMargin - 65, 25, mSaveMsg.c_str());
      glDisableBlend;
   }

   if(mWarnMsgTimer.getCurrent())
   {
      F32 alpha = 1.0;
      if (mWarnMsgTimer.getCurrent() < 1000)
         alpha = (F32) mWarnMsgTimer.getCurrent() / 1000;

      glEnableBlend;
         glColor(mWarnMsgColor, alpha);
         drawCenteredString(gScreenInfo.getGameCanvasHeight() / 4, 25, mWarnMsg1.c_str());
         drawCenteredString(gScreenInfo.getGameCanvasHeight() / 4 + 30, 25, mWarnMsg2.c_str());
      glDisableBlend;
   }


   if(mLevelErrorMsgs.size() || mLevelWarnings.size())
   {
      S32 ypos = vertMargin + 50;

      glColor(gErrorMessageTextColor);

      for(S32 i = 0; i < mLevelErrorMsgs.size(); i++)
      {
         drawCenteredString(ypos, 20, mLevelErrorMsgs[i].c_str());
         ypos += 25;
      }

      glColor(Colors::yellow);

      for(S32 i = 0; i < mLevelWarnings.size(); i++)
      {
         drawCenteredString(ypos, 20, mLevelWarnings[i].c_str());
         ypos += 25;
      }
   }

   glColor(Colors::cyan);
   drawCenteredString(vertMargin, 14, getModeMessage(mShowMode));

   renderTextEntryOverlay();

   renderConsole();  // Rendered last, so it's always on top
}


const Color *EditorUserInterface::getTeamColor(S32 team)
{
   return getGame()->getTeamColor(team);
}


void EditorUserInterface::renderSnapTarget(const Point &target)
{
   glLineWidth(gLineWidth1);

   glColor(Colors::magenta);
   drawCircle(target, 5);

   glLineWidth(gDefaultLineWidth);
}


////////////////////////////////////////
////////////////////////////////////////
/*
1. User creates wall by drawing line
2. Each line segment is converted to a series of endpoints, who's location is adjusted to improve rendering (extended)
3. Those endpoints are used to generate a series of WallSegment objects, each with 4 corners
4. Those corners are used to generate a series of edges on each WallSegment.  Initially, each segment has 4 corners
   and 4 edges.
5. Segments are intsersected with one another, punching "holes", and creating a series of shorter edges that represent
   the dark blue outlines seen in the game and in the editor.

If wall shape or location is changed steps 1-5 need to be repeated
If intersecting wall is changed, only steps 4 and 5 need to be repeated
If wall thickness is changed, steps 3-5 need to be repeated
*/


void EditorUserInterface::clearSelection()
{
   const Vector<EditorObject *> *objList = getObjectList();

   for(S32 i = 0; i < objList->size(); i++)
      objList->get(i)->unselect();
}


// Copy selection to the clipboard
void EditorUserInterface::copySelection()
{
   if(!anyItemsSelected())
      return;

   bool alreadyCleared = false;

   const Vector<EditorObject *> *objList = getObjectList();

   for(S32 i = 0; i < objList->size(); i++)
   {
      if(objList->get(i)->isSelected())
      {
         EditorObject *newItem =  objList->get(i)->newCopy();   
         newItem->setSelected(false);

         if(!alreadyCleared)  // Make sure we only purge the existing clipboard if we'll be putting someting new there
         {
            mClipboard.clear();
            alreadyCleared = true;
         }

         mClipboard.push_back(boost::shared_ptr<EditorObject>(newItem));
      }
   }
}


// Paste items on the clipboard
void EditorUserInterface::pasteSelection()
{
   if(mDraggingObjects)      // Pasting while dragging can cause crashes!!
      return;

   S32 itemCount = mClipboard.size();

    if(itemCount == 0)       // Nothing on clipboard, nothing to do
      return;

   saveUndoState();      // So we can undo the paste

   clearSelection();     // Only the pasted items should be selected

   Point pos = snapPoint(convertCanvasToLevelCoord(mMousePos));

   Point firstPoint = mClipboard[0]->getVert(0);
   Point offset;

   for(S32 i = 0; i < itemCount; i++)
   {
      offset = firstPoint - mClipboard[i]->getVert(0);

      EditorObject *newObject = mClipboard[i]->newCopy();
      newObject->assignNewSerialNumber();
      newObject->setExtent();
      newObject->addToDatabase(getGame()->getEditorDatabase());

      newObject->setSelected(true);
      newObject->moveTo(pos + offset);
      newObject->onGeomChanged();
   }

   validateLevel();
   setNeedToSave(true);
   autoSave();
}


// Expand or contract selection by scale
void EditorUserInterface::scaleSelection(F32 scale)
{
   if(!anyItemsSelected() || scale < .01 || scale == 1)    // Apply some sanity checks
      return;

   saveUndoState();

   // Find center of selection
   Point min, max;                        
   computeSelectionMinMax(min, max);
   Point ctr = (min + max) * 0.5;

   if(scale > 1 && min.distanceTo(max) * scale  > 50 * getGame()->getGridSize())    // If walls get too big, they'll bog down the db
      return;

   const Vector<EditorObject *> *objList = getObjectList();

   for(S32 i = 0; i < objList->size(); i++)
      if(objList->get(i)->isSelected())
         objList->get(i)->scale(ctr, scale);

   setNeedToSave(true);
   autoSave();
}


// Rotate selected objects around their center point by angle
void EditorUserInterface::rotateSelection(F32 angle)
{
   if(!anyItemsSelected())
      return;

   saveUndoState();

   const Vector<EditorObject *> *objList = getObjectList();

   for(S32 i = 0; i < objList->size(); i++)
      if(objList->get(i)->isSelected())
         objList->get(i)->rotateAboutPoint(Point(0,0), angle);

   setNeedToSave(true);
   autoSave();
}


// Find all objects in bounds 
// TODO: This should be a database function!
void EditorUserInterface::computeSelectionMinMax(Point &min, Point &max)
{
   min.set(F32_MAX, F32_MAX);
   max.set(-F32_MAX, -F32_MAX);

   const Vector<EditorObject *> *objList = getObjectList();

   for(S32 i = 0; i < objList->size(); i++)
   {
      EditorObject *obj = objList->get(i);

      if(obj->isSelected())
      {
         for(S32 j = 0; j < obj->getVertCount(); j++)
         {
            Point v = obj->getVert(j);

            if(v.x < min.x)   min.x = v.x;
            if(v.x > max.x)   max.x = v.x;
            if(v.y < min.y)   min.y = v.y;
            if(v.y > max.y)   max.y = v.y;
         }
      }
   }
}


// Set the team affiliation of any selected items
void EditorUserInterface::setCurrentTeam(S32 currentTeam)
{
   mCurrentTeam = currentTeam;
   bool anyChanged = false;

   if(anythingSelected())
      saveUndoState();

   if(currentTeam >= getGame()->getTeamCount())
   {
      char msg[255];

      if(getGame()->getTeamCount() == 1)
         dSprintf(msg, sizeof(msg), "Only 1 team has been configured.");
      else
         dSprintf(msg, sizeof(msg), "Only %d teams have been configured.", getGame()->getTeamCount());

      setWarnMessage(msg, "Hit [F2] to configure teams.");

      return;
   }

   // Update all dock items to reflect new current team
   for(S32 i = 0; i < mDockItems.size(); i++)
   {
      if(!mDockItems[i]->hasTeam())
         continue;

      if(currentTeam == TEAM_NEUTRAL && !mDockItems[i]->canBeNeutral())
         continue;

      if(currentTeam == TEAM_HOSTILE && !mDockItems[i]->canBeHostile())
         continue;

      mDockItems[i]->setTeam(currentTeam);
   }


   const Vector<EditorObject *> *objList = getObjectList();

   for(S32 i = 0; i < objList->size(); i++)
   {
      EditorObject *obj = objList->get(i);
      if(obj->isSelected())
      {
         if(!obj->hasTeam())
            continue;

         if(currentTeam == TEAM_NEUTRAL && !obj->canBeNeutral())
            continue;

         if(currentTeam == TEAM_HOSTILE && !obj->canBeHostile())
            continue;

         if(!anyChanged)
            saveUndoState();

         obj->setTeam(currentTeam);
         anyChanged = true;
      }
   }

   // Overwrite any warnings set above.  If we have a group of items selected, it makes no sense to show a
   // warning if one of those items has the team set improperly.  The warnings are more appropriate if only
   // one item is selected, or none of the items are given a valid team setting.

   if(anyChanged)
   {
      setWarnMessage("", "");
      validateLevel();
      setNeedToSave(true);
      autoSave();
   }
}


void EditorUserInterface::flipSelectionHorizontal()
{
   if(!anyItemsSelected())
      return;

   saveUndoState();

   Point min, max;
   computeSelectionMinMax(min, max);
   F32 centerX = (min.x + max.x) / 2;

   const Vector<EditorObject *> *objList = getObjectList();

   for(S32 i = 0; i < objList->size(); i++)
      if(objList->get(i)->isSelected())
         objList->get(i)->flipHorizontal(centerX);

   setNeedToSave(true);
   autoSave();
}


void EditorUserInterface::flipSelectionVertical()
{
   if(!anyItemsSelected())
      return;

   saveUndoState();

   Point min, max;
   computeSelectionMinMax(min, max);
   F32 centerY = (min.y + max.y) / 2;

   const Vector<EditorObject *> *objList = getObjectList();

   for(S32 i = 0; i < objList->size(); i++)
      if(objList->get(i)->isSelected())
         objList->get(i)->flipVertical(centerY);

   setNeedToSave(true);
   autoSave();
}


static const S32 POINT_HIT_RADIUS = 9;
static const S32 EDGE_HIT_RADIUS = 6;

void EditorUserInterface::findHitItemAndEdge()
{
   mItemHit = NULL;
   mEdgeHit = NONE;
   mVertexHit = NONE;

   const Vector<EditorObject *> *objList = getObjectList();

   // Do this in two passes -- the first we only consider selected items, the second pass will consider all targets.
   // This will give priority to moving vertices of selected items
   for(S32 firstPass = 1; firstPass >= 0; firstPass--)     // firstPass will be true the first time through, false the second time
   {
      for(S32 i = objList->size() - 1; i >= 0; i--)        // Go in reverse order to prioritize items drawn on top
      {
         EditorObject *obj = objList->get(i);
         if(firstPass && !obj->isSelected() && !obj->anyVertsSelected())     // First pass is for selected items only
            continue;
         
         // Only select walls in CTRL-A mode...
         BITMASK type = obj->getObjectTypeMask();
         if(mShowMode == ShowWallsOnly && !(type & BarrierType) && !(type & PolyWallType))        // Only select walls in CTRL-A mode
            continue;                                                              // ...so if it's not a wall, proceed to next item

         F32 radius = obj->getEditorRadius(mCurrentScale);

         for(S32 j = obj->getVertCount() - 1; j >= 0; j--)
         {
            // p represents pixels from mouse to obj->getVert(j), at any zoom
            Point p = mMousePos - mCurrentOffset - obj->getVert(j) * mCurrentScale;    

            if(fabs(p.x) < radius && fabs(p.y) < radius)
            {
               mItemHit = obj;
               mVertexHit = j;
               return;
            }
         }

         // This is all we can check on point items -- it makes no sense to check edges or other higher order geometry
         if(obj->getGeomType() == geomPoint)
            continue;

         /////
         // Didn't find a vertex hit... now we look for an edge

         // Make a copy of the items vertices that we can add to in the case of a loop
         Vector<Point> verts = *obj->getOutline();    

         if(obj->getGeomType() == geomPoly)   // Add first point to the end to create last side on poly
            verts.push_back(verts.first());

         Point p1 = convertLevelToCanvasCoord(obj->getVert(0));
         Point closest;
         
         for(S32 j = 0; j < verts.size() - 1; j++)
         {
            Point p2 = convertLevelToCanvasCoord(verts[j+1]);
            
            if(findNormalPoint(mMousePos, p1, p2, closest))
            {
               F32 distance = (mMousePos - closest).len();
               if(distance < EDGE_HIT_RADIUS)
               {
                  mItemHit = obj;
                  mEdgeHit = j;

                  return;
               }
            }
            p1.set(p2);
         }
      }
   }

   if(mShowMode == ShowWallsOnly) 
      return;

   /////
   // If we're still here, it means we didn't find anything yet.  Make one more pass, and see if we're in any polys.
   // This time we'll loop forward, though I don't think it really matters.
   for(S32 i = 0; i < objList->size(); i++)
   {
      EditorObject *obj = objList->get(i);

      if(obj->getGeomType() == geomPoly)
      {
         Vector<Point> verts;
         for(S32 j = 0; j < obj->getVertCount(); j++)
            verts.push_back(convertLevelToCanvasCoord(obj->getVert(j)));

         if(PolygonContains2(verts.address(), verts.size(), mMousePos))
         {
            mItemHit = obj;
            return;
         }
      }
   }
}


S32 EditorUserInterface::findHitItemOnDock(Point canvasPos)
{
   if(mShowMode == ShowWallsOnly)     // Only add dock items when objects are visible
      return NONE;

   for(S32 i = mDockItems.size() - 1; i >= 0; i--)     // Go in reverse order because the code we copied did ;-)
   {
      Point pos = mDockItems[i]->getVert(0);

      if(fabs(canvasPos.x - pos.x) < POINT_HIT_RADIUS && fabs(canvasPos.y - pos.y) < POINT_HIT_RADIUS)
         return i;
   }

   // Now check for polygon interior hits
   for(S32 i = 0; i < mDockItems.size(); i++)
      if(mDockItems[i]->getGeomType() == geomPoly)
      {
         Vector<Point> verts;
         for(S32 j = 0; j < mDockItems[i]->getVertCount(); j++)
            verts.push_back(mDockItems[i]->getVert(j));

         if(PolygonContains2(verts.address(),verts.size(), canvasPos))
            return i;
      }

   return NONE;
}


// Incoming calls from GLUT come here...
void EditorUserInterface::onMouseMoved(S32 x, S32 y)
{
   onMouseMoved();      //... and go here
}


void EditorUserInterface::onMouseMoved()
{
   if(mouseIgnore)  // Needed to avoid freezing effect from too many mouseMoved events without a render in between
      return;

   mouseIgnore = true;

   // Doing this with MOUSE_RIGHT allows you to drag a vertex you just placed by holding the right-mouse button
   if(getKeyState(MOUSE_LEFT) || getKeyState(MOUSE_RIGHT))
   {
      onMouseDragged();
      return;
   }

   mMousePos.set(gScreenInfo.getMousePos());

   if(mCreatingPoly || mCreatingPolyline)
      return;

   //findHitVertex(mMousePos, vertexHitObject, vertexHit);      // Sets vertexHitObject and vertexHit
   findHitItemAndEdge();                                      //  Sets mItemHit, mVertexHit, and mEdgeHit

   // Unhighlight the currently lit up object, if any
   if(mItemToLightUp)
      mItemToLightUp->setLitUp(false);

   S32 vertexToLightUp = NONE;
   mItemToLightUp = NULL;

   // We hit a vertex that wasn't already selected
   if(mVertexHit != NONE && !mItemHit->vertSelected(mVertexHit))   
   {
      mItemToLightUp = mItemHit;
      mItemToLightUp->setVertexLitUp(mVertexHit);
   }

   // We hit an item that wasn't already selected
   else if(mItemHit && !mItemHit->isSelected())                   
      mItemToLightUp = mItemHit;

   // Check again, and take a point object in preference to a vertex
   if(mItemHit && !mItemHit->isSelected() && mItemHit->getGeomType() == geomPoint)  
   {
      mItemToLightUp = mItemHit;
      vertexToLightUp = NONE;
   }

   if(mItemToLightUp)
      mItemToLightUp->setLitUp(true);

   bool showMoveCursor = (mItemHit || mVertexHit != NONE || mItemHit || mEdgeHit != NONE || 
                         (mouseOnDock() && findHitItemOnDock(mMousePos) != NONE));


   findSnapVertex();

   // TODO:  was GLUT_CURSOR_SPRAY : GLUT_CURSOR_RIGHT_ARROW
   SDL_ShowCursor((showMoveCursor && !mShowingReferenceShip) ? SDL_ENABLE : SDL_ENABLE);
}


void EditorUserInterface::onMouseDragged()
{
   //if(mouseIgnore)  // Needed to avoid freezing effect from too many mouseMoved events without a render in between (sam)
   //   return;

   //mouseIgnore = true;

   mMousePos.set(gScreenInfo.getMousePos());

   if(mCreatingPoly || mCreatingPolyline || mDragSelecting)
      return;

   if(mDraggingDockItem != NONE)      // We just started dragging an item off the dock
       startDraggingDockItem();  

   findSnapVertex();

   if(!mSnapObject || mSnapVertexIndex == NONE)
      return;
   
   
   if(!mDraggingObjects)      // Just started dragging
   {
      mMoveOrigin = mSnapObject->getVert(mSnapVertexIndex);
      mOriginalVertLocations.clear();

      const Vector<EditorObject *> *objList = getObjectList();

      for(S32 i = 0; i < objList->size(); i++)
      {
         EditorObject *obj = objList->get(i);

         if(obj->isSelected() || obj->anyVertsSelected())
            for(S32 j = 0; j < obj->getVertCount(); j++)
               if(obj->isSelected() || obj->vertSelected(j))
                  mOriginalVertLocations.push_back(obj->getVert(j));
      }

      saveUndoState();
   }

   mDraggingObjects = true;



   Point delta;

   // The thinking here is that for large items -- walls, polygons, etc., we may grab an item far from its snap vertex, and we
   // want to factor that offset into our calculations.  For point items (and vertices), we don't really care about any slop
   // in the selection, and we just want the damn thing where we put it.
   if(mSnapObject->getGeomType() == geomPoint || (mItemHit && mItemHit->anyVertsSelected()))
      delta = snapPoint(convertCanvasToLevelCoord(mMousePos)) - mMoveOrigin;
   else
      delta = (snapPoint(convertCanvasToLevelCoord(mMousePos) + mMoveOrigin - mMouseDownPos) - mMoveOrigin );


   // Update coordinates of dragged item
   const Vector<EditorObject *> *objList = getObjectList();

   S32 count = 0;

   for(S32 i = 0; i < objList->size(); i++)
   {
      EditorObject *obj = objList->get(i);

      if(obj->isSelected() || obj->anyVertsSelected())
      {
         for(S32 j = 0; j < obj->getVertCount(); j++)
            if(obj->isSelected() || obj->vertSelected(j))
            {
               obj->setVert(mOriginalVertLocations[count] + delta, j);
               count++;
            }

         // If we are dragging a vertex, and not the entire item, we are changing the geom, so notify the item
         if(obj->anyVertsSelected())
            obj->onGeomChanging();  

         if(obj->isSelected())     
            obj->onItemDragging();      // Make sure this gets run after we've updated the item's location
      }
   }
}


EditorObject *EditorUserInterface::copyDockItem(S32 index)
{
   // Instantiate object so we are in essence dragging a non-dock item
   EditorObject *newObject = mDockItems[index]->newCopy();
   newObject->newObjectFromDock(getGame()->getGridSize());
   newObject->setExtent();
   newObject->setDockItem(false);
   newObject->clearGame();

   return newObject;
}


// User just dragged an item off the dock
void EditorUserInterface::startDraggingDockItem()
{
   EditorObject *item = copyDockItem(mDraggingDockItem);

   //item->initializeEditor(getGridSize());    // Override this to define some initial geometry for your object... 

   // Offset lets us drag an item out from the dock by an amount offset from the 0th vertex.  This makes placement seem more natural.
   Point pos = snapPoint(convertCanvasToLevelCoord(mMousePos), true) - item->getInitialPlacementOffset(getGame()->getGridSize());
   item->moveTo(pos);
      
   //item->setWidth((mDockItems[mDraggingDockItem]->getGeomType() == geomPoly) ? .7 : 1);      // TODO: Still need this?
   item->addToEditor(getGame());          

   clearSelection();            // No items are selected...
   item->setSelected(true);     // ...except for the new one
   mDraggingDockItem = NONE;    // Because now we're dragging a real item
   validateLevel();             // Check level for errors


   // Because we sometimes have trouble finding an item when we drag it off the dock, after it's been sorted,
   // we'll manually set mItemHit based on the selected item, which will always be the one we just added.
   // TODO: Still needed?

   const Vector<EditorObject *> *objList = getObjectList();

   mEdgeHit = NONE;
   for(S32 i = 0; i < objList->size(); i++)
      if(objList->get(i)->isSelected())
      {
         mItemHit = objList->get(i);
         break;
      }
}


// Sets mSnapObject and mSnapVertexIndex based on the vertex closest to the cursor that is part of the selected set
// What we really want is the closest vertex in the closest feature
void EditorUserInterface::findSnapVertex()
{
   F32 closestDist = F32_MAX;

   if(mDraggingObjects)    // Don't change snap vertex once we're dragging
      return;

   mSnapObject = NULL;
   mSnapVertexIndex = NONE;

   Point mouseLevelCoord = convertCanvasToLevelCoord(mMousePos);

   // If we have a hit item, and it's selected, find the closest vertex in the item
   if(mItemHit && mItemHit->isSelected())   
   {
      // If we've hit an edge, restrict our search to the two verts that make up that edge
      if(mEdgeHit != NONE)
      {
         mSnapObject = mItemHit;     // Regardless of vertex, this is our hit item
         S32 v1 = mEdgeHit;
         S32 v2 = mEdgeHit + 1;

         // Handle special case of looping item
         if(mEdgeHit == mItemHit->getVertCount() - 1)
            v2 = 0;

         // Find closer vertex: v1 or v2
         mSnapVertexIndex = (mItemHit->getVert(v1).distSquared(mouseLevelCoord) < 
                          mItemHit->getVert(v2).distSquared(mouseLevelCoord)) ? v1 : v2;

         return;
      }

      // Didn't hit an edge... find the closest vertex anywhere in the item
      for(S32 j = 0; j < mItemHit->getVertCount(); j++)
      {
         F32 dist = mItemHit->getVert(j).distSquared(mouseLevelCoord);

         if(dist < closestDist)
         {
            closestDist = dist;
            mSnapObject = mItemHit;
            mSnapVertexIndex = j;
         }
      }
      return;
   } 

   const Vector<EditorObject *> *objList = getObjectList();

   // Otherwise, we don't have a selected hitItem -- look for a selected vertex
   for(S32 i = 0; i < objList->size(); i++)
   {
      EditorObject *obj = objList->get(i);

      for(S32 j = 0; j < obj->getVertCount(); j++)
      {
         // If we find a selected vertex, there will be only one, and this is our snap point
         if(obj->vertSelected(j))
         {
            mSnapObject = obj;
            mSnapVertexIndex = j;
            return;     
         }
      }
   }
}


void EditorUserInterface::deleteSelection(bool objectsOnly)
{
   if(mDraggingObjects)     // No deleting while we're dragging, please...
      return;

   if(!anythingSelected())  // Nothing to delete
      return;

   bool deleted = false;

   const Vector<EditorObject *> *objList = getObjectList();

   for(S32 i = objList->size()-1; i >= 0; i--)  // Reverse to avoid having to have i-- in middle of loop
   {
      EditorObject *obj = objList->get(i);

      if(obj->isSelected())
      {  
         // Since indices change as items are deleted, this will keep incorrect items from being deleted
         if(obj->isLitUp())
            mItemToLightUp = NULL;

         if(!deleted)
            saveUndoState();

         deleteItem(i);
         deleted = true;
      }
      else if(!objectsOnly)      // Deleted any selected vertices
      {
         bool geomChanged = false;

         for(S32 j = 0; j < obj->getVertCount(); j++) 
         {
            if(obj->vertSelected(j))
            {
               
               if(!deleted)
                  saveUndoState();
              
               obj->deleteVert(j);
               deleted = true;

               geomChanged = true;
               mSnapObject = NULL;
               mSnapVertexIndex = NONE;
            }
         }

         // Deleted last vertex, or item can't lose a vertex... it must go!
         if(obj->getVertCount() == 0 || (obj->getGeomType() == geomSimpleLine && obj->getVertCount() < 2)
                                     || (obj->getGeomType() == geomLine       && obj->getVertCount() < 2)
                                     || (obj->getGeomType() == geomPoly       && obj->getVertCount() < 2))
         {
            deleteItem(i);
            deleted = true;
         }
         else if(geomChanged)
            obj->onGeomChanged();

      }  // else if(!objectsOnly) 
   }  // for

   if(deleted)
   {
      setNeedToSave(true);
      autoSave();

      mItemToLightUp = NULL;     // In case we just deleted a lit item; not sure if really needed, as we do this above
      //vertexToLightUp = NONE;
   }
}


// Increase selected wall thickness by amt
void EditorUserInterface::changeBarrierWidth(S32 amt)
{
   if(!mLastUndoStateWasBarrierWidthChange)
      saveUndoState(); 

   fillVector.clear();
   getGame()->getEditorDatabase()->findObjects(BarrierType | LineType, fillVector);

   for(S32 i = 0; i < fillVector.size(); i++)
   {
      LineItem *obj = dynamic_cast<LineItem *>(fillVector[i]);   // Walls are a subclass of LineItem, so this will work for both
      if((obj->isSelected() || (obj->isLitUp() && obj->isVertexLitUp(NONE))))
         obj->changeWidth(amt);     
   }

   mLastUndoStateWasBarrierWidthChange = true;
}


// Split wall/barrier on currently selected vertex/vertices
void EditorUserInterface::splitBarrier()
{
   bool split = false;

   const Vector<EditorObject *> *objList = getObjectList();

   for(S32 i = 0; i < objList->size(); i++)
   {
      EditorObject *obj = objList->get(i);

      if(obj->getGeomType() == geomLine)
          for(S32 j = 1; j < obj->getVertCount() - 1; j++)     // Can't split on end vertices!
            if(obj->vertSelected(j))
            {
               if(!split)
                  saveUndoState();
               split = true;

               // Create a poor man's copy
               EditorObject *newItem = obj->newCopy();
               //newItem->setTeam(-1);
               //newItem->setWidth(obj->getWidth());
               newItem->clearVerts();

               for(S32 k = j; k < obj->getVertCount(); k++) 
               {
                  newItem->addVert(obj->getVert(k));
                  if (k > j)
                  {
                     obj->deleteVert(k);     // Don't delete j == k vertex -- it needs to remain as the final vertex of the old wall
                     k--;
                  }
               }


               // Tell the new segments that they have new geometry
               obj->onGeomChanged();
               newItem->onGeomChanged();
               //mItems.push_back(boost::shared_ptr<EditorObject>(newItem));
               newItem->addToEditor(getGame());

               goto done2;                         // Yes, gotos are naughty, but they just work so well sometimes...
            }
   }
done2:
   if(split)
   {
      clearSelection();
      setNeedToSave(true);
      autoSave();
   }
}


// Join two or more sections of wall that have coincident end points.  Will ignore invalid join attempts.
void EditorUserInterface::joinBarrier()
{
   S32 joinedItem = NONE;

   const Vector<EditorObject *> *objList = getObjectList();

   for(S32 i = 0; i < objList->size()-1; i++)
   {
      EditorObject *obj_i = objList->get(i);

      if(obj_i->getGeomType() == geomLine && (obj_i->isSelected()))
      {
         for(S32 j = i + 1; j < objList->size(); j++)
         {
            EditorObject *obj_j = objList->get(i);

            if(obj_j->getObjectTypeMask() & obj_i->getObjectTypeMask() && (obj_j->isSelected()))
            {
               if(obj_i->getVert(0).distanceTo(obj_j->getVert(0)) < .01)    // First vertices are the same  1 2 3 | 1 4 5
               {
                  if(joinedItem == NONE)
                     saveUndoState();
                  joinedItem = i;

                  for(S32 a = 1; a < obj_j->getVertCount(); a++)             // Skip first vertex, because it would be a dupe
                     obj_i->addVertFront(obj_j->getVert(a));

                  deleteItem(j);
                  i--;  j--;
               }
               // First vertex conincides with final vertex 3 2 1 | 5 4 3
               else if(obj_i->getVert(0).distanceTo(obj_j->getVert(obj_j->getVertCount()-1)) < .01)     
               {
                  if(joinedItem == NONE)
                     saveUndoState();

                  joinedItem = i;
                  for(S32 a = obj_j->getVertCount()-2; a >= 0; a--)
                     obj_i->addVertFront(obj_j->getVert(a));

                  deleteItem(j);
                  i--;  j--;

               }
               // Last vertex conincides with first 1 2 3 | 3 4 5
               else if(obj_i->getVert(obj_i->getVertCount()-1).distanceTo(obj_j->getVert(0)) < .01)     
               {
                  if(joinedItem == NONE)
                     saveUndoState();

                  joinedItem = i;

                  for(S32 a = 1; a < obj_j->getVertCount(); a++)  // Skip first vertex, because it would be a dupe         
                     obj_i->addVert(obj_j->getVert(a));

                  deleteItem(j);
                  i--;  j--;
               }
               else if(obj_i->getVert(obj_i->getVertCount()-1).distanceTo(obj_j->getVert(obj_j->getVertCount()-1)) < .01)     // Last vertices coincide  1 2 3 | 5 4 3
               {
                  if(joinedItem == NONE)
                     saveUndoState();

                  joinedItem = i;

                  for(S32 a = obj_j->getVertCount()-2; a >= 0; a--)
                     obj_i->addVert(obj_j->getVert(a));

                  deleteItem(j);
                  i--;  j--;
               }
            }
         }
      }
   }

   if(joinedItem != NONE)
   {
      clearSelection();
      setNeedToSave(true);
      autoSave();
      objList->get(joinedItem)->onGeomChanged();
   }
}


void EditorUserInterface::deleteItem(S32 itemIndex)
{
   const Vector<EditorObject *> *objList = getObjectList();
   EditorObject *obj = objList->get(itemIndex);

   Game *game = getGame();
   WallSegmentManager *wallSegmentManager = game->getWallSegmentManager();

   BITMASK mask = obj->getObjectTypeMask();

   if(mask & (BarrierType | PolyWallType))
   {
      // Need to recompute boundaries of any intersecting walls
      wallSegmentManager->invalidateIntersectingSegments(game->getEditorDatabase(), obj); // Mark intersecting segments invalid
      wallSegmentManager->deleteSegments(obj->getItemId());                             // Delete the segments associated with the wall

      game->getEditorDatabase()->removeFromDatabase(obj, obj->getExtent());

      wallSegmentManager->recomputeAllWallGeometry(game->getEditorDatabase());            // Recompute wall edges
      resnapAllEngineeredItems();         // Really only need to resnap items that were attached to deleted wall... but we
                                          // don't yet have a method to do that, and I'm feeling lazy at the moment
   }
   else
      game->getEditorDatabase()->removeFromDatabase(obj, obj->getExtent());

   // Reset a bunch of things
   mSnapObject = NULL;
   mSnapVertexIndex = NONE;
   mItemToLightUp = NULL;

   validateLevel();

   onMouseMoved();   // Reset cursor  
}


void EditorUserInterface::insertNewItem(U8 itemTypeNumber)
{
   if(mShowMode == ShowWallsOnly || mDraggingObjects)     // No inserting when items are hidden or being dragged!
      return;

   clearSelection();
   saveUndoState();

   S32 team = TEAM_NEUTRAL;

   EditorObject *newObject = NULL;

   // Find a dockItem to copy
   for(S32 i = 0; i < mDockItems.size(); i++)
      if(mDockItems[i]->getObjectTypeNumber() == itemTypeNumber)
      {
         newObject = copyDockItem(i);
         break;
      }
   TNLAssert(newObject, "Couldn't create object in insertNewItem()");

   newObject->moveTo(snapPoint(convertCanvasToLevelCoord(mMousePos)));
   newObject->addToEditor(getGame());    
   newObject->onGeomChanged();

   validateLevel();
   setNeedToSave(true);
   autoSave();
}


static LineEditor getNewEntryBox(string value, string prompt, S32 length, LineEditor::LineEditorFilter filter)
{
   LineEditor entryBox(length);
   entryBox.setPrompt(prompt);
   entryBox.setString(value);
   entryBox.setFilter(filter);

   return entryBox;
}


void EditorUserInterface::centerView()
{
   const Vector<EditorObject *> *objList = getObjectList();

   if(objList->size() || mLevelGenItems.size())
   {
      F32 minx =  F32_MAX,   miny =  F32_MAX;
      F32 maxx = -F32_MAX,   maxy = -F32_MAX;

      for(S32 i = 0; i < objList->size(); i++)
      {
         EditorObject *obj = objList->get(i);

         for(S32 j = 0; j < obj->getVertCount(); j++)
         {
            if(obj->getVert(j).x < minx)
               minx = obj->getVert(j).x;
            if(obj->getVert(j).x > maxx)
               maxx = obj->getVert(j).x;
            if(obj->getVert(j).y < miny)
               miny = obj->getVert(j).y;
            if(obj->getVert(j).y > maxy)
               maxy = obj->getVert(j).y;
         }
      }

      for(S32 i = 0; i < mLevelGenItems.size(); i++)
      {
         EditorObject *obj = mLevelGenItems[i].get();

         for(S32 j = 0; j < obj->getVertCount(); j++)
         {
            if(obj->getVert(j).x < minx)
               minx = obj->getVert(j).x;
            if(obj->getVert(j).x > maxx)
               maxx = obj->getVert(j).x;
            if(obj->getVert(j).y < miny)
               miny = obj->getVert(j).y;
            if(obj->getVert(j).y > maxy)
               maxy = obj->getVert(j).y;
         }
      }

      // If we have only one point object in our level, the following will correct
      // for any display weirdness.
      if(minx == maxx && miny == maxy)    // i.e. a single point item
      {
         mCurrentScale = MIN_SCALE;
         mCurrentOffset.set(gScreenInfo.getGameCanvasWidth() / 2  - mCurrentScale * minx, 
                            gScreenInfo.getGameCanvasHeight() / 2 - mCurrentScale * miny);
      }
      else
      {
         F32 midx = (minx + maxx) / 2;
         F32 midy = (miny + maxy) / 2;

         mCurrentScale = min(gScreenInfo.getGameCanvasWidth() / (maxx - minx), gScreenInfo.getGameCanvasHeight() / (maxy - miny));
         mCurrentScale /= 1.3f;      // Zoom out a bit
         mCurrentOffset.set(gScreenInfo.getGameCanvasWidth() / 2  - mCurrentScale * midx, 
                            gScreenInfo.getGameCanvasHeight() / 2 - mCurrentScale * midy);
      }
   }
   else     // Put (0,0) at center of screen
   {
      mCurrentScale = STARTING_SCALE;
      mCurrentOffset.set(gScreenInfo.getGameCanvasWidth() / 2, gScreenInfo.getGameCanvasHeight() / 2);
   }
}


// Gets run when user exits special-item editing mode, called from attribute editors
void EditorUserInterface::doneEditingAttributes(EditorAttributeMenuUI *editor, EditorObject *object)
{
   object->onAttrsChanged();

   const Vector<EditorObject *> *objList = getObjectList();

   // Find any other selected items of the same type of the item we just edited, and update their values too
   for(S32 i = 0; i < objList->size(); i++)
   {
      EditorObject *obj = objList->get(i);

      if(obj != object && obj->isSelected() && obj->getObjectTypeMask() == object->getObjectTypeMask())
      {
         editor->doneEditing(obj);  // Transfer attributes from editor to object
         obj->onAttrsChanged();     // And notify the object that its attributes have changed
      }
   }
}


extern string itos(S32);
extern string itos(U32);
extern string itos(U64);

extern string ftos(F32, S32);

extern string stripZeros(string str);

// Handle key presses
void EditorUserInterface::onKeyDown(KeyCode keyCode, char ascii)
{
   if(OGLCONSOLE_ProcessBitfighterKeyEvent(keyCode, ascii))      // Pass the key on to the console for processing
      return;

   // TODO: Make this stuff work like the attribute entry stuff; use a real menu and not this ad-hoc code
   // This is where we handle entering things like rotation angle and other data that requires a special entry box.
   // NOT for editing an item's attributes.  Still used, but untested in refactor.
   if(entryMode != EntryNone)
      textEntryKeyHandler(keyCode, ascii);

   else if(keyCode == KEY_ENTER)       // Enter - Edit props
      startAttributeEditor();

   // Regular key handling from here on down
   else if(getKeyState(KEY_SHIFT) && keyCode == KEY_0)  // Shift-0 -> Set team to hostile
      setCurrentTeam(-2);

   else if(ascii == '#' || ascii == '!')
   {
      S32 selected = NONE;

      const Vector<EditorObject *> *objList = getObjectList();

      // Find first selected item, and just work with that.  Unselect the rest.
      for(S32 i = 0; i < objList->size(); i++)
      {
         if(objList->get(i)->isSelected())
         {
            if(selected == NONE)
            {
               selected = i;
               continue;
            }
            else
               objList->get(i)->setSelected(false);
         }
      }

      if(selected == NONE)      // Nothing selected, nothing to do!
         return;

      mEntryBox = getNewEntryBox(objList->get(selected)->getItemId() <= 0 ? "" : itos(objList->get(selected)->getItemId()), 
                                 "Item ID:", 10, LineEditor::digitsOnlyFilter);
      entryMode = EntryID;
   }

   else if(ascii >= '0' && ascii <= '9')           // Change team affiliation of selection with 0-9 keys
   {
      setCurrentTeam(ascii - '1');
      return;
   }

   // Ctrl-left click is same as right click for Mac users
   else if(keyCode == MOUSE_RIGHT || (keyCode == MOUSE_LEFT && getKeyState(KEY_CTRL)))
   {
      if(getKeyState(MOUSE_LEFT) && !getKeyState(KEY_CTRL))        // Prevent weirdness
         return;  

      mMousePos.set(gScreenInfo.getMousePos());

      if(mCreatingPoly || mCreatingPolyline)
      {
         if(mNewItem->getVertCount() < gMaxPolygonPoints)          // Limit number of points in a polygon/polyline
         {
            mNewItem->addVert(snapPoint(convertCanvasToLevelCoord(mMousePos)));
            mNewItem->onGeomChanging();
         }
         
         return;
      }

      saveUndoState();     // Save undo state before we clear the selection
      clearSelection();    // Unselect anything currently selected

      // Can only add new vertices by clicking on item's edge, not it's interior (for polygons, that is)
      if(mEdgeHit != NONE && mItemHit && (mItemHit->getGeomType() == geomLine || mItemHit->getGeomType() >= geomPoly))
      {
         if(mItemHit->getVertCount() >= gMaxPolygonPoints)     // Polygon full -- can't add more
            return;

         Point newVertex = snapPoint(convertCanvasToLevelCoord(mMousePos));      // adding vertex w/ right-mouse

         mAddingVertex = true;

         // Insert an extra vertex at the mouse clicked point, and then select it.
         mItemHit->insertVert(newVertex, mEdgeHit + 1);
         mItemHit->selectVert(mEdgeHit + 1);

         // Alert the item that its geometry is changing
         mItemHit->onGeomChanging();

         mMouseDownPos = newVertex;
         
      }
      else     // Start creating a new poly or new polyline (tilda key + right-click ==> start polyline)
      {
         S32 width;

         if(getKeyState(KEY_TILDE))
         {
            mCreatingPolyline = true;
            mNewItem = new LineItem();
            width = 2;
         }
         else
         {
            mCreatingPoly = true;
            width = Barrier::DEFAULT_BARRIER_WIDTH;
            mNewItem = new WallItem();
         }

         mNewItem->initializeEditor();
         mNewItem->setTeam(mCurrentTeam);
         mNewItem->addVert(snapPoint(convertCanvasToLevelCoord(mMousePos)));
         mNewItem->setDockItem(false);
      }
   }
   else if(keyCode == MOUSE_LEFT)
   {
      if(getKeyState(MOUSE_RIGHT))              // Prevent weirdness
         return;

      mDraggingDockItem = NONE;
      mMousePos.set(gScreenInfo.getMousePos());

      if(mCreatingPoly || mCreatingPolyline)    // Save any polygon/polyline we might be creating
      {
         saveUndoState();                       // Save state prior to addition of new polygon

         if(mNewItem->getVertCount() < 2)
            delete mNewItem;
         else
         {
            mNewItem->addToEditor(getGame());
            mNewItem->onGeomChanged();          // Walls need to be added to editor BEFORE onGeomChanged() is run!
         }

         mNewItem = NULL;

         mCreatingPoly = false;
         mCreatingPolyline = false;
      }

      mMouseDownPos = convertCanvasToLevelCoord(mMousePos);

      if(mouseOnDock())    // On the dock?  Did we hit something to start dragging off the dock?
      {
         clearSelection();
         mDraggingDockItem = findHitItemOnDock(mMousePos);
      }
      else                 // Mouse is not on dock
      {
         mDraggingDockItem = NONE;

         // rules for mouse down:
         // if the click has no shift- modifier, then
         //   if the click was on something that was selected
         //     do nothing
         //   else
         //     clear the selection
         //     add what was clicked to the selection
         //  else
         //    toggle the selection of what was clicked

        /* S32 vertexHit;
         EditorObject *vertexHitPoly;
*/
         //findHitVertex(mMousePos, vertexHitPoly, vertexHit);
         //findHitItemAndEdge();      //  Sets mItemHit, mVertexHit, and mEdgeHit


         if(!getKeyState(KEY_SHIFT))      // Shift key is not down
         {
            // If we hit a vertex of an already selected item --> now we can move that vertex w/o losing our selection.
            // Note that in the case of a point item, we want to skip this step, as we don't select individual vertices.
            if(mVertexHit != NONE && mItemHit->isSelected() && mItemHit->getGeomType() != geomPoint)    
            {
               clearSelection();
               mItemHit->selectVert(mVertexHit);
            }
            if(mItemHit && mItemHit->isSelected())   // Hit an already selected item
            {
               // Do nothing
            }
            else if(mItemHit && mItemHit->getGeomType() == geomPoint)  // Hit a point item
            {
               clearSelection();
               mItemHit->setSelected(true);
            }
            else if(mVertexHit != NONE && (!mItemHit || !mItemHit->isSelected()))      // Hit a vertex of an unselected item
            {        // (braces required)
               if(!mItemHit->vertSelected(mVertexHit))
               {
                  clearSelection();
                  mItemHit->selectVert(mVertexHit);
               }
            }
            else if(mItemHit)                                                          // Hit a non-point item, but not a vertex
            {
               clearSelection();
               mItemHit->setSelected(true);
            }
            else     // Clicked off in space.  Starting to draw a bounding rectangle?
            {
               mDragSelecting = true;
               clearSelection();
            }
         }
         else     // Shift key is down
         {
            if(mVertexHit != NONE)
            {
               if(mItemHit->vertSelected(mVertexHit))
                  mItemHit->unselectVert(mVertexHit);
               else
                  mItemHit->aselectVert(mVertexHit);
            }
            else if(mItemHit)
               mItemHit->setSelected(!mItemHit->isSelected());    // Toggle selection of hit item
            else
               mDragSelecting = true;
         }
     }     // end mouse not on dock block, doc

     findSnapVertex();     // Update snap vertex in the event an item was selected

   }     // end if keyCode == MOUSE_LEFT

   // Neither mouse button, let's try some keys
   else if(keyCode == KEY_D)              // D - Pan right
      mRight = true;
   else if(keyCode == KEY_RIGHT)          // Right - Pan right
      mRight = true;
   else if(keyCode == KEY_H)              // H - Flip horizontal
      flipSelectionHorizontal();
   else if(keyCode == KEY_V && getKeyState(KEY_CTRL))    // Ctrl-V - Paste selection
      pasteSelection();
   else if(keyCode == KEY_V)              // V - Flip vertical
      flipSelectionVertical();
   else if(keyCode == KEY_SLASH)
      OGLCONSOLE_ShowConsole();

   else if(keyCode == KEY_L && getKeyState(KEY_CTRL) && getKeyState(KEY_SHIFT))
   {
      loadLevel();                        // Ctrl-Shift-L - Reload level
      setSaveMessage("Reloaded " + getLevelFileName(), true);
   }
   else if(keyCode == KEY_Z)
   {
      if(getKeyState(KEY_CTRL) && getKeyState(KEY_SHIFT))   // Ctrl-Shift-Z - Redo
         redo();
      else if(getKeyState(KEY_CTRL))    // Ctrl-Z - Undo
         undo(true);
      else                              // Z - Reset veiw
        centerView();
   }
   else if(keyCode == KEY_R)
      if(getKeyState(KEY_CTRL) && getKeyState(KEY_SHIFT))      // Ctrl-Shift-R - Rotate by arbitrary amount
      {
         if(!anyItemsSelected())
            return;

         mEntryBox = getNewEntryBox("", "Rotation angle:", 10, LineEditor::numericFilter);
         entryMode = EntryAngle;
      }
      else if(getKeyState(KEY_CTRL))        // Ctrl-R - Run levelgen script, or clear last results
      {
         if(mLevelGenItems.size() == 0)
            runLevelGenScript();
         else
            clearLevelGenItems();
      }
      else
         rotateSelection(getKeyState(KEY_SHIFT) ? 15.f : -15.f); // Shift-R - Rotate CW, R - Rotate CCW
   else if((keyCode == KEY_I) && getKeyState(KEY_CTRL))  // Ctrl-I - Insert items generated with script into editor
   {
      copyScriptItemsToEditor();
   }

   else if(((keyCode == KEY_UP) && !getKeyState(KEY_CTRL)) || keyCode == KEY_W)  // W or Up - Pan up
      mUp = true;
   else if(keyCode == KEY_UP && getKeyState(KEY_CTRL))      // Ctrl-Up - Zoom in
      mIn = true;
   else if(keyCode == KEY_DOWN)
   { /* braces required */
      if(getKeyState(KEY_CTRL))           // Ctrl-Down - Zoom out
         mOut = true;
      else                                // Down - Pan down
         mDown = true;
   }
   else if(keyCode == KEY_S)
   {
      if(getKeyState(KEY_CTRL))           // Ctrl-S - Save
         saveLevel(true, true);
      else                                // S - Pan down
         mDown = true;
   }
   else if(keyCode == KEY_A && getKeyState(KEY_CTRL))            // Ctrl-A - toggle see all objects
   {
      mShowMode = (ShowMode) ((U32)mShowMode + 1);

      if(mShowMode == ShowModesCount)
         mShowMode = (ShowMode) 0;     // First mode

      if(mShowMode == ShowWallsOnly && !mDraggingObjects)
         SDL_ShowCursor(SDL_ENABLE);  // TODO:  was GLUT_CURSOR_RIGHT_ARROW

      populateDock();   // Different modes have different items

      onMouseMoved();   // Reset mouse to spray if appropriate
   }
   else if(keyCode == KEY_LEFT || keyCode == KEY_A)   // Left or A - Pan left
      mLeft = true;
   else if(keyCode == KEY_EQUALS)         // Plus (+) - Increase barrier width
   {
      if(getKeyState(KEY_SHIFT))          // SHIFT --> by 1
         changeBarrierWidth(1);
      else                                // unshifted --> by 5
         changeBarrierWidth(5);
   }
   else if(keyCode == KEY_MINUS)          // Minus (-)  - Decrease barrier width
   {
      if(getKeyState(KEY_SHIFT))          // SHIFT --> by 1
         changeBarrierWidth(-1);
      else                                // unshifted --> by 5
         changeBarrierWidth(-5);
   }

   else if(keyCode == KEY_E)              // E - Zoom In
         mIn = true;
   else if(keyCode == KEY_BACKSLASH)      // \ - Split barrier on selected vertex
      splitBarrier();
   else if(keyCode == KEY_J)
      joinBarrier();
   else if(keyCode == KEY_X && getKeyState(KEY_CTRL) && getKeyState(KEY_SHIFT)) // Ctrl-Shift-X - Resize selection
   {
      if(!anyItemsSelected())
         return;

      mEntryBox = getNewEntryBox("", "Resize factor:", 10, LineEditor::numericFilter);
      entryMode = EntryScale;
   }
   else if(keyCode == KEY_X && getKeyState(KEY_CTRL))     // Ctrl-X - Cut selection
   {
      copySelection();
      deleteSelection(true);
   }
   else if(keyCode == KEY_C && getKeyState(KEY_CTRL))    // Ctrl-C - Copy selection to clipboard
      copySelection();
   else if(keyCode == KEY_C )             // C - Zoom out
      mOut = true;
   else if(keyCode == KEY_F3)             // F3 - Level Parameter Editor
   {
      playBoop();
      getGame()->getUIManager()->getGameParamUserInterface()->activate();
   }
   else if(keyCode == KEY_F2)             // F2 - Team Editor Menu
   {
      getGame()->getUIManager()->getTeamDefUserInterface()->activate();
      playBoop();
   }
   else if(keyCode == KEY_T)              // T - Teleporter
      insertNewItem(TeleportTypeNumber);
   else if(keyCode == KEY_P)              // P - Speed Zone
      insertNewItem(SpeedZoneTypeNumber);
   else if(keyCode == KEY_G)              // G - Spawn
      insertNewItem(ShipSpawnTypeNumber);
   else if(keyCode == KEY_B && getKeyState(KEY_CTRL)) // Ctrl-B - Spy Bug
      insertNewItem(SpyBugTypeNumber);
   else if(keyCode == KEY_B)              // B - Repair
      insertNewItem(RepairItemTypeNumber);
   else if(keyCode == KEY_Y)              // Y - Turret
      insertNewItem(TurretTypeNumber);
   else if(keyCode == KEY_M)              // M - Mine
      insertNewItem(MineTypeNumber);
   else if(keyCode == KEY_F)              // F - Force Field
      insertNewItem(ForceFieldProjectorTypeNumber);
   else if(keyCode == KEY_BACKSPACE || keyCode == KEY_DELETE)
         deleteSelection(false);
   else if(keyCode == keyHELP)            // Turn on help screen
   {
      getGame()->getUIManager()->getEditorInstructionsUserInterface()->activate();
      playBoop();
   }
   else if(keyCode == keyOUTGAMECHAT)     // Turn on Global Chat overlay
      getGame()->getUIManager()->getChatUserInterface()->activate();
   else if(keyCode == keyDIAG)            // Turn on diagnostic overlay
      getGame()->getUIManager()->getDiagnosticUserInterface()->activate();
   else if(keyCode == KEY_ESCAPE)           // Activate the menu
   {
      playBoop();
      getGame()->getUIManager()->getEditorMenuUserInterface()->activate();
   }
   else if(keyCode == KEY_SPACE)
      mSnapDisabled = true;
   else if(keyCode == KEY_TAB)
      mShowingReferenceShip = true;
}


// Handle keyboard activity when we're editing an item's attributes
void EditorUserInterface::textEntryKeyHandler(KeyCode keyCode, char ascii)
{
   if(keyCode == KEY_ENTER)
   {
      if(entryMode == EntryID)
      {
         const Vector<EditorObject *> *objList = getObjectList();

         for(S32 i = 0; i < objList->size(); i++)
         {
            EditorObject *obj = objList->get(i);

            if(obj->isSelected())             // Should only be one
            {
               U32 id = atoi(mEntryBox.c_str());
               if(obj->getItemId() != (S32)id)     // Did the id actually change?
               {
                  obj->setItemId(id);
                  mAllUndoneUndoLevel = -1;        // If so, it can't be undone
               }
               break;
            }
         }
      }
      else if(entryMode == EntryAngle)
      {
         F32 angle = (F32) atof(mEntryBox.c_str());
         rotateSelection(-angle);      // Positive angle should rotate CW, negative makes that happen
      }
      else if(entryMode == EntryScale)
      {
         F32 scale = (F32) atof(mEntryBox.c_str());
         scaleSelection(scale);
      }

      entryMode = EntryNone;
   }
   else if(keyCode == KEY_ESCAPE)
   {
      entryMode = EntryNone;
   }
   else if(keyCode == KEY_BACKSPACE || keyCode == KEY_DELETE)
      mEntryBox.handleBackspace(keyCode);

   else
      mEntryBox.addChar(ascii);

   // else ignore keystroke
}


static const S32 MAX_REPOP_DELAY = 600;      // That's 10 whole minutes!

void EditorUserInterface::startAttributeEditor()
{
   const Vector<EditorObject *> *objList = getObjectList();

   for(S32 i = 0; i < objList->size(); i++)
   {
      EditorObject *obj_i = objList->get(i);
      if(obj_i->isSelected())
      {
         // Force item i to be the one and only selected item type.  This will clear up some problems that
         // might otherwise occur.  If you have multiple items selected, all will end up with the same values.
         for(S32 j = 0; j < objList->size(); j++)
         {
            EditorObject *obj_j = objList->get(j);

            if(obj_j->isSelected() && obj_j->getObjectTypeMask() != obj_i->getObjectTypeMask())
               obj_j->unselect();
         }


         // Activate the attribute editor if there is one
         EditorAttributeMenuUI *menu = obj_i->getAttributeMenu();
         if(menu)
         {
            obj_i->setIsBeingEdited(true);
            menu->startEditing(obj_i);
            menu->activate();

            saveUndoState();
         }

         break;
      }
   }
}


void EditorUserInterface::onKeyUp(KeyCode keyCode)
{
   switch(keyCode)
   {
      case KEY_UP:
         mIn = false;
         // fall-through OK
      case KEY_W:
         mUp = false;
         break;
      case KEY_DOWN:
         mOut = false;
         // fall-through OK
      case KEY_S:
         mDown = false;
         break;
      case KEY_LEFT:
      case KEY_A:
         mLeft = false;
         break;
      case KEY_RIGHT:
      case KEY_D:
         mRight = false;
         break;
      case KEY_E:
         mIn = false;
         break;
      case KEY_C:
         mOut = false;
         break;
      case KEY_SPACE:
         mSnapDisabled = false;
         break;
      case KEY_TAB:
         mShowingReferenceShip = false;
         break;
      case MOUSE_LEFT:
      case MOUSE_RIGHT:  
         mMousePos.set(gScreenInfo.getMousePos());

         if(mDragSelecting)      // We were drawing a rubberband selection box
         {
            Rect r(convertCanvasToLevelCoord(mMousePos), mMouseDownPos);
            S32 j;

            fillVector.clear();

            if(mShowMode == ShowWallsOnly)
               getGame()->getEditorDatabase()->findObjects(BarrierType | PolyWallType, fillVector);
            else
               getGame()->getEditorDatabase()->findObjects(fillVector);


            for(S32 i = 0; i < fillVector.size(); i++)
            {
               EditorObject *obj = dynamic_cast<EditorObject *>(fillVector[i]);

               // Make sure that all vertices of an item are inside the selection box; basically means that the entire 
               // item needs to be surrounded to be included in the selection
               for(j = 0; j < obj->getVertCount(); j++)
                  if(!r.contains(obj->getVert(j)))
                     break;
               if(j == obj->getVertCount())
                  obj->setSelected(true);
            }
            mDragSelecting = false;
         }
         else if(mDraggingObjects)     // We were dragging and dropping.  Could have been a move or a delete (by dragging to dock).
         {
            if(mAddingVertex)
            {
               deleteUndoState();
               mAddingVertex = false;
            }

            onFinishedDragging();
         }

         break;
   }     // case
}


// Called when user has been dragging an object and then releases it
void EditorUserInterface::onFinishedDragging()
{
   mDraggingObjects = false;

   if(mouseOnDock())                      // Mouse is over the dock -- either dragging to or from dock
   {
      if(mDraggingDockItem == NONE)       // This was really a delete (item dragged to dock)
      {
         const Vector<EditorObject *> *objList = getObjectList();

         for(S32 i = 0; i < objList->size(); i++)    //  Delete all selected items
            if(objList->get(i)->isSelected())
            {
               deleteItem(i);
               i--;
            }
      }
      else        // Dragged item off the dock, then back on  ==> nothing changed; restore to unmoved state, which was stored on undo stack
         undo(false);
   }
   else    // Mouse not on dock... we were either dragging from the dock or moving something, 
   {       // need to save an undo state if anything changed
      if(mDraggingDockItem == NONE)    // Not dragging from dock - user is moving object around screen
      {
         // If our snap vertex has moved then all selected items have moved
         bool itemsMoved = mSnapObject->getVert(mSnapVertexIndex) != mMoveOrigin;

         if(itemsMoved)    // Move consumated... update any moved items, and save our autosave
         {
            const Vector<EditorObject *> *objList = getObjectList();

            for(S32 i = 0; i < objList->size(); i++)
               if(objList->get(i)->isSelected() || objList->get(i)->anyVertsSelected())
                  objList->get(i)->onGeomChanged();

            setNeedToSave(true);
            autoSave();

            return;
         }
         else     // We started our move, then didn't end up moving anything... remove associated undo state
            deleteUndoState();
      }
   }
}


bool EditorUserInterface::mouseOnDock()
{
   return (mMousePos.x >= gScreenInfo.getGameCanvasWidth() - DOCK_WIDTH - horizMargin &&
           mMousePos.x <= gScreenInfo.getGameCanvasWidth() - horizMargin &&
           mMousePos.y >= gScreenInfo.getGameCanvasHeight() - vertMargin - getDockHeight(mShowMode) &&
           mMousePos.y <= gScreenInfo.getGameCanvasHeight() - vertMargin);
}


bool EditorUserInterface::anyItemsSelected()
{
   const Vector<EditorObject *> *objList = getObjectList();

   for(S32 i = 0; i < objList->size(); i++)
      if(objList->get(i)->isSelected())
         return true;

   return false;
}


bool EditorUserInterface::anythingSelected()
{
   const Vector<EditorObject *> *objList = getObjectList();

   for(S32 i = 0; i < objList->size(); i++)
      if(objList->get(i)->isSelected() || objList->get(i)->anyVertsSelected() )
         return true;

   return false;
}


void EditorUserInterface::idle(U32 timeDelta)
{
   F32 pixelsToScroll = timeDelta * (getKeyState(KEY_SHIFT) ? 1.0f : 0.5f);    // Double speed when shift held down

   if(mLeft && !mRight)
      mCurrentOffset.x += pixelsToScroll;
   else if(mRight && !mLeft)
      mCurrentOffset.x -= pixelsToScroll;
   if(mUp && !mDown)
      mCurrentOffset.y += pixelsToScroll;
   else if(mDown && !mUp)
      mCurrentOffset.y -= pixelsToScroll;

   Point mouseLevelPoint = convertCanvasToLevelCoord(mMousePos);

   if(mIn && !mOut)
      mCurrentScale *= 1 + timeDelta * 0.002f;
   else if(mOut && !mIn)
      mCurrentScale *= 1 - timeDelta * 0.002f;

   if(mCurrentScale < MIN_SCALE)
     mCurrentScale = MIN_SCALE;
   else if(mCurrentScale > MAX_SCALE)
      mCurrentScale = MAX_SCALE;

   Point newMousePoint = convertLevelToCanvasCoord(mouseLevelPoint);
   mCurrentOffset += mMousePos - newMousePoint;

   mSaveMsgTimer.update(timeDelta);
   mWarnMsgTimer.update(timeDelta);

   LineEditor::updateCursorBlink(timeDelta);
}


void EditorUserInterface::setSaveMessage(string msg, bool savedOK)
{
   mSaveMsg = msg;
   mSaveMsgTimer = saveMsgDisplayTime;
   mSaveMsgColor = (savedOK ? Colors::green : Colors::red);
}

void EditorUserInterface::setWarnMessage(string msg1, string msg2)
{
   mWarnMsg1 = msg1;
   mWarnMsg2 = msg2;
   mWarnMsgTimer = warnMsgDisplayTime;
   mWarnMsgColor = gErrorMessageTextColor;
}


bool EditorUserInterface::saveLevel(bool showFailMessages, bool showSuccessMessages, bool autosave)
{
   string saveName = autosave ? "auto.save" : mEditFileName;

   try
   {
      // Check if we have a valid (i.e. non-null) filename
      if(saveName == "")
      {
         ErrorMessageUserInterface *ui = getGame()->getUIManager()->getErrorMsgUserInterface();

         ui->reset();
         ui->setTitle("INVALID FILE NAME");
         ui->setMessage(1, "The level file name is invalid or empty.  The level cannot be saved.");
         ui->setMessage(2, "To correct the problem, please change the file name using the");
         ui->setMessage(3, "Game Parameters menu, which you can access by pressing [F3].");

         ui->activate();

         return false;
      }

      char fileNameBuffer[256];
      dSprintf(fileNameBuffer, sizeof(fileNameBuffer), "%s/%s", gConfigDirs.levelDir.c_str(), saveName.c_str());
      FILE *f = fopen(fileNameBuffer, "w");
      if(!f)
         throw(SaveException("Could not open file for writing"));

      // Write out basic game parameters, including gameType info
      s_fprintf(f, "%s", getGame()->toString().c_str());    // Note that this toString appends a newline char; most don't


      // Write out all level items (do two passes; walls first, non-walls next, so turrets & forcefields have something to grab onto)
      const Vector<EditorObject *> *objList = getObjectList();

      for(S32 j = 0; j < 2; j++)
         for(S32 i = 0; i < objList->size(); i++)
         {
            EditorObject *p = objList->get(i);

            // Writing wall items on first pass, non-wall items next -- that will make sure mountable items have something to grab onto
            if((j == 0) && (p->getObjectTypeMask() & (BarrierType | PolyWallType)) || 
               (j == 1) && (p->getObjectTypeMask() &~ (BarrierType | PolyWallType)) )
               p->saveItem(f, getGame()->getGridSize());
         }
      fclose(f);
   }
   catch (SaveException &e)
   {
      if(showFailMessages)
         setSaveMessage("Error Saving: " + string(e.what()), false);
      return false;
   }

   if(!autosave)     // Doesn't count as a save!
   {
      mNeedToSave = false;
      mAllUndoneUndoLevel = mLastUndoIndex;     // If we undo to this point, we won't need to save
   }

   if(showSuccessMessages)
      setSaveMessage("Saved " + getLevelFileName(), true);

   return true;
}


// We need some local hook into the testLevelStart() below.  Ugly but apparently necessary.
void testLevelStart_local(Game *game)
{
   game->getUIManager()->getEditorUserInterface()->testLevelStart();
}


extern void initHostGame(Address bindAddress, Vector<string> &levelList, bool testMode);
extern CmdLineSettings gCmdLineSettings;

void EditorUserInterface::testLevel()
{
   bool gameTypeError = false;
   if(!getGame()->getGameType())     // Not sure this could really happen anymore...  TODO: Make sure we always have a valid gametype
      gameTypeError = true;

   // With all the map loading error fixes, game should never crash!
   validateLevel();
   if(mLevelErrorMsgs.size() || mLevelWarnings.size() || gameTypeError)
   {
      YesNoUserInterface *ui = getGame()->getUIManager()->getYesNoUserInterface();

      ui->reset();
      ui->setTitle("LEVEL HAS PROBLEMS");

      S32 line = 1;
      for(S32 i = 0; i < mLevelErrorMsgs.size(); i++)
         ui->setMessage(line++, mLevelErrorMsgs[i].c_str());

      for(S32 i = 0; i < mLevelWarnings.size(); i++)
         ui->setMessage(line++, mLevelWarnings[i].c_str());

      if(gameTypeError)
      {
         ui->setMessage(line++, "ERROR: GameType is invalid.");
         ui->setMessage(line++, "(Fix in Level Parameters screen [F3])");
      }

      ui->setInstr("Press [Y] to start, [ESC] to cancel");
      ui->registerYesFunction(testLevelStart_local);   // testLevelStart_local() just calls testLevelStart() below
      ui->activate();

      return;
   }

   testLevelStart();
}


void EditorUserInterface::testLevelStart()
{
   string tmpFileName = mEditFileName;
   mEditFileName = "editor.tmp";

   SDL_ShowCursor(SDL_DISABLE);    // Turn off cursor
   bool nts = mNeedToSave;             // Save these parameters because they are normally reset when a level is saved.
   S32 auul = mAllUndoneUndoLevel;     // Since we're only saving a temp copy, we really shouldn't reset them...

   mEditorGameType = getGame()->getGameType();     // Sock our current gametype away, will use it when we reenter the editor

   if(saveLevel(true, false))
   {
      mEditFileName = tmpFileName;     // Restore the level name

      mWasTesting = true;

      Vector<string> levelList;
      levelList.push_back("editor.tmp");
      initHostGame(Address(IPProtocol, Address::Any, 28000), levelList, true);
   }

   mNeedToSave = nts;                  // Restore saved parameters
   mAllUndoneUndoLevel = auul;
}


////////////////////////////////////////
////////////////////////////////////////


// Constructor
EditorMenuUserInterface::EditorMenuUserInterface(Game *game) : Parent(game)
{
   setMenuID(EditorMenuUI);
   mMenuTitle = "EDITOR MENU";
}


void EditorMenuUserInterface::onActivate()
{
   Parent::onActivate();
   setupMenus();
}


extern IniSettings gIniSettings;
extern MenuItem *getWindowModeMenuItem(Game *game);

//////////
// Editor menu callbacks
//////////

void reactivatePrevUICallback(Game *game, U32 unused)
{
   game->getUIManager()->getEditorUserInterface()->reactivatePrevUI();
}


static void testLevelCallback(Game *game, U32 unused)
{
   game->getUIManager()->getEditorUserInterface()->testLevel();
}


void returnToEditorCallback(Game *game, U32 unused)
{
   EditorUserInterface *ui = game->getUIManager()->getEditorUserInterface();

   ui->saveLevel(true, true);     // Save level
   ui->setSaveMessage("Saved " + ui->getLevelFileName(), true);
   ui->reactivatePrevUI();        // Return to editor
}


static void activateHelpCallback(Game *game, U32 unused)
{
   game->getUIManager()->getEditorInstructionsUserInterface()->activate();
}


static void activateLevelParamsCallback(Game *game, U32 unused)
{
   game->getUIManager()->getGameParamUserInterface()->activate();
}


static void activateTeamDefCallback(Game *game, U32 unused)
{
   game->getUIManager()->getTeamDefUserInterface()->activate();
}


void quitEditorCallback(Game *game, U32 unused)
{
   EditorUserInterface *editorUI = game->getUIManager()->getEditorUserInterface();

   if(editorUI->getNeedToSave())
   {
      YesNoUserInterface *ui = game->getUIManager()->getYesNoUserInterface();

      ui->reset();
      ui->setInstr("Press [Y] to save, [N] to quit [ESC] to cancel");
      ui->setTitle("SAVE YOUR EDITS?");
      ui->setMessage(1, "You have not saved your edits to the level.");
      ui->setMessage(3, "Do you want to?");
      ui->registerYesFunction(saveLevelCallback);
      ui->registerNoFunction(backToMainMenuCallback);
      ui->activate();
   }
   else
     backToMainMenuCallback(game);

   editorUI->clearUndoHistory();        // Clear up a little memory
}

//////////

void EditorMenuUserInterface::setupMenus()
{
   menuItems.clear();
   menuItems.push_back(boost::shared_ptr<MenuItem>(new MenuItem(getGame(), 0, "RETURN TO EDITOR", reactivatePrevUICallback,    "", KEY_R)));
   menuItems.push_back(boost::shared_ptr<MenuItem>(getWindowModeMenuItem(getGame())));
   menuItems.push_back(boost::shared_ptr<MenuItem>(new MenuItem(getGame(), 0, "TEST LEVEL",       testLevelCallback,           "", KEY_T)));
   menuItems.push_back(boost::shared_ptr<MenuItem>(new MenuItem(getGame(), 0, "SAVE LEVEL",       returnToEditorCallback,      "", KEY_S)));
   menuItems.push_back(boost::shared_ptr<MenuItem>(new MenuItem(getGame(), 0, "INSTRUCTIONS",     activateHelpCallback,        "", KEY_I, keyHELP)));
   menuItems.push_back(boost::shared_ptr<MenuItem>(new MenuItem(getGame(), 0, "LEVEL PARAMETERS", activateLevelParamsCallback, "", KEY_L, KEY_F3)));
   menuItems.push_back(boost::shared_ptr<MenuItem>(new MenuItem(getGame(), 0, "MANAGE TEAMS",     activateTeamDefCallback,     "", KEY_M, KEY_F2)));
   menuItems.push_back(boost::shared_ptr<MenuItem>(new MenuItem(getGame(), 0, "QUIT",             quitEditorCallback,          "", KEY_Q, KEY_UNKNOWN)));
}


void EditorMenuUserInterface::onEscape()
{
   SDL_ShowCursor(SDL_DISABLE);
   reactivatePrevUI();
}


};
>>>>>>> 6e459ef8
<|MERGE_RESOLUTION|>--- conflicted
+++ resolved
@@ -1,7638 +1,3820 @@
-<<<<<<< HEAD
-//-----------------------------------------------------------------------------------
-//
-// Bitfighter - A multiplayer vector graphics space game
-// Based on Zap demo released for Torque Network Library by GarageGames.com
-//
-// Derivative work copyright (C) 2008-2009 Chris Eykamp
-// Original work copyright (C) 2004 GarageGames.com, Inc.
-// Other code copyright as noted
-//
-// This program is free software; you can redistribute it and/or modify
-// it under the terms of the GNU General Public License as published by
-// the Free Software Foundation; either version 2 of the License, or
-// (at your option) any later version.
-//
-// This program is distributed in the hope that it will be useful (and fun!),
-// but WITHOUT ANY WARRANTY; without even the implied warranty of
-// MERCHANTABILITY or FITNESS FOR A PARTICULAR PURPOSE.  See the
-// GNU General Public License for more details.
-//
-// You should have received a copy of the GNU General Public License
-// along with this program; if not, write to the Free Software
-// Foundation, Inc., 59 Temple Place, Suite 330, Boston, MA  02111-1307  USA
-//
-//------------------------------------------------------------------------------------
-
-#include "UIEditor.h"
-#include "UIEditorMenus.h"    // For access to menu methods such as setObject
-#include "EditorObject.h"
-
-#include "UINameEntry.h"
-#include "UIEditorInstructions.h"
-#include "UIChat.h"
-#include "UIDiagnostics.h"
-#include "UITeamDefMenu.h"
-#include "UIGameParameters.h"
-#include "UIErrorMessage.h"
-#include "UIYesNo.h"
-#include "gameObjectRender.h"
-#include "game.h"                // Can delete?
-#include "gameType.h"
-#include "soccerGame.h"          // For Soccer ball radius
-#include "engineeredObjects.h"   // For Turret properties
-#include "barrier.h"             // For DEFAULT_BARRIER_WIDTH
-#include "gameItems.h"           // For Asteroid defs
-#include "teleporter.h"          // For Teleporter def
-#include "speedZone.h"           // For Speedzone def
-#include "loadoutZone.h"         // For LoadoutZone def
-#include "huntersGame.h"         // For HuntersNexusObject def
-#include "config.h"
-
-#include "gameLoader.h"          // For LevelLoadException def
-
-#include "Colors.h"
-#include "GeomUtils.h"
-#include "textItem.h"            // For MAX_TEXTITEM_LEN and MAX_TEXT_SIZE
-#include "luaLevelGenerator.h"
-#include "stringUtils.h"
-
-#include "oglconsole.h"          // Our console object
-#include "ScreenInfo.h"
-
-#include "SDL/SDL.h"
-#include "SDL/SDL_opengl.h"
-
-#include <boost/shared_ptr.hpp>
-
-#include <ctype.h>
-#include <exception>
-#include <algorithm>             // For sort
-#include <math.h>
-
-using namespace boost;
-
-namespace Zap
-{
-
-const S32 DOCK_WIDTH = 50;
-const F32 MIN_SCALE = .05;        // Most zoomed-in scale
-const F32 MAX_SCALE = 2.5;        // Most zoomed-out scale
-const F32 STARTING_SCALE = 0.5;   
-
-extern Color gNexusOpenColor;
-extern Color EDITOR_WALL_FILL_COLOR;
-
-static const Color inactiveSpecialAttributeColor = Color(.6, .6, .6);
-
-
-static const S32 TEAM_NEUTRAL = Item::TEAM_NEUTRAL;
-static const S32 TEAM_HOSTILE = Item::TEAM_HOSTILE;
-
-//static Vector<boost::shared_ptr<EditorObject> > *mLoadTarget;
-static EditorObjectDatabase *mLoadTarget;
-
-static EditorObjectDatabase mLevelGenDatabase;     // Database for inserting objects when running a levelgen script in the editor
-
-enum EntryMode {
-   EntryID,          // Entering an objectID
-   EntryAngle,       // Entering an angle
-   EntryScale,       // Entering a scale
-   EntryNone         // Not in a special entry mode
-};
-
-
-static EntryMode entryMode;
-static Vector<ZoneBorder> zoneBorders;
-
-static void saveLevelCallback(Game *game)
-{
-   UIManager *uiManager = game->getUIManager();
-
-   if(uiManager->getEditorUserInterface()->saveLevel(true, true))
-      uiManager->reactivateMenu(uiManager->getMainMenuUserInterface());   
-   else
-      uiManager->getEditorUserInterface()->reactivate();
-}
-
-
-void backToMainMenuCallback(Game *game)
-{
-   game->getUIManager()->reactivateMenu(game->getUIManager()->getMainMenuUserInterface());    
-}
-
-
-// Constructor
-EditorUserInterface::EditorUserInterface(Game *game) : Parent(game)
-{
-   setMenuID(EditorUI);
-
-   // Create some items for the dock...  One of each, please!
-   mShowMode = ShowAllObjects; 
-   mWasTesting = false;
-
-   mSnapObject = NULL;
-   mSnapVertexIndex = NONE;
-   mItemHit = NULL;
-   mEdgeHit = NONE;
-
-   setNeedToSave(false);
-
-   mNewItem = NULL;
-
-   mLastUndoStateWasBarrierWidthChange = false;
-
-   mUndoItems.resize(UNDO_STATES);     // Create slots for all our undos... also creates a ton of empty dbs.  Maybe we should be using pointers?
-}
-
-
-// Encapsulate some ugliness
-const Vector<EditorObject *> *EditorUserInterface::getObjectList()
-{
-   return getGame()->getEditorDatabase()->getObjectList();
-}
-
-
-static const S32 DOCK_POLY_HEIGHT = 20;
-static const S32 DOCK_POLY_WIDTH = DOCK_WIDTH - 10;
-
-void EditorUserInterface::addToDock(EditorObject* object)
-{
-   mDockItems.push_back(boost::shared_ptr<EditorObject>(object));
-}
-
-
-void EditorUserInterface::addDockObject(EditorObject *object, F32 xPos, F32 yPos)
-{
-   object->prepareForDock(getGame(), Point(xPos, yPos));       
-   object->setTeam(mCurrentTeam);
-
-   addToDock(object);
-}
-
-
-void EditorUserInterface::populateDock()
-{
-   mDockItems.clear();
-
-   if(mShowMode == ShowAllObjects)
-   {
-      S32 xPos = gScreenInfo.getGameCanvasWidth() - horizMargin - DOCK_WIDTH / 2;
-      S32 yPos = 35;
-      const S32 spacer = 35;
-
-      addDockObject(new RepairItem(), xPos, yPos);
-      //addDockObject(new ItemEnergy(), xPos + 10, yPos);
-      yPos += spacer;
-
-      addDockObject(new Spawn(), xPos, yPos);
-      yPos += spacer;
-
-      addDockObject(new ForceFieldProjector(), xPos, yPos);
-      yPos += spacer;
-
-      addDockObject(new Turret(), xPos, yPos);
-      yPos += spacer;
-
-      addDockObject(new Teleporter(), xPos, yPos);
-      yPos += spacer;
-
-      addDockObject(new SpeedZone(), xPos, yPos);
-      yPos += spacer;
-
-      addDockObject(new TextItem(), xPos, yPos);
-      yPos += spacer;
-
-      if(getGame()->getGameType()->getGameType() == GameType::SoccerGame)
-         addDockObject(new SoccerBallItem(), xPos, yPos);
-      else
-         addDockObject(new FlagItem(), xPos, yPos);
-      yPos += spacer;
-
-      addDockObject(new FlagSpawn(), xPos, yPos);
-      yPos += spacer;
-
-      addDockObject(new Mine(), xPos - 10, yPos);
-      addDockObject(new SpyBug(), xPos + 10, yPos);
-      yPos += spacer;
-
-      // These two will share a line
-      addDockObject(new Asteroid(), xPos - 10, yPos);
-      addDockObject(new AsteroidSpawn(), xPos + 10, yPos);
-      yPos += spacer;
-
-      // These two will share a line
-      addDockObject(new TestItem(), xPos - 10, yPos);
-      addDockObject(new ResourceItem(), xPos + 10, yPos);
-      yPos += 25;
-
-      
-      addDockObject(new LoadoutZone(), xPos, yPos);
-      yPos += 25;
-
-      if(getGame()->getGameType()->getGameType() == GameType::NexusGame)
-      {
-         addDockObject(new HuntersNexusObject(), xPos, yPos);
-         yPos += 25;
-      }
-      else
-      {
-         addDockObject(new GoalZone(), xPos, yPos);
-         yPos += 25;
-      }
-
-      addDockObject(new PolyWall(), xPos, yPos);
-      yPos += spacer;
-   }
-}
-
-
-//static Vector<DatabaseObject *> fillVector;     // Reusable container, now global in gridDB.h, having this here may cause linux compile errors
-
-// Destructor -- unwind things in an orderly fashion
-EditorUserInterface::~EditorUserInterface()
-{
-   clearDatabase(getGame()->getEditorDatabase());
-
-   mDockItems.clear();
-   mLevelGenItems.clear();
-   mClipboard.clear();
-   delete mNewItem;
-}
-
-
-void EditorUserInterface::clearDatabase(GridDatabase *database)
-{
-   fillVector.clear();
-   database->findObjects(fillVector);
-
-   for(S32 i = 0; i < fillVector.size(); i++)
-   {
-      database->removeFromDatabase(fillVector[i], fillVector[i]->getExtent());
-      //delete fillVector[i];
-   }
-}
-
-
-static const S32 NO_NUMBER = -1;
-
-// Draw a vertex of a selected editor item  -- still used for snapping vertex
-void renderVertex(VertexRenderStyles style, const Point &v, S32 number, F32 alpha, S32 size)
-{
-   bool hollow = style == HighlightedVertex || style == SelectedVertex || style == SelectedItemVertex || style == SnappingVertex;
-
-   // Fill the box with a dark gray to make the number easier to read
-   if(hollow && number != NO_NUMBER)
-   {
-      glColor3f(.25, .25, .25);
-      drawFilledSquare(v, size);
-   }
-      
-   if(style == HighlightedVertex)
-      glColor(*HIGHLIGHT_COLOR, alpha);
-   else if(style == SelectedVertex)
-      glColor(*SELECT_COLOR, alpha);
-   else if(style == SnappingVertex)
-      glColor(Colors::magenta, alpha);
-   else
-      glColor(Colors::red, alpha);
-
-   drawSquare(v, size, !hollow);
-
-   if(number != NO_NUMBER)     // Draw vertex numbers
-   {
-      glColor(Colors::white, alpha);
-      UserInterface::drawStringf(v.x - UserInterface::getStringWidthf(6, "%d", number) / 2, v.y - 3, 6, "%d", number);
-   }
-}
-
-
-void renderVertex(VertexRenderStyles style, const Point &v, S32 number, F32 alpha)
-{
-   renderVertex(style, v, number, alpha, 5);
-}
-
-
-void renderVertex(VertexRenderStyles style, const Point &v, S32 number)
-{
-   renderVertex(style, v, number, 1);
-}
-
-
-// Replaces the need to do a convertLevelToCanvasCoord on every point before rendering
-void EditorUserInterface::setLevelToCanvasCoordConversion()
-{
-   F32 scale =  getCurrentScale();
-   Point offset = getCurrentOffset();
-
-   glTranslate(offset);
-   glScale(scale);
-} 
-
-
-// Draws a line connecting points in mVerts
-void EditorUserInterface::renderPolyline(const Vector<Point> *verts)
-{
-   glPushMatrix();
-      setLevelToCanvasCoordConversion();
-      renderPointVector(verts, GL_LINE_STRIP);
-   glPopMatrix();
-}
-
-
-extern Color gNeutralTeamColor;
-extern Color gHostileTeamColor;
-
-
-////////////////////////////////////
-////////////////////////////////////
-
-// Objects created with this method MUST be deleted!
-// Returns NULL if className is invalid
-static EditorObject *newEditorObject(const char *className)
-{
-   Object *theObject = Object::create(className);        // Create an object of the specified type
-   TNLAssert(dynamic_cast<EditorObject *>(theObject), "This is not an EditorObject!");
-
-   return dynamic_cast<EditorObject *>(theObject);       // Force our new object to be an EditorObject
-}
-
-
-// Removes most recent undo state from stack --> won't actually delete items on stack until we need the slot, or we quit
-void EditorUserInterface::deleteUndoState()
-{
-   mLastUndoIndex--;
-   mLastRedoIndex--; 
-}
-
-
-// Save the current state of the editor objects for later undoing
-void EditorUserInterface::saveUndoState()
-{
-   // Use case: We do 5 actions, save, undo 2, redo 1, then do some new action.  
-   // Our "no need to save" undo point is lost forever.
-   if(mAllUndoneUndoLevel > mLastRedoIndex)     
-      mAllUndoneUndoLevel = NONE;
-
-   //copyItems(getObjectList(), mUndoItems[mLastUndoIndex % UNDO_STATES]);
-
-   EditorObjectDatabase *eod = getGame()->getEditorDatabase();
-   TNLAssert(eod, "bad!");
-
-   EditorObjectDatabase *newDB = eod;     
-   mUndoItems[mLastUndoIndex % UNDO_STATES] = boost::shared_ptr<EditorObjectDatabase>(new EditorObjectDatabase(*newDB));  // Make a copy
-
-   mLastUndoIndex++;
-   //mLastRedoIndex++; 
-   mLastRedoIndex = mLastUndoIndex;
-
-   if(mLastUndoIndex % UNDO_STATES == mFirstUndoIndex % UNDO_STATES)           // Undo buffer now full...
-   {
-      mFirstUndoIndex++;
-      mAllUndoneUndoLevel -= 1;     // If this falls below 0, then we can't undo our way out of needing to save
-   }
-   
-   setNeedToSave(mAllUndoneUndoLevel != mLastUndoIndex);
-   mRedoingAnUndo = false;
-   mLastUndoStateWasBarrierWidthChange = false;
-}
-
-
-void EditorUserInterface::autoSave()
-{
-   saveLevel(false, false, true);
-}
-
-
-void EditorUserInterface::undo(bool addToRedoStack)
-{
-   if(!undoAvailable())
-      return;
-
-   mSnapObject = NULL;
-   mSnapVertexIndex = NONE;
-
-   if(mLastUndoIndex == mLastRedoIndex && !mRedoingAnUndo)
-   {
-      saveUndoState();
-      mLastUndoIndex--;
-      mLastRedoIndex--;
-      mRedoingAnUndo = true;
-   }
-
-   mLastUndoIndex--;
-
-   getGame()->setEditorDatabase(boost::dynamic_pointer_cast<GridDatabase>(mUndoItems[mLastUndoIndex % UNDO_STATES]));
-
-   rebuildEverything();
-
-   mLastUndoStateWasBarrierWidthChange = false;
-   validateLevel();
-}
-   
-
-void EditorUserInterface::redo()
-{
-   if(mLastRedoIndex != mLastUndoIndex)      // If there's a redo state available...
-   {
-      mSnapObject = NULL;
-      mSnapVertexIndex = NONE;
-
-      mLastUndoIndex++;
-      getGame()->setEditorDatabase(mUndoItems[mLastUndoIndex % UNDO_STATES]);
-      TNLAssert(mUndoItems[mLastUndoIndex % UNDO_STATES], "null!");
-
-      rebuildEverything();
-      validateLevel();
-   }
-}
-
-
-void EditorUserInterface::rebuildEverything()
-{
-   Game *game = getGame();
-
-   game->getWallSegmentManager()->recomputeAllWallGeometry(game->getEditorDatabase());
-   resnapAllEngineeredItems();
-
-   setNeedToSave(mAllUndoneUndoLevel != mLastUndoIndex);
-   mItemToLightUp = NULL;
-   autoSave();
-}
-
-
-void EditorUserInterface::resnapAllEngineeredItems()
-{
-   fillVector.clear();
-
-   getGame()->getEditorDatabase()->findObjects(EngineeredType, fillVector);
-
-   WallSegmentManager *wallSegmentManager = getGame()->getWallSegmentManager();
-
-   for(S32 i = 0; i < fillVector.size(); i++)
-   {
-      EngineeredObject *engrObj = dynamic_cast<EngineeredObject *>(fillVector[i]);
-      engrObj->mountToWall(engrObj->getVert(0), wallSegmentManager->getWallEdgeDatabase(), wallSegmentManager->getWallSegmentDatabase());
-   }
-}
-
-
-bool EditorUserInterface::undoAvailable()
-{
-   return mLastUndoIndex - mFirstUndoIndex != 1;
-}
-
-
-// Wipe undo/redo history
-void EditorUserInterface::clearUndoHistory()
-{
-   mFirstUndoIndex = 0;
-   mLastUndoIndex = 1;
-   mLastRedoIndex = 1;
-   mRedoingAnUndo = false;
-}
-
-
-extern TeamPreset gTeamPresets[];
-
-void EditorUserInterface::setLevelFileName(string name)
-{
-   if(name == "")
-      mEditFileName = "";
-   else
-      if(name.find('.') == std::string::npos)      // Append extension, if one is needed
-         mEditFileName = name + ".level";
-      // else... what?
-}
-
-
-void EditorUserInterface::setLevelGenScriptName(string line)
-{
-   mScriptLine = trim(line);
-}
-
-
-void EditorUserInterface::makeSureThereIsAtLeastOneTeam()
-{
-   if(getGame()->getTeamCount() == 0)
-   {
-      boost::shared_ptr<AbstractTeam> team = boost::shared_ptr<AbstractTeam>(new TeamEditor);
-      team->setName(gTeamPresets[0].name);
-      team->setColor(gTeamPresets[0].r, gTeamPresets[0].g, gTeamPresets[0].b);
-
-      getGame()->addTeam(team);
-   }
-}
-
-
-extern const char *gGameTypeNames[];
-extern S32 gDefaultGameTypeIndex;
-extern S32 gMaxPolygonPoints;
-extern ConfigDirectories gConfigDirs;
-
-// Loads a level
-void EditorUserInterface::loadLevel()
-{
-   // Initialize
-   clearDatabase(getGame()->getEditorDatabase());
-   getGame()->clearTeams();
-   mSnapObject = NULL;
-   mSnapVertexIndex = NONE;
-   mAddingVertex = false;
-   clearLevelGenItems();
-   mLoadTarget = getGame()->getEditorDatabase();
-   mGameTypeArgs.clear();
-
-   getGame()->resetLevelInfo();
-
-   GameType *gameType = new GameType;
-   gameType->addToGame(getGame(), getGame()->getEditorDatabase());
-
-   char fileBuffer[1024];
-   dSprintf(fileBuffer, sizeof(fileBuffer), "%s/%s", gConfigDirs.levelDir.c_str(), mEditFileName.c_str());
-
-   // Process level file --> returns true if file found and loaded, false if not (assume it's a new level)
-   if(getGame()->loadLevelFromFile(fileBuffer, true, getGame()->getEditorDatabase()))   
-   {
-      // Loaded a level!
-      makeSureThereIsAtLeastOneTeam(); // Make sure we at least have one team
-      validateTeams();                 // Make sure every item has a valid team
-      validateLevel();                 // Check level for errors (like too few spawns)
-   }
-   else     
-   {
-      // New level!
-      makeSureThereIsAtLeastOneTeam();                               // Make sure we at least have one team, like the man said.
-   }
-
-   clearUndoHistory();                 // Clean out undo/redo buffers
-   clearSelection();                   // Nothing starts selected
-   mShowMode = ShowAllObjects;         // Turn everything on
-   setNeedToSave(false);               // Why save when we just loaded?
-   mAllUndoneUndoLevel = mLastUndoIndex;
-   populateDock();                     // Add game-specific items to the dock
-
-   // Bulk-process new items, walls first
-   const Vector<EditorObject *> *objList = getObjectList();
-
-   //for(S32 i = 0; i < objList->size(); i++)
-   //   objList->get(i)->processEndPoints();
-
-   getGame()->getWallSegmentManager()->recomputeAllWallGeometry(getGame()->getEditorDatabase());
-   
-   // Snap all engineered items to the closest wall, if one is found
-   resnapAllEngineeredItems();
-
-   // Run onGeomChanged for all non-wall items (engineered items already had onGeomChanged run during resnap operation)
-   /*fillVector.clear();
-   mGame->getEditorDatabase()->findObjects(~(BarrierType | EngineeredType), fillVector);
-   for(S32 i = 0; i < fillVector.size(); i++)
-   {
-      EditorObject *obj = dynamic_cast<EditorObject *>(fillVector[i]);
-      obj->onGeomChanged();
-   }*/
-}
-
-
-extern OGLCONSOLE_Console gConsole;
-
-void EditorUserInterface::clearLevelGenItems()
-{
-   mLevelGenItems.clear();
-}
-
-
-void EditorUserInterface::copyScriptItemsToEditor()
-{
-   if(mLevelGenItems.size() == 0)
-      return;     // Print error message?
-
-   saveUndoState();
-
-   for(S32 i = 0; i < mLevelGenItems.size(); i++)
-      mLevelGenItems[i]->addToEditor(getGame());
-      
-   mLevelGenItems.clear();    // Don't want to delete these objects... we just handed them off to the database!
-
-   rebuildEverything();
-
-   mLastUndoStateWasBarrierWidthChange = false;
-}
-
-
-void EditorUserInterface::runLevelGenScript()
-{
-   // Parse mScriptLine 
-   if(mScriptLine == "")      // No script included!!
-      return;
-
-   OGLCONSOLE_Output(gConsole, "Running script %s\n", mScriptLine.c_str());
-
-   Vector<string> scriptArgs = parseString(mScriptLine);
-   
-   string scriptName = scriptArgs[0];
-   scriptArgs.erase(0);
-
-   clearLevelGenItems();      // Clear out any items from the last run
-
-   // Set the load target to the levelgen db, as that's where we want our items stored
-   mLoadTarget = &mLevelGenDatabase;
-
-   runScript(scriptName, scriptArgs);
-
-   // Reset the target
-   mLoadTarget = getGame()->getEditorDatabase();
-}
-
-
-// Runs an arbitrary lua script.  Command is first item in cmdAndArgs, subsequent items are the args, if any
-void EditorUserInterface::runScript(const string &scriptName, const Vector<string> &args)
-{
-   string name = ConfigDirectories::findLevelGenScript(scriptName);  // Find full name of levelgen script
-
-   if(name == "")
-   {
-      logprintf(LogConsumer::LogWarning, "Warning: Could not find script \"%s\"",  scriptName.c_str());
-      // TODO: Show an error to the user
-      return;
-   }
-
-   // TODO: Uncomment the following, make it work again (commented out during refactor of editor load process)
-   // Load the items
-   //LuaLevelGenerator(name, args, mGame->getGridSize(), getEditorDatabase(), this, gConsole);
-   
-   // Process new items
-   // Not sure about all this... may need to test
-   // Bulk-process new items, walls first
-
-   fillVector.clear();
-   mLoadTarget->findObjects(BarrierType | PolyWallType, fillVector);
-
-   for(S32 i = 0; i < fillVector.size(); i++)
-   {
-      EditorObject *obj = dynamic_cast<EditorObject *>(fillVector[i]);
-
-      if(obj->getVertCount() < 2)      // Invalid item; delete
-         mLoadTarget->removeFromDatabase(obj, obj->getExtent());
-
-      if(obj->getObjectTypeMask() & BarrierType)
-         dynamic_cast<WallItem *>(obj)->processEndPoints();
-      else
-         dynamic_cast<PolyWall *>(obj)->processEndPoints();
-   }
-
-   // When I came through here in early june, there was nothing else here... shouldn't there be some handling of non-wall objects?  -CE
-}
-
-
-void EditorUserInterface::validateLevel()
-{
-   bool hasError = false;
-   mLevelErrorMsgs.clear();
-   mLevelWarnings.clear();
-
-   bool foundSoccerBall = false;
-   bool foundNexus = false;
-   bool foundFlags = false;
-   bool foundTeamFlags = false;
-   bool foundTeamFlagSpawns = false;
-   bool foundNeutralSpawn = false;
-
-   vector<bool> foundSpawn;
-   char buf[32];
-
-   string teamList, teams;
-
-   // First, catalog items in level
-   S32 teamCount = getGame()->getTeamCount();
-   foundSpawn.resize(teamCount);
-
-   for(S32 i = 0; i < teamCount; i++)      // Initialize vector
-      foundSpawn[i] = false;
-
-   GridDatabase *gridDatabase = getGame()->getEditorDatabase();
-      
-   fillVector.clear();
-   gridDatabase->findObjects(ShipSpawnType, fillVector);
-   for(S32 i = 0; i < fillVector.size(); i++)
-   {
-      Spawn *spawn = dynamic_cast<Spawn *>(fillVector[i]);
-      S32 team = spawn->getTeam();
-
-      if(team == TEAM_NEUTRAL)
-         foundNeutralSpawn = true;
-      else if(team >= 0)
-         foundSpawn[team] = true;
-   }
-
-   fillVector.clear();
-   gridDatabase->findObjects(SoccerBallItemType, fillVector);
-   if(fillVector.size() > 0)
-      foundSoccerBall = true;
-
-   fillVector.clear();
-   gridDatabase->findObjects(NexusType, fillVector);
-   if(fillVector.size() > 0)
-      foundNexus = true;
-
-   fillVector.clear();
-   gridDatabase->findObjects(FlagType, fillVector);
-   for (S32 i = 0; i < fillVector.size(); i++)
-   {
-      foundFlags = true;
-      FlagItem *flag = dynamic_cast<FlagItem *>(fillVector[i]);
-      if(flag->getTeam() >= 0)
-      {
-         foundTeamFlags = true;
-         break;
-      }
-   }
-
-   fillVector.clear();
-   gridDatabase->findObjects(FlagSpawnType, fillVector);
-   for(S32 i = 0; i < fillVector.size(); i++)
-   {
-      FlagSpawn *flagSpawn = dynamic_cast<FlagSpawn *>(fillVector[i]);
-      if(flagSpawn->getTeam() >= 0)
-      {
-         foundTeamFlagSpawns = true;
-         break;
-      }
-   }
-
-   // "Unversal errors" -- levelgens can't (yet) change gametype
-
-   GameType *gameType = getGame()->getGameType();
-
-   // Check for soccer ball in a a game other than SoccerGameType. Doesn't crash no more.
-   if(foundSoccerBall && gameType->getGameType() != GameType::SoccerGame)
-      mLevelWarnings.push_back("WARNING: Soccer ball can only be used in soccer game.");
-
-   // Check for the nexus object in a non-hunter game. Does not affect gameplay in non-hunter game.
-   if(foundNexus && gameType->getGameType() != GameType::NexusGame)
-      mLevelWarnings.push_back("WARNING: Nexus object can only be used in Hunters game.");
-
-   // Check for missing nexus object in a hunter game.  This cause mucho dolor!
-   if(!foundNexus && gameType->getGameType() == GameType::NexusGame)
-      mLevelErrorMsgs.push_back("ERROR: Nexus game must have a Nexus.");
-
-   if(foundFlags && !gameType->isFlagGame())
-      mLevelWarnings.push_back("WARNING: This game type does not use flags.");
-   else if(foundTeamFlags && !gameType->isTeamFlagGame())
-      mLevelWarnings.push_back("WARNING: This game type does not use team flags.");
-
-   // Check for team flag spawns on games with no team flags
-   if(foundTeamFlagSpawns && !foundTeamFlags)
-      mLevelWarnings.push_back("WARNING: Found team flag spawns but no team flags.");
-
-   // Errors that may be corrected by levelgen -- script could add spawns
-   // Neutral spawns work for all; if there's one, then that will satisfy our need for spawns for all teams
-   if(mScriptLine == "" && !foundNeutralSpawn)
-   {
-      // Make sure each team has a spawn point
-      for(S32 i = 0; i < (S32)foundSpawn.size(); i++)
-         if(!foundSpawn[i])
-         {
-            dSprintf(buf, sizeof(buf), "%d", i+1);
-
-            if(!hasError)     // This is our first error
-            {
-               teams = "team ";
-               teamList = buf;
-            }
-            else
-            {
-               teams = "teams ";
-               teamList += ", ";
-               teamList += buf;
-            }
-            hasError = true;
-         }
-   }
-
-   if(hasError)     // Compose error message
-      mLevelErrorMsgs.push_back("ERROR: Need spawn point for " + teams + teamList);
-}
-
-
-void EditorUserInterface::validateTeams()
-{
-   fillVector.clear();
-   getGame()->getEditorDatabase()->findObjects(fillVector);
-   
-   validateTeams(fillVector);
-}
-
-
-// Check that each item has a valid team  (fixes any problems it finds)
-void EditorUserInterface::validateTeams(const Vector<DatabaseObject *> &dbObjects)
-{
-   S32 teams = getGame()->getTeamCount();
-
-   for(S32 i = 0; i < dbObjects.size(); i++)
-   {
-      EditorObject *obj = dynamic_cast<EditorObject *>(dbObjects[i]);
-      S32 team = obj->getTeam();
-
-      if(obj->hasTeam() && ((team >= 0 && team < teams) || team == TEAM_NEUTRAL || team == TEAM_HOSTILE))  
-         continue;      // This one's OK
-
-      if(team == TEAM_NEUTRAL && obj->canBeNeutral())
-         continue;      // This one too
-
-      if(team == TEAM_HOSTILE && obj->canBeHostile())
-         continue;      // This one too
-
-      if(obj->hasTeam())
-         obj->setTeam(0);               // We know there's at least one team, so there will always be a team 0
-      else if(obj->canBeHostile() && !obj->canBeNeutral())
-         obj->setTeam(TEAM_HOSTILE); 
-      else
-         obj->setTeam(TEAM_NEUTRAL);    // We won't consider the case where hasTeam == canBeNeutral == canBeHostile == false
-   }
-}
-
-
-// Search through editor objects, to make sure everything still has a valid team.  If not, we'll assign it a default one.
-// Note that neutral/hostile items are on team -1/-2, and will be unaffected by this loop or by the number of teams we have.
-void EditorUserInterface::teamsHaveChanged()
-{
-   bool teamsChanged = false;
-
-   if(getGame()->getTeamCount() != mOldTeams.size())     // Number of teams has changed
-      teamsChanged = true;
-   else
-      for(S32 i = 0; i < getGame()->getTeamCount(); i++)
-      {
-         AbstractTeam *team = getGame()->getTeam(i);
-
-         if(mOldTeams[i].color != team->getColor() || mOldTeams[i].name != team->getName().getString()) // Color(s) or names(s) have changed
-         {
-            teamsChanged = true;
-            break;
-         }
-      }
-
-   if(!teamsChanged)       // Nothing changed, we're done here
-      return;
-
-   validateTeams();
-
-   // TODO: I hope we can get rid of this in future... perhaps replace with mDockItems being stored in a database, and pass the database?
-   Vector<DatabaseObject *> hackyjunk;
-   hackyjunk.resize(mDockItems.size());
-   for(S32 i = 0; i < mDockItems.size(); i++)
-      hackyjunk[i] = mDockItems[i].get();
-
-   validateTeams(hackyjunk);
-
-   validateLevel();          // Revalidate level -- if teams have changed, requirements for spawns have too
-   setNeedToSave(true);
-   autoSave();
-   mAllUndoneUndoLevel = -1; // This change can't be undone
-}
-
-
-string EditorUserInterface::getLevelFileName()
-{
-   return mEditFileName;
-}
-
-
-// Handle console input
-// Valid commands: help, run, clear, quit, exit
-void processEditorConsoleCommand(void *gamePtr, OGLCONSOLE_Console console, char *cmdline)
-{
-   Game *game = (Game *)gamePtr;
-
-   Vector<string> words = parseString(cmdline);
-   if(words.size() == 0)
-      return;
-
-   string cmd = lcase(words[0]);
-   EditorUserInterface *ui = game->getUIManager()->getEditorUserInterface();
-
-   if(cmd == "quit" || cmd == "exit") 
-      OGLCONSOLE_HideConsole();
-
-   else if(cmd == "help" || cmd == "?") 
-      OGLCONSOLE_Output(console, "Commands: help; run; clear; quit\n");
-
-   else if(cmd == "run")
-   {
-      if(words.size() == 1)      // Too few args
-         OGLCONSOLE_Output(console, "Usage: run <script_name> {args}\n");
-      else
-      {
-         ui->saveUndoState();
-         words.erase(0);         // Get rid of "run", leaving script name and args
-
-         string name = words[0];
-         words.erase(0);
-
-         ui->onBeforeRunScriptFromConsole();
-         ui->runScript(name, words);
-         ui->onAfterRunScriptFromConsole();
-      }
-   }   
-
-   else if(cmd == "clear")
-      ui->clearLevelGenItems();
-
-   else
-      OGLCONSOLE_Output(console, "Unknown command: %s\n", cmd.c_str());
-}
-
-
-void EditorUserInterface::onBeforeRunScriptFromConsole()
-{
-   const Vector<EditorObject *> *objList = getObjectList();
-
-   // Use selection as a marker -- will have to change in future
-   for(S32 i = 0; i < objList->size(); i++)
-      objList->get(i)->setSelected(true);
-}
-
-
-void EditorUserInterface::onAfterRunScriptFromConsole()
-{
-   const Vector<EditorObject *> *objList = getObjectList();
-
-   for(S32 i = 0; i < objList->size(); i++)
-      objList->get(i)->setSelected(!objList->get(i)->isSelected());
-
-   rebuildEverything();
-}
-
-
-extern void actualizeScreenMode(bool);
-
-void EditorUserInterface::onActivate()
-{
-   if(gConfigDirs.levelDir == "")      // Never did resolve a leveldir... no editing for you!
-   {
-      getUIManager()->reactivatePrevUI();     // Must come before the error msg, so it will become the previous UI when that one exits
-
-      ErrorMessageUserInterface *ui = getUIManager()->getErrorMsgUserInterface();
-      ui->reset();
-      ui->setTitle("HOUSTON, WE HAVE A PROBLEM");
-      ui->setMessage(1, "No valid level folder was found..."); 
-      ui->setMessage(2, "cannot start the level editor");
-      ui->setMessage(4, "Check the LevelDir parameter in your INI file,");
-      ui->setMessage(5, "or your command-line parameters to make sure");
-      ui->setMessage(6, "you have correctly specified a valid folder.");
-      ui->activate();
-
-      return;
-   }
-
-   // Check if we have a level name:
-   if(getLevelFileName() == "")         // We need to take a detour to get a level name
-   {
-      // Don't save this menu (false, below).  That way, if the user escapes out, and is returned to the "previous"
-      // UI, they will get back to where they were before (prob. the main menu system), not back to here.
-      getUIManager()->getLevelNameEntryUserInterface()->activate(false);
-
-      return;
-   }
-
-   mLevelErrorMsgs.clear();
-   mLevelWarnings.clear();
-
-   mSaveMsgTimer.clear();
-
-   mGameTypeArgs.clear();
-
-   loadLevel();
-   setCurrentTeam(0);
-
-   mSnapDisabled = false;      // Hold [space] to temporarily disable snapping
-
-   // Reset display parameters...
-   centerView();
-   mDragSelecting = false;
-   mUp = mDown = mLeft = mRight = mIn = mOut = false;
-   mCreatingPoly = false;
-   mCreatingPolyline = false;
-   mDraggingObjects = false;
-   mDraggingDockItem = NONE;
-   mCurrentTeam = 0;
-   mShowingReferenceShip = false;
-   entryMode = EntryNone;
-
-   mItemToLightUp = NULL;    
-
-   mSaveMsgTimer = 0;
-
-   OGLCONSOLE_EnterKey(processEditorConsoleCommand);     // Setup callback for processing console commands
-
-
-   actualizeScreenMode(false); 
-}
-
-
-void EditorUserInterface::onDeactivate()
-{
-   mDockItems.clear();     // Free some memory -- dock will be rebuilt when editor restarts
-   actualizeScreenMode(true);
-}
-
-
-void EditorUserInterface::onReactivate()     // Run when user re-enters the editor after testing, among other things
-{
-   mDraggingObjects = false;  
-
-   if(mWasTesting)
-   {
-      mWasTesting = false;
-      mSaveMsgTimer.clear();
-
-      getGame()->setGameType(mEditorGameType); 
-
-      remove("editor.tmp");      // Delete temp file
-   }
-
-
-   if(mCurrentTeam >= getGame()->getTeamCount())
-      mCurrentTeam = 0;
-
-   OGLCONSOLE_EnterKey(processEditorConsoleCommand);     // Restore callback for processing console commands
-
-   actualizeScreenMode(true);
-}
-
-
-static Point sCenter;
-
-// Called when we shift between windowed and fullscreen mode, before change is made
-void EditorUserInterface::onPreDisplayModeChange()
-{
-   sCenter.set(mCurrentOffset.x - gScreenInfo.getGameCanvasWidth() / 2, mCurrentOffset.y - gScreenInfo.getGameCanvasHeight() / 2);
-}
-
-// Called when we shift between windowed and fullscreen mode, after change is made
-void EditorUserInterface::onDisplayModeChange()
-{
-   // Recenter canvas -- note that canvasWidth may change during displayMode change
-   mCurrentOffset.set(sCenter.x + gScreenInfo.getGameCanvasWidth() / 2, sCenter.y + gScreenInfo.getGameCanvasHeight() / 2);
-
-   populateDock();               // If game type has changed, items on dock will change
-}
-
-
-Point EditorUserInterface::snapPointToLevelGrid(Point const &p)
-{
-   if(mSnapDisabled)
-      return p;
-
-   // First, find a snap point based on our grid
-   F32 factor = (showMinorGridLines() ? 0.1 : 0.5) * getGame()->getGridSize();     // Tenths or halves -- major gridlines are gridsize pixels apart
-
-   return Point(floor(p.x / factor + 0.5) * factor, floor(p.y / factor + 0.5) * factor);
-}
-
-
-Point EditorUserInterface::snapPoint(Point const &p, bool snapWhileOnDock)
-{
-   if(mouseOnDock() && !snapWhileOnDock) 
-      return p;      // No snapping!
-
-   const Vector<EditorObject *> *objList = getObjectList();
-
-   Point snapPoint(p);
-
-   WallSegmentManager *wallSegmentManager = getGame()->getWallSegmentManager();
-
-   if(mDraggingObjects)
-   {
-      // Mark all items being dragged as no longer being snapped -- only our primary "focus" item will be snapped
-      for(S32 i = 0; i < objList->size(); i++)
-         if(objList->get(i)->isSelected())
-            objList->get(i)->setSnapped(false);
-   
-      // Turrets & forcefields: Snap to a wall edge as first (and only) choice
-      if((mSnapObject->getObjectTypeMask() & EngineeredType))
-      {
-         EngineeredObject *engrObj = dynamic_cast<EngineeredObject *>(mSnapObject);
-         return engrObj->mountToWall(snapPointToLevelGrid(p), wallSegmentManager->getWallEdgeDatabase(), 
-                                                              wallSegmentManager->getWallSegmentDatabase());
-      }
-   }
-
-   F32 maxSnapDist = 2 / (mCurrentScale * mCurrentScale);
-   F32 minDist = maxSnapDist;
-
-   // Where will we be snapping things?
-   bool snapToWallCorners = getSnapToWallCorners();
-   bool snapToLevelGrid = !mSnapDisabled;
-
-   if(snapToLevelGrid)     // Lowest priority
-   {
-      snapPoint = snapPointToLevelGrid(p);
-      minDist = snapPoint.distSquared(p);
-   }
-
-   // Now look for other things we might want to snap to
-   for(S32 i = 0; i < objList->size(); i++)
-   {
-      EditorObject *obj = objList->get(i);
-      // Don't snap to selected items or items with selected verts
-      if(obj->isSelected() || obj->anyVertsSelected())    
-         continue;
-
-      for(S32 j = 0; j < obj->getVertCount(); j++)
-      {
-         F32 dist = obj->getVert(j).distSquared(p);
-         if(dist < minDist)
-         {
-            minDist = dist;
-            snapPoint.set(obj->getVert(j));
-         }
-      }
-   }
-
-   // Search for a corner to snap to - by using wall edges, we'll also look for intersections between segments
-   if(snapToWallCorners)
-      checkCornersForSnap(p, wallSegmentManager->mWallEdges, minDist, snapPoint);
-
-   return snapPoint;
-}
-
-
-bool EditorUserInterface::getSnapToWallCorners()
-{
-   return !mSnapDisabled && mDraggingObjects && !(mSnapObject->getObjectTypeMask() & BarrierType);
-}
-
-
-extern bool findNormalPoint(const Point &p, const Point &s1, const Point &s2, Point &closest);
-
-static Point closest;      // Reusable container
-
-static bool checkEdge(const Point &clickPoint, const Point &start, const Point &end, F32 &minDist, Point &snapPoint)
-{
-   if(findNormalPoint(clickPoint, start, end, closest))    // closest is point on line where clickPoint normal intersects
-   {
-      F32 dist = closest.distSquared(clickPoint);
-      if(dist < minDist)
-      {
-         minDist = dist;
-         snapPoint.set(closest);  
-         return true;
-      }
-   }
-
-   return false;
-}
-
-
-// Checks for snapping against a series of edges defined by verts in A-B-C-D format if abcFormat is true, or A-B B-C C-D if false
-// Sets snapPoint and minDist.  Returns index of closest segment found if closer than minDist.
-
-// Not currently used 
-
-S32 EditorUserInterface::checkEdgesForSnap(const Point &clickPoint, const Vector<Point> &verts, bool abcFormat,
-                                           F32 &minDist, Point &snapPoint )
-{
-   S32 inc = abcFormat ? 1 : 2;   
-   S32 segFound = NONE;
-
-   for(S32 i = 0; i < verts.size() - 1; i += inc)
-      if(checkEdge(clickPoint, verts[i], verts[i+1], minDist, snapPoint))
-         segFound = i;
-
-   return segFound;
-}
-
-
-// Not currently used 
-
-S32 EditorUserInterface::checkEdgesForSnap(const Point &clickPoint, const Vector<WallEdge *> &edges, bool abcFormat,
-                                           F32 &minDist, Point &snapPoint )
-{
-   S32 inc = abcFormat ? 1 : 2;   
-   S32 segFound = NONE;
-
-   for(S32 i = 0; i < edges.size(); i++)
-      if(checkEdge(clickPoint, *edges[i]->getStart(), *edges[i]->getEnd(), minDist, snapPoint))
-         segFound = i;
-
-   return segFound;
-}
-
-
-static bool checkPoint(const Point &clickPoint, const Point &point, F32 &minDist, Point &snapPoint)
-{
-   F32 dist = point.distSquared(clickPoint);
-   if(dist < minDist)
-   {
-      minDist = dist;
-      snapPoint = point;
-      return true;
-   }
-
-   return false;
-}
-
-
-S32 EditorUserInterface::checkCornersForSnap(const Point &clickPoint, const Vector<WallEdge *> &edges, F32 &minDist, Point &snapPoint)
-{
-   S32 vertFound = NONE;
-   const Point *vert;
-
-   for(S32 i = 0; i < edges.size(); i++)
-      for(S32 j = 0; j < 1; j++)
-      {
-         vert = (j == 0) ? edges[i]->getStart() : edges[i]->getEnd();
-         if(checkPoint(clickPoint, *vert, minDist, snapPoint))
-            vertFound = i;
-      }
-
-   return vertFound;
-}
-
-
-////////////////////////////////////
-////////////////////////////////////
-// Rendering routines
-
-extern Color gErrorMessageTextColor;
-
-static const Color grayedOutColorBright = Colors::gray50;
-static const Color grayedOutColorDim = Color(.25, .25, .25);
-static bool fillRendered = false;
-
-
-bool EditorUserInterface::showMinorGridLines()
-{
-   return mCurrentScale >= .5;
-}
-
-
-// Render background snap grid
-void EditorUserInterface::renderGrid()
-{
-   if(mShowingReferenceShip)
-      return;   
-
-   F32 colorFact = mSnapDisabled ? .5 : 1;
-   
-   // Minor grid lines
-   for(S32 i = 1; i >= 0; i--)
-   {
-      if(i && showMinorGridLines() || !i)      // Minor then major gridlines
-      {
-         F32 gridScale = mCurrentScale * getGame()->getGridSize() * (i ? 0.1 : 1);    // Major gridlines are gridSize() pixels apart   
-         F32 color = (i ? .2 : .4) * colorFact;
-
-         F32 xStart = fmod(mCurrentOffset.x, gridScale);
-         F32 yStart = fmod(mCurrentOffset.y, gridScale);
-
-         glColor3f(color, color, color);
-         glBegin(GL_LINES);
-            while(yStart < gScreenInfo.getGameCanvasHeight())
-            {
-               glVertex2f(0, yStart);
-               glVertex2f(gScreenInfo.getGameCanvasWidth(), yStart);
-               yStart += gridScale;
-            }
-            while(xStart < gScreenInfo.getGameCanvasWidth())
-            {
-               glVertex2f(xStart, 0);
-               glVertex2f(xStart, gScreenInfo.getGameCanvasHeight());
-               xStart += gridScale;
-            }
-         glEnd();
-      }
-   }
-
-   // Draw axes
-   glColor3f(0.7 * colorFact, 0.7 * colorFact, 0.7 * colorFact);
-   glLineWidth(gLineWidth3);
-
-   Point origin = convertLevelToCanvasCoord(Point(0,0));
-
-   glBegin(GL_LINES);
-      glVertex2f(0, origin.y);
-      glVertex2f(gScreenInfo.getGameCanvasWidth(), origin.y);
-      glVertex2f(origin.x, 0);
-      glVertex2f(origin.x, gScreenInfo.getGameCanvasHeight());
-   glEnd();
-
-   glLineWidth(gDefaultLineWidth);
-}
-
-
-S32 getDockHeight(ShowMode mode)
-{
-   if(mode == ShowWallsOnly)
-      return 62;
-   else  // mShowMode == ShowAllObjects
-      return gScreenInfo.getGameCanvasHeight() - 2 * EditorUserInterface::vertMargin;
-}
-
-
-void EditorUserInterface::renderDock(F32 width)    // width is current wall width, used for displaying info on dock
-{
-   // Render item dock down RHS of screen
-   const S32 canvasWidth = gScreenInfo.getGameCanvasWidth();
-   const S32 canvasHeight = gScreenInfo.getGameCanvasHeight();
-
-   S32 dockHeight = getDockHeight(mShowMode);
-
-   for(S32 i = 1; i >= 0; i--)
-   {
-      glColor(i ? Colors::black : (mouseOnDock() ? Colors::yellow : Colors::white));
-
-      glBegin(i ? GL_POLYGON : GL_LINE_LOOP);
-         glVertex2i(canvasWidth - DOCK_WIDTH - horizMargin, canvasHeight - vertMargin);
-         glVertex2i(canvasWidth - horizMargin,              canvasHeight - vertMargin);
-         glVertex2i(canvasWidth - horizMargin,              canvasHeight - vertMargin - dockHeight);
-         glVertex2i(canvasWidth - DOCK_WIDTH - horizMargin, canvasHeight - vertMargin - dockHeight);
-      glEnd();
-   }
-
-   // Draw coordinates on dock -- if we're moving an item, show the coords of the snap vertex, otherwise show the coords of the
-   // snapped mouse position
-   Point pos;
-   if(mSnapObject)
-      pos = mSnapObject->getVert(mSnapVertexIndex);
-   else
-      pos = snapPoint(convertCanvasToLevelCoord(mMousePos));
-
-   F32 xpos = gScreenInfo.getGameCanvasWidth() - horizMargin - DOCK_WIDTH / 2;
-
-   char text[50];
-   glColor(Colors::white);
-   dSprintf(text, sizeof(text), "%2.2f|%2.2f", pos.x, pos.y);
-   drawStringc(xpos, gScreenInfo.getGameCanvasHeight() - vertMargin - 15, 8, text);
-
-   // And scale
-   dSprintf(text, sizeof(text), "%2.2f", mCurrentScale);
-   drawStringc(xpos, gScreenInfo.getGameCanvasHeight() - vertMargin - 25, 8, text);
-
-   // Show number of teams
-   dSprintf(text, sizeof(text), "Teams: %d",  getGame()->getTeamCount());
-   drawStringc(xpos, gScreenInfo.getGameCanvasHeight() - vertMargin - 35, 8, text);
-
-   glColor(mNeedToSave ? Colors::red : Colors::green);     // Color level name by whether it needs to be saved or not
-   dSprintf(text, sizeof(text), "%s%s", mNeedToSave ? "*" : "", mEditFileName.substr(0, mEditFileName.find_last_of('.')).c_str());    // Chop off extension
-   drawStringc(xpos, gScreenInfo.getGameCanvasHeight() - vertMargin - 45, 8, text);
-
-   // And wall width as needed
-   if(width != NONE)
-   {
-      glColor(Colors::white);
-      dSprintf(text, sizeof(text), "Width: %2.0f", width);
-      drawStringc(xpos, gScreenInfo.getGameCanvasHeight() - vertMargin - 55, 8, text);
-   }
-}
-
-
-void EditorUserInterface::renderTextEntryOverlay()
-{
-   // Render id-editing overlay
-   if(entryMode != EntryNone)
-   {
-      static const S32 fontsize = 16;
-      static const S32 inset = 9;
-      static const S32 boxheight = fontsize + 2 * inset;
-      static const Color color(0.9, 0.9, 0.9);
-      static const Color errorColor(Colors::red);
-
-      bool errorFound = false;
-
-      // Check for duplicate IDs if we're in ID entry mode
-      if(entryMode == EntryID)
-      {
-         S32 id = atoi(mEntryBox.c_str());      // mEntryBox has digits only filter applied; ids can only be positive ints
-
-         if(id != 0)    // Check for duplicates
-         {
-            const Vector<EditorObject *> *objList = getObjectList();
-
-            for(S32 i = 0; i < objList->size(); i++)
-               if(objList->get(i)->getItemId() == id && !objList->get(i)->isSelected())
-               {
-                  errorFound = true;
-                  break;
-               }
-         }
-      }
-
-      // Calculate box width
-      S32 boxwidth = 2 * inset + getStringWidth(fontsize, mEntryBox.getPrompt().c_str()) + 
-          mEntryBox.getMaxLen() * getStringWidth(fontsize, "-") + 25;
-
-      // Render entry box    
-      glEnableBlend;
-      S32 xpos = (gScreenInfo.getGameCanvasWidth()  - boxwidth) / 2;
-      S32 ypos = (gScreenInfo.getGameCanvasHeight() - boxheight) / 2;
-
-      for(S32 i = 1; i >= 0; i--)
-      {
-         glColor(Color(.3,.6,.3), i ? .85 : 1);
-
-         glBegin(i ? GL_POLYGON : GL_LINE_LOOP);
-            glVertex2i(xpos,            ypos);
-            glVertex2i(xpos + boxwidth, ypos);
-            glVertex2i(xpos + boxwidth, ypos + boxheight);
-            glVertex2i(xpos,            ypos + boxheight);
-         glEnd();
-      }
-      glDisableBlend;
-
-      xpos += inset;
-      ypos += inset;
-      glColor(errorFound ? errorColor : color);
-      xpos += drawStringAndGetWidthf(xpos, ypos, fontsize, "%s ", mEntryBox.getPrompt().c_str());
-      drawString(xpos, ypos, fontsize, mEntryBox.c_str());
-      mEntryBox.drawCursor(xpos, ypos, fontsize);
-   }
-}
-
-
-void EditorUserInterface::renderReferenceShip()
-{
-   // Render ship at cursor to show scale
-   static F32 thrusts[4] =  { 1, 0, 0, 0 };
-
-   glPushMatrix();
-      glTranslate(mMousePos);
-      glScale(mCurrentScale / getGame()->getGridSize());
-      glRotatef(90, 0, 0, 1);
-      renderShip(&Colors::red, 1, thrusts, 1, 5, 0, false, false, false, false);
-      glRotatef(-90, 0, 0, 1);
-
-      // And show how far it can see
-      F32 horizDist = Game::PLAYER_VISUAL_DISTANCE_HORIZONTAL;
-      F32 vertDist = Game::PLAYER_VISUAL_DISTANCE_VERTICAL;
-
-      glEnableBlend;     // Enable transparency
-      glColor4f(.5, .5, 1, .35);
-      glBegin(GL_POLYGON);
-         glVertex2f(-horizDist, -vertDist);
-         glVertex2f(horizDist, -vertDist);
-         glVertex2f(horizDist, vertDist);
-         glVertex2f(-horizDist, vertDist);
-      glEnd();
-      glDisableBlend;
-
-   glPopMatrix();
-}
-
-
-static F32 getRenderingAlpha(bool isScriptItem)
-{
-   return isScriptItem ? .6 : 1;     // Script items will appear somewhat translucent
-}
-
-
-const char *getModeMessage(ShowMode mode)
-{
-   if(mode == ShowWallsOnly)
-      return "Wall editing mode.  Hit Ctrl-A to change.";
-   else     // Normal mode
-      return "";
-}
-
-
-// TODO: Need to render things in geometric order
-void EditorUserInterface::render()
-{
-   mouseIgnore = false; // Needed to avoid freezing effect from too many mouseMoved events without a render in between (sam)
-
-   renderGrid();        // Render grid first, so it's at the bottom
-
-   // Render any items generated by the levelgen script... these will be rendered below normal items. 
-   //glPushMatrix();
-   //   setLevelToCanvasCoordConversion();
-
-   //   glColor(Color(0,.25,0));
-   //   for(S32 i = 0; i < mLevelGenItems.size(); i++)
-   //      if(mLevelGenItems[i]->getObjectTypeMask() & BarrierType)
-   //         for(S32 j = 0; j < mLevelGenItems[i]->extendedEndPoints.size(); j+=2)
-   //            renderTwoPointPolygon(mLevelGenItems[i]->extendedEndPoints[j], mLevelGenItems[i]->extendedEndPoints[j+1], 
-   //                                  mLevelGenItems[i]->getWidth() / getGridSize() / 2, GL_POLYGON);
-   //glPopMatrix();
-
-   for(S32 i = 0; i < mLevelGenItems.size(); i++)
-      mLevelGenItems[i]->renderInEditor(mCurrentScale, mCurrentOffset, mSnapVertexIndex, true, mShowingReferenceShip, mShowMode);
-   
-   // Render polyWall item fill just before rendering regular walls.  This will create the effect of all walls merging together.  
-   // PolyWall outlines are already part of the wallSegmentManager, so will be rendered along with those of regular walls.
-   const Vector<EditorObject *> *objList = getObjectList();
-
-   glPushMatrix();  
-      setLevelToCanvasCoordConversion();
-      for(S32 i = 0; i < objList->size(); i++)
-      {
-         EditorObject *obj = objList->get(i);
-         if(obj->getObjectTypeMask() & PolyWallType)
-         {
-            PolyWall *wall = dynamic_cast<PolyWall *>(obj);
-            wall->renderFill();
-         }
-      }
-   
-      getGame()->getWallSegmentManager()->renderWalls(
-                     mDraggingObjects, mShowingReferenceShip, getSnapToWallCorners(), getRenderingAlpha(false/*isScriptItem*/));
-   glPopMatrix();
-
-
-   // == Normal items ==
-   // Draw map items (teleporters, etc.) that are not being dragged, and won't have any text labels  (below the dock)
-   // Don't render polywalls, as we've alrady drawn those.
-   for(S32 i = 0; i < objList->size(); i++)
-   {
-      EditorObject *obj = objList->get(i);
-
-      if(obj->getObjectTypeMask() != PolyWallType)
-         if(!(mDraggingObjects && obj->isSelected()))
-            obj->renderInEditor(mCurrentScale, mCurrentOffset, mSnapVertexIndex, false, mShowingReferenceShip, mShowMode);
-   }
-
-
-   // == Selected items ==
-   // Draw map items (teleporters, etc.) that are are selected and/or lit up, so label is readable (still below the dock)
-   // Do this as a separate operation to ensure that these are drawn on top of those drawn above.
-   for(S32 i = 0; i < objList->size(); i++)
-   {
-      EditorObject *obj = objList->get(i);
-      if(obj->isSelected() || obj->isLitUp())
-         obj->renderInEditor(mCurrentScale, mCurrentOffset, mSnapVertexIndex, false, mShowingReferenceShip, mShowMode);
-   }
-
-
-   fillRendered = false;
-   F32 width = NONE;
-
-   if(mCreatingPoly || mCreatingPolyline)    // Draw geomLine features under construction
-   {
-      mNewItem->addVert(snapPoint(convertCanvasToLevelCoord(mMousePos)));
-      glLineWidth(gLineWidth3);
-
-      if(mCreatingPoly) // Wall
-         glColor(*SELECT_COLOR);
-      else              // LineItem
-         glColor(getTeamColor(mNewItem->getTeam()));
-
-      renderPolyline(mNewItem->getOutline());
-
-      glLineWidth(gDefaultLineWidth);
-
-      for(S32 j = mNewItem->getVertCount() - 1; j >= 0; j--)      // Go in reverse order so that placed vertices are drawn atop unplaced ones
-      {
-         Point v = convertLevelToCanvasCoord(mNewItem->getVert(j));
-
-         // Draw vertices
-         if(j == mNewItem->getVertCount() - 1)           // This is our most current vertex
-            renderVertex(HighlightedVertex, v, NO_NUMBER);
-         else
-            renderVertex(SelectedItemVertex, v, j);
-      }
-      mNewItem->deleteVert(mNewItem->getVertCount() - 1);
-   }
-
-   // Since we're not constructing a barrier, if there are any barriers or lineItems selected, 
-   // get the width for display at bottom of dock
-   else  
-   {
-      fillVector.clear();
-      getGame()->getEditorDatabase()->findObjects(BarrierType | LineType, fillVector);
-
-      for(S32 i = 0; i < fillVector.size(); i++)
-      {
-         LineItem *obj = dynamic_cast<LineItem *>(fillVector[i]);   // Walls are a subclass of LineItem, so this will work for both
-			TNLAssert(obj, "LineItem NULL?");
-         if(obj && (obj->isSelected() || (obj->isLitUp() && obj->isVertexLitUp(NONE))))
-         {
-            width = obj->getWidth();     
-            break;
-         }
-      }
-   }
-
-   if(mShowingReferenceShip)
-      renderReferenceShip();
-   else
-      renderDock(width);
-
-   // Draw map items (teleporters, etc.) that are being dragged  (above the dock).  But don't draw walls here, or
-   // we'll lose our wall centernlines.
-   if(mDraggingObjects)
-      for(S32 i = 0; i < objList->size(); i++)
-      {
-         EditorObject *obj = objList->get(i);
-         if(obj->isSelected() && obj->getObjectTypeMask() & ~BarrierType)    // Object is selected and is not a wall
-            obj->renderInEditor(mCurrentScale, mCurrentOffset, mSnapVertexIndex, false, mShowingReferenceShip, mShowMode);
-      }
-
-   // Render our snap vertex as a hollow magenta box
-   if(!mShowingReferenceShip && mSnapObject && mSnapObject->isSelected() && mSnapVertexIndex != NONE)      
-      renderVertex(SnappingVertex, mSnapObject->getVert(mSnapVertexIndex) * mCurrentScale + mCurrentOffset, NO_NUMBER/*, alpha*/);  
-
-
-   if(mDragSelecting)      // Draw box for selecting items
-   {
-      glColor(Colors::white);
-      Point downPos = convertLevelToCanvasCoord(mMouseDownPos);
-      glBegin(GL_LINE_LOOP);
-         glVertex2f(downPos.x,   downPos.y);
-         glVertex2f(mMousePos.x, downPos.y);
-         glVertex2f(mMousePos.x, mMousePos.y);
-         glVertex2f(downPos.x,   mMousePos.y);
-      glEnd();
-   }
-
-   // Render messages at bottom of screen
-   if(mouseOnDock())    // On the dock?  If so, render help string if hovering over item
-   {
-      S32 hoverItem = findHitItemOnDock(mMousePos);
-
-      if(hoverItem != NONE)
-      {
-         mDockItems[hoverItem]->setLitUp(true);    // Will trigger a selection highlight to appear around dock item
-
-         const char *helpString = mDockItems[hoverItem]->getEditorHelpString();
-
-         glColor3f(.1, 1, .1);
-
-         // Center string between left side of screen and edge of dock
-         S32 x = (S32)(gScreenInfo.getGameCanvasWidth() - horizMargin - DOCK_WIDTH - getStringWidth(15, helpString)) / 2;
-         drawString(x, gScreenInfo.getGameCanvasHeight() - vertMargin - 15, 15, helpString);
-      }
-   }
-
-   // Render dock items
-   if(!mShowingReferenceShip)
-      for(S32 i = 0; i < mDockItems.size(); i++)
-      {
-         mDockItems[i]->renderInEditor(mCurrentScale, mCurrentOffset, mSnapVertexIndex, false, false, mShowMode);
-         mDockItems[i]->setLitUp(false);
-      }
-
-   if(mSaveMsgTimer.getCurrent())
-   {
-      F32 alpha = 1.0;
-      if(mSaveMsgTimer.getCurrent() < 1000)
-         alpha = (F32) mSaveMsgTimer.getCurrent() / 1000;
-
-      glEnableBlend;
-         glColor(mSaveMsgColor, alpha);
-         drawCenteredString(gScreenInfo.getGameCanvasHeight() - vertMargin - 65, 25, mSaveMsg.c_str());
-      glDisableBlend;
-   }
-
-   if(mWarnMsgTimer.getCurrent())
-   {
-      F32 alpha = 1.0;
-      if (mWarnMsgTimer.getCurrent() < 1000)
-         alpha = (F32) mWarnMsgTimer.getCurrent() / 1000;
-
-      glEnableBlend;
-         glColor(mWarnMsgColor, alpha);
-         drawCenteredString(gScreenInfo.getGameCanvasHeight() / 4, 25, mWarnMsg1.c_str());
-         drawCenteredString(gScreenInfo.getGameCanvasHeight() / 4 + 30, 25, mWarnMsg2.c_str());
-      glDisableBlend;
-   }
-
-
-   if(mLevelErrorMsgs.size() || mLevelWarnings.size())
-   {
-      S32 ypos = vertMargin + 50;
-
-      glColor(gErrorMessageTextColor);
-
-      for(S32 i = 0; i < mLevelErrorMsgs.size(); i++)
-      {
-         drawCenteredString(ypos, 20, mLevelErrorMsgs[i].c_str());
-         ypos += 25;
-      }
-
-      glColor(Colors::yellow);
-
-      for(S32 i = 0; i < mLevelWarnings.size(); i++)
-      {
-         drawCenteredString(ypos, 20, mLevelWarnings[i].c_str());
-         ypos += 25;
-      }
-   }
-
-   glColor(Colors::cyan);
-   drawCenteredString(vertMargin, 14, getModeMessage(mShowMode));
-
-   renderTextEntryOverlay();
-
-   renderConsole();  // Rendered last, so it's always on top
-}
-
-
-const Color *EditorUserInterface::getTeamColor(S32 team)
-{
-   return getGame()->getTeamColor(team);
-}
-
-
-void EditorUserInterface::renderSnapTarget(const Point &target)
-{
-   glLineWidth(gLineWidth1);
-
-   glColor(Colors::magenta);
-   drawCircle(target, 5);
-
-   glLineWidth(gDefaultLineWidth);
-}
-
-
-////////////////////////////////////////
-////////////////////////////////////////
-/*
-1. User creates wall by drawing line
-2. Each line segment is converted to a series of endpoints, who's location is adjusted to improve rendering (extended)
-3. Those endpoints are used to generate a series of WallSegment objects, each with 4 corners
-4. Those corners are used to generate a series of edges on each WallSegment.  Initially, each segment has 4 corners
-   and 4 edges.
-5. Segments are intsersected with one another, punching "holes", and creating a series of shorter edges that represent
-   the dark blue outlines seen in the game and in the editor.
-
-If wall shape or location is changed steps 1-5 need to be repeated
-If intersecting wall is changed, only steps 4 and 5 need to be repeated
-If wall thickness is changed, steps 3-5 need to be repeated
-*/
-
-
-void EditorUserInterface::clearSelection()
-{
-   const Vector<EditorObject *> *objList = getObjectList();
-
-   for(S32 i = 0; i < objList->size(); i++)
-      objList->get(i)->unselect();
-}
-
-
-// Copy selection to the clipboard
-void EditorUserInterface::copySelection()
-{
-   if(!anyItemsSelected())
-      return;
-
-   bool alreadyCleared = false;
-
-   const Vector<EditorObject *> *objList = getObjectList();
-
-   for(S32 i = 0; i < objList->size(); i++)
-   {
-      if(objList->get(i)->isSelected())
-      {
-         EditorObject *newItem =  objList->get(i)->newCopy();   
-         newItem->setSelected(false);
-
-         if(!alreadyCleared)  // Make sure we only purge the existing clipboard if we'll be putting someting new there
-         {
-            mClipboard.clear();
-            alreadyCleared = true;
-         }
-
-         mClipboard.push_back(boost::shared_ptr<EditorObject>(newItem));
-      }
-   }
-}
-
-
-// Paste items on the clipboard
-void EditorUserInterface::pasteSelection()
-{
-   if(mDraggingObjects)      // Pasting while dragging can cause crashes!!
-      return;
-
-   S32 itemCount = mClipboard.size();
-
-    if(itemCount == 0)       // Nothing on clipboard, nothing to do
-      return;
-
-   saveUndoState();      // So we can undo the paste
-
-   clearSelection();     // Only the pasted items should be selected
-
-   Point pos = snapPoint(convertCanvasToLevelCoord(mMousePos));
-
-   Point firstPoint = mClipboard[0]->getVert(0);
-   Point offset;
-
-   for(S32 i = 0; i < itemCount; i++)
-   {
-      offset = firstPoint - mClipboard[i]->getVert(0);
-
-      EditorObject *newObject = mClipboard[i]->newCopy();
-      newObject->assignNewSerialNumber();
-      newObject->setExtent();
-      newObject->addToDatabase(getGame()->getEditorDatabase());
-
-      newObject->setSelected(true);
-      newObject->moveTo(pos + offset);
-      newObject->onGeomChanged();
-   }
-
-   validateLevel();
-   setNeedToSave(true);
-   autoSave();
-}
-
-
-// Expand or contract selection by scale
-void EditorUserInterface::scaleSelection(F32 scale)
-{
-   if(!anyItemsSelected() || scale < .01 || scale == 1)    // Apply some sanity checks
-      return;
-
-   saveUndoState();
-
-   // Find center of selection
-   Point min, max;                        
-   computeSelectionMinMax(min, max);
-   Point ctr = (min + max) * 0.5;
-
-   if(scale > 1 && min.distanceTo(max) * scale  > 50 * getGame()->getGridSize())    // If walls get too big, they'll bog down the db
-      return;
-
-   const Vector<EditorObject *> *objList = getObjectList();
-
-   for(S32 i = 0; i < objList->size(); i++)
-      if(objList->get(i)->isSelected())
-         objList->get(i)->scale(ctr, scale);
-
-   setNeedToSave(true);
-   autoSave();
-}
-
-
-// Rotate selected objects around their center point by angle
-void EditorUserInterface::rotateSelection(F32 angle)
-{
-   if(!anyItemsSelected())
-      return;
-
-   saveUndoState();
-
-   const Vector<EditorObject *> *objList = getObjectList();
-
-   for(S32 i = 0; i < objList->size(); i++)
-      if(objList->get(i)->isSelected())
-         objList->get(i)->rotateAboutPoint(Point(0,0), angle);
-
-   setNeedToSave(true);
-   autoSave();
-}
-
-
-// Find all objects in bounds 
-// TODO: This should be a database function!
-void EditorUserInterface::computeSelectionMinMax(Point &min, Point &max)
-{
-   min.set(F32_MAX, F32_MAX);
-   max.set(-F32_MAX, -F32_MAX);
-
-   const Vector<EditorObject *> *objList = getObjectList();
-
-   for(S32 i = 0; i < objList->size(); i++)
-   {
-      EditorObject *obj = objList->get(i);
-
-      if(obj->isSelected())
-      {
-         for(S32 j = 0; j < obj->getVertCount(); j++)
-         {
-            Point v = obj->getVert(j);
-
-            if(v.x < min.x)   min.x = v.x;
-            if(v.x > max.x)   max.x = v.x;
-            if(v.y < min.y)   min.y = v.y;
-            if(v.y > max.y)   max.y = v.y;
-         }
-      }
-   }
-}
-
-
-// Set the team affiliation of any selected items
-void EditorUserInterface::setCurrentTeam(S32 currentTeam)
-{
-   mCurrentTeam = currentTeam;
-   bool anyChanged = false;
-
-   if(anythingSelected())
-      saveUndoState();
-
-   if(currentTeam >= getGame()->getTeamCount())
-   {
-      char msg[255];
-
-      if(getGame()->getTeamCount() == 1)
-         dSprintf(msg, sizeof(msg), "Only 1 team has been configured.");
-      else
-         dSprintf(msg, sizeof(msg), "Only %d teams have been configured.", getGame()->getTeamCount());
-
-      setWarnMessage(msg, "Hit [F2] to configure teams.");
-
-      return;
-   }
-
-   // Update all dock items to reflect new current team
-   for(S32 i = 0; i < mDockItems.size(); i++)
-   {
-      if(!mDockItems[i]->hasTeam())
-         continue;
-
-      if(currentTeam == TEAM_NEUTRAL && !mDockItems[i]->canBeNeutral())
-         continue;
-
-      if(currentTeam == TEAM_HOSTILE && !mDockItems[i]->canBeHostile())
-         continue;
-
-      mDockItems[i]->setTeam(currentTeam);
-   }
-
-
-   const Vector<EditorObject *> *objList = getObjectList();
-
-   for(S32 i = 0; i < objList->size(); i++)
-   {
-      EditorObject *obj = objList->get(i);
-      if(obj->isSelected())
-      {
-         if(!obj->hasTeam())
-            continue;
-
-         if(currentTeam == TEAM_NEUTRAL && !obj->canBeNeutral())
-            continue;
-
-         if(currentTeam == TEAM_HOSTILE && !obj->canBeHostile())
-            continue;
-
-         if(!anyChanged)
-            saveUndoState();
-
-         obj->setTeam(currentTeam);
-         anyChanged = true;
-      }
-   }
-
-   // Overwrite any warnings set above.  If we have a group of items selected, it makes no sense to show a
-   // warning if one of those items has the team set improperly.  The warnings are more appropriate if only
-   // one item is selected, or none of the items are given a valid team setting.
-
-   if(anyChanged)
-   {
-      setWarnMessage("", "");
-      validateLevel();
-      setNeedToSave(true);
-      autoSave();
-   }
-}
-
-
-void EditorUserInterface::flipSelectionHorizontal()
-{
-   if(!anyItemsSelected())
-      return;
-
-   saveUndoState();
-
-   Point min, max;
-   computeSelectionMinMax(min, max);
-   F32 centerX = (min.x + max.x) / 2;
-
-   const Vector<EditorObject *> *objList = getObjectList();
-
-   for(S32 i = 0; i < objList->size(); i++)
-      if(objList->get(i)->isSelected())
-         objList->get(i)->flipHorizontal(centerX);
-
-   setNeedToSave(true);
-   autoSave();
-}
-
-
-void EditorUserInterface::flipSelectionVertical()
-{
-   if(!anyItemsSelected())
-      return;
-
-   saveUndoState();
-
-   Point min, max;
-   computeSelectionMinMax(min, max);
-   F32 centerY = (min.y + max.y) / 2;
-
-   const Vector<EditorObject *> *objList = getObjectList();
-
-   for(S32 i = 0; i < objList->size(); i++)
-      if(objList->get(i)->isSelected())
-         objList->get(i)->flipVertical(centerY);
-
-   setNeedToSave(true);
-   autoSave();
-}
-
-
-static const S32 POINT_HIT_RADIUS = 9;
-static const S32 EDGE_HIT_RADIUS = 6;
-
-void EditorUserInterface::findHitItemAndEdge()
-{
-   mItemHit = NULL;
-   mEdgeHit = NONE;
-   mVertexHit = NONE;
-
-   const Vector<EditorObject *> *objList = getObjectList();
-
-   // Do this in two passes -- the first we only consider selected items, the second pass will consider all targets.
-   // This will give priority to moving vertices of selected items
-   for(S32 firstPass = 1; firstPass >= 0; firstPass--)     // firstPass will be true the first time through, false the second time
-   {
-      for(S32 i = objList->size() - 1; i >= 0; i--)        // Go in reverse order to prioritize items drawn on top
-      {
-         EditorObject *obj = objList->get(i);
-         if(firstPass && !obj->isSelected() && !obj->anyVertsSelected())     // First pass is for selected items only
-            continue;
-         
-         // Only select walls in CTRL-A mode...
-         U32 type = obj->getObjectTypeMask();
-         if(mShowMode == ShowWallsOnly && !(type & BarrierType) && !(type & PolyWallType))        // Only select walls in CTRL-A mode
-            continue;                                                              // ...so if it's not a wall, proceed to next item
-
-         S32 radius = obj->getEditorRadius(mCurrentScale);
-
-         for(S32 j = obj->getVertCount() - 1; j >= 0; j--)
-         {
-            // p represents pixels from mouse to obj->getVert(j), at any zoom
-            Point p = mMousePos - mCurrentOffset - obj->getVert(j) * mCurrentScale;    
-
-            if(fabs(p.x) < radius && fabs(p.y) < radius)
-            {
-               mItemHit = obj;
-               mVertexHit = j;
-               return;
-            }
-         }
-
-         // This is all we can check on point items -- it makes no sense to check edges or other higher order geometry
-         if(obj->getGeomType() == geomPoint)
-            continue;
-
-         /////
-         // Didn't find a vertex hit... now we look for an edge
-
-         // Make a copy of the items vertices that we can add to in the case of a loop
-         Vector<Point> verts = *obj->getOutline();    
-
-         if(obj->getGeomType() == geomPoly)   // Add first point to the end to create last side on poly
-            verts.push_back(verts.first());
-
-         Point p1 = convertLevelToCanvasCoord(obj->getVert(0));
-         Point closest;
-         
-         for(S32 j = 0; j < verts.size() - 1; j++)
-         {
-            Point p2 = convertLevelToCanvasCoord(verts[j+1]);
-            
-            if(findNormalPoint(mMousePos, p1, p2, closest))
-            {
-               F32 distance = (mMousePos - closest).len();
-               if(distance < EDGE_HIT_RADIUS)
-               {
-                  mItemHit = obj;
-                  mEdgeHit = j;
-
-                  return;
-               }
-            }
-            p1.set(p2);
-         }
-      }
-   }
-
-   if(mShowMode == ShowWallsOnly) 
-      return;
-
-   /////
-   // If we're still here, it means we didn't find anything yet.  Make one more pass, and see if we're in any polys.
-   // This time we'll loop forward, though I don't think it really matters.
-   for(S32 i = 0; i < objList->size(); i++)
-   {
-      EditorObject *obj = objList->get(i);
-
-      if(obj->getGeomType() == geomPoly)
-      {
-         Vector<Point> verts;
-         for(S32 j = 0; j < obj->getVertCount(); j++)
-            verts.push_back(convertLevelToCanvasCoord(obj->getVert(j)));
-
-         if(PolygonContains2(verts.address(), verts.size(), mMousePos))
-         {
-            mItemHit = obj;
-            return;
-         }
-      }
-   }
-}
-
-
-S32 EditorUserInterface::findHitItemOnDock(Point canvasPos)
-{
-   if(mShowMode == ShowWallsOnly)     // Only add dock items when objects are visible
-      return NONE;
-
-   for(S32 i = mDockItems.size() - 1; i >= 0; i--)     // Go in reverse order because the code we copied did ;-)
-   {
-      Point pos = mDockItems[i]->getVert(0);
-
-      if(fabs(canvasPos.x - pos.x) < POINT_HIT_RADIUS && fabs(canvasPos.y - pos.y) < POINT_HIT_RADIUS)
-         return i;
-   }
-
-   // Now check for polygon interior hits
-   for(S32 i = 0; i < mDockItems.size(); i++)
-      if(mDockItems[i]->getGeomType() == geomPoly)
-      {
-         Vector<Point> verts;
-         for(S32 j = 0; j < mDockItems[i]->getVertCount(); j++)
-            verts.push_back(mDockItems[i]->getVert(j));
-
-         if(PolygonContains2(verts.address(),verts.size(), canvasPos))
-            return i;
-      }
-
-   return NONE;
-}
-
-
-// Incoming calls from GLUT come here...
-void EditorUserInterface::onMouseMoved(S32 x, S32 y)
-{
-   onMouseMoved();      //... and go here
-}
-
-
-void EditorUserInterface::onMouseMoved()
-{
-   if(mouseIgnore)  // Needed to avoid freezing effect from too many mouseMoved events without a render in between
-      return;
-
-   mouseIgnore = true;
-
-   // Doing this with MOUSE_RIGHT allows you to drag a vertex you just placed by holding the right-mouse button
-   if(getKeyState(MOUSE_LEFT) || getKeyState(MOUSE_RIGHT))
-   {
-      onMouseDragged();
-      return;
-   }
-
-   mMousePos.set(gScreenInfo.getMousePos());
-
-   if(mCreatingPoly || mCreatingPolyline)
-      return;
-
-   //findHitVertex(mMousePos, vertexHitObject, vertexHit);      // Sets vertexHitObject and vertexHit
-   findHitItemAndEdge();                                      //  Sets mItemHit, mVertexHit, and mEdgeHit
-
-   // Unhighlight the currently lit up object, if any
-   if(mItemToLightUp)
-      mItemToLightUp->setLitUp(false);
-
-   S32 vertexToLightUp = NONE;
-   mItemToLightUp = NULL;
-
-   // We hit a vertex that wasn't already selected
-   if(mVertexHit != NONE && !mItemHit->vertSelected(mVertexHit))   
-   {
-      mItemToLightUp = mItemHit;
-      mItemToLightUp->setVertexLitUp(mVertexHit);
-   }
-
-   // We hit an item that wasn't already selected
-   else if(mItemHit && !mItemHit->isSelected())                   
-      mItemToLightUp = mItemHit;
-
-   // Check again, and take a point object in preference to a vertex
-   if(mItemHit && !mItemHit->isSelected() && mItemHit->getGeomType() == geomPoint)  
-   {
-      mItemToLightUp = mItemHit;
-      vertexToLightUp = NONE;
-   }
-
-   if(mItemToLightUp)
-      mItemToLightUp->setLitUp(true);
-
-   bool showMoveCursor = (mItemHit || mVertexHit != NONE || mItemHit || mEdgeHit != NONE || 
-                         (mouseOnDock() && findHitItemOnDock(mMousePos) != NONE));
-
-
-   findSnapVertex();
-
-   // TODO:  was GLUT_CURSOR_SPRAY : GLUT_CURSOR_RIGHT_ARROW
-   SDL_ShowCursor((showMoveCursor && !mShowingReferenceShip) ? SDL_ENABLE : SDL_ENABLE);
-}
-
-
-void EditorUserInterface::onMouseDragged()
-{
-   //if(mouseIgnore)  // Needed to avoid freezing effect from too many mouseMoved events without a render in between (sam)
-   //   return;
-
-   //mouseIgnore = true;
-
-   mMousePos.set(gScreenInfo.getMousePos());
-
-   if(mCreatingPoly || mCreatingPolyline || mDragSelecting)
-      return;
-
-   if(mDraggingDockItem != NONE)      // We just started dragging an item off the dock
-       startDraggingDockItem();  
-
-   findSnapVertex();
-
-   if(!mSnapObject || mSnapVertexIndex == NONE)
-      return;
-   
-   
-   if(!mDraggingObjects)      // Just started dragging
-   {
-      mMoveOrigin = mSnapObject->getVert(mSnapVertexIndex);
-      mOriginalVertLocations.clear();
-
-      const Vector<EditorObject *> *objList = getObjectList();
-
-      for(S32 i = 0; i < objList->size(); i++)
-      {
-         EditorObject *obj = objList->get(i);
-
-         if(obj->isSelected() || obj->anyVertsSelected())
-            for(S32 j = 0; j < obj->getVertCount(); j++)
-               if(obj->isSelected() || obj->vertSelected(j))
-                  mOriginalVertLocations.push_back(obj->getVert(j));
-      }
-
-      saveUndoState();
-   }
-
-   mDraggingObjects = true;
-
-
-
-   Point delta;
-
-   // The thinking here is that for large items -- walls, polygons, etc., we may grab an item far from its snap vertex, and we
-   // want to factor that offset into our calculations.  For point items (and vertices), we don't really care about any slop
-   // in the selection, and we just want the damn thing where we put it.
-   if(mSnapObject->getGeomType() == geomPoint || (mItemHit && mItemHit->anyVertsSelected()))
-      delta = snapPoint(convertCanvasToLevelCoord(mMousePos)) - mMoveOrigin;
-   else
-      delta = (snapPoint(convertCanvasToLevelCoord(mMousePos) + mMoveOrigin - mMouseDownPos) - mMoveOrigin );
-
-
-   // Update coordinates of dragged item
-   const Vector<EditorObject *> *objList = getObjectList();
-
-   S32 count = 0;
-
-   for(S32 i = 0; i < objList->size(); i++)
-   {
-      EditorObject *obj = objList->get(i);
-
-      if(obj->isSelected() || obj->anyVertsSelected())
-      {
-         for(S32 j = 0; j < obj->getVertCount(); j++)
-            if(obj->isSelected() || obj->vertSelected(j))
-            {
-               obj->setVert(mOriginalVertLocations[count] + delta, j);
-               count++;
-            }
-
-         // If we are dragging a vertex, and not the entire item, we are changing the geom, so notify the item
-         if(obj->anyVertsSelected())
-            obj->onGeomChanging();  
-
-         if(obj->isSelected())     
-            obj->onItemDragging();      // Make sure this gets run after we've updated the item's location
-      }
-   }
-}
-
-
-EditorObject *EditorUserInterface::copyDockItem(S32 index)
-{
-   // Instantiate object so we are in essence dragging a non-dock item
-   EditorObject *newObject = mDockItems[index]->newCopy();
-   newObject->newObjectFromDock(getGame()->getGridSize());
-   newObject->setExtent();
-   newObject->setDockItem(false);
-   newObject->clearGame();
-
-   return newObject;
-}
-
-
-// User just dragged an item off the dock
-void EditorUserInterface::startDraggingDockItem()
-{
-   EditorObject *item = copyDockItem(mDraggingDockItem);
-
-   //item->initializeEditor(getGridSize());    // Override this to define some initial geometry for your object... 
-
-   // Offset lets us drag an item out from the dock by an amount offset from the 0th vertex.  This makes placement seem more natural.
-   Point pos = snapPoint(convertCanvasToLevelCoord(mMousePos), true) - item->getInitialPlacementOffset(getGame()->getGridSize());
-   item->moveTo(pos);
-      
-   //item->setWidth((mDockItems[mDraggingDockItem]->getGeomType() == geomPoly) ? .7 : 1);      // TODO: Still need this?
-   item->addToEditor(getGame());          
-
-   clearSelection();            // No items are selected...
-   item->setSelected(true);     // ...except for the new one
-   mDraggingDockItem = NONE;    // Because now we're dragging a real item
-   validateLevel();             // Check level for errors
-
-
-   // Because we sometimes have trouble finding an item when we drag it off the dock, after it's been sorted,
-   // we'll manually set mItemHit based on the selected item, which will always be the one we just added.
-   // TODO: Still needed?
-
-   const Vector<EditorObject *> *objList = getObjectList();
-
-   mEdgeHit = NONE;
-   for(S32 i = 0; i < objList->size(); i++)
-      if(objList->get(i)->isSelected())
-      {
-         mItemHit = objList->get(i);
-         break;
-      }
-}
-
-
-// Sets mSnapObject and mSnapVertexIndex based on the vertex closest to the cursor that is part of the selected set
-// What we really want is the closest vertex in the closest feature
-void EditorUserInterface::findSnapVertex()
-{
-   F32 closestDist = F32_MAX;
-
-   if(mDraggingObjects)    // Don't change snap vertex once we're dragging
-      return;
-
-   mSnapObject = NULL;
-   mSnapVertexIndex = NONE;
-
-   Point mouseLevelCoord = convertCanvasToLevelCoord(mMousePos);
-
-   // If we have a hit item, and it's selected, find the closest vertex in the item
-   if(mItemHit && mItemHit->isSelected())   
-   {
-      // If we've hit an edge, restrict our search to the two verts that make up that edge
-      if(mEdgeHit != NONE)
-      {
-         mSnapObject = mItemHit;     // Regardless of vertex, this is our hit item
-         S32 v1 = mEdgeHit;
-         S32 v2 = mEdgeHit + 1;
-
-         // Handle special case of looping item
-         if(mEdgeHit == mItemHit->getVertCount() - 1)
-            v2 = 0;
-
-         // Find closer vertex: v1 or v2
-         mSnapVertexIndex = (mItemHit->getVert(v1).distSquared(mouseLevelCoord) < 
-                          mItemHit->getVert(v2).distSquared(mouseLevelCoord)) ? v1 : v2;
-
-         return;
-      }
-
-      // Didn't hit an edge... find the closest vertex anywhere in the item
-      for(S32 j = 0; j < mItemHit->getVertCount(); j++)
-      {
-         F32 dist = mItemHit->getVert(j).distSquared(mouseLevelCoord);
-
-         if(dist < closestDist)
-         {
-            closestDist = dist;
-            mSnapObject = mItemHit;
-            mSnapVertexIndex = j;
-         }
-      }
-      return;
-   } 
-
-   const Vector<EditorObject *> *objList = getObjectList();
-
-   // Otherwise, we don't have a selected hitItem -- look for a selected vertex
-   for(S32 i = 0; i < objList->size(); i++)
-   {
-      EditorObject *obj = objList->get(i);
-
-      for(S32 j = 0; j < obj->getVertCount(); j++)
-      {
-         // If we find a selected vertex, there will be only one, and this is our snap point
-         if(obj->vertSelected(j))
-         {
-            mSnapObject = obj;
-            mSnapVertexIndex = j;
-            return;     
-         }
-      }
-   }
-}
-
-
-void EditorUserInterface::deleteSelection(bool objectsOnly)
-{
-   if(mDraggingObjects)     // No deleting while we're dragging, please...
-      return;
-
-   if(!anythingSelected())  // Nothing to delete
-      return;
-
-   bool deleted = false;
-
-   const Vector<EditorObject *> *objList = getObjectList();
-
-   for(S32 i = objList->size()-1; i >= 0; i--)  // Reverse to avoid having to have i-- in middle of loop
-   {
-      EditorObject *obj = objList->get(i);
-
-      if(obj->isSelected())
-      {  
-         // Since indices change as items are deleted, this will keep incorrect items from being deleted
-         if(obj->isLitUp())
-            mItemToLightUp = NULL;
-
-         if(!deleted)
-            saveUndoState();
-
-         deleteItem(i);
-         deleted = true;
-      }
-      else if(!objectsOnly)      // Deleted any selected vertices
-      {
-         bool geomChanged = false;
-
-         for(S32 j = 0; j < obj->getVertCount(); j++) 
-         {
-            if(obj->vertSelected(j))
-            {
-               
-               if(!deleted)
-                  saveUndoState();
-              
-               obj->deleteVert(j);
-               deleted = true;
-
-               geomChanged = true;
-               mSnapObject = NULL;
-               mSnapVertexIndex = NONE;
-            }
-         }
-
-         // Deleted last vertex, or item can't lose a vertex... it must go!
-         if(obj->getVertCount() == 0 || (obj->getGeomType() == geomSimpleLine && obj->getVertCount() < 2)
-                                     || (obj->getGeomType() == geomLine       && obj->getVertCount() < 2)
-                                     || (obj->getGeomType() == geomPoly       && obj->getVertCount() < 2))
-         {
-            deleteItem(i);
-            deleted = true;
-         }
-         else if(geomChanged)
-            obj->onGeomChanged();
-
-      }  // else if(!objectsOnly) 
-   }  // for
-
-   if(deleted)
-   {
-      setNeedToSave(true);
-      autoSave();
-
-      mItemToLightUp = NULL;     // In case we just deleted a lit item; not sure if really needed, as we do this above
-      //vertexToLightUp = NONE;
-   }
-}
-
-
-// Increase selected wall thickness by amt
-void EditorUserInterface::changeBarrierWidth(S32 amt)
-{
-   if(!mLastUndoStateWasBarrierWidthChange)
-      saveUndoState(); 
-
-   fillVector.clear();
-   getGame()->getEditorDatabase()->findObjects(BarrierType | LineType, fillVector);
-
-   for(S32 i = 0; i < fillVector.size(); i++)
-   {
-      LineItem *obj = dynamic_cast<LineItem *>(fillVector[i]);   // Walls are a subclass of LineItem, so this will work for both
-      if((obj->isSelected() || (obj->isLitUp() && obj->isVertexLitUp(NONE))))
-         obj->changeWidth(amt);     
-   }
-
-   mLastUndoStateWasBarrierWidthChange = true;
-}
-
-
-// Split wall/barrier on currently selected vertex/vertices
-void EditorUserInterface::splitBarrier()
-{
-   bool split = false;
-
-   const Vector<EditorObject *> *objList = getObjectList();
-
-   for(S32 i = 0; i < objList->size(); i++)
-   {
-      EditorObject *obj = objList->get(i);
-
-      if(obj->getGeomType() == geomLine)
-          for(S32 j = 1; j < obj->getVertCount() - 1; j++)     // Can't split on end vertices!
-            if(obj->vertSelected(j))
-            {
-               if(!split)
-                  saveUndoState();
-               split = true;
-
-               // Create a poor man's copy
-               EditorObject *newItem = obj->newCopy();
-               //newItem->setTeam(-1);
-               //newItem->setWidth(obj->getWidth());
-               newItem->clearVerts();
-
-               for(S32 k = j; k < obj->getVertCount(); k++) 
-               {
-                  newItem->addVert(obj->getVert(k));
-                  if (k > j)
-                  {
-                     obj->deleteVert(k);     // Don't delete j == k vertex -- it needs to remain as the final vertex of the old wall
-                     k--;
-                  }
-               }
-
-
-               // Tell the new segments that they have new geometry
-               obj->onGeomChanged();
-               newItem->onGeomChanged();
-               //mItems.push_back(boost::shared_ptr<EditorObject>(newItem));
-               newItem->addToEditor(getGame());
-
-               goto done2;                         // Yes, gotos are naughty, but they just work so well sometimes...
-            }
-   }
-done2:
-   if(split)
-   {
-      clearSelection();
-      setNeedToSave(true);
-      autoSave();
-   }
-}
-
-
-// Join two or more sections of wall that have coincident end points.  Will ignore invalid join attempts.
-void EditorUserInterface::joinBarrier()
-{
-   S32 joinedItem = NONE;
-
-   const Vector<EditorObject *> *objList = getObjectList();
-
-   for(S32 i = 0; i < objList->size()-1; i++)
-   {
-      EditorObject *obj_i = objList->get(i);
-
-      if(obj_i->getGeomType() == geomLine && (obj_i->isSelected()))
-      {
-         for(S32 j = i + 1; j < objList->size(); j++)
-         {
-            EditorObject *obj_j = objList->get(i);
-
-            if(obj_j->getObjectTypeMask() & obj_i->getObjectTypeMask() && (obj_j->isSelected()))
-            {
-               if(obj_i->getVert(0).distanceTo(obj_j->getVert(0)) < .01)    // First vertices are the same  1 2 3 | 1 4 5
-               {
-                  if(joinedItem == NONE)
-                     saveUndoState();
-                  joinedItem = i;
-
-                  for(S32 a = 1; a < obj_j->getVertCount(); a++)             // Skip first vertex, because it would be a dupe
-                     obj_i->addVertFront(obj_j->getVert(a));
-
-                  deleteItem(j);
-                  i--;  j--;
-               }
-               // First vertex conincides with final vertex 3 2 1 | 5 4 3
-               else if(obj_i->getVert(0).distanceTo(obj_j->getVert(obj_j->getVertCount()-1)) < .01)     
-               {
-                  if(joinedItem == NONE)
-                     saveUndoState();
-
-                  joinedItem = i;
-                  for(S32 a = obj_j->getVertCount()-2; a >= 0; a--)
-                     obj_i->addVertFront(obj_j->getVert(a));
-
-                  deleteItem(j);
-                  i--;  j--;
-
-               }
-               // Last vertex conincides with first 1 2 3 | 3 4 5
-               else if(obj_i->getVert(obj_i->getVertCount()-1).distanceTo(obj_j->getVert(0)) < .01)     
-               {
-                  if(joinedItem == NONE)
-                     saveUndoState();
-
-                  joinedItem = i;
-
-                  for(S32 a = 1; a < obj_j->getVertCount(); a++)  // Skip first vertex, because it would be a dupe         
-                     obj_i->addVert(obj_j->getVert(a));
-
-                  deleteItem(j);
-                  i--;  j--;
-               }
-               else if(obj_i->getVert(obj_i->getVertCount()-1).distanceTo(obj_j->getVert(obj_j->getVertCount()-1)) < .01)     // Last vertices coincide  1 2 3 | 5 4 3
-               {
-                  if(joinedItem == NONE)
-                     saveUndoState();
-
-                  joinedItem = i;
-
-                  for(S32 a = obj_j->getVertCount()-2; a >= 0; a--)
-                     obj_i->addVert(obj_j->getVert(a));
-
-                  deleteItem(j);
-                  i--;  j--;
-               }
-            }
-         }
-      }
-   }
-
-   if(joinedItem != NONE)
-   {
-      clearSelection();
-      setNeedToSave(true);
-      autoSave();
-      objList->get(joinedItem)->onGeomChanged();
-   }
-}
-
-
-void EditorUserInterface::deleteItem(S32 itemIndex)
-{
-   const Vector<EditorObject *> *objList = getObjectList();
-   EditorObject *obj = objList->get(itemIndex);
-
-   Game *game = getGame();
-   WallSegmentManager *wallSegmentManager = game->getWallSegmentManager();
-
-   S32 mask = obj->getObjectTypeMask();
-
-   if(mask & (BarrierType | PolyWallType))
-   {
-      // Need to recompute boundaries of any intersecting walls
-      wallSegmentManager->invalidateIntersectingSegments(game->getEditorDatabase(), obj); // Mark intersecting segments invalid
-      wallSegmentManager->deleteSegments(obj->getItemId());                             // Delete the segments associated with the wall
-
-      game->getEditorDatabase()->removeFromDatabase(obj, obj->getExtent());
-
-      wallSegmentManager->recomputeAllWallGeometry(game->getEditorDatabase());            // Recompute wall edges
-      resnapAllEngineeredItems();         // Really only need to resnap items that were attached to deleted wall... but we
-                                          // don't yet have a method to do that, and I'm feeling lazy at the moment
-   }
-   else
-      game->getEditorDatabase()->removeFromDatabase(obj, obj->getExtent());
-
-   // Reset a bunch of things
-   mSnapObject = NULL;
-   mSnapVertexIndex = NONE;
-   mItemToLightUp = NULL;
-
-   validateLevel();
-
-   onMouseMoved();   // Reset cursor  
-}
-
-
-void EditorUserInterface::insertNewItem(GameObjectType itemType)
-{
-   if(mShowMode == ShowWallsOnly || mDraggingObjects)     // No inserting when items are hidden or being dragged!
-      return;
-
-   clearSelection();
-   saveUndoState();
-
-   S32 team = TEAM_NEUTRAL;
-
-   EditorObject *newObject = NULL;
-
-   // Find a dockItem to copy
-   for(S32 i = 0; i < mDockItems.size(); i++)
-      if(mDockItems[i]->getObjectTypeMask() & itemType)
-      {
-         newObject = copyDockItem(i);
-         break;
-      }
-   TNLAssert(newObject, "Couldn't create object in insertNewItem()");
-
-   newObject->moveTo(snapPoint(convertCanvasToLevelCoord(mMousePos)));
-   newObject->addToEditor(getGame());    
-   newObject->onGeomChanged();
-
-   validateLevel();
-   setNeedToSave(true);
-   autoSave();
-}
-
-
-static LineEditor getNewEntryBox(string value, string prompt, S32 length, LineEditor::LineEditorFilter filter)
-{
-   LineEditor entryBox(length);
-   entryBox.setPrompt(prompt);
-   entryBox.setString(value);
-   entryBox.setFilter(filter);
-
-   return entryBox;
-}
-
-
-void EditorUserInterface::centerView()
-{
-   const Vector<EditorObject *> *objList = getObjectList();
-
-   if(objList->size() || mLevelGenItems.size())
-   {
-      F32 minx =  F32_MAX,   miny =  F32_MAX;
-      F32 maxx = -F32_MAX,   maxy = -F32_MAX;
-
-      for(S32 i = 0; i < objList->size(); i++)
-      {
-         EditorObject *obj = objList->get(i);
-
-         for(S32 j = 0; j < obj->getVertCount(); j++)
-         {
-            if(obj->getVert(j).x < minx)
-               minx = obj->getVert(j).x;
-            if(obj->getVert(j).x > maxx)
-               maxx = obj->getVert(j).x;
-            if(obj->getVert(j).y < miny)
-               miny = obj->getVert(j).y;
-            if(obj->getVert(j).y > maxy)
-               maxy = obj->getVert(j).y;
-         }
-      }
-
-      for(S32 i = 0; i < mLevelGenItems.size(); i++)
-      {
-         EditorObject *obj = mLevelGenItems[i].get();
-
-         for(S32 j = 0; j < obj->getVertCount(); j++)
-         {
-            if(obj->getVert(j).x < minx)
-               minx = obj->getVert(j).x;
-            if(obj->getVert(j).x > maxx)
-               maxx = obj->getVert(j).x;
-            if(obj->getVert(j).y < miny)
-               miny = obj->getVert(j).y;
-            if(obj->getVert(j).y > maxy)
-               maxy = obj->getVert(j).y;
-         }
-      }
-
-      // If we have only one point object in our level, the following will correct
-      // for any display weirdness.
-      if(minx == maxx && miny == maxy)    // i.e. a single point item
-      {
-         mCurrentScale = MIN_SCALE;
-         mCurrentOffset.set(gScreenInfo.getGameCanvasWidth() / 2  - mCurrentScale * minx, 
-                            gScreenInfo.getGameCanvasHeight() / 2 - mCurrentScale * miny);
-      }
-      else
-      {
-         F32 midx = (minx + maxx) / 2;
-         F32 midy = (miny + maxy) / 2;
-
-         mCurrentScale = min(gScreenInfo.getGameCanvasWidth() / (maxx - minx), gScreenInfo.getGameCanvasHeight() / (maxy - miny));
-         mCurrentScale /= 1.3;      // Zoom out a bit
-         mCurrentOffset.set(gScreenInfo.getGameCanvasWidth() / 2  - mCurrentScale * midx, 
-                            gScreenInfo.getGameCanvasHeight() / 2 - mCurrentScale * midy);
-      }
-   }
-   else     // Put (0,0) at center of screen
-   {
-      mCurrentScale = STARTING_SCALE;
-      mCurrentOffset.set(gScreenInfo.getGameCanvasWidth() / 2, gScreenInfo.getGameCanvasHeight() / 2);
-   }
-}
-
-
-// Gets run when user exits special-item editing mode, called from attribute editors
-void EditorUserInterface::doneEditingAttributes(EditorAttributeMenuUI *editor, EditorObject *object)
-{
-   object->onAttrsChanged();
-
-   const Vector<EditorObject *> *objList = getObjectList();
-
-   // Find any other selected items of the same type of the item we just edited, and update their values too
-   for(S32 i = 0; i < objList->size(); i++)
-   {
-      EditorObject *obj = objList->get(i);
-
-      if(obj != object && obj->isSelected() && obj->getObjectTypeMask() == object->getObjectTypeMask())
-      {
-         editor->doneEditing(obj);  // Transfer attributes from editor to object
-         obj->onAttrsChanged();     // And notify the object that its attributes have changed
-      }
-   }
-}
-
-
-extern string itos(S32);
-extern string itos(U32);
-extern string itos(U64);
-
-extern string ftos(F32, S32);
-
-extern string stripZeros(string str);
-
-// Handle key presses
-void EditorUserInterface::onKeyDown(KeyCode keyCode, char ascii)
-{
-   if(OGLCONSOLE_ProcessBitfighterKeyEvent(keyCode, ascii))      // Pass the key on to the console for processing
-      return;
-
-   // TODO: Make this stuff work like the attribute entry stuff; use a real menu and not this ad-hoc code
-   // This is where we handle entering things like rotation angle and other data that requires a special entry box.
-   // NOT for editing an item's attributes.  Still used, but untested in refactor.
-   if(entryMode != EntryNone)
-      textEntryKeyHandler(keyCode, ascii);
-
-   else if(keyCode == KEY_ENTER)       // Enter - Edit props
-      startAttributeEditor();
-
-   // Regular key handling from here on down
-   else if(getKeyState(KEY_SHIFT) && keyCode == KEY_0)  // Shift-0 -> Set team to hostile
-      setCurrentTeam(-2);
-
-   else if(ascii == '#' || ascii == '!')
-   {
-      S32 selected = NONE;
-
-      const Vector<EditorObject *> *objList = getObjectList();
-
-      // Find first selected item, and just work with that.  Unselect the rest.
-      for(S32 i = 0; i < objList->size(); i++)
-      {
-         if(objList->get(i)->isSelected())
-         {
-            if(selected == NONE)
-            {
-               selected = i;
-               continue;
-            }
-            else
-               objList->get(i)->setSelected(false);
-         }
-      }
-
-      if(selected == NONE)      // Nothing selected, nothing to do!
-         return;
-
-      mEntryBox = getNewEntryBox(objList->get(selected)->getItemId() <= 0 ? "" : itos(objList->get(selected)->getItemId()), 
-                                 "Item ID:", 10, LineEditor::digitsOnlyFilter);
-      entryMode = EntryID;
-   }
-
-   else if(ascii >= '0' && ascii <= '9')           // Change team affiliation of selection with 0-9 keys
-   {
-      setCurrentTeam(ascii - '1');
-      return;
-   }
-
-   // Ctrl-left click is same as right click for Mac users
-   else if(keyCode == MOUSE_RIGHT || (keyCode == MOUSE_LEFT && getKeyState(KEY_CTRL)))
-   {
-      if(getKeyState(MOUSE_LEFT) && !getKeyState(KEY_CTRL))        // Prevent weirdness
-         return;  
-
-      mMousePos.set(gScreenInfo.getMousePos());
-
-      if(mCreatingPoly || mCreatingPolyline)
-      {
-         if(mNewItem->getVertCount() < gMaxPolygonPoints)          // Limit number of points in a polygon/polyline
-         {
-            mNewItem->addVert(snapPoint(convertCanvasToLevelCoord(mMousePos)));
-            mNewItem->onGeomChanging();
-         }
-         
-         return;
-      }
-
-      saveUndoState();     // Save undo state before we clear the selection
-      clearSelection();    // Unselect anything currently selected
-
-      // Can only add new vertices by clicking on item's edge, not it's interior (for polygons, that is)
-      if(mEdgeHit != NONE && mItemHit && (mItemHit->getGeomType() == geomLine || mItemHit->getGeomType() >= geomPoly))
-      {
-         if(mItemHit->getVertCount() >= gMaxPolygonPoints)     // Polygon full -- can't add more
-            return;
-
-         Point newVertex = snapPoint(convertCanvasToLevelCoord(mMousePos));      // adding vertex w/ right-mouse
-
-         mAddingVertex = true;
-
-         // Insert an extra vertex at the mouse clicked point, and then select it.
-         mItemHit->insertVert(newVertex, mEdgeHit + 1);
-         mItemHit->selectVert(mEdgeHit + 1);
-
-         // Alert the item that its geometry is changing
-         mItemHit->onGeomChanging();
-
-         mMouseDownPos = newVertex;
-         
-      }
-      else     // Start creating a new poly or new polyline (tilda key + right-click ==> start polyline)
-      {
-         S32 width;
-
-         if(getKeyState(KEY_TILDE))
-         {
-            mCreatingPolyline = true;
-            mNewItem = new LineItem();
-            width = 2;
-         }
-         else
-         {
-            mCreatingPoly = true;
-            width = Barrier::DEFAULT_BARRIER_WIDTH;
-            mNewItem = new WallItem();
-         }
-
-         mNewItem->initializeEditor();
-         mNewItem->setTeam(mCurrentTeam);
-         mNewItem->addVert(snapPoint(convertCanvasToLevelCoord(mMousePos)));
-         mNewItem->setDockItem(false);
-      }
-   }
-   else if(keyCode == MOUSE_LEFT)
-   {
-      if(getKeyState(MOUSE_RIGHT))              // Prevent weirdness
-         return;
-
-      mDraggingDockItem = NONE;
-      mMousePos.set(gScreenInfo.getMousePos());
-
-      if(mCreatingPoly || mCreatingPolyline)    // Save any polygon/polyline we might be creating
-      {
-         saveUndoState();                       // Save state prior to addition of new polygon
-
-         if(mNewItem->getVertCount() < 2)
-            delete mNewItem;
-         else
-         {
-            mNewItem->addToEditor(getGame());
-            mNewItem->onGeomChanged();          // Walls need to be added to editor BEFORE onGeomChanged() is run!
-         }
-
-         mNewItem = NULL;
-
-         mCreatingPoly = false;
-         mCreatingPolyline = false;
-      }
-
-      mMouseDownPos = convertCanvasToLevelCoord(mMousePos);
-
-      if(mouseOnDock())    // On the dock?  Did we hit something to start dragging off the dock?
-      {
-         clearSelection();
-         mDraggingDockItem = findHitItemOnDock(mMousePos);
-      }
-      else                 // Mouse is not on dock
-      {
-         mDraggingDockItem = NONE;
-
-         // rules for mouse down:
-         // if the click has no shift- modifier, then
-         //   if the click was on something that was selected
-         //     do nothing
-         //   else
-         //     clear the selection
-         //     add what was clicked to the selection
-         //  else
-         //    toggle the selection of what was clicked
-
-        /* S32 vertexHit;
-         EditorObject *vertexHitPoly;
-*/
-         //findHitVertex(mMousePos, vertexHitPoly, vertexHit);
-         //findHitItemAndEdge();      //  Sets mItemHit, mVertexHit, and mEdgeHit
-
-
-         if(!getKeyState(KEY_SHIFT))      // Shift key is not down
-         {
-            // If we hit a vertex of an already selected item --> now we can move that vertex w/o losing our selection.
-            // Note that in the case of a point item, we want to skip this step, as we don't select individual vertices.
-            if(mVertexHit != NONE && mItemHit->isSelected() && mItemHit->getGeomType() != geomPoint)    
-            {
-               clearSelection();
-               mItemHit->selectVert(mVertexHit);
-            }
-            if(mItemHit && mItemHit->isSelected())   // Hit an already selected item
-            {
-               // Do nothing
-            }
-            else if(mItemHit && mItemHit->getGeomType() == geomPoint)  // Hit a point item
-            {
-               clearSelection();
-               mItemHit->setSelected(true);
-            }
-            else if(mVertexHit != NONE && (!mItemHit || !mItemHit->isSelected()))      // Hit a vertex of an unselected item
-            {        // (braces required)
-               if(!mItemHit->vertSelected(mVertexHit))
-               {
-                  clearSelection();
-                  mItemHit->selectVert(mVertexHit);
-               }
-            }
-            else if(mItemHit)                                                          // Hit a non-point item, but not a vertex
-            {
-               clearSelection();
-               mItemHit->setSelected(true);
-            }
-            else     // Clicked off in space.  Starting to draw a bounding rectangle?
-            {
-               mDragSelecting = true;
-               clearSelection();
-            }
-         }
-         else     // Shift key is down
-         {
-            if(mVertexHit != NONE)
-            {
-               if(mItemHit->vertSelected(mVertexHit))
-                  mItemHit->unselectVert(mVertexHit);
-               else
-                  mItemHit->aselectVert(mVertexHit);
-            }
-            else if(mItemHit)
-               mItemHit->setSelected(!mItemHit->isSelected());    // Toggle selection of hit item
-            else
-               mDragSelecting = true;
-         }
-     }     // end mouse not on dock block, doc
-
-     findSnapVertex();     // Update snap vertex in the event an item was selected
-
-   }     // end if keyCode == MOUSE_LEFT
-
-   // Neither mouse button, let's try some keys
-   else if(keyCode == KEY_D)              // D - Pan right
-      mRight = true;
-   else if(keyCode == KEY_RIGHT)          // Right - Pan right
-      mRight = true;
-   else if(keyCode == KEY_H)              // H - Flip horizontal
-      flipSelectionHorizontal();
-   else if(keyCode == KEY_V && getKeyState(KEY_CTRL))    // Ctrl-V - Paste selection
-      pasteSelection();
-   else if(keyCode == KEY_V)              // V - Flip vertical
-      flipSelectionVertical();
-   else if(keyCode == KEY_SLASH)
-      OGLCONSOLE_ShowConsole();
-
-   else if(keyCode == KEY_L && getKeyState(KEY_CTRL) && getKeyState(KEY_SHIFT))
-   {
-      loadLevel();                        // Ctrl-Shift-L - Reload level
-      setSaveMessage("Reloaded " + getLevelFileName(), true);
-   }
-   else if(keyCode == KEY_Z)
-   {
-      if(getKeyState(KEY_CTRL) && getKeyState(KEY_SHIFT))   // Ctrl-Shift-Z - Redo
-         redo();
-      else if(getKeyState(KEY_CTRL))    // Ctrl-Z - Undo
-         undo(true);
-      else                              // Z - Reset veiw
-        centerView();
-   }
-   else if(keyCode == KEY_R)
-      if(getKeyState(KEY_CTRL) && getKeyState(KEY_SHIFT))      // Ctrl-Shift-R - Rotate by arbitrary amount
-      {
-         if(!anyItemsSelected())
-            return;
-
-         mEntryBox = getNewEntryBox("", "Rotation angle:", 10, LineEditor::numericFilter);
-         entryMode = EntryAngle;
-      }
-      else if(getKeyState(KEY_CTRL))        // Ctrl-R - Run levelgen script, or clear last results
-      {
-         if(mLevelGenItems.size() == 0)
-            runLevelGenScript();
-         else
-            clearLevelGenItems();
-      }
-      else
-         rotateSelection(getKeyState(KEY_SHIFT) ? 15 : -15); // Shift-R - Rotate CW, R - Rotate CCW
-   else if((keyCode == KEY_I) && getKeyState(KEY_CTRL))  // Ctrl-I - Insert items generated with script into editor
-   {
-      copyScriptItemsToEditor();
-   }
-
-   else if(((keyCode == KEY_UP) && !getKeyState(KEY_CTRL)) || keyCode == KEY_W)  // W or Up - Pan up
-      mUp = true;
-   else if(keyCode == KEY_UP && getKeyState(KEY_CTRL))      // Ctrl-Up - Zoom in
-      mIn = true;
-   else if(keyCode == KEY_DOWN)
-   { /* braces required */
-      if(getKeyState(KEY_CTRL))           // Ctrl-Down - Zoom out
-         mOut = true;
-      else                                // Down - Pan down
-         mDown = true;
-   }
-   else if(keyCode == KEY_S)
-   {
-      if(getKeyState(KEY_CTRL))           // Ctrl-S - Save
-         saveLevel(true, true);
-      else                                // S - Pan down
-         mDown = true;
-   }
-   else if(keyCode == KEY_A && getKeyState(KEY_CTRL))            // Ctrl-A - toggle see all objects
-   {
-      mShowMode = (ShowMode) ((U32)mShowMode + 1);
-
-      if(mShowMode == ShowModesCount)
-         mShowMode = (ShowMode) 0;     // First mode
-
-      if(mShowMode == ShowWallsOnly && !mDraggingObjects)
-         SDL_ShowCursor(SDL_ENABLE);  // TODO:  was GLUT_CURSOR_RIGHT_ARROW
-
-      populateDock();   // Different modes have different items
-
-      onMouseMoved();   // Reset mouse to spray if appropriate
-   }
-   else if(keyCode == KEY_LEFT || keyCode == KEY_A)   // Left or A - Pan left
-      mLeft = true;
-   else if(keyCode == KEY_EQUALS)         // Plus (+) - Increase barrier width
-   {
-      if(getKeyState(KEY_SHIFT))          // SHIFT --> by 1
-         changeBarrierWidth(1);
-      else                                // unshifted --> by 5
-         changeBarrierWidth(5);
-   }
-   else if(keyCode == KEY_MINUS)          // Minus (-)  - Decrease barrier width
-   {
-      if(getKeyState(KEY_SHIFT))          // SHIFT --> by 1
-         changeBarrierWidth(-1);
-      else                                // unshifted --> by 5
-         changeBarrierWidth(-5);
-   }
-
-   else if(keyCode == KEY_E)              // E - Zoom In
-         mIn = true;
-   else if(keyCode == KEY_BACKSLASH)      // \ - Split barrier on selected vertex
-      splitBarrier();
-   else if(keyCode == KEY_J)
-      joinBarrier();
-   else if(keyCode == KEY_X && getKeyState(KEY_CTRL) && getKeyState(KEY_SHIFT)) // Ctrl-Shift-X - Resize selection
-   {
-      if(!anyItemsSelected())
-         return;
-
-      mEntryBox = getNewEntryBox("", "Resize factor:", 10, LineEditor::numericFilter);
-      entryMode = EntryScale;
-   }
-   else if(keyCode == KEY_X && getKeyState(KEY_CTRL))     // Ctrl-X - Cut selection
-   {
-      copySelection();
-      deleteSelection(true);
-   }
-   else if(keyCode == KEY_C && getKeyState(KEY_CTRL))    // Ctrl-C - Copy selection to clipboard
-      copySelection();
-   else if(keyCode == KEY_C )             // C - Zoom out
-      mOut = true;
-   else if(keyCode == KEY_F3)             // F3 - Level Parameter Editor
-   {
-      playBoop();
-      getUIManager()->getGameParamUserInterface()->activate();
-   }
-   else if(keyCode == KEY_F2)             // F2 - Team Editor Menu
-   {
-      getUIManager()->getTeamDefUserInterface()->activate();
-      playBoop();
-   }
-   else if(keyCode == KEY_T)              // T - Teleporter
-      insertNewItem(TeleportType);
-   else if(keyCode == KEY_P)              // P - Speed Zone
-      insertNewItem(SpeedZoneType);
-   else if(keyCode == KEY_G)              // G - Spawn
-      insertNewItem(ShipSpawnType);
-   else if(keyCode == KEY_B && getKeyState(KEY_CTRL)) // Ctrl-B - Spy Bug
-      insertNewItem(SpyBugType);
-   else if(keyCode == KEY_B)              // B - Repair
-      insertNewItem(RepairItemType);
-   else if(keyCode == KEY_Y)              // Y - Turret
-      insertNewItem(TurretType);
-   else if(keyCode == KEY_M)              // M - Mine
-      insertNewItem(MineType);
-   else if(keyCode == KEY_F)              // F - Force Field
-      insertNewItem(ForceFieldProjectorType);
-   else if(keyCode == KEY_BACKSPACE || keyCode == KEY_DELETE)
-         deleteSelection(false);
-   else if(keyCode == keyHELP)            // Turn on help screen
-   {
-      getUIManager()->getEditorInstructionsUserInterface()->activate();
-      playBoop();
-   }
-   else if(keyCode == keyOUTGAMECHAT)     // Turn on Global Chat overlay
-      getUIManager()->getChatUserInterface()->activate();
-   else if(keyCode == keyDIAG)            // Turn on diagnostic overlay
-      getUIManager()->getDiagnosticUserInterface()->activate();
-   else if(keyCode == KEY_ESCAPE)           // Activate the menu
-   {
-      playBoop();
-      getUIManager()->getEditorMenuUserInterface()->activate();
-   }
-   else if(keyCode == KEY_SPACE)
-      mSnapDisabled = true;
-   else if(keyCode == KEY_TAB)
-      mShowingReferenceShip = true;
-}
-
-
-// Handle keyboard activity when we're editing an item's attributes
-void EditorUserInterface::textEntryKeyHandler(KeyCode keyCode, char ascii)
-{
-   if(keyCode == KEY_ENTER)
-   {
-      if(entryMode == EntryID)
-      {
-         const Vector<EditorObject *> *objList = getObjectList();
-
-         for(S32 i = 0; i < objList->size(); i++)
-         {
-            EditorObject *obj = objList->get(i);
-
-            if(obj->isSelected())             // Should only be one
-            {
-               U32 id = atoi(mEntryBox.c_str());
-               if(obj->getItemId() != (S32)id)     // Did the id actually change?
-               {
-                  obj->setItemId(id);
-                  mAllUndoneUndoLevel = -1;        // If so, it can't be undone
-               }
-               break;
-            }
-         }
-      }
-      else if(entryMode == EntryAngle)
-      {
-         F32 angle = (F32) atof(mEntryBox.c_str());
-         rotateSelection(-angle);      // Positive angle should rotate CW, negative makes that happen
-      }
-      else if(entryMode == EntryScale)
-      {
-         F32 scale = (F32) atof(mEntryBox.c_str());
-         scaleSelection(scale);
-      }
-
-      entryMode = EntryNone;
-   }
-   else if(keyCode == KEY_ESCAPE)
-   {
-      entryMode = EntryNone;
-   }
-   else if(keyCode == KEY_BACKSPACE || keyCode == KEY_DELETE)
-      mEntryBox.handleBackspace(keyCode);
-
-   else
-      mEntryBox.addChar(ascii);
-
-   // else ignore keystroke
-}
-
-
-static const S32 MAX_REPOP_DELAY = 600;      // That's 10 whole minutes!
-
-void EditorUserInterface::startAttributeEditor()
-{
-   const Vector<EditorObject *> *objList = getObjectList();
-
-   for(S32 i = 0; i < objList->size(); i++)
-   {
-      EditorObject *obj_i = objList->get(i);
-      if(obj_i->isSelected())
-      {
-         // Force item i to be the one and only selected item type.  This will clear up some problems that
-         // might otherwise occur.  If you have multiple items selected, all will end up with the same values.
-         for(S32 j = 0; j < objList->size(); j++)
-         {
-            EditorObject *obj_j = objList->get(j);
-
-            if(obj_j->isSelected() && obj_j->getObjectTypeMask() != obj_i->getObjectTypeMask())
-               obj_j->unselect();
-         }
-
-
-         // Activate the attribute editor if there is one
-         EditorAttributeMenuUI *menu = obj_i->getAttributeMenu();
-         if(menu)
-         {
-            obj_i->setIsBeingEdited(true);
-            menu->startEditing(obj_i);
-            menu->activate();
-
-            saveUndoState();
-         }
-
-         break;
-      }
-   }
-}
-
-
-void EditorUserInterface::onKeyUp(KeyCode keyCode)
-{
-   switch(keyCode)
-   {
-      case KEY_UP:
-         mIn = false;
-         // fall-through OK
-      case KEY_W:
-         mUp = false;
-         break;
-      case KEY_DOWN:
-         mOut = false;
-         // fall-through OK
-      case KEY_S:
-         mDown = false;
-         break;
-      case KEY_LEFT:
-      case KEY_A:
-         mLeft = false;
-         break;
-      case KEY_RIGHT:
-      case KEY_D:
-         mRight = false;
-         break;
-      case KEY_E:
-         mIn = false;
-         break;
-      case KEY_C:
-         mOut = false;
-         break;
-      case KEY_SPACE:
-         mSnapDisabled = false;
-         break;
-      case KEY_TAB:
-         mShowingReferenceShip = false;
-         break;
-      case MOUSE_LEFT:
-      case MOUSE_RIGHT:  
-         mMousePos.set(gScreenInfo.getMousePos());
-
-         if(mDragSelecting)      // We were drawing a rubberband selection box
-         {
-            Rect r(convertCanvasToLevelCoord(mMousePos), mMouseDownPos);
-            S32 j;
-
-            fillVector.clear();
-
-            if(mShowMode == ShowWallsOnly)
-               getGame()->getEditorDatabase()->findObjects(BarrierType | PolyWallType, fillVector);
-            else
-               getGame()->getEditorDatabase()->findObjects(fillVector);
-
-
-            for(S32 i = 0; i < fillVector.size(); i++)
-            {
-               EditorObject *obj = dynamic_cast<EditorObject *>(fillVector[i]);
-
-               // Make sure that all vertices of an item are inside the selection box; basically means that the entire 
-               // item needs to be surrounded to be included in the selection
-               for(j = 0; j < obj->getVertCount(); j++)
-                  if(!r.contains(obj->getVert(j)))
-                     break;
-               if(j == obj->getVertCount())
-                  obj->setSelected(true);
-            }
-            mDragSelecting = false;
-         }
-         else if(mDraggingObjects)     // We were dragging and dropping.  Could have been a move or a delete (by dragging to dock).
-         {
-            if(mAddingVertex)
-            {
-               deleteUndoState();
-               mAddingVertex = false;
-            }
-
-            onFinishedDragging();
-         }
-
-         break;
-   }     // case
-}
-
-
-// Called when user has been dragging an object and then releases it
-void EditorUserInterface::onFinishedDragging()
-{
-   mDraggingObjects = false;
-
-   if(mouseOnDock())                      // Mouse is over the dock -- either dragging to or from dock
-   {
-      if(mDraggingDockItem == NONE)       // This was really a delete (item dragged to dock)
-      {
-         const Vector<EditorObject *> *objList = getObjectList();
-
-         for(S32 i = 0; i < objList->size(); i++)    //  Delete all selected items
-            if(objList->get(i)->isSelected())
-            {
-               deleteItem(i);
-               i--;
-            }
-      }
-      else        // Dragged item off the dock, then back on  ==> nothing changed; restore to unmoved state, which was stored on undo stack
-         undo(false);
-   }
-   else    // Mouse not on dock... we were either dragging from the dock or moving something, 
-   {       // need to save an undo state if anything changed
-      if(mDraggingDockItem == NONE)    // Not dragging from dock - user is moving object around screen
-      {
-         // If our snap vertex has moved then all selected items have moved
-         bool itemsMoved = mSnapObject->getVert(mSnapVertexIndex) != mMoveOrigin;
-
-         if(itemsMoved)    // Move consumated... update any moved items, and save our autosave
-         {
-            const Vector<EditorObject *> *objList = getObjectList();
-
-            for(S32 i = 0; i < objList->size(); i++)
-               if(objList->get(i)->isSelected() || objList->get(i)->anyVertsSelected())
-                  objList->get(i)->onGeomChanged();
-
-            setNeedToSave(true);
-            autoSave();
-
-            return;
-         }
-         else     // We started our move, then didn't end up moving anything... remove associated undo state
-            deleteUndoState();
-      }
-   }
-}
-
-
-bool EditorUserInterface::mouseOnDock()
-{
-   return (mMousePos.x >= gScreenInfo.getGameCanvasWidth() - DOCK_WIDTH - horizMargin &&
-           mMousePos.x <= gScreenInfo.getGameCanvasWidth() - horizMargin &&
-           mMousePos.y >= gScreenInfo.getGameCanvasHeight() - vertMargin - getDockHeight(mShowMode) &&
-           mMousePos.y <= gScreenInfo.getGameCanvasHeight() - vertMargin);
-}
-
-
-bool EditorUserInterface::anyItemsSelected()
-{
-   const Vector<EditorObject *> *objList = getObjectList();
-
-   for(S32 i = 0; i < objList->size(); i++)
-      if(objList->get(i)->isSelected())
-         return true;
-
-   return false;
-}
-
-
-bool EditorUserInterface::anythingSelected()
-{
-   const Vector<EditorObject *> *objList = getObjectList();
-
-   for(S32 i = 0; i < objList->size(); i++)
-      if(objList->get(i)->isSelected() || objList->get(i)->anyVertsSelected() )
-         return true;
-
-   return false;
-}
-
-
-void EditorUserInterface::idle(U32 timeDelta)
-{
-   F32 pixelsToScroll = timeDelta * (getKeyState(KEY_SHIFT) ? 1.0f : 0.5f);    // Double speed when shift held down
-
-   if(mLeft && !mRight)
-      mCurrentOffset.x += pixelsToScroll;
-   else if(mRight && !mLeft)
-      mCurrentOffset.x -= pixelsToScroll;
-   if(mUp && !mDown)
-      mCurrentOffset.y += pixelsToScroll;
-   else if(mDown && !mUp)
-      mCurrentOffset.y -= pixelsToScroll;
-
-   Point mouseLevelPoint = convertCanvasToLevelCoord(mMousePos);
-
-   if(mIn && !mOut)
-      mCurrentScale *= 1 + timeDelta * 0.002;
-   else if(mOut && !mIn)
-      mCurrentScale *= 1 - timeDelta * 0.002;
-
-   if(mCurrentScale < MIN_SCALE)
-     mCurrentScale = MIN_SCALE;
-   else if(mCurrentScale > MAX_SCALE)
-      mCurrentScale = MAX_SCALE;
-
-   Point newMousePoint = convertLevelToCanvasCoord(mouseLevelPoint);
-   mCurrentOffset += mMousePos - newMousePoint;
-
-   mSaveMsgTimer.update(timeDelta);
-   mWarnMsgTimer.update(timeDelta);
-
-   LineEditor::updateCursorBlink(timeDelta);
-}
-
-
-void EditorUserInterface::setSaveMessage(string msg, bool savedOK)
-{
-   mSaveMsg = msg;
-   mSaveMsgTimer = saveMsgDisplayTime;
-   mSaveMsgColor = (savedOK ? Colors::green : Colors::red);
-}
-
-void EditorUserInterface::setWarnMessage(string msg1, string msg2)
-{
-   mWarnMsg1 = msg1;
-   mWarnMsg2 = msg2;
-   mWarnMsgTimer = warnMsgDisplayTime;
-   mWarnMsgColor = gErrorMessageTextColor;
-}
-
-
-bool EditorUserInterface::saveLevel(bool showFailMessages, bool showSuccessMessages, bool autosave)
-{
-   string saveName = autosave ? "auto.save" : mEditFileName;
-
-   try
-   {
-      // Check if we have a valid (i.e. non-null) filename
-      if(saveName == "")
-      {
-         ErrorMessageUserInterface *ui = getUIManager()->getErrorMsgUserInterface();
-
-         ui->reset();
-         ui->setTitle("INVALID FILE NAME");
-         ui->setMessage(1, "The level file name is invalid or empty.  The level cannot be saved.");
-         ui->setMessage(2, "To correct the problem, please change the file name using the");
-         ui->setMessage(3, "Game Parameters menu, which you can access by pressing [F3].");
-
-         ui->activate();
-
-         return false;
-      }
-
-      char fileNameBuffer[256];
-      dSprintf(fileNameBuffer, sizeof(fileNameBuffer), "%s/%s", gConfigDirs.levelDir.c_str(), saveName.c_str());
-      FILE *f = fopen(fileNameBuffer, "w");
-      if(!f)
-         throw(SaveException("Could not open file for writing"));
-
-      // Write out basic game parameters, including gameType info
-      s_fprintf(f, "%s", getGame()->toString().c_str());    // Note that this toString appends a newline char; most don't
-
-
-      // Write out all level items (do two passes; walls first, non-walls next, so turrets & forcefields have something to grab onto)
-      const Vector<EditorObject *> *objList = getObjectList();
-
-      for(S32 j = 0; j < 2; j++)
-         for(S32 i = 0; i < objList->size(); i++)
-         {
-            EditorObject *p = objList->get(i);
-
-            // Writing wall items on first pass, non-wall items next -- that will make sure mountable items have something to grab onto
-            if((j == 0) && (p->getObjectTypeMask() & (BarrierType | PolyWallType)) || 
-               (j == 1) && (p->getObjectTypeMask() &~ (BarrierType | PolyWallType)) )
-               p->saveItem(f, getGame()->getGridSize());
-         }
-      fclose(f);
-   }
-   catch (SaveException &e)
-   {
-      if(showFailMessages)
-         setSaveMessage("Error Saving: " + string(e.what()), false);
-      return false;
-   }
-
-   if(!autosave)     // Doesn't count as a save!
-   {
-      mNeedToSave = false;
-      mAllUndoneUndoLevel = mLastUndoIndex;     // If we undo to this point, we won't need to save
-   }
-
-   if(showSuccessMessages)
-      setSaveMessage("Saved " + getLevelFileName(), true);
-
-   return true;
-}
-
-
-// We need some local hook into the testLevelStart() below.  Ugly but apparently necessary.
-void testLevelStart_local(Game *game)
-{
-   game->getUIManager()->getEditorUserInterface()->testLevelStart();
-}
-
-
-extern void initHostGame(Address bindAddress, Vector<string> &levelList, bool testMode);
-extern CmdLineSettings gCmdLineSettings;
-
-void EditorUserInterface::testLevel()
-{
-   bool gameTypeError = false;
-   if(!getGame()->getGameType())     // Not sure this could really happen anymore...  TODO: Make sure we always have a valid gametype
-      gameTypeError = true;
-
-   // With all the map loading error fixes, game should never crash!
-   validateLevel();
-   if(mLevelErrorMsgs.size() || mLevelWarnings.size() || gameTypeError)
-   {
-      YesNoUserInterface *ui = getUIManager()->getYesNoUserInterface();
-
-      ui->reset();
-      ui->setTitle("LEVEL HAS PROBLEMS");
-
-      S32 line = 1;
-      for(S32 i = 0; i < mLevelErrorMsgs.size(); i++)
-         ui->setMessage(line++, mLevelErrorMsgs[i].c_str());
-
-      for(S32 i = 0; i < mLevelWarnings.size(); i++)
-         ui->setMessage(line++, mLevelWarnings[i].c_str());
-
-      if(gameTypeError)
-      {
-         ui->setMessage(line++, "ERROR: GameType is invalid.");
-         ui->setMessage(line++, "(Fix in Level Parameters screen [F3])");
-      }
-
-      ui->setInstr("Press [Y] to start, [ESC] to cancel");
-      ui->registerYesFunction(testLevelStart_local);   // testLevelStart_local() just calls testLevelStart() below
-      ui->activate();
-
-      return;
-   }
-
-   testLevelStart();
-}
-
-
-void EditorUserInterface::testLevelStart()
-{
-   string tmpFileName = mEditFileName;
-   mEditFileName = "editor.tmp";
-
-   SDL_ShowCursor(SDL_DISABLE);    // Turn off cursor
-   bool nts = mNeedToSave;             // Save these parameters because they are normally reset when a level is saved.
-   S32 auul = mAllUndoneUndoLevel;     // Since we're only saving a temp copy, we really shouldn't reset them...
-
-   mEditorGameType = getGame()->getGameType();     // Sock our current gametype away, will use it when we reenter the editor
-
-   if(saveLevel(true, false))
-   {
-      mEditFileName = tmpFileName;     // Restore the level name
-
-      mWasTesting = true;
-
-      Vector<string> levelList;
-      levelList.push_back("editor.tmp");
-      initHostGame(Address(IPProtocol, Address::Any, 28000), levelList, true);
-   }
-
-   mNeedToSave = nts;                  // Restore saved parameters
-   mAllUndoneUndoLevel = auul;
-}
-
-
-////////////////////////////////////////
-////////////////////////////////////////
-
-
-// Constructor
-EditorMenuUserInterface::EditorMenuUserInterface(Game *game) : Parent(game)
-{
-   setMenuID(EditorMenuUI);
-   mMenuTitle = "EDITOR MENU";
-}
-
-
-void EditorMenuUserInterface::onActivate()
-{
-   Parent::onActivate();
-   setupMenus();
-}
-
-
-extern IniSettings gIniSettings;
-extern MenuItem *getWindowModeMenuItem(Game *game);
-
-//////////
-// Editor menu callbacks
-//////////
-
-void reactivatePrevUICallback(Game *game, U32 unused)
-{
-   game->getUIManager()->reactivatePrevUI();
-}
-
-
-static void testLevelCallback(Game *game, U32 unused)
-{
-   game->getUIManager()->getEditorUserInterface()->testLevel();
-}
-
-
-void returnToEditorCallback(Game *game, U32 unused)
-{
-   EditorUserInterface *ui = game->getUIManager()->getEditorUserInterface();
-
-   ui->saveLevel(true, true);                                     // Save level
-   ui->setSaveMessage("Saved " + ui->getLevelFileName(), true);   // Setup a message for the user
-   game->getUIManager()->reactivatePrevUI();                      // Return to editor
-}
-
-
-static void activateHelpCallback(Game *game, U32 unused)
-{
-   game->getUIManager()->getEditorInstructionsUserInterface()->activate();
-}
-
-
-static void activateLevelParamsCallback(Game *game, U32 unused)
-{
-   game->getUIManager()->getGameParamUserInterface()->activate();
-}
-
-
-static void activateTeamDefCallback(Game *game, U32 unused)
-{
-   game->getUIManager()->getTeamDefUserInterface()->activate();
-}
-
-
-void quitEditorCallback(Game *game, U32 unused)
-{
-   EditorUserInterface *editorUI = game->getUIManager()->getEditorUserInterface();
-
-   if(editorUI->getNeedToSave())
-   {
-      YesNoUserInterface *ui = game->getUIManager()->getYesNoUserInterface();
-
-      ui->reset();
-      ui->setInstr("Press [Y] to save, [N] to quit [ESC] to cancel");
-      ui->setTitle("SAVE YOUR EDITS?");
-      ui->setMessage(1, "You have not saved your edits to the level.");
-      ui->setMessage(3, "Do you want to?");
-      ui->registerYesFunction(saveLevelCallback);
-      ui->registerNoFunction(backToMainMenuCallback);
-      ui->activate();
-   }
-   else
-     backToMainMenuCallback(game);
-
-   editorUI->clearUndoHistory();        // Clear up a little memory
-}
-
-//////////
-
-void EditorMenuUserInterface::setupMenus()
-{
-   menuItems.clear();
-   menuItems.push_back(boost::shared_ptr<MenuItem>(new MenuItem(getGame(), 0, "RETURN TO EDITOR", reactivatePrevUICallback,    "", KEY_R)));
-   menuItems.push_back(boost::shared_ptr<MenuItem>(getWindowModeMenuItem(getGame())));
-   menuItems.push_back(boost::shared_ptr<MenuItem>(new MenuItem(getGame(), 0, "TEST LEVEL",       testLevelCallback,           "", KEY_T)));
-   menuItems.push_back(boost::shared_ptr<MenuItem>(new MenuItem(getGame(), 0, "SAVE LEVEL",       returnToEditorCallback,      "", KEY_S)));
-   menuItems.push_back(boost::shared_ptr<MenuItem>(new MenuItem(getGame(), 0, "INSTRUCTIONS",     activateHelpCallback,        "", KEY_I, keyHELP)));
-   menuItems.push_back(boost::shared_ptr<MenuItem>(new MenuItem(getGame(), 0, "LEVEL PARAMETERS", activateLevelParamsCallback, "", KEY_L, KEY_F3)));
-   menuItems.push_back(boost::shared_ptr<MenuItem>(new MenuItem(getGame(), 0, "MANAGE TEAMS",     activateTeamDefCallback,     "", KEY_M, KEY_F2)));
-   menuItems.push_back(boost::shared_ptr<MenuItem>(new MenuItem(getGame(), 0, "QUIT",             quitEditorCallback,          "", KEY_Q, KEY_UNKNOWN)));
-}
-
-
-void EditorMenuUserInterface::onEscape()
-{
-   SDL_ShowCursor(SDL_DISABLE);
-   getUIManager()->reactivatePrevUI();
-}
-
-
-};
-
-=======
-//-----------------------------------------------------------------------------------
-//
-// Bitfighter - A multiplayer vector graphics space game
-// Based on Zap demo released for Torque Network Library by GarageGames.com
-//
-// Derivative work copyright (C) 2008-2009 Chris Eykamp
-// Original work copyright (C) 2004 GarageGames.com, Inc.
-// Other code copyright as noted
-//
-// This program is free software; you can redistribute it and/or modify
-// it under the terms of the GNU General Public License as published by
-// the Free Software Foundation; either version 2 of the License, or
-// (at your option) any later version.
-//
-// This program is distributed in the hope that it will be useful (and fun!),
-// but WITHOUT ANY WARRANTY; without even the implied warranty of
-// MERCHANTABILITY or FITNESS FOR A PARTICULAR PURPOSE.  See the
-// GNU General Public License for more details.
-//
-// You should have received a copy of the GNU General Public License
-// along with this program; if not, write to the Free Software
-// Foundation, Inc., 59 Temple Place, Suite 330, Boston, MA  02111-1307  USA
-//
-//------------------------------------------------------------------------------------
-
-#include "UIEditor.h"
-#include "UIEditorMenus.h"    // For access to menu methods such as setObject
-#include "EditorObject.h"
-
-#include "UINameEntry.h"
-#include "UIEditorInstructions.h"
-#include "UIChat.h"
-#include "UIDiagnostics.h"
-#include "UITeamDefMenu.h"
-#include "UIGameParameters.h"
-#include "UIErrorMessage.h"
-#include "UIYesNo.h"
-#include "gameObjectRender.h"
-#include "game.h"                // Can delete?
-#include "gameType.h"
-#include "soccerGame.h"          // For Soccer ball radius
-#include "engineeredObjects.h"   // For Turret properties
-#include "barrier.h"             // For DEFAULT_BARRIER_WIDTH
-#include "gameItems.h"           // For Asteroid defs
-#include "teleporter.h"          // For Teleporter def
-#include "speedZone.h"           // For Speedzone def
-#include "loadoutZone.h"         // For LoadoutZone def
-#include "huntersGame.h"         // For HuntersNexusObject def
-#include "config.h"
-
-#include "gameLoader.h"          // For LevelLoadException def
-
-#include "Colors.h"
-#include "GeomUtils.h"
-#include "textItem.h"            // For MAX_TEXTITEM_LEN and MAX_TEXT_SIZE
-#include "luaLevelGenerator.h"
-#include "stringUtils.h"
-
-#include "oglconsole.h"          // Our console object
-#include "ScreenInfo.h"
-
-#include "SDL/SDL.h"
-#include "SDL/SDL_opengl.h"
-
-#include <boost/shared_ptr.hpp>
-
-#include <ctype.h>
-#include <exception>
-#include <algorithm>             // For sort
-#include <math.h>
-
-using namespace boost;
-
-namespace Zap
-{
-
-const S32 DOCK_WIDTH = 50;
-const F32 MIN_SCALE = .05f;        // Most zoomed-in scale
-const F32 MAX_SCALE = 2.5;        // Most zoomed-out scale
-const F32 STARTING_SCALE = 0.5;   
-
-extern Color gNexusOpenColor;
-extern Color EDITOR_WALL_FILL_COLOR;
-
-static const Color inactiveSpecialAttributeColor = Color(.6, .6, .6);
-
-
-static const S32 TEAM_NEUTRAL = Item::TEAM_NEUTRAL;
-static const S32 TEAM_HOSTILE = Item::TEAM_HOSTILE;
-
-//static Vector<boost::shared_ptr<EditorObject> > *mLoadTarget;
-static EditorObjectDatabase *mLoadTarget;
-
-static EditorObjectDatabase mLevelGenDatabase;     // Database for inserting objects when running a levelgen script in the editor
-
-enum EntryMode {
-   EntryID,          // Entering an objectID
-   EntryAngle,       // Entering an angle
-   EntryScale,       // Entering a scale
-   EntryNone         // Not in a special entry mode
-};
-
-
-static EntryMode entryMode;
-static Vector<ZoneBorder> zoneBorders;
-
-static void saveLevelCallback(Game *game)
-{
-   if(game->getUIManager()->getEditorUserInterface()->saveLevel(true, true))
-      game->getUIManager()->getEditorUserInterface()->reactivateMenu(game->getUIManager()->getMainMenuUserInterface());    // Huh??!??!?
-   else
-      game->getUIManager()->getEditorUserInterface()->reactivate();
-}
-
-
-void backToMainMenuCallback(Game *game)
-{
-   game->getUIManager()->getMainMenuUserInterface()->reactivateMenu(game->getUIManager()->getMainMenuUserInterface());    // What??!??!?
-}
-
-
-// Constructor
-EditorUserInterface::EditorUserInterface(Game *game) : Parent(game)
-{
-   setMenuID(EditorUI);
-
-   // Create some items for the dock...  One of each, please!
-   mShowMode = ShowAllObjects; 
-   mWasTesting = false;
-
-   mSnapObject = NULL;
-   mSnapVertexIndex = NONE;
-   mItemHit = NULL;
-   mEdgeHit = NONE;
-
-   setNeedToSave(false);
-
-   mNewItem = NULL;
-
-   mLastUndoStateWasBarrierWidthChange = false;
-
-   mUndoItems.resize(UNDO_STATES);     // Create slots for all our undos... also creates a ton of empty dbs.  Maybe we should be using pointers?
-}
-
-
-// Encapsulate some ugliness
-const Vector<EditorObject *> *EditorUserInterface::getObjectList()
-{
-   return getGame()->getEditorDatabase()->getObjectList();
-}
-
-
-static const S32 DOCK_POLY_HEIGHT = 20;
-static const S32 DOCK_POLY_WIDTH = DOCK_WIDTH - 10;
-
-void EditorUserInterface::addToDock(EditorObject* object)
-{
-   mDockItems.push_back(boost::shared_ptr<EditorObject>(object));
-}
-
-
-void EditorUserInterface::addDockObject(EditorObject *object, S32 xPos, S32 yPos)
-{
-   object->addToDock(getGame(), Point((F32)xPos, (F32)yPos));       
-   object->setTeam(mCurrentTeam);
-}
-
-
-void EditorUserInterface::populateDock()
-{
-   mDockItems.clear();
-
-   if(mShowMode == ShowAllObjects)
-   {
-      S32 xPos = gScreenInfo.getGameCanvasWidth() - horizMargin - DOCK_WIDTH / 2;
-      S32 yPos = 35;
-      const S32 spacer = 35;
-
-      addDockObject(new RepairItem(), xPos, yPos);
-      //addDockObject(new ItemEnergy(), xPos + 10, yPos);
-      yPos += spacer;
-
-      addDockObject(new Spawn(), xPos, yPos);
-      yPos += spacer;
-
-      addDockObject(new ForceFieldProjector(), xPos, yPos);
-      yPos += spacer;
-
-      addDockObject(new Turret(), xPos, yPos);
-      yPos += spacer;
-
-      addDockObject(new Teleporter(), xPos, yPos);
-      yPos += spacer;
-
-      addDockObject(new SpeedZone(), xPos, yPos);
-      yPos += spacer;
-
-      addDockObject(new TextItem(), xPos, yPos);
-      yPos += spacer;
-
-      if(getGame()->getGameType()->getGameType() == GameType::SoccerGame)
-         addDockObject(new SoccerBallItem(), xPos, yPos);
-      else
-         addDockObject(new FlagItem(), xPos, yPos);
-      yPos += spacer;
-
-      addDockObject(new FlagSpawn(), xPos, yPos);
-      yPos += spacer;
-
-      addDockObject(new Mine(), xPos - 10, yPos);
-      addDockObject(new SpyBug(), xPos + 10, yPos);
-      yPos += spacer;
-
-      // These two will share a line
-      addDockObject(new Asteroid(), xPos - 10, yPos);
-      addDockObject(new AsteroidSpawn(), xPos + 10, yPos);
-      yPos += spacer;
-
-      // These two will share a line
-      addDockObject(new TestItem(), xPos - 10, yPos);
-      addDockObject(new ResourceItem(), xPos + 10, yPos);
-      yPos += 25;
-
-      
-      addDockObject(new LoadoutZone(), xPos, yPos);
-      yPos += 25;
-
-      if(getGame()->getGameType()->getGameType() == GameType::NexusGame)
-      {
-         addDockObject(new HuntersNexusObject(), xPos, yPos);
-         yPos += 25;
-      }
-      else
-      {
-         addDockObject(new GoalZone(), xPos, yPos);
-         yPos += 25;
-      }
-
-      addDockObject(new PolyWall(), xPos, yPos);
-      yPos += spacer;
-   }
-}
-
-
-//static Vector<DatabaseObject *> fillVector;     // Reusable container, now global in gridDB.h, having this here may cause linux compile errors
-
-// Destructor -- unwind things in an orderly fashion
-EditorUserInterface::~EditorUserInterface()
-{
-   clearDatabase(getGame()->getEditorDatabase());
-
-   mDockItems.clear();
-   mLevelGenItems.clear();
-   mClipboard.clear();
-   delete mNewItem;
-}
-
-
-void EditorUserInterface::clearDatabase(GridDatabase *database)
-{
-   fillVector.clear();
-   database->findObjects(fillVector);
-
-   for(S32 i = 0; i < fillVector.size(); i++)
-   {
-      database->removeFromDatabase(fillVector[i], fillVector[i]->getExtent());
-      //delete fillVector[i];
-   }
-}
-
-
-static const S32 NO_NUMBER = -1;
-
-// Draw a vertex of a selected editor item  -- still used for snapping vertex
-void renderVertex(VertexRenderStyles style, const Point &v, S32 number, F32 alpha, S32 size)
-{
-   bool hollow = style == HighlightedVertex || style == SelectedVertex || style == SelectedItemVertex || style == SnappingVertex;
-
-   // Fill the box with a dark gray to make the number easier to read
-   if(hollow && number != NO_NUMBER)
-   {
-      glColor3f(.25, .25, .25);
-      drawFilledSquare(v, size);
-   }
-      
-   if(style == HighlightedVertex)
-      glColor(*HIGHLIGHT_COLOR, alpha);
-   else if(style == SelectedVertex)
-      glColor(*SELECT_COLOR, alpha);
-   else if(style == SnappingVertex)
-      glColor(Colors::magenta, alpha);
-   else
-      glColor(Colors::red, alpha);
-
-   drawSquare(v, (F32)size, !hollow);
-
-   if(number != NO_NUMBER)     // Draw vertex numbers
-   {
-      glColor(Colors::white, alpha);
-      UserInterface::drawStringf(v.x - UserInterface::getStringWidthf(6, "%d", number) / 2, v.y - 3, 6, "%d", number);
-   }
-}
-
-
-void renderVertex(VertexRenderStyles style, const Point &v, S32 number, F32 alpha)
-{
-   renderVertex(style, v, number, alpha, 5);
-}
-
-
-void renderVertex(VertexRenderStyles style, const Point &v, S32 number)
-{
-   renderVertex(style, v, number, 1);
-}
-
-
-// Replaces the need to do a convertLevelToCanvasCoord on every point before rendering
-void EditorUserInterface::setLevelToCanvasCoordConversion()
-{
-   F32 scale =  getCurrentScale();
-   Point offset = getCurrentOffset();
-
-   glTranslate(offset);
-   glScale(scale);
-} 
-
-
-// Draws a line connecting points in mVerts
-void EditorUserInterface::renderPolyline(const Vector<Point> *verts)
-{
-   glPushMatrix();
-      setLevelToCanvasCoordConversion();
-      renderPointVector(verts, GL_LINE_STRIP);
-   glPopMatrix();
-}
-
-
-extern Color gNeutralTeamColor;
-extern Color gHostileTeamColor;
-
-
-////////////////////////////////////
-////////////////////////////////////
-
-// Objects created with this method MUST be deleted!
-// Returns NULL if className is invalid
-static EditorObject *newEditorObject(const char *className)
-{
-   Object *theObject = Object::create(className);        // Create an object of the specified type
-   TNLAssert(dynamic_cast<EditorObject *>(theObject), "This is not an EditorObject!");
-
-   return dynamic_cast<EditorObject *>(theObject);       // Force our new object to be an EditorObject
-}
-
-
-// Removes most recent undo state from stack --> won't actually delete items on stack until we need the slot, or we quit
-void EditorUserInterface::deleteUndoState()
-{
-   mLastUndoIndex--;
-   mLastRedoIndex--; 
-}
-
-
-// Save the current state of the editor objects for later undoing
-void EditorUserInterface::saveUndoState()
-{
-   // Use case: We do 5 actions, save, undo 2, redo 1, then do some new action.  
-   // Our "no need to save" undo point is lost forever.
-   if(mAllUndoneUndoLevel > mLastRedoIndex)     
-      mAllUndoneUndoLevel = NONE;
-
-   //copyItems(getObjectList(), mUndoItems[mLastUndoIndex % UNDO_STATES]);
-
-   EditorObjectDatabase *eod = getGame()->getEditorDatabase();
-   TNLAssert(eod, "bad!");
-
-   EditorObjectDatabase *newDB = eod;     
-   mUndoItems[mLastUndoIndex % UNDO_STATES] = boost::shared_ptr<EditorObjectDatabase>(new EditorObjectDatabase(*newDB));  // Make a copy
-
-   mLastUndoIndex++;
-   //mLastRedoIndex++; 
-   mLastRedoIndex = mLastUndoIndex;
-
-   if(mLastUndoIndex % UNDO_STATES == mFirstUndoIndex % UNDO_STATES)           // Undo buffer now full...
-   {
-      mFirstUndoIndex++;
-      mAllUndoneUndoLevel -= 1;     // If this falls below 0, then we can't undo our way out of needing to save
-   }
-   
-   setNeedToSave(mAllUndoneUndoLevel != mLastUndoIndex);
-   mRedoingAnUndo = false;
-   mLastUndoStateWasBarrierWidthChange = false;
-}
-
-
-void EditorUserInterface::autoSave()
-{
-   saveLevel(false, false, true);
-}
-
-
-void EditorUserInterface::undo(bool addToRedoStack)
-{
-   if(!undoAvailable())
-      return;
-
-   mSnapObject = NULL;
-   mSnapVertexIndex = NONE;
-
-   if(mLastUndoIndex == mLastRedoIndex && !mRedoingAnUndo)
-   {
-      saveUndoState();
-      mLastUndoIndex--;
-      mLastRedoIndex--;
-      mRedoingAnUndo = true;
-   }
-
-   mLastUndoIndex--;
-
-   getGame()->setEditorDatabase(boost::dynamic_pointer_cast<GridDatabase>(mUndoItems[mLastUndoIndex % UNDO_STATES]));
-
-   rebuildEverything();
-
-   mLastUndoStateWasBarrierWidthChange = false;
-   validateLevel();
-}
-   
-
-void EditorUserInterface::redo()
-{
-   if(mLastRedoIndex != mLastUndoIndex)      // If there's a redo state available...
-   {
-      mSnapObject = NULL;
-      mSnapVertexIndex = NONE;
-
-      mLastUndoIndex++;
-      getGame()->setEditorDatabase(mUndoItems[mLastUndoIndex % UNDO_STATES]);
-      TNLAssert(mUndoItems[mLastUndoIndex % UNDO_STATES], "null!");
-
-      rebuildEverything();
-      validateLevel();
-   }
-}
-
-
-void EditorUserInterface::rebuildEverything()
-{
-   Game *game = getGame();
-
-   game->getWallSegmentManager()->recomputeAllWallGeometry(game->getEditorDatabase());
-   resnapAllEngineeredItems();
-
-   setNeedToSave(mAllUndoneUndoLevel != mLastUndoIndex);
-   mItemToLightUp = NULL;
-   autoSave();
-}
-
-
-void EditorUserInterface::resnapAllEngineeredItems()
-{
-   fillVector.clear();
-
-   getGame()->getEditorDatabase()->findObjects(EngineeredType, fillVector);
-
-   WallSegmentManager *wallSegmentManager = getGame()->getWallSegmentManager();
-
-   for(S32 i = 0; i < fillVector.size(); i++)
-   {
-      EngineeredObject *engrObj = dynamic_cast<EngineeredObject *>(fillVector[i]);
-      engrObj->mountToWall(engrObj->getVert(0), wallSegmentManager->getWallEdgeDatabase(), wallSegmentManager->getWallSegmentDatabase());
-   }
-}
-
-
-bool EditorUserInterface::undoAvailable()
-{
-   return mLastUndoIndex - mFirstUndoIndex != 1;
-}
-
-
-// Wipe undo/redo history
-void EditorUserInterface::clearUndoHistory()
-{
-   mFirstUndoIndex = 0;
-   mLastUndoIndex = 1;
-   mLastRedoIndex = 1;
-   mRedoingAnUndo = false;
-}
-
-
-extern TeamPreset gTeamPresets[];
-
-void EditorUserInterface::setLevelFileName(string name)
-{
-   if(name == "")
-      mEditFileName = "";
-   else
-      if(name.find('.') == std::string::npos)      // Append extension, if one is needed
-         mEditFileName = name + ".level";
-      // else... what?
-}
-
-
-void EditorUserInterface::setLevelGenScriptName(string line)
-{
-   mScriptLine = trim(line);
-}
-
-
-void EditorUserInterface::makeSureThereIsAtLeastOneTeam()
-{
-   if(getGame()->getTeamCount() == 0)
-   {
-      boost::shared_ptr<AbstractTeam> team = boost::shared_ptr<AbstractTeam>(new TeamEditor);
-      team->setName(gTeamPresets[0].name);
-      team->setColor(gTeamPresets[0].r, gTeamPresets[0].g, gTeamPresets[0].b);
-
-      getGame()->addTeam(team);
-   }
-}
-
-
-extern const char *gGameTypeNames[];
-extern S32 gDefaultGameTypeIndex;
-extern S32 gMaxPolygonPoints;
-extern ConfigDirectories gConfigDirs;
-
-// Loads a level
-void EditorUserInterface::loadLevel()
-{
-   // Initialize
-   clearDatabase(getGame()->getEditorDatabase());
-   getGame()->clearTeams();
-   mSnapObject = NULL;
-   mSnapVertexIndex = NONE;
-   mAddingVertex = false;
-   clearLevelGenItems();
-   mLoadTarget = getGame()->getEditorDatabase();
-   mGameTypeArgs.clear();
-
-   getGame()->resetLevelInfo();
-
-   GameType *gameType = new GameType;
-   gameType->addToGame(getGame(), getGame()->getEditorDatabase());
-
-   char fileBuffer[1024];
-   dSprintf(fileBuffer, sizeof(fileBuffer), "%s/%s", gConfigDirs.levelDir.c_str(), mEditFileName.c_str());
-
-   // Process level file --> returns true if file found and loaded, false if not (assume it's a new level)
-   if(getGame()->loadLevelFromFile(fileBuffer, true, getGame()->getEditorDatabase()))   
-   {
-      // Loaded a level!
-      makeSureThereIsAtLeastOneTeam(); // Make sure we at least have one team
-      validateTeams();                 // Make sure every item has a valid team
-      validateLevel();                 // Check level for errors (like too few spawns)
-   }
-   else     
-   {
-      // New level!
-      makeSureThereIsAtLeastOneTeam();                               // Make sure we at least have one team, like the man said.
-   }
-
-   clearUndoHistory();                 // Clean out undo/redo buffers
-   clearSelection();                   // Nothing starts selected
-   mShowMode = ShowAllObjects;         // Turn everything on
-   setNeedToSave(false);               // Why save when we just loaded?
-   mAllUndoneUndoLevel = mLastUndoIndex;
-   populateDock();                     // Add game-specific items to the dock
-
-   // Bulk-process new items, walls first
-   const Vector<EditorObject *> *objList = getObjectList();
-
-   //for(S32 i = 0; i < objList->size(); i++)
-   //   objList->get(i)->processEndPoints();
-
-   getGame()->getWallSegmentManager()->recomputeAllWallGeometry(getGame()->getEditorDatabase());
-   
-   // Snap all engineered items to the closest wall, if one is found
-   resnapAllEngineeredItems();
-
-   // Run onGeomChanged for all non-wall items (engineered items already had onGeomChanged run during resnap operation)
-   /*fillVector.clear();
-   mGame->getEditorDatabase()->findObjects(~(BarrierType | EngineeredType), fillVector);
-   for(S32 i = 0; i < fillVector.size(); i++)
-   {
-      EditorObject *obj = dynamic_cast<EditorObject *>(fillVector[i]);
-      obj->onGeomChanged();
-   }*/
-}
-
-
-extern OGLCONSOLE_Console gConsole;
-
-void EditorUserInterface::clearLevelGenItems()
-{
-   mLevelGenItems.clear();
-}
-
-
-void EditorUserInterface::copyScriptItemsToEditor()
-{
-   if(mLevelGenItems.size() == 0)
-      return;     // Print error message?
-
-   saveUndoState();
-
-   for(S32 i = 0; i < mLevelGenItems.size(); i++)
-      mLevelGenItems[i]->addToEditor(getGame());
-      
-   mLevelGenItems.clear();    // Don't want to delete these objects... we just handed them off to the database!
-
-   rebuildEverything();
-
-   mLastUndoStateWasBarrierWidthChange = false;
-}
-
-
-void EditorUserInterface::runLevelGenScript()
-{
-   // Parse mScriptLine 
-   if(mScriptLine == "")      // No script included!!
-      return;
-
-   OGLCONSOLE_Output(gConsole, "Running script %s\n", mScriptLine.c_str());
-
-   Vector<string> scriptArgs = parseString(mScriptLine);
-   
-   string scriptName = scriptArgs[0];
-   scriptArgs.erase(0);
-
-   clearLevelGenItems();      // Clear out any items from the last run
-
-   // Set the load target to the levelgen db, as that's where we want our items stored
-   mLoadTarget = &mLevelGenDatabase;
-
-   runScript(scriptName, scriptArgs);
-
-   // Reset the target
-   mLoadTarget = getGame()->getEditorDatabase();
-}
-
-
-// Runs an arbitrary lua script.  Command is first item in cmdAndArgs, subsequent items are the args, if any
-void EditorUserInterface::runScript(const string &scriptName, const Vector<string> &args)
-{
-   string name = ConfigDirectories::findLevelGenScript(scriptName);  // Find full name of levelgen script
-
-   if(name == "")
-   {
-      logprintf(LogConsumer::LogWarning, "Warning: Could not find script \"%s\"",  scriptName.c_str());
-      // TODO: Show an error to the user
-      return;
-   }
-
-   // TODO: Uncomment the following, make it work again (commented out during refactor of editor load process)
-   // Load the items
-   //LuaLevelGenerator(name, args, mGame->getGridSize(), getEditorDatabase(), this, gConsole);
-   
-   // Process new items
-   // Not sure about all this... may need to test
-   // Bulk-process new items, walls first
-
-   fillVector.clear();
-   mLoadTarget->findObjects(BarrierType | PolyWallType, fillVector);
-
-   for(S32 i = 0; i < fillVector.size(); i++)
-   {
-      EditorObject *obj = dynamic_cast<EditorObject *>(fillVector[i]);
-
-      if(obj->getVertCount() < 2)      // Invalid item; delete
-         mLoadTarget->removeFromDatabase(obj, obj->getExtent());
-
-      if(obj->getObjectTypeMask() & BarrierType)
-         dynamic_cast<WallItem *>(obj)->processEndPoints();
-      else
-         dynamic_cast<PolyWall *>(obj)->processEndPoints();
-   }
-
-   // When I came through here in early june, there was nothing else here... shouldn't there be some handling of non-wall objects?  -CE
-}
-
-
-void EditorUserInterface::validateLevel()
-{
-   bool hasError = false;
-   mLevelErrorMsgs.clear();
-   mLevelWarnings.clear();
-
-   bool foundSoccerBall = false;
-   bool foundNexus = false;
-   bool foundFlags = false;
-   bool foundTeamFlags = false;
-   bool foundTeamFlagSpawns = false;
-   bool foundNeutralSpawn = false;
-
-   vector<bool> foundSpawn;
-   char buf[32];
-
-   string teamList, teams;
-
-   // First, catalog items in level
-   S32 teamCount = getGame()->getTeamCount();
-   foundSpawn.resize(teamCount);
-
-   for(S32 i = 0; i < teamCount; i++)      // Initialize vector
-      foundSpawn[i] = false;
-
-   GridDatabase *gridDatabase = getGame()->getEditorDatabase();
-      
-   fillVector.clear();
-   gridDatabase->findObjects(0, fillVector, ShipSpawnTypeNumber);
-   for(S32 i = 0; i < fillVector.size(); i++)
-   {
-      Spawn *spawn = dynamic_cast<Spawn *>(fillVector[i]);
-      S32 team = spawn->getTeam();
-
-      if(team == TEAM_NEUTRAL)
-         foundNeutralSpawn = true;
-      else if(team >= 0)
-         foundSpawn[team] = true;
-   }
-
-   fillVector.clear();
-   gridDatabase->findObjects(SoccerBallItemType, fillVector);
-   if(fillVector.size() > 0)
-      foundSoccerBall = true;
-
-   fillVector.clear();
-   gridDatabase->findObjects(NexusType, fillVector);
-   if(fillVector.size() > 0)
-      foundNexus = true;
-
-   fillVector.clear();
-   gridDatabase->findObjects(FlagType, fillVector);
-   for (S32 i = 0; i < fillVector.size(); i++)
-   {
-      foundFlags = true;
-      FlagItem *flag = dynamic_cast<FlagItem *>(fillVector[i]);
-      if(flag->getTeam() >= 0)
-      {
-         foundTeamFlags = true;
-         break;
-      }
-   }
-
-   fillVector.clear();
-   gridDatabase->findObjects(0, fillVector, FlagSpawnTypeNumber);
-   for(S32 i = 0; i < fillVector.size(); i++)
-   {
-      FlagSpawn *flagSpawn = dynamic_cast<FlagSpawn *>(fillVector[i]);
-      if(flagSpawn->getTeam() >= 0)
-      {
-         foundTeamFlagSpawns = true;
-         break;
-      }
-   }
-
-   // "Unversal errors" -- levelgens can't (yet) change gametype
-
-   GameType *gameType = getGame()->getGameType();
-
-   // Check for soccer ball in a a game other than SoccerGameType. Doesn't crash no more.
-   if(foundSoccerBall && gameType->getGameType() != GameType::SoccerGame)
-      mLevelWarnings.push_back("WARNING: Soccer ball can only be used in soccer game.");
-
-   // Check for the nexus object in a non-hunter game. Does not affect gameplay in non-hunter game.
-   if(foundNexus && gameType->getGameType() != GameType::NexusGame)
-      mLevelWarnings.push_back("WARNING: Nexus object can only be used in Hunters game.");
-
-   // Check for missing nexus object in a hunter game.  This cause mucho dolor!
-   if(!foundNexus && gameType->getGameType() == GameType::NexusGame)
-      mLevelErrorMsgs.push_back("ERROR: Nexus game must have a Nexus.");
-
-   if(foundFlags && !gameType->isFlagGame())
-      mLevelWarnings.push_back("WARNING: This game type does not use flags.");
-   else if(foundTeamFlags && !gameType->isTeamFlagGame())
-      mLevelWarnings.push_back("WARNING: This game type does not use team flags.");
-
-   // Check for team flag spawns on games with no team flags
-   if(foundTeamFlagSpawns && !foundTeamFlags)
-      mLevelWarnings.push_back("WARNING: Found team flag spawns but no team flags.");
-
-   // Errors that may be corrected by levelgen -- script could add spawns
-   // Neutral spawns work for all; if there's one, then that will satisfy our need for spawns for all teams
-   if(mScriptLine == "" && !foundNeutralSpawn)
-   {
-      // Make sure each team has a spawn point
-      for(S32 i = 0; i < (S32)foundSpawn.size(); i++)
-         if(!foundSpawn[i])
-         {
-            dSprintf(buf, sizeof(buf), "%d", i+1);
-
-            if(!hasError)     // This is our first error
-            {
-               teams = "team ";
-               teamList = buf;
-            }
-            else
-            {
-               teams = "teams ";
-               teamList += ", ";
-               teamList += buf;
-            }
-            hasError = true;
-         }
-   }
-
-   if(hasError)     // Compose error message
-      mLevelErrorMsgs.push_back("ERROR: Need spawn point for " + teams + teamList);
-}
-
-
-void EditorUserInterface::validateTeams()
-{
-   fillVector.clear();
-   getGame()->getEditorDatabase()->findObjects(fillVector);
-   
-   validateTeams(fillVector);
-}
-
-
-// Check that each item has a valid team  (fixes any problems it finds)
-void EditorUserInterface::validateTeams(const Vector<DatabaseObject *> &dbObjects)
-{
-   S32 teams = getGame()->getTeamCount();
-
-   for(S32 i = 0; i < dbObjects.size(); i++)
-   {
-      EditorObject *obj = dynamic_cast<EditorObject *>(dbObjects[i]);
-      S32 team = obj->getTeam();
-
-      if(obj->hasTeam() && ((team >= 0 && team < teams) || team == TEAM_NEUTRAL || team == TEAM_HOSTILE))  
-         continue;      // This one's OK
-
-      if(team == TEAM_NEUTRAL && obj->canBeNeutral())
-         continue;      // This one too
-
-      if(team == TEAM_HOSTILE && obj->canBeHostile())
-         continue;      // This one too
-
-      if(obj->hasTeam())
-         obj->setTeam(0);               // We know there's at least one team, so there will always be a team 0
-      else if(obj->canBeHostile() && !obj->canBeNeutral())
-         obj->setTeam(TEAM_HOSTILE); 
-      else
-         obj->setTeam(TEAM_NEUTRAL);    // We won't consider the case where hasTeam == canBeNeutral == canBeHostile == false
-   }
-}
-
-
-// Search through editor objects, to make sure everything still has a valid team.  If not, we'll assign it a default one.
-// Note that neutral/hostile items are on team -1/-2, and will be unaffected by this loop or by the number of teams we have.
-void EditorUserInterface::teamsHaveChanged()
-{
-   bool teamsChanged = false;
-
-   if(getGame()->getTeamCount() != mOldTeams.size())     // Number of teams has changed
-      teamsChanged = true;
-   else
-      for(S32 i = 0; i < getGame()->getTeamCount(); i++)
-      {
-         AbstractTeam *team = getGame()->getTeam(i);
-
-         if(mOldTeams[i].color != team->getColor() || mOldTeams[i].name != team->getName().getString()) // Color(s) or names(s) have changed
-         {
-            teamsChanged = true;
-            break;
-         }
-      }
-
-   if(!teamsChanged)       // Nothing changed, we're done here
-      return;
-
-   validateTeams();
-
-   // TODO: I hope we can get rid of this in future... perhaps replace with mDockItems being stored in a database, and pass the database?
-   Vector<DatabaseObject *> hackyjunk;
-   hackyjunk.resize(mDockItems.size());
-   for(S32 i = 0; i < mDockItems.size(); i++)
-      hackyjunk[i] = mDockItems[i].get();
-
-   validateTeams(hackyjunk);
-
-   validateLevel();          // Revalidate level -- if teams have changed, requirements for spawns have too
-   setNeedToSave(true);
-   autoSave();
-   mAllUndoneUndoLevel = -1; // This change can't be undone
-}
-
-
-string EditorUserInterface::getLevelFileName()
-{
-   return mEditFileName;
-}
-
-
-// Handle console input
-// Valid commands: help, run, clear, quit, exit
-void processEditorConsoleCommand(void *gamePtr, OGLCONSOLE_Console console, char *cmdline)
-{
-   Game *game = (Game *)gamePtr;
-
-   Vector<string> words = parseString(cmdline);
-   if(words.size() == 0)
-      return;
-
-   string cmd = lcase(words[0]);
-   EditorUserInterface *ui = game->getUIManager()->getEditorUserInterface();
-
-   if(cmd == "quit" || cmd == "exit") 
-      OGLCONSOLE_HideConsole();
-
-   else if(cmd == "help" || cmd == "?") 
-      OGLCONSOLE_Output(console, "Commands: help; run; clear; quit\n");
-
-   else if(cmd == "run")
-   {
-      if(words.size() == 1)      // Too few args
-         OGLCONSOLE_Output(console, "Usage: run <script_name> {args}\n");
-      else
-      {
-         ui->saveUndoState();
-         words.erase(0);         // Get rid of "run", leaving script name and args
-
-         string name = words[0];
-         words.erase(0);
-
-         ui->onBeforeRunScriptFromConsole();
-         ui->runScript(name, words);
-         ui->onAfterRunScriptFromConsole();
-      }
-   }   
-
-   else if(cmd == "clear")
-      ui->clearLevelGenItems();
-
-   else
-      OGLCONSOLE_Output(console, "Unknown command: %s\n", cmd.c_str());
-}
-
-
-void EditorUserInterface::onBeforeRunScriptFromConsole()
-{
-   const Vector<EditorObject *> *objList = getObjectList();
-
-   // Use selection as a marker -- will have to change in future
-   for(S32 i = 0; i < objList->size(); i++)
-      objList->get(i)->setSelected(true);
-}
-
-
-void EditorUserInterface::onAfterRunScriptFromConsole()
-{
-   const Vector<EditorObject *> *objList = getObjectList();
-
-   for(S32 i = 0; i < objList->size(); i++)
-      objList->get(i)->setSelected(!objList->get(i)->isSelected());
-
-   rebuildEverything();
-}
-
-
-extern void actualizeScreenMode(bool);
-
-void EditorUserInterface::onActivate()
-{
-   if(gConfigDirs.levelDir == "")      // Never did resolve a leveldir... no editing for you!
-   {
-      reactivatePrevUI();     // Must come before the error msg, so it will become the previous UI when that one exits
-
-      ErrorMessageUserInterface *ui = getGame()->getUIManager()->getErrorMsgUserInterface();
-      ui->reset();
-      ui->setTitle("HOUSTON, WE HAVE A PROBLEM");
-      ui->setMessage(1, "No valid level folder was found..."); 
-      ui->setMessage(2, "cannot start the level editor");
-      ui->setMessage(4, "Check the LevelDir parameter in your INI file,");
-      ui->setMessage(5, "or your command-line parameters to make sure");
-      ui->setMessage(6, "you have correctly specified a valid folder.");
-      ui->activate();
-
-      return;
-   }
-
-   // Check if we have a level name:
-   if(getLevelFileName() == "")         // We need to take a detour to get a level name
-   {
-      // Don't save this menu (false, below).  That way, if the user escapes out, and is returned to the "previous"
-      // UI, they will get back to where they were before (prob. the main menu system), not back to here.
-      getGame()->getUIManager()->getLevelNameEntryUserInterface()->activate(false);
-
-      return;
-   }
-
-   mLevelErrorMsgs.clear();
-   mLevelWarnings.clear();
-
-   mSaveMsgTimer.clear();
-
-   mGameTypeArgs.clear();
-
-   loadLevel();
-   setCurrentTeam(0);
-
-   mSnapDisabled = false;      // Hold [space] to temporarily disable snapping
-
-   // Reset display parameters...
-   centerView();
-   mDragSelecting = false;
-   mUp = mDown = mLeft = mRight = mIn = mOut = false;
-   mCreatingPoly = false;
-   mCreatingPolyline = false;
-   mDraggingObjects = false;
-   mDraggingDockItem = NONE;
-   mCurrentTeam = 0;
-   mShowingReferenceShip = false;
-   entryMode = EntryNone;
-
-   mItemToLightUp = NULL;    
-
-   mSaveMsgTimer = 0;
-
-   OGLCONSOLE_EnterKey(processEditorConsoleCommand);     // Setup callback for processing console commands
-
-
-   actualizeScreenMode(false); 
-}
-
-
-void EditorUserInterface::onDeactivate()
-{
-   mDockItems.clear();     // Free some memory -- dock will be rebuilt when editor restarts
-   actualizeScreenMode(true);
-}
-
-
-void EditorUserInterface::onReactivate()     // Run when user re-enters the editor after testing, among other things
-{
-   mDraggingObjects = false;  
-
-   if(mWasTesting)
-   {
-      mWasTesting = false;
-      mSaveMsgTimer.clear();
-
-      getGame()->setGameType(mEditorGameType); 
-
-      remove("editor.tmp");      // Delete temp file
-   }
-
-
-   if(mCurrentTeam >= getGame()->getTeamCount())
-      mCurrentTeam = 0;
-
-   OGLCONSOLE_EnterKey(processEditorConsoleCommand);     // Restore callback for processing console commands
-
-   actualizeScreenMode(true);
-}
-
-
-static Point sCenter;
-
-// Called when we shift between windowed and fullscreen mode, before change is made
-void EditorUserInterface::onPreDisplayModeChange()
-{
-   sCenter.set(mCurrentOffset.x - gScreenInfo.getGameCanvasWidth() / 2, mCurrentOffset.y - gScreenInfo.getGameCanvasHeight() / 2);
-}
-
-// Called when we shift between windowed and fullscreen mode, after change is made
-void EditorUserInterface::onDisplayModeChange()
-{
-   // Recenter canvas -- note that canvasWidth may change during displayMode change
-   mCurrentOffset.set(sCenter.x + gScreenInfo.getGameCanvasWidth() / 2, sCenter.y + gScreenInfo.getGameCanvasHeight() / 2);
-
-   populateDock();               // If game type has changed, items on dock will change
-}
-
-
-Point EditorUserInterface::snapPointToLevelGrid(Point const &p)
-{
-   if(mSnapDisabled)
-      return p;
-
-   // First, find a snap point based on our grid
-   F32 factor = (showMinorGridLines() ? 0.1f : 0.5f) * getGame()->getGridSize();     // Tenths or halves -- major gridlines are gridsize pixels apart
-
-   return Point(floor(p.x / factor + 0.5) * factor, floor(p.y / factor + 0.5) * factor);
-}
-
-
-Point EditorUserInterface::snapPoint(Point const &p, bool snapWhileOnDock)
-{
-   if(mouseOnDock() && !snapWhileOnDock) 
-      return p;      // No snapping!
-
-   const Vector<EditorObject *> *objList = getObjectList();
-
-   Point snapPoint(p);
-
-   WallSegmentManager *wallSegmentManager = getGame()->getWallSegmentManager();
-
-   if(mDraggingObjects)
-   {
-      // Mark all items being dragged as no longer being snapped -- only our primary "focus" item will be snapped
-      for(S32 i = 0; i < objList->size(); i++)
-         if(objList->get(i)->isSelected())
-            objList->get(i)->setSnapped(false);
-   
-      // Turrets & forcefields: Snap to a wall edge as first (and only) choice
-      if((mSnapObject->getObjectTypeMask() & EngineeredType))
-      {
-         EngineeredObject *engrObj = dynamic_cast<EngineeredObject *>(mSnapObject);
-         return engrObj->mountToWall(snapPointToLevelGrid(p), wallSegmentManager->getWallEdgeDatabase(), 
-                                                              wallSegmentManager->getWallSegmentDatabase());
-      }
-   }
-
-   F32 maxSnapDist = 2 / (mCurrentScale * mCurrentScale);
-   F32 minDist = maxSnapDist;
-
-   // Where will we be snapping things?
-   bool snapToWallCorners = getSnapToWallCorners();
-   bool snapToLevelGrid = !mSnapDisabled;
-
-   if(snapToLevelGrid)     // Lowest priority
-   {
-      snapPoint = snapPointToLevelGrid(p);
-      minDist = snapPoint.distSquared(p);
-   }
-
-   // Now look for other things we might want to snap to
-   for(S32 i = 0; i < objList->size(); i++)
-   {
-      EditorObject *obj = objList->get(i);
-      // Don't snap to selected items or items with selected verts
-      if(obj->isSelected() || obj->anyVertsSelected())    
-         continue;
-
-      for(S32 j = 0; j < obj->getVertCount(); j++)
-      {
-         F32 dist = obj->getVert(j).distSquared(p);
-         if(dist < minDist)
-         {
-            minDist = dist;
-            snapPoint.set(obj->getVert(j));
-         }
-      }
-   }
-
-   // Search for a corner to snap to - by using wall edges, we'll also look for intersections between segments
-   if(snapToWallCorners)
-      checkCornersForSnap(p, wallSegmentManager->mWallEdges, minDist, snapPoint);
-
-   return snapPoint;
-}
-
-
-bool EditorUserInterface::getSnapToWallCorners()
-{
-   return !mSnapDisabled && mDraggingObjects && !(mSnapObject->getObjectTypeMask() & BarrierType);
-}
-
-
-extern bool findNormalPoint(const Point &p, const Point &s1, const Point &s2, Point &closest);
-
-static Point closest;      // Reusable container
-
-static bool checkEdge(const Point &clickPoint, const Point &start, const Point &end, F32 &minDist, Point &snapPoint)
-{
-   if(findNormalPoint(clickPoint, start, end, closest))    // closest is point on line where clickPoint normal intersects
-   {
-      F32 dist = closest.distSquared(clickPoint);
-      if(dist < minDist)
-      {
-         minDist = dist;
-         snapPoint.set(closest);  
-         return true;
-      }
-   }
-
-   return false;
-}
-
-
-// Checks for snapping against a series of edges defined by verts in A-B-C-D format if abcFormat is true, or A-B B-C C-D if false
-// Sets snapPoint and minDist.  Returns index of closest segment found if closer than minDist.
-
-// Not currently used 
-
-S32 EditorUserInterface::checkEdgesForSnap(const Point &clickPoint, const Vector<Point> &verts, bool abcFormat,
-                                           F32 &minDist, Point &snapPoint )
-{
-   S32 inc = abcFormat ? 1 : 2;   
-   S32 segFound = NONE;
-
-   for(S32 i = 0; i < verts.size() - 1; i += inc)
-      if(checkEdge(clickPoint, verts[i], verts[i+1], minDist, snapPoint))
-         segFound = i;
-
-   return segFound;
-}
-
-
-// Not currently used 
-
-S32 EditorUserInterface::checkEdgesForSnap(const Point &clickPoint, const Vector<WallEdge *> &edges, bool abcFormat,
-                                           F32 &minDist, Point &snapPoint )
-{
-   S32 inc = abcFormat ? 1 : 2;   
-   S32 segFound = NONE;
-
-   for(S32 i = 0; i < edges.size(); i++)
-      if(checkEdge(clickPoint, *edges[i]->getStart(), *edges[i]->getEnd(), minDist, snapPoint))
-         segFound = i;
-
-   return segFound;
-}
-
-
-static bool checkPoint(const Point &clickPoint, const Point &point, F32 &minDist, Point &snapPoint)
-{
-   F32 dist = point.distSquared(clickPoint);
-   if(dist < minDist)
-   {
-      minDist = dist;
-      snapPoint = point;
-      return true;
-   }
-
-   return false;
-}
-
-
-S32 EditorUserInterface::checkCornersForSnap(const Point &clickPoint, const Vector<WallEdge *> &edges, F32 &minDist, Point &snapPoint)
-{
-   S32 vertFound = NONE;
-   const Point *vert;
-
-   for(S32 i = 0; i < edges.size(); i++)
-      for(S32 j = 0; j < 1; j++)
-      {
-         vert = (j == 0) ? edges[i]->getStart() : edges[i]->getEnd();
-         if(checkPoint(clickPoint, *vert, minDist, snapPoint))
-            vertFound = i;
-      }
-
-   return vertFound;
-}
-
-
-////////////////////////////////////
-////////////////////////////////////
-// Rendering routines
-
-extern Color gErrorMessageTextColor;
-
-static const Color grayedOutColorBright = Colors::gray50;
-static const Color grayedOutColorDim = Color(.25, .25, .25);
-static bool fillRendered = false;
-
-
-bool EditorUserInterface::showMinorGridLines()
-{
-   return mCurrentScale >= .5;
-}
-
-
-// Render background snap grid
-void EditorUserInterface::renderGrid()
-{
-   if(mShowingReferenceShip)
-      return;   
-
-   F32 colorFact = mSnapDisabled ? .5f : 1;
-   
-   // Minor grid lines
-   for(S32 i = 1; i >= 0; i--)
-   {
-      if(i && showMinorGridLines() || !i)      // Minor then major gridlines
-      {
-         F32 gridScale = mCurrentScale * getGame()->getGridSize() * (i ? 0.1f : 1);    // Major gridlines are gridSize() pixels apart   
-         F32 color = (i ? .2f : .4f) * colorFact;
-
-         F32 xStart = fmod(mCurrentOffset.x, gridScale);
-         F32 yStart = fmod(mCurrentOffset.y, gridScale);
-
-         glColor3f(color, color, color);
-         glBegin(GL_LINES);
-            while(yStart < gScreenInfo.getGameCanvasHeight())
-            {
-               glVertex2f(0, yStart);
-               glVertex2f((F32)gScreenInfo.getGameCanvasWidth(), yStart);
-               yStart += gridScale;
-            }
-            while(xStart < gScreenInfo.getGameCanvasWidth())
-            {
-               glVertex2f(xStart, 0);
-               glVertex2f(xStart, (F32)gScreenInfo.getGameCanvasHeight());
-               xStart += gridScale;
-            }
-         glEnd();
-      }
-   }
-
-   // Draw axes
-   glColor3f(0.7f * colorFact, 0.7f * colorFact, 0.7f * colorFact);
-   glLineWidth(gLineWidth3);
-
-   Point origin = convertLevelToCanvasCoord(Point(0,0));
-
-   glBegin(GL_LINES);
-      glVertex2f(0, origin.y);
-      glVertex2f((F32)gScreenInfo.getGameCanvasWidth(), origin.y);
-      glVertex2f(origin.x, 0);
-      glVertex2f(origin.x, (F32)gScreenInfo.getGameCanvasHeight());
-   glEnd();
-
-   glLineWidth(gDefaultLineWidth);
-}
-
-
-S32 getDockHeight(ShowMode mode)
-{
-   if(mode == ShowWallsOnly)
-      return 62;
-   else  // mShowMode == ShowAllObjects
-      return gScreenInfo.getGameCanvasHeight() - 2 * EditorUserInterface::vertMargin;
-}
-
-
-void EditorUserInterface::renderDock(F32 width)    // width is current wall width, used for displaying info on dock
-{
-   // Render item dock down RHS of screen
-   const S32 canvasWidth = gScreenInfo.getGameCanvasWidth();
-   const S32 canvasHeight = gScreenInfo.getGameCanvasHeight();
-
-   S32 dockHeight = getDockHeight(mShowMode);
-
-   for(S32 i = 1; i >= 0; i--)
-   {
-      glColor(i ? Colors::black : (mouseOnDock() ? Colors::yellow : Colors::white));
-
-      glBegin(i ? GL_POLYGON : GL_LINE_LOOP);
-         glVertex2i(canvasWidth - DOCK_WIDTH - horizMargin, canvasHeight - vertMargin);
-         glVertex2i(canvasWidth - horizMargin,              canvasHeight - vertMargin);
-         glVertex2i(canvasWidth - horizMargin,              canvasHeight - vertMargin - dockHeight);
-         glVertex2i(canvasWidth - DOCK_WIDTH - horizMargin, canvasHeight - vertMargin - dockHeight);
-      glEnd();
-   }
-
-   // Draw coordinates on dock -- if we're moving an item, show the coords of the snap vertex, otherwise show the coords of the
-   // snapped mouse position
-   Point pos;
-   if(mSnapObject)
-      pos = mSnapObject->getVert(mSnapVertexIndex);
-   else
-      pos = snapPoint(convertCanvasToLevelCoord(mMousePos));
-
-   F32 xpos = gScreenInfo.getGameCanvasWidth() - horizMargin - DOCK_WIDTH / 2.f;
-
-   char text[50];
-   glColor(Colors::white);
-   dSprintf(text, sizeof(text), "%2.2f|%2.2f", pos.x, pos.y);
-   drawStringc(xpos, (F32)gScreenInfo.getGameCanvasHeight() - vertMargin - 15, 8, text);
-
-   // And scale
-   dSprintf(text, sizeof(text), "%2.2f", mCurrentScale);
-   drawStringc(xpos, (F32)gScreenInfo.getGameCanvasHeight() - vertMargin - 25, 8, text);
-
-   // Show number of teams
-   dSprintf(text, sizeof(text), "Teams: %d",  getGame()->getTeamCount());
-   drawStringc(xpos, (F32)gScreenInfo.getGameCanvasHeight() - vertMargin - 35, 8, text);
-
-   glColor(mNeedToSave ? Colors::red : Colors::green);     // Color level name by whether it needs to be saved or not
-   dSprintf(text, sizeof(text), "%s%s", mNeedToSave ? "*" : "", mEditFileName.substr(0, mEditFileName.find_last_of('.')).c_str());    // Chop off extension
-   drawStringc(xpos, (F32)gScreenInfo.getGameCanvasHeight() - vertMargin - 45, 8, text);
-
-   // And wall width as needed
-   if(width != NONE)
-   {
-      glColor(Colors::white);
-      dSprintf(text, sizeof(text), "Width: %2.0f", width);
-      drawStringc(xpos, (F32)gScreenInfo.getGameCanvasHeight() - vertMargin - 55, 8, text);
-   }
-}
-
-
-void EditorUserInterface::renderTextEntryOverlay()
-{
-   // Render id-editing overlay
-   if(entryMode != EntryNone)
-   {
-      static const S32 fontsize = 16;
-      static const S32 inset = 9;
-      static const S32 boxheight = fontsize + 2 * inset;
-      static const Color color(0.9, 0.9, 0.9);
-      static const Color errorColor(Colors::red);
-
-      bool errorFound = false;
-
-      // Check for duplicate IDs if we're in ID entry mode
-      if(entryMode == EntryID)
-      {
-         S32 id = atoi(mEntryBox.c_str());      // mEntryBox has digits only filter applied; ids can only be positive ints
-
-         if(id != 0)    // Check for duplicates
-         {
-            const Vector<EditorObject *> *objList = getObjectList();
-
-            for(S32 i = 0; i < objList->size(); i++)
-               if(objList->get(i)->getItemId() == id && !objList->get(i)->isSelected())
-               {
-                  errorFound = true;
-                  break;
-               }
-         }
-      }
-
-      // Calculate box width
-      S32 boxwidth = 2 * inset + getStringWidth(fontsize, mEntryBox.getPrompt().c_str()) + 
-          mEntryBox.getMaxLen() * getStringWidth(fontsize, "-") + 25;
-
-      // Render entry box    
-      glEnableBlend;
-      S32 xpos = (gScreenInfo.getGameCanvasWidth()  - boxwidth) / 2;
-      S32 ypos = (gScreenInfo.getGameCanvasHeight() - boxheight) / 2;
-
-      for(S32 i = 1; i >= 0; i--)
-      {
-         glColor(Color(.3f,.6f,.3f), i ? .85f : 1);
-
-         glBegin(i ? GL_POLYGON : GL_LINE_LOOP);
-            glVertex2i(xpos,            ypos);
-            glVertex2i(xpos + boxwidth, ypos);
-            glVertex2i(xpos + boxwidth, ypos + boxheight);
-            glVertex2i(xpos,            ypos + boxheight);
-         glEnd();
-      }
-      glDisableBlend;
-
-      xpos += inset;
-      ypos += inset;
-      glColor(errorFound ? errorColor : color);
-      xpos += drawStringAndGetWidthf(xpos, ypos, fontsize, "%s ", mEntryBox.getPrompt().c_str());
-      drawString(xpos, ypos, fontsize, mEntryBox.c_str());
-      mEntryBox.drawCursor(xpos, ypos, fontsize);
-   }
-}
-
-
-void EditorUserInterface::renderReferenceShip()
-{
-   // Render ship at cursor to show scale
-   static F32 thrusts[4] =  { 1, 0, 0, 0 };
-
-   glPushMatrix();
-      glTranslate(mMousePos);
-      glScale(mCurrentScale / getGame()->getGridSize());
-      glRotatef(90, 0, 0, 1);
-      renderShip(&Colors::red, 1, thrusts, 1, 5, 0, false, false, false, false);
-      glRotatef(-90, 0, 0, 1);
-
-      // And show how far it can see
-      F32 horizDist = Game::PLAYER_VISUAL_DISTANCE_HORIZONTAL;
-      F32 vertDist = Game::PLAYER_VISUAL_DISTANCE_VERTICAL;
-
-      glEnableBlend;     // Enable transparency
-      glColor4f(.5, .5, 1, .35f);
-      glBegin(GL_POLYGON);
-         glVertex2f(-horizDist, -vertDist);
-         glVertex2f(horizDist, -vertDist);
-         glVertex2f(horizDist, vertDist);
-         glVertex2f(-horizDist, vertDist);
-      glEnd();
-      glDisableBlend;
-
-   glPopMatrix();
-}
-
-
-static F32 getRenderingAlpha(bool isScriptItem)
-{
-   return isScriptItem ? .6f : 1;     // Script items will appear somewhat translucent
-}
-
-
-const char *getModeMessage(ShowMode mode)
-{
-   if(mode == ShowWallsOnly)
-      return "Wall editing mode.  Hit Ctrl-A to change.";
-   else     // Normal mode
-      return "";
-}
-
-
-// TODO: Need to render things in geometric order
-void EditorUserInterface::render()
-{
-   mouseIgnore = false; // Needed to avoid freezing effect from too many mouseMoved events without a render in between (sam)
-
-   renderGrid();        // Render grid first, so it's at the bottom
-
-   // Render any items generated by the levelgen script... these will be rendered below normal items. 
-   //glPushMatrix();
-   //   setLevelToCanvasCoordConversion();
-
-   //   glColor(Color(0,.25,0));
-   //   for(S32 i = 0; i < mLevelGenItems.size(); i++)
-   //      if(mLevelGenItems[i]->getObjectTypeMask() & BarrierType)
-   //         for(S32 j = 0; j < mLevelGenItems[i]->extendedEndPoints.size(); j+=2)
-   //            renderTwoPointPolygon(mLevelGenItems[i]->extendedEndPoints[j], mLevelGenItems[i]->extendedEndPoints[j+1], 
-   //                                  mLevelGenItems[i]->getWidth() / getGridSize() / 2, GL_POLYGON);
-   //glPopMatrix();
-
-   for(S32 i = 0; i < mLevelGenItems.size(); i++)
-      mLevelGenItems[i]->renderInEditor(true, mShowingReferenceShip, mShowMode);
-   
-   // Render polyWall item fill just before rendering regular walls.  This will create the effect of all walls merging together.  
-   // PolyWall outlines are already part of the wallSegmentManager, so will be rendered along with those of regular walls.
-   const Vector<EditorObject *> *objList = getObjectList();
-
-   glPushMatrix();  
-      setLevelToCanvasCoordConversion();
-      for(S32 i = 0; i < objList->size(); i++)
-      {
-         EditorObject *obj = objList->get(i);
-         if(obj->getObjectTypeMask() & PolyWallType)
-         {
-            PolyWall *wall = dynamic_cast<PolyWall *>(obj);
-            wall->renderFill();
-         }
-      }
-   
-      getGame()->getWallSegmentManager()->renderWalls(
-                     mDraggingObjects, mShowingReferenceShip, getSnapToWallCorners(), getRenderingAlpha(false/*isScriptItem*/));
-   glPopMatrix();
-
-
-   // == Normal items ==
-   // Draw map items (teleporters, etc.) that are not being dragged, and won't have any text labels  (below the dock)
-   // Don't render polywalls, as we've alrady drawn those.
-   for(S32 i = 0; i < objList->size(); i++)
-   {
-      EditorObject *obj = objList->get(i);
-
-      if(obj->getObjectTypeMask() != PolyWallType)
-         if(!(mDraggingObjects && obj->isSelected()))
-            obj->renderInEditor(false, mShowingReferenceShip, mShowMode);
-   }
-
-
-   // == Selected items ==
-   // Draw map items (teleporters, etc.) that are are selected and/or lit up, so label is readable (still below the dock)
-   // Do this as a separate operation to ensure that these are drawn on top of those drawn above.
-   for(S32 i = 0; i < objList->size(); i++)
-   {
-      EditorObject *obj = objList->get(i);
-      if(obj->isSelected() || obj->isLitUp())
-         obj->renderInEditor(false, mShowingReferenceShip, mShowMode);
-   }
-
-
-   fillRendered = false;
-   F32 width = NONE;
-
-   if(mCreatingPoly || mCreatingPolyline)    // Draw geomLine features under construction
-   {
-      mNewItem->addVert(snapPoint(convertCanvasToLevelCoord(mMousePos)));
-      glLineWidth(gLineWidth3);
-
-      if(mCreatingPoly) // Wall
-         glColor(*SELECT_COLOR);
-      else              // LineItem
-         glColor(getTeamColor(mNewItem->getTeam()));
-
-      renderPolyline(mNewItem->getOutline());
-
-      glLineWidth(gDefaultLineWidth);
-
-      for(S32 j = mNewItem->getVertCount() - 1; j >= 0; j--)      // Go in reverse order so that placed vertices are drawn atop unplaced ones
-      {
-         Point v = convertLevelToCanvasCoord(mNewItem->getVert(j));
-
-         // Draw vertices
-         if(j == mNewItem->getVertCount() - 1)           // This is our most current vertex
-            renderVertex(HighlightedVertex, v, NO_NUMBER);
-         else
-            renderVertex(SelectedItemVertex, v, j);
-      }
-      mNewItem->deleteVert(mNewItem->getVertCount() - 1);
-   }
-
-   // Since we're not constructing a barrier, if there are any barriers or lineItems selected, 
-   // get the width for display at bottom of dock
-   else  
-   {
-      fillVector.clear();
-      getGame()->getEditorDatabase()->findObjects(BarrierType | LineType, fillVector);
-
-      for(S32 i = 0; i < fillVector.size(); i++)
-      {
-         LineItem *obj = dynamic_cast<LineItem *>(fillVector[i]);   // Walls are a subclass of LineItem, so this will work for both
-			TNLAssert(obj, "LineItem NULL?");
-         if(obj && (obj->isSelected() || (obj->isLitUp() && obj->isVertexLitUp(NONE))))
-         {
-            width = (F32)obj->getWidth();
-            break;
-         }
-      }
-   }
-
-   if(mShowingReferenceShip)
-      renderReferenceShip();
-   else
-      renderDock(width);
-
-   // Draw map items (teleporters, etc.) that are being dragged  (above the dock).  But don't draw walls here, or
-   // we'll lose our wall centernlines.
-   if(mDraggingObjects)
-      for(S32 i = 0; i < objList->size(); i++)
-      {
-         EditorObject *obj = objList->get(i);
-         if(obj->isSelected() && obj->getObjectTypeMask() & ~BarrierType)    // Object is selected and is not a wall
-            obj->renderInEditor(false, mShowingReferenceShip, mShowMode);
-      }
-
-   // Render our snap vertex as a hollow magenta box
-   if(!mShowingReferenceShip && mSnapObject && mSnapObject->isSelected() && mSnapVertexIndex != NONE)      
-      renderVertex(SnappingVertex, mSnapObject->getVert(mSnapVertexIndex) * mCurrentScale + mCurrentOffset, NO_NUMBER/*, alpha*/);  
-
-
-   if(mDragSelecting)      // Draw box for selecting items
-   {
-      glColor(Colors::white);
-      Point downPos = convertLevelToCanvasCoord(mMouseDownPos);
-      glBegin(GL_LINE_LOOP);
-         glVertex2f(downPos.x,   downPos.y);
-         glVertex2f(mMousePos.x, downPos.y);
-         glVertex2f(mMousePos.x, mMousePos.y);
-         glVertex2f(downPos.x,   mMousePos.y);
-      glEnd();
-   }
-
-   // Render messages at bottom of screen
-   if(mouseOnDock())    // On the dock?  If so, render help string if hovering over item
-   {
-      S32 hoverItem = findHitItemOnDock(mMousePos);
-
-      if(hoverItem != NONE)
-      {
-         mDockItems[hoverItem]->setLitUp(true);    // Will trigger a selection highlight to appear around dock item
-
-         const char *helpString = mDockItems[hoverItem]->getEditorHelpString();
-
-         glColor3f(.1f, 1, .1f);
-
-         // Center string between left side of screen and edge of dock
-         S32 x = (S32)(gScreenInfo.getGameCanvasWidth() - horizMargin - DOCK_WIDTH - getStringWidth(15, helpString)) / 2;
-         drawString(x, gScreenInfo.getGameCanvasHeight() - vertMargin - 15, 15, helpString);
-      }
-   }
-
-   // Render dock items
-   if(!mShowingReferenceShip)
-      for(S32 i = 0; i < mDockItems.size(); i++)
-      {
-         mDockItems[i]->renderInEditor(false, false, mShowMode);
-         mDockItems[i]->setLitUp(false);
-      }
-
-   if(mSaveMsgTimer.getCurrent())
-   {
-      F32 alpha = 1.0;
-      if(mSaveMsgTimer.getCurrent() < 1000)
-         alpha = (F32) mSaveMsgTimer.getCurrent() / 1000;
-
-      glEnableBlend;
-         glColor(mSaveMsgColor, alpha);
-         drawCenteredString(gScreenInfo.getGameCanvasHeight() - vertMargin - 65, 25, mSaveMsg.c_str());
-      glDisableBlend;
-   }
-
-   if(mWarnMsgTimer.getCurrent())
-   {
-      F32 alpha = 1.0;
-      if (mWarnMsgTimer.getCurrent() < 1000)
-         alpha = (F32) mWarnMsgTimer.getCurrent() / 1000;
-
-      glEnableBlend;
-         glColor(mWarnMsgColor, alpha);
-         drawCenteredString(gScreenInfo.getGameCanvasHeight() / 4, 25, mWarnMsg1.c_str());
-         drawCenteredString(gScreenInfo.getGameCanvasHeight() / 4 + 30, 25, mWarnMsg2.c_str());
-      glDisableBlend;
-   }
-
-
-   if(mLevelErrorMsgs.size() || mLevelWarnings.size())
-   {
-      S32 ypos = vertMargin + 50;
-
-      glColor(gErrorMessageTextColor);
-
-      for(S32 i = 0; i < mLevelErrorMsgs.size(); i++)
-      {
-         drawCenteredString(ypos, 20, mLevelErrorMsgs[i].c_str());
-         ypos += 25;
-      }
-
-      glColor(Colors::yellow);
-
-      for(S32 i = 0; i < mLevelWarnings.size(); i++)
-      {
-         drawCenteredString(ypos, 20, mLevelWarnings[i].c_str());
-         ypos += 25;
-      }
-   }
-
-   glColor(Colors::cyan);
-   drawCenteredString(vertMargin, 14, getModeMessage(mShowMode));
-
-   renderTextEntryOverlay();
-
-   renderConsole();  // Rendered last, so it's always on top
-}
-
-
-const Color *EditorUserInterface::getTeamColor(S32 team)
-{
-   return getGame()->getTeamColor(team);
-}
-
-
-void EditorUserInterface::renderSnapTarget(const Point &target)
-{
-   glLineWidth(gLineWidth1);
-
-   glColor(Colors::magenta);
-   drawCircle(target, 5);
-
-   glLineWidth(gDefaultLineWidth);
-}
-
-
-////////////////////////////////////////
-////////////////////////////////////////
-/*
-1. User creates wall by drawing line
-2. Each line segment is converted to a series of endpoints, who's location is adjusted to improve rendering (extended)
-3. Those endpoints are used to generate a series of WallSegment objects, each with 4 corners
-4. Those corners are used to generate a series of edges on each WallSegment.  Initially, each segment has 4 corners
-   and 4 edges.
-5. Segments are intsersected with one another, punching "holes", and creating a series of shorter edges that represent
-   the dark blue outlines seen in the game and in the editor.
-
-If wall shape or location is changed steps 1-5 need to be repeated
-If intersecting wall is changed, only steps 4 and 5 need to be repeated
-If wall thickness is changed, steps 3-5 need to be repeated
-*/
-
-
-void EditorUserInterface::clearSelection()
-{
-   const Vector<EditorObject *> *objList = getObjectList();
-
-   for(S32 i = 0; i < objList->size(); i++)
-      objList->get(i)->unselect();
-}
-
-
-// Copy selection to the clipboard
-void EditorUserInterface::copySelection()
-{
-   if(!anyItemsSelected())
-      return;
-
-   bool alreadyCleared = false;
-
-   const Vector<EditorObject *> *objList = getObjectList();
-
-   for(S32 i = 0; i < objList->size(); i++)
-   {
-      if(objList->get(i)->isSelected())
-      {
-         EditorObject *newItem =  objList->get(i)->newCopy();   
-         newItem->setSelected(false);
-
-         if(!alreadyCleared)  // Make sure we only purge the existing clipboard if we'll be putting someting new there
-         {
-            mClipboard.clear();
-            alreadyCleared = true;
-         }
-
-         mClipboard.push_back(boost::shared_ptr<EditorObject>(newItem));
-      }
-   }
-}
-
-
-// Paste items on the clipboard
-void EditorUserInterface::pasteSelection()
-{
-   if(mDraggingObjects)      // Pasting while dragging can cause crashes!!
-      return;
-
-   S32 itemCount = mClipboard.size();
-
-    if(itemCount == 0)       // Nothing on clipboard, nothing to do
-      return;
-
-   saveUndoState();      // So we can undo the paste
-
-   clearSelection();     // Only the pasted items should be selected
-
-   Point pos = snapPoint(convertCanvasToLevelCoord(mMousePos));
-
-   Point firstPoint = mClipboard[0]->getVert(0);
-   Point offset;
-
-   for(S32 i = 0; i < itemCount; i++)
-   {
-      offset = firstPoint - mClipboard[i]->getVert(0);
-
-      EditorObject *newObject = mClipboard[i]->newCopy();
-      newObject->assignNewSerialNumber();
-      newObject->setExtent();
-      newObject->addToDatabase(getGame()->getEditorDatabase());
-
-      newObject->setSelected(true);
-      newObject->moveTo(pos + offset);
-      newObject->onGeomChanged();
-   }
-
-   validateLevel();
-   setNeedToSave(true);
-   autoSave();
-}
-
-
-// Expand or contract selection by scale
-void EditorUserInterface::scaleSelection(F32 scale)
-{
-   if(!anyItemsSelected() || scale < .01 || scale == 1)    // Apply some sanity checks
-      return;
-
-   saveUndoState();
-
-   // Find center of selection
-   Point min, max;                        
-   computeSelectionMinMax(min, max);
-   Point ctr = (min + max) * 0.5;
-
-   if(scale > 1 && min.distanceTo(max) * scale  > 50 * getGame()->getGridSize())    // If walls get too big, they'll bog down the db
-      return;
-
-   const Vector<EditorObject *> *objList = getObjectList();
-
-   for(S32 i = 0; i < objList->size(); i++)
-      if(objList->get(i)->isSelected())
-         objList->get(i)->scale(ctr, scale);
-
-   setNeedToSave(true);
-   autoSave();
-}
-
-
-// Rotate selected objects around their center point by angle
-void EditorUserInterface::rotateSelection(F32 angle)
-{
-   if(!anyItemsSelected())
-      return;
-
-   saveUndoState();
-
-   const Vector<EditorObject *> *objList = getObjectList();
-
-   for(S32 i = 0; i < objList->size(); i++)
-      if(objList->get(i)->isSelected())
-         objList->get(i)->rotateAboutPoint(Point(0,0), angle);
-
-   setNeedToSave(true);
-   autoSave();
-}
-
-
-// Find all objects in bounds 
-// TODO: This should be a database function!
-void EditorUserInterface::computeSelectionMinMax(Point &min, Point &max)
-{
-   min.set(F32_MAX, F32_MAX);
-   max.set(-F32_MAX, -F32_MAX);
-
-   const Vector<EditorObject *> *objList = getObjectList();
-
-   for(S32 i = 0; i < objList->size(); i++)
-   {
-      EditorObject *obj = objList->get(i);
-
-      if(obj->isSelected())
-      {
-         for(S32 j = 0; j < obj->getVertCount(); j++)
-         {
-            Point v = obj->getVert(j);
-
-            if(v.x < min.x)   min.x = v.x;
-            if(v.x > max.x)   max.x = v.x;
-            if(v.y < min.y)   min.y = v.y;
-            if(v.y > max.y)   max.y = v.y;
-         }
-      }
-   }
-}
-
-
-// Set the team affiliation of any selected items
-void EditorUserInterface::setCurrentTeam(S32 currentTeam)
-{
-   mCurrentTeam = currentTeam;
-   bool anyChanged = false;
-
-   if(anythingSelected())
-      saveUndoState();
-
-   if(currentTeam >= getGame()->getTeamCount())
-   {
-      char msg[255];
-
-      if(getGame()->getTeamCount() == 1)
-         dSprintf(msg, sizeof(msg), "Only 1 team has been configured.");
-      else
-         dSprintf(msg, sizeof(msg), "Only %d teams have been configured.", getGame()->getTeamCount());
-
-      setWarnMessage(msg, "Hit [F2] to configure teams.");
-
-      return;
-   }
-
-   // Update all dock items to reflect new current team
-   for(S32 i = 0; i < mDockItems.size(); i++)
-   {
-      if(!mDockItems[i]->hasTeam())
-         continue;
-
-      if(currentTeam == TEAM_NEUTRAL && !mDockItems[i]->canBeNeutral())
-         continue;
-
-      if(currentTeam == TEAM_HOSTILE && !mDockItems[i]->canBeHostile())
-         continue;
-
-      mDockItems[i]->setTeam(currentTeam);
-   }
-
-
-   const Vector<EditorObject *> *objList = getObjectList();
-
-   for(S32 i = 0; i < objList->size(); i++)
-   {
-      EditorObject *obj = objList->get(i);
-      if(obj->isSelected())
-      {
-         if(!obj->hasTeam())
-            continue;
-
-         if(currentTeam == TEAM_NEUTRAL && !obj->canBeNeutral())
-            continue;
-
-         if(currentTeam == TEAM_HOSTILE && !obj->canBeHostile())
-            continue;
-
-         if(!anyChanged)
-            saveUndoState();
-
-         obj->setTeam(currentTeam);
-         anyChanged = true;
-      }
-   }
-
-   // Overwrite any warnings set above.  If we have a group of items selected, it makes no sense to show a
-   // warning if one of those items has the team set improperly.  The warnings are more appropriate if only
-   // one item is selected, or none of the items are given a valid team setting.
-
-   if(anyChanged)
-   {
-      setWarnMessage("", "");
-      validateLevel();
-      setNeedToSave(true);
-      autoSave();
-   }
-}
-
-
-void EditorUserInterface::flipSelectionHorizontal()
-{
-   if(!anyItemsSelected())
-      return;
-
-   saveUndoState();
-
-   Point min, max;
-   computeSelectionMinMax(min, max);
-   F32 centerX = (min.x + max.x) / 2;
-
-   const Vector<EditorObject *> *objList = getObjectList();
-
-   for(S32 i = 0; i < objList->size(); i++)
-      if(objList->get(i)->isSelected())
-         objList->get(i)->flipHorizontal(centerX);
-
-   setNeedToSave(true);
-   autoSave();
-}
-
-
-void EditorUserInterface::flipSelectionVertical()
-{
-   if(!anyItemsSelected())
-      return;
-
-   saveUndoState();
-
-   Point min, max;
-   computeSelectionMinMax(min, max);
-   F32 centerY = (min.y + max.y) / 2;
-
-   const Vector<EditorObject *> *objList = getObjectList();
-
-   for(S32 i = 0; i < objList->size(); i++)
-      if(objList->get(i)->isSelected())
-         objList->get(i)->flipVertical(centerY);
-
-   setNeedToSave(true);
-   autoSave();
-}
-
-
-static const S32 POINT_HIT_RADIUS = 9;
-static const S32 EDGE_HIT_RADIUS = 6;
-
-void EditorUserInterface::findHitItemAndEdge()
-{
-   mItemHit = NULL;
-   mEdgeHit = NONE;
-   mVertexHit = NONE;
-
-   const Vector<EditorObject *> *objList = getObjectList();
-
-   // Do this in two passes -- the first we only consider selected items, the second pass will consider all targets.
-   // This will give priority to moving vertices of selected items
-   for(S32 firstPass = 1; firstPass >= 0; firstPass--)     // firstPass will be true the first time through, false the second time
-   {
-      for(S32 i = objList->size() - 1; i >= 0; i--)        // Go in reverse order to prioritize items drawn on top
-      {
-         EditorObject *obj = objList->get(i);
-         if(firstPass && !obj->isSelected() && !obj->anyVertsSelected())     // First pass is for selected items only
-            continue;
-         
-         // Only select walls in CTRL-A mode...
-         BITMASK type = obj->getObjectTypeMask();
-         if(mShowMode == ShowWallsOnly && !(type & BarrierType) && !(type & PolyWallType))        // Only select walls in CTRL-A mode
-            continue;                                                              // ...so if it's not a wall, proceed to next item
-
-         F32 radius = obj->getEditorRadius(mCurrentScale);
-
-         for(S32 j = obj->getVertCount() - 1; j >= 0; j--)
-         {
-            // p represents pixels from mouse to obj->getVert(j), at any zoom
-            Point p = mMousePos - mCurrentOffset - obj->getVert(j) * mCurrentScale;    
-
-            if(fabs(p.x) < radius && fabs(p.y) < radius)
-            {
-               mItemHit = obj;
-               mVertexHit = j;
-               return;
-            }
-         }
-
-         // This is all we can check on point items -- it makes no sense to check edges or other higher order geometry
-         if(obj->getGeomType() == geomPoint)
-            continue;
-
-         /////
-         // Didn't find a vertex hit... now we look for an edge
-
-         // Make a copy of the items vertices that we can add to in the case of a loop
-         Vector<Point> verts = *obj->getOutline();    
-
-         if(obj->getGeomType() == geomPoly)   // Add first point to the end to create last side on poly
-            verts.push_back(verts.first());
-
-         Point p1 = convertLevelToCanvasCoord(obj->getVert(0));
-         Point closest;
-         
-         for(S32 j = 0; j < verts.size() - 1; j++)
-         {
-            Point p2 = convertLevelToCanvasCoord(verts[j+1]);
-            
-            if(findNormalPoint(mMousePos, p1, p2, closest))
-            {
-               F32 distance = (mMousePos - closest).len();
-               if(distance < EDGE_HIT_RADIUS)
-               {
-                  mItemHit = obj;
-                  mEdgeHit = j;
-
-                  return;
-               }
-            }
-            p1.set(p2);
-         }
-      }
-   }
-
-   if(mShowMode == ShowWallsOnly) 
-      return;
-
-   /////
-   // If we're still here, it means we didn't find anything yet.  Make one more pass, and see if we're in any polys.
-   // This time we'll loop forward, though I don't think it really matters.
-   for(S32 i = 0; i < objList->size(); i++)
-   {
-      EditorObject *obj = objList->get(i);
-
-      if(obj->getGeomType() == geomPoly)
-      {
-         Vector<Point> verts;
-         for(S32 j = 0; j < obj->getVertCount(); j++)
-            verts.push_back(convertLevelToCanvasCoord(obj->getVert(j)));
-
-         if(PolygonContains2(verts.address(), verts.size(), mMousePos))
-         {
-            mItemHit = obj;
-            return;
-         }
-      }
-   }
-}
-
-
-S32 EditorUserInterface::findHitItemOnDock(Point canvasPos)
-{
-   if(mShowMode == ShowWallsOnly)     // Only add dock items when objects are visible
-      return NONE;
-
-   for(S32 i = mDockItems.size() - 1; i >= 0; i--)     // Go in reverse order because the code we copied did ;-)
-   {
-      Point pos = mDockItems[i]->getVert(0);
-
-      if(fabs(canvasPos.x - pos.x) < POINT_HIT_RADIUS && fabs(canvasPos.y - pos.y) < POINT_HIT_RADIUS)
-         return i;
-   }
-
-   // Now check for polygon interior hits
-   for(S32 i = 0; i < mDockItems.size(); i++)
-      if(mDockItems[i]->getGeomType() == geomPoly)
-      {
-         Vector<Point> verts;
-         for(S32 j = 0; j < mDockItems[i]->getVertCount(); j++)
-            verts.push_back(mDockItems[i]->getVert(j));
-
-         if(PolygonContains2(verts.address(),verts.size(), canvasPos))
-            return i;
-      }
-
-   return NONE;
-}
-
-
-// Incoming calls from GLUT come here...
-void EditorUserInterface::onMouseMoved(S32 x, S32 y)
-{
-   onMouseMoved();      //... and go here
-}
-
-
-void EditorUserInterface::onMouseMoved()
-{
-   if(mouseIgnore)  // Needed to avoid freezing effect from too many mouseMoved events without a render in between
-      return;
-
-   mouseIgnore = true;
-
-   // Doing this with MOUSE_RIGHT allows you to drag a vertex you just placed by holding the right-mouse button
-   if(getKeyState(MOUSE_LEFT) || getKeyState(MOUSE_RIGHT))
-   {
-      onMouseDragged();
-      return;
-   }
-
-   mMousePos.set(gScreenInfo.getMousePos());
-
-   if(mCreatingPoly || mCreatingPolyline)
-      return;
-
-   //findHitVertex(mMousePos, vertexHitObject, vertexHit);      // Sets vertexHitObject and vertexHit
-   findHitItemAndEdge();                                      //  Sets mItemHit, mVertexHit, and mEdgeHit
-
-   // Unhighlight the currently lit up object, if any
-   if(mItemToLightUp)
-      mItemToLightUp->setLitUp(false);
-
-   S32 vertexToLightUp = NONE;
-   mItemToLightUp = NULL;
-
-   // We hit a vertex that wasn't already selected
-   if(mVertexHit != NONE && !mItemHit->vertSelected(mVertexHit))   
-   {
-      mItemToLightUp = mItemHit;
-      mItemToLightUp->setVertexLitUp(mVertexHit);
-   }
-
-   // We hit an item that wasn't already selected
-   else if(mItemHit && !mItemHit->isSelected())                   
-      mItemToLightUp = mItemHit;
-
-   // Check again, and take a point object in preference to a vertex
-   if(mItemHit && !mItemHit->isSelected() && mItemHit->getGeomType() == geomPoint)  
-   {
-      mItemToLightUp = mItemHit;
-      vertexToLightUp = NONE;
-   }
-
-   if(mItemToLightUp)
-      mItemToLightUp->setLitUp(true);
-
-   bool showMoveCursor = (mItemHit || mVertexHit != NONE || mItemHit || mEdgeHit != NONE || 
-                         (mouseOnDock() && findHitItemOnDock(mMousePos) != NONE));
-
-
-   findSnapVertex();
-
-   // TODO:  was GLUT_CURSOR_SPRAY : GLUT_CURSOR_RIGHT_ARROW
-   SDL_ShowCursor((showMoveCursor && !mShowingReferenceShip) ? SDL_ENABLE : SDL_ENABLE);
-}
-
-
-void EditorUserInterface::onMouseDragged()
-{
-   //if(mouseIgnore)  // Needed to avoid freezing effect from too many mouseMoved events without a render in between (sam)
-   //   return;
-
-   //mouseIgnore = true;
-
-   mMousePos.set(gScreenInfo.getMousePos());
-
-   if(mCreatingPoly || mCreatingPolyline || mDragSelecting)
-      return;
-
-   if(mDraggingDockItem != NONE)      // We just started dragging an item off the dock
-       startDraggingDockItem();  
-
-   findSnapVertex();
-
-   if(!mSnapObject || mSnapVertexIndex == NONE)
-      return;
-   
-   
-   if(!mDraggingObjects)      // Just started dragging
-   {
-      mMoveOrigin = mSnapObject->getVert(mSnapVertexIndex);
-      mOriginalVertLocations.clear();
-
-      const Vector<EditorObject *> *objList = getObjectList();
-
-      for(S32 i = 0; i < objList->size(); i++)
-      {
-         EditorObject *obj = objList->get(i);
-
-         if(obj->isSelected() || obj->anyVertsSelected())
-            for(S32 j = 0; j < obj->getVertCount(); j++)
-               if(obj->isSelected() || obj->vertSelected(j))
-                  mOriginalVertLocations.push_back(obj->getVert(j));
-      }
-
-      saveUndoState();
-   }
-
-   mDraggingObjects = true;
-
-
-
-   Point delta;
-
-   // The thinking here is that for large items -- walls, polygons, etc., we may grab an item far from its snap vertex, and we
-   // want to factor that offset into our calculations.  For point items (and vertices), we don't really care about any slop
-   // in the selection, and we just want the damn thing where we put it.
-   if(mSnapObject->getGeomType() == geomPoint || (mItemHit && mItemHit->anyVertsSelected()))
-      delta = snapPoint(convertCanvasToLevelCoord(mMousePos)) - mMoveOrigin;
-   else
-      delta = (snapPoint(convertCanvasToLevelCoord(mMousePos) + mMoveOrigin - mMouseDownPos) - mMoveOrigin );
-
-
-   // Update coordinates of dragged item
-   const Vector<EditorObject *> *objList = getObjectList();
-
-   S32 count = 0;
-
-   for(S32 i = 0; i < objList->size(); i++)
-   {
-      EditorObject *obj = objList->get(i);
-
-      if(obj->isSelected() || obj->anyVertsSelected())
-      {
-         for(S32 j = 0; j < obj->getVertCount(); j++)
-            if(obj->isSelected() || obj->vertSelected(j))
-            {
-               obj->setVert(mOriginalVertLocations[count] + delta, j);
-               count++;
-            }
-
-         // If we are dragging a vertex, and not the entire item, we are changing the geom, so notify the item
-         if(obj->anyVertsSelected())
-            obj->onGeomChanging();  
-
-         if(obj->isSelected())     
-            obj->onItemDragging();      // Make sure this gets run after we've updated the item's location
-      }
-   }
-}
-
-
-EditorObject *EditorUserInterface::copyDockItem(S32 index)
-{
-   // Instantiate object so we are in essence dragging a non-dock item
-   EditorObject *newObject = mDockItems[index]->newCopy();
-   newObject->newObjectFromDock(getGame()->getGridSize());
-   newObject->setExtent();
-   newObject->setDockItem(false);
-   newObject->clearGame();
-
-   return newObject;
-}
-
-
-// User just dragged an item off the dock
-void EditorUserInterface::startDraggingDockItem()
-{
-   EditorObject *item = copyDockItem(mDraggingDockItem);
-
-   //item->initializeEditor(getGridSize());    // Override this to define some initial geometry for your object... 
-
-   // Offset lets us drag an item out from the dock by an amount offset from the 0th vertex.  This makes placement seem more natural.
-   Point pos = snapPoint(convertCanvasToLevelCoord(mMousePos), true) - item->getInitialPlacementOffset(getGame()->getGridSize());
-   item->moveTo(pos);
-      
-   //item->setWidth((mDockItems[mDraggingDockItem]->getGeomType() == geomPoly) ? .7 : 1);      // TODO: Still need this?
-   item->addToEditor(getGame());          
-
-   clearSelection();            // No items are selected...
-   item->setSelected(true);     // ...except for the new one
-   mDraggingDockItem = NONE;    // Because now we're dragging a real item
-   validateLevel();             // Check level for errors
-
-
-   // Because we sometimes have trouble finding an item when we drag it off the dock, after it's been sorted,
-   // we'll manually set mItemHit based on the selected item, which will always be the one we just added.
-   // TODO: Still needed?
-
-   const Vector<EditorObject *> *objList = getObjectList();
-
-   mEdgeHit = NONE;
-   for(S32 i = 0; i < objList->size(); i++)
-      if(objList->get(i)->isSelected())
-      {
-         mItemHit = objList->get(i);
-         break;
-      }
-}
-
-
-// Sets mSnapObject and mSnapVertexIndex based on the vertex closest to the cursor that is part of the selected set
-// What we really want is the closest vertex in the closest feature
-void EditorUserInterface::findSnapVertex()
-{
-   F32 closestDist = F32_MAX;
-
-   if(mDraggingObjects)    // Don't change snap vertex once we're dragging
-      return;
-
-   mSnapObject = NULL;
-   mSnapVertexIndex = NONE;
-
-   Point mouseLevelCoord = convertCanvasToLevelCoord(mMousePos);
-
-   // If we have a hit item, and it's selected, find the closest vertex in the item
-   if(mItemHit && mItemHit->isSelected())   
-   {
-      // If we've hit an edge, restrict our search to the two verts that make up that edge
-      if(mEdgeHit != NONE)
-      {
-         mSnapObject = mItemHit;     // Regardless of vertex, this is our hit item
-         S32 v1 = mEdgeHit;
-         S32 v2 = mEdgeHit + 1;
-
-         // Handle special case of looping item
-         if(mEdgeHit == mItemHit->getVertCount() - 1)
-            v2 = 0;
-
-         // Find closer vertex: v1 or v2
-         mSnapVertexIndex = (mItemHit->getVert(v1).distSquared(mouseLevelCoord) < 
-                          mItemHit->getVert(v2).distSquared(mouseLevelCoord)) ? v1 : v2;
-
-         return;
-      }
-
-      // Didn't hit an edge... find the closest vertex anywhere in the item
-      for(S32 j = 0; j < mItemHit->getVertCount(); j++)
-      {
-         F32 dist = mItemHit->getVert(j).distSquared(mouseLevelCoord);
-
-         if(dist < closestDist)
-         {
-            closestDist = dist;
-            mSnapObject = mItemHit;
-            mSnapVertexIndex = j;
-         }
-      }
-      return;
-   } 
-
-   const Vector<EditorObject *> *objList = getObjectList();
-
-   // Otherwise, we don't have a selected hitItem -- look for a selected vertex
-   for(S32 i = 0; i < objList->size(); i++)
-   {
-      EditorObject *obj = objList->get(i);
-
-      for(S32 j = 0; j < obj->getVertCount(); j++)
-      {
-         // If we find a selected vertex, there will be only one, and this is our snap point
-         if(obj->vertSelected(j))
-         {
-            mSnapObject = obj;
-            mSnapVertexIndex = j;
-            return;     
-         }
-      }
-   }
-}
-
-
-void EditorUserInterface::deleteSelection(bool objectsOnly)
-{
-   if(mDraggingObjects)     // No deleting while we're dragging, please...
-      return;
-
-   if(!anythingSelected())  // Nothing to delete
-      return;
-
-   bool deleted = false;
-
-   const Vector<EditorObject *> *objList = getObjectList();
-
-   for(S32 i = objList->size()-1; i >= 0; i--)  // Reverse to avoid having to have i-- in middle of loop
-   {
-      EditorObject *obj = objList->get(i);
-
-      if(obj->isSelected())
-      {  
-         // Since indices change as items are deleted, this will keep incorrect items from being deleted
-         if(obj->isLitUp())
-            mItemToLightUp = NULL;
-
-         if(!deleted)
-            saveUndoState();
-
-         deleteItem(i);
-         deleted = true;
-      }
-      else if(!objectsOnly)      // Deleted any selected vertices
-      {
-         bool geomChanged = false;
-
-         for(S32 j = 0; j < obj->getVertCount(); j++) 
-         {
-            if(obj->vertSelected(j))
-            {
-               
-               if(!deleted)
-                  saveUndoState();
-              
-               obj->deleteVert(j);
-               deleted = true;
-
-               geomChanged = true;
-               mSnapObject = NULL;
-               mSnapVertexIndex = NONE;
-            }
-         }
-
-         // Deleted last vertex, or item can't lose a vertex... it must go!
-         if(obj->getVertCount() == 0 || (obj->getGeomType() == geomSimpleLine && obj->getVertCount() < 2)
-                                     || (obj->getGeomType() == geomLine       && obj->getVertCount() < 2)
-                                     || (obj->getGeomType() == geomPoly       && obj->getVertCount() < 2))
-         {
-            deleteItem(i);
-            deleted = true;
-         }
-         else if(geomChanged)
-            obj->onGeomChanged();
-
-      }  // else if(!objectsOnly) 
-   }  // for
-
-   if(deleted)
-   {
-      setNeedToSave(true);
-      autoSave();
-
-      mItemToLightUp = NULL;     // In case we just deleted a lit item; not sure if really needed, as we do this above
-      //vertexToLightUp = NONE;
-   }
-}
-
-
-// Increase selected wall thickness by amt
-void EditorUserInterface::changeBarrierWidth(S32 amt)
-{
-   if(!mLastUndoStateWasBarrierWidthChange)
-      saveUndoState(); 
-
-   fillVector.clear();
-   getGame()->getEditorDatabase()->findObjects(BarrierType | LineType, fillVector);
-
-   for(S32 i = 0; i < fillVector.size(); i++)
-   {
-      LineItem *obj = dynamic_cast<LineItem *>(fillVector[i]);   // Walls are a subclass of LineItem, so this will work for both
-      if((obj->isSelected() || (obj->isLitUp() && obj->isVertexLitUp(NONE))))
-         obj->changeWidth(amt);     
-   }
-
-   mLastUndoStateWasBarrierWidthChange = true;
-}
-
-
-// Split wall/barrier on currently selected vertex/vertices
-void EditorUserInterface::splitBarrier()
-{
-   bool split = false;
-
-   const Vector<EditorObject *> *objList = getObjectList();
-
-   for(S32 i = 0; i < objList->size(); i++)
-   {
-      EditorObject *obj = objList->get(i);
-
-      if(obj->getGeomType() == geomLine)
-          for(S32 j = 1; j < obj->getVertCount() - 1; j++)     // Can't split on end vertices!
-            if(obj->vertSelected(j))
-            {
-               if(!split)
-                  saveUndoState();
-               split = true;
-
-               // Create a poor man's copy
-               EditorObject *newItem = obj->newCopy();
-               //newItem->setTeam(-1);
-               //newItem->setWidth(obj->getWidth());
-               newItem->clearVerts();
-
-               for(S32 k = j; k < obj->getVertCount(); k++) 
-               {
-                  newItem->addVert(obj->getVert(k));
-                  if (k > j)
-                  {
-                     obj->deleteVert(k);     // Don't delete j == k vertex -- it needs to remain as the final vertex of the old wall
-                     k--;
-                  }
-               }
-
-
-               // Tell the new segments that they have new geometry
-               obj->onGeomChanged();
-               newItem->onGeomChanged();
-               //mItems.push_back(boost::shared_ptr<EditorObject>(newItem));
-               newItem->addToEditor(getGame());
-
-               goto done2;                         // Yes, gotos are naughty, but they just work so well sometimes...
-            }
-   }
-done2:
-   if(split)
-   {
-      clearSelection();
-      setNeedToSave(true);
-      autoSave();
-   }
-}
-
-
-// Join two or more sections of wall that have coincident end points.  Will ignore invalid join attempts.
-void EditorUserInterface::joinBarrier()
-{
-   S32 joinedItem = NONE;
-
-   const Vector<EditorObject *> *objList = getObjectList();
-
-   for(S32 i = 0; i < objList->size()-1; i++)
-   {
-      EditorObject *obj_i = objList->get(i);
-
-      if(obj_i->getGeomType() == geomLine && (obj_i->isSelected()))
-      {
-         for(S32 j = i + 1; j < objList->size(); j++)
-         {
-            EditorObject *obj_j = objList->get(i);
-
-            if(obj_j->getObjectTypeMask() & obj_i->getObjectTypeMask() && (obj_j->isSelected()))
-            {
-               if(obj_i->getVert(0).distanceTo(obj_j->getVert(0)) < .01)    // First vertices are the same  1 2 3 | 1 4 5
-               {
-                  if(joinedItem == NONE)
-                     saveUndoState();
-                  joinedItem = i;
-
-                  for(S32 a = 1; a < obj_j->getVertCount(); a++)             // Skip first vertex, because it would be a dupe
-                     obj_i->addVertFront(obj_j->getVert(a));
-
-                  deleteItem(j);
-                  i--;  j--;
-               }
-               // First vertex conincides with final vertex 3 2 1 | 5 4 3
-               else if(obj_i->getVert(0).distanceTo(obj_j->getVert(obj_j->getVertCount()-1)) < .01)     
-               {
-                  if(joinedItem == NONE)
-                     saveUndoState();
-
-                  joinedItem = i;
-                  for(S32 a = obj_j->getVertCount()-2; a >= 0; a--)
-                     obj_i->addVertFront(obj_j->getVert(a));
-
-                  deleteItem(j);
-                  i--;  j--;
-
-               }
-               // Last vertex conincides with first 1 2 3 | 3 4 5
-               else if(obj_i->getVert(obj_i->getVertCount()-1).distanceTo(obj_j->getVert(0)) < .01)     
-               {
-                  if(joinedItem == NONE)
-                     saveUndoState();
-
-                  joinedItem = i;
-
-                  for(S32 a = 1; a < obj_j->getVertCount(); a++)  // Skip first vertex, because it would be a dupe         
-                     obj_i->addVert(obj_j->getVert(a));
-
-                  deleteItem(j);
-                  i--;  j--;
-               }
-               else if(obj_i->getVert(obj_i->getVertCount()-1).distanceTo(obj_j->getVert(obj_j->getVertCount()-1)) < .01)     // Last vertices coincide  1 2 3 | 5 4 3
-               {
-                  if(joinedItem == NONE)
-                     saveUndoState();
-
-                  joinedItem = i;
-
-                  for(S32 a = obj_j->getVertCount()-2; a >= 0; a--)
-                     obj_i->addVert(obj_j->getVert(a));
-
-                  deleteItem(j);
-                  i--;  j--;
-               }
-            }
-         }
-      }
-   }
-
-   if(joinedItem != NONE)
-   {
-      clearSelection();
-      setNeedToSave(true);
-      autoSave();
-      objList->get(joinedItem)->onGeomChanged();
-   }
-}
-
-
-void EditorUserInterface::deleteItem(S32 itemIndex)
-{
-   const Vector<EditorObject *> *objList = getObjectList();
-   EditorObject *obj = objList->get(itemIndex);
-
-   Game *game = getGame();
-   WallSegmentManager *wallSegmentManager = game->getWallSegmentManager();
-
-   BITMASK mask = obj->getObjectTypeMask();
-
-   if(mask & (BarrierType | PolyWallType))
-   {
-      // Need to recompute boundaries of any intersecting walls
-      wallSegmentManager->invalidateIntersectingSegments(game->getEditorDatabase(), obj); // Mark intersecting segments invalid
-      wallSegmentManager->deleteSegments(obj->getItemId());                             // Delete the segments associated with the wall
-
-      game->getEditorDatabase()->removeFromDatabase(obj, obj->getExtent());
-
-      wallSegmentManager->recomputeAllWallGeometry(game->getEditorDatabase());            // Recompute wall edges
-      resnapAllEngineeredItems();         // Really only need to resnap items that were attached to deleted wall... but we
-                                          // don't yet have a method to do that, and I'm feeling lazy at the moment
-   }
-   else
-      game->getEditorDatabase()->removeFromDatabase(obj, obj->getExtent());
-
-   // Reset a bunch of things
-   mSnapObject = NULL;
-   mSnapVertexIndex = NONE;
-   mItemToLightUp = NULL;
-
-   validateLevel();
-
-   onMouseMoved();   // Reset cursor  
-}
-
-
-void EditorUserInterface::insertNewItem(U8 itemTypeNumber)
-{
-   if(mShowMode == ShowWallsOnly || mDraggingObjects)     // No inserting when items are hidden or being dragged!
-      return;
-
-   clearSelection();
-   saveUndoState();
-
-   S32 team = TEAM_NEUTRAL;
-
-   EditorObject *newObject = NULL;
-
-   // Find a dockItem to copy
-   for(S32 i = 0; i < mDockItems.size(); i++)
-      if(mDockItems[i]->getObjectTypeNumber() == itemTypeNumber)
-      {
-         newObject = copyDockItem(i);
-         break;
-      }
-   TNLAssert(newObject, "Couldn't create object in insertNewItem()");
-
-   newObject->moveTo(snapPoint(convertCanvasToLevelCoord(mMousePos)));
-   newObject->addToEditor(getGame());    
-   newObject->onGeomChanged();
-
-   validateLevel();
-   setNeedToSave(true);
-   autoSave();
-}
-
-
-static LineEditor getNewEntryBox(string value, string prompt, S32 length, LineEditor::LineEditorFilter filter)
-{
-   LineEditor entryBox(length);
-   entryBox.setPrompt(prompt);
-   entryBox.setString(value);
-   entryBox.setFilter(filter);
-
-   return entryBox;
-}
-
-
-void EditorUserInterface::centerView()
-{
-   const Vector<EditorObject *> *objList = getObjectList();
-
-   if(objList->size() || mLevelGenItems.size())
-   {
-      F32 minx =  F32_MAX,   miny =  F32_MAX;
-      F32 maxx = -F32_MAX,   maxy = -F32_MAX;
-
-      for(S32 i = 0; i < objList->size(); i++)
-      {
-         EditorObject *obj = objList->get(i);
-
-         for(S32 j = 0; j < obj->getVertCount(); j++)
-         {
-            if(obj->getVert(j).x < minx)
-               minx = obj->getVert(j).x;
-            if(obj->getVert(j).x > maxx)
-               maxx = obj->getVert(j).x;
-            if(obj->getVert(j).y < miny)
-               miny = obj->getVert(j).y;
-            if(obj->getVert(j).y > maxy)
-               maxy = obj->getVert(j).y;
-         }
-      }
-
-      for(S32 i = 0; i < mLevelGenItems.size(); i++)
-      {
-         EditorObject *obj = mLevelGenItems[i].get();
-
-         for(S32 j = 0; j < obj->getVertCount(); j++)
-         {
-            if(obj->getVert(j).x < minx)
-               minx = obj->getVert(j).x;
-            if(obj->getVert(j).x > maxx)
-               maxx = obj->getVert(j).x;
-            if(obj->getVert(j).y < miny)
-               miny = obj->getVert(j).y;
-            if(obj->getVert(j).y > maxy)
-               maxy = obj->getVert(j).y;
-         }
-      }
-
-      // If we have only one point object in our level, the following will correct
-      // for any display weirdness.
-      if(minx == maxx && miny == maxy)    // i.e. a single point item
-      {
-         mCurrentScale = MIN_SCALE;
-         mCurrentOffset.set(gScreenInfo.getGameCanvasWidth() / 2  - mCurrentScale * minx, 
-                            gScreenInfo.getGameCanvasHeight() / 2 - mCurrentScale * miny);
-      }
-      else
-      {
-         F32 midx = (minx + maxx) / 2;
-         F32 midy = (miny + maxy) / 2;
-
-         mCurrentScale = min(gScreenInfo.getGameCanvasWidth() / (maxx - minx), gScreenInfo.getGameCanvasHeight() / (maxy - miny));
-         mCurrentScale /= 1.3f;      // Zoom out a bit
-         mCurrentOffset.set(gScreenInfo.getGameCanvasWidth() / 2  - mCurrentScale * midx, 
-                            gScreenInfo.getGameCanvasHeight() / 2 - mCurrentScale * midy);
-      }
-   }
-   else     // Put (0,0) at center of screen
-   {
-      mCurrentScale = STARTING_SCALE;
-      mCurrentOffset.set(gScreenInfo.getGameCanvasWidth() / 2, gScreenInfo.getGameCanvasHeight() / 2);
-   }
-}
-
-
-// Gets run when user exits special-item editing mode, called from attribute editors
-void EditorUserInterface::doneEditingAttributes(EditorAttributeMenuUI *editor, EditorObject *object)
-{
-   object->onAttrsChanged();
-
-   const Vector<EditorObject *> *objList = getObjectList();
-
-   // Find any other selected items of the same type of the item we just edited, and update their values too
-   for(S32 i = 0; i < objList->size(); i++)
-   {
-      EditorObject *obj = objList->get(i);
-
-      if(obj != object && obj->isSelected() && obj->getObjectTypeMask() == object->getObjectTypeMask())
-      {
-         editor->doneEditing(obj);  // Transfer attributes from editor to object
-         obj->onAttrsChanged();     // And notify the object that its attributes have changed
-      }
-   }
-}
-
-
-extern string itos(S32);
-extern string itos(U32);
-extern string itos(U64);
-
-extern string ftos(F32, S32);
-
-extern string stripZeros(string str);
-
-// Handle key presses
-void EditorUserInterface::onKeyDown(KeyCode keyCode, char ascii)
-{
-   if(OGLCONSOLE_ProcessBitfighterKeyEvent(keyCode, ascii))      // Pass the key on to the console for processing
-      return;
-
-   // TODO: Make this stuff work like the attribute entry stuff; use a real menu and not this ad-hoc code
-   // This is where we handle entering things like rotation angle and other data that requires a special entry box.
-   // NOT for editing an item's attributes.  Still used, but untested in refactor.
-   if(entryMode != EntryNone)
-      textEntryKeyHandler(keyCode, ascii);
-
-   else if(keyCode == KEY_ENTER)       // Enter - Edit props
-      startAttributeEditor();
-
-   // Regular key handling from here on down
-   else if(getKeyState(KEY_SHIFT) && keyCode == KEY_0)  // Shift-0 -> Set team to hostile
-      setCurrentTeam(-2);
-
-   else if(ascii == '#' || ascii == '!')
-   {
-      S32 selected = NONE;
-
-      const Vector<EditorObject *> *objList = getObjectList();
-
-      // Find first selected item, and just work with that.  Unselect the rest.
-      for(S32 i = 0; i < objList->size(); i++)
-      {
-         if(objList->get(i)->isSelected())
-         {
-            if(selected == NONE)
-            {
-               selected = i;
-               continue;
-            }
-            else
-               objList->get(i)->setSelected(false);
-         }
-      }
-
-      if(selected == NONE)      // Nothing selected, nothing to do!
-         return;
-
-      mEntryBox = getNewEntryBox(objList->get(selected)->getItemId() <= 0 ? "" : itos(objList->get(selected)->getItemId()), 
-                                 "Item ID:", 10, LineEditor::digitsOnlyFilter);
-      entryMode = EntryID;
-   }
-
-   else if(ascii >= '0' && ascii <= '9')           // Change team affiliation of selection with 0-9 keys
-   {
-      setCurrentTeam(ascii - '1');
-      return;
-   }
-
-   // Ctrl-left click is same as right click for Mac users
-   else if(keyCode == MOUSE_RIGHT || (keyCode == MOUSE_LEFT && getKeyState(KEY_CTRL)))
-   {
-      if(getKeyState(MOUSE_LEFT) && !getKeyState(KEY_CTRL))        // Prevent weirdness
-         return;  
-
-      mMousePos.set(gScreenInfo.getMousePos());
-
-      if(mCreatingPoly || mCreatingPolyline)
-      {
-         if(mNewItem->getVertCount() < gMaxPolygonPoints)          // Limit number of points in a polygon/polyline
-         {
-            mNewItem->addVert(snapPoint(convertCanvasToLevelCoord(mMousePos)));
-            mNewItem->onGeomChanging();
-         }
-         
-         return;
-      }
-
-      saveUndoState();     // Save undo state before we clear the selection
-      clearSelection();    // Unselect anything currently selected
-
-      // Can only add new vertices by clicking on item's edge, not it's interior (for polygons, that is)
-      if(mEdgeHit != NONE && mItemHit && (mItemHit->getGeomType() == geomLine || mItemHit->getGeomType() >= geomPoly))
-      {
-         if(mItemHit->getVertCount() >= gMaxPolygonPoints)     // Polygon full -- can't add more
-            return;
-
-         Point newVertex = snapPoint(convertCanvasToLevelCoord(mMousePos));      // adding vertex w/ right-mouse
-
-         mAddingVertex = true;
-
-         // Insert an extra vertex at the mouse clicked point, and then select it.
-         mItemHit->insertVert(newVertex, mEdgeHit + 1);
-         mItemHit->selectVert(mEdgeHit + 1);
-
-         // Alert the item that its geometry is changing
-         mItemHit->onGeomChanging();
-
-         mMouseDownPos = newVertex;
-         
-      }
-      else     // Start creating a new poly or new polyline (tilda key + right-click ==> start polyline)
-      {
-         S32 width;
-
-         if(getKeyState(KEY_TILDE))
-         {
-            mCreatingPolyline = true;
-            mNewItem = new LineItem();
-            width = 2;
-         }
-         else
-         {
-            mCreatingPoly = true;
-            width = Barrier::DEFAULT_BARRIER_WIDTH;
-            mNewItem = new WallItem();
-         }
-
-         mNewItem->initializeEditor();
-         mNewItem->setTeam(mCurrentTeam);
-         mNewItem->addVert(snapPoint(convertCanvasToLevelCoord(mMousePos)));
-         mNewItem->setDockItem(false);
-      }
-   }
-   else if(keyCode == MOUSE_LEFT)
-   {
-      if(getKeyState(MOUSE_RIGHT))              // Prevent weirdness
-         return;
-
-      mDraggingDockItem = NONE;
-      mMousePos.set(gScreenInfo.getMousePos());
-
-      if(mCreatingPoly || mCreatingPolyline)    // Save any polygon/polyline we might be creating
-      {
-         saveUndoState();                       // Save state prior to addition of new polygon
-
-         if(mNewItem->getVertCount() < 2)
-            delete mNewItem;
-         else
-         {
-            mNewItem->addToEditor(getGame());
-            mNewItem->onGeomChanged();          // Walls need to be added to editor BEFORE onGeomChanged() is run!
-         }
-
-         mNewItem = NULL;
-
-         mCreatingPoly = false;
-         mCreatingPolyline = false;
-      }
-
-      mMouseDownPos = convertCanvasToLevelCoord(mMousePos);
-
-      if(mouseOnDock())    // On the dock?  Did we hit something to start dragging off the dock?
-      {
-         clearSelection();
-         mDraggingDockItem = findHitItemOnDock(mMousePos);
-      }
-      else                 // Mouse is not on dock
-      {
-         mDraggingDockItem = NONE;
-
-         // rules for mouse down:
-         // if the click has no shift- modifier, then
-         //   if the click was on something that was selected
-         //     do nothing
-         //   else
-         //     clear the selection
-         //     add what was clicked to the selection
-         //  else
-         //    toggle the selection of what was clicked
-
-        /* S32 vertexHit;
-         EditorObject *vertexHitPoly;
-*/
-         //findHitVertex(mMousePos, vertexHitPoly, vertexHit);
-         //findHitItemAndEdge();      //  Sets mItemHit, mVertexHit, and mEdgeHit
-
-
-         if(!getKeyState(KEY_SHIFT))      // Shift key is not down
-         {
-            // If we hit a vertex of an already selected item --> now we can move that vertex w/o losing our selection.
-            // Note that in the case of a point item, we want to skip this step, as we don't select individual vertices.
-            if(mVertexHit != NONE && mItemHit->isSelected() && mItemHit->getGeomType() != geomPoint)    
-            {
-               clearSelection();
-               mItemHit->selectVert(mVertexHit);
-            }
-            if(mItemHit && mItemHit->isSelected())   // Hit an already selected item
-            {
-               // Do nothing
-            }
-            else if(mItemHit && mItemHit->getGeomType() == geomPoint)  // Hit a point item
-            {
-               clearSelection();
-               mItemHit->setSelected(true);
-            }
-            else if(mVertexHit != NONE && (!mItemHit || !mItemHit->isSelected()))      // Hit a vertex of an unselected item
-            {        // (braces required)
-               if(!mItemHit->vertSelected(mVertexHit))
-               {
-                  clearSelection();
-                  mItemHit->selectVert(mVertexHit);
-               }
-            }
-            else if(mItemHit)                                                          // Hit a non-point item, but not a vertex
-            {
-               clearSelection();
-               mItemHit->setSelected(true);
-            }
-            else     // Clicked off in space.  Starting to draw a bounding rectangle?
-            {
-               mDragSelecting = true;
-               clearSelection();
-            }
-         }
-         else     // Shift key is down
-         {
-            if(mVertexHit != NONE)
-            {
-               if(mItemHit->vertSelected(mVertexHit))
-                  mItemHit->unselectVert(mVertexHit);
-               else
-                  mItemHit->aselectVert(mVertexHit);
-            }
-            else if(mItemHit)
-               mItemHit->setSelected(!mItemHit->isSelected());    // Toggle selection of hit item
-            else
-               mDragSelecting = true;
-         }
-     }     // end mouse not on dock block, doc
-
-     findSnapVertex();     // Update snap vertex in the event an item was selected
-
-   }     // end if keyCode == MOUSE_LEFT
-
-   // Neither mouse button, let's try some keys
-   else if(keyCode == KEY_D)              // D - Pan right
-      mRight = true;
-   else if(keyCode == KEY_RIGHT)          // Right - Pan right
-      mRight = true;
-   else if(keyCode == KEY_H)              // H - Flip horizontal
-      flipSelectionHorizontal();
-   else if(keyCode == KEY_V && getKeyState(KEY_CTRL))    // Ctrl-V - Paste selection
-      pasteSelection();
-   else if(keyCode == KEY_V)              // V - Flip vertical
-      flipSelectionVertical();
-   else if(keyCode == KEY_SLASH)
-      OGLCONSOLE_ShowConsole();
-
-   else if(keyCode == KEY_L && getKeyState(KEY_CTRL) && getKeyState(KEY_SHIFT))
-   {
-      loadLevel();                        // Ctrl-Shift-L - Reload level
-      setSaveMessage("Reloaded " + getLevelFileName(), true);
-   }
-   else if(keyCode == KEY_Z)
-   {
-      if(getKeyState(KEY_CTRL) && getKeyState(KEY_SHIFT))   // Ctrl-Shift-Z - Redo
-         redo();
-      else if(getKeyState(KEY_CTRL))    // Ctrl-Z - Undo
-         undo(true);
-      else                              // Z - Reset veiw
-        centerView();
-   }
-   else if(keyCode == KEY_R)
-      if(getKeyState(KEY_CTRL) && getKeyState(KEY_SHIFT))      // Ctrl-Shift-R - Rotate by arbitrary amount
-      {
-         if(!anyItemsSelected())
-            return;
-
-         mEntryBox = getNewEntryBox("", "Rotation angle:", 10, LineEditor::numericFilter);
-         entryMode = EntryAngle;
-      }
-      else if(getKeyState(KEY_CTRL))        // Ctrl-R - Run levelgen script, or clear last results
-      {
-         if(mLevelGenItems.size() == 0)
-            runLevelGenScript();
-         else
-            clearLevelGenItems();
-      }
-      else
-         rotateSelection(getKeyState(KEY_SHIFT) ? 15.f : -15.f); // Shift-R - Rotate CW, R - Rotate CCW
-   else if((keyCode == KEY_I) && getKeyState(KEY_CTRL))  // Ctrl-I - Insert items generated with script into editor
-   {
-      copyScriptItemsToEditor();
-   }
-
-   else if(((keyCode == KEY_UP) && !getKeyState(KEY_CTRL)) || keyCode == KEY_W)  // W or Up - Pan up
-      mUp = true;
-   else if(keyCode == KEY_UP && getKeyState(KEY_CTRL))      // Ctrl-Up - Zoom in
-      mIn = true;
-   else if(keyCode == KEY_DOWN)
-   { /* braces required */
-      if(getKeyState(KEY_CTRL))           // Ctrl-Down - Zoom out
-         mOut = true;
-      else                                // Down - Pan down
-         mDown = true;
-   }
-   else if(keyCode == KEY_S)
-   {
-      if(getKeyState(KEY_CTRL))           // Ctrl-S - Save
-         saveLevel(true, true);
-      else                                // S - Pan down
-         mDown = true;
-   }
-   else if(keyCode == KEY_A && getKeyState(KEY_CTRL))            // Ctrl-A - toggle see all objects
-   {
-      mShowMode = (ShowMode) ((U32)mShowMode + 1);
-
-      if(mShowMode == ShowModesCount)
-         mShowMode = (ShowMode) 0;     // First mode
-
-      if(mShowMode == ShowWallsOnly && !mDraggingObjects)
-         SDL_ShowCursor(SDL_ENABLE);  // TODO:  was GLUT_CURSOR_RIGHT_ARROW
-
-      populateDock();   // Different modes have different items
-
-      onMouseMoved();   // Reset mouse to spray if appropriate
-   }
-   else if(keyCode == KEY_LEFT || keyCode == KEY_A)   // Left or A - Pan left
-      mLeft = true;
-   else if(keyCode == KEY_EQUALS)         // Plus (+) - Increase barrier width
-   {
-      if(getKeyState(KEY_SHIFT))          // SHIFT --> by 1
-         changeBarrierWidth(1);
-      else                                // unshifted --> by 5
-         changeBarrierWidth(5);
-   }
-   else if(keyCode == KEY_MINUS)          // Minus (-)  - Decrease barrier width
-   {
-      if(getKeyState(KEY_SHIFT))          // SHIFT --> by 1
-         changeBarrierWidth(-1);
-      else                                // unshifted --> by 5
-         changeBarrierWidth(-5);
-   }
-
-   else if(keyCode == KEY_E)              // E - Zoom In
-         mIn = true;
-   else if(keyCode == KEY_BACKSLASH)      // \ - Split barrier on selected vertex
-      splitBarrier();
-   else if(keyCode == KEY_J)
-      joinBarrier();
-   else if(keyCode == KEY_X && getKeyState(KEY_CTRL) && getKeyState(KEY_SHIFT)) // Ctrl-Shift-X - Resize selection
-   {
-      if(!anyItemsSelected())
-         return;
-
-      mEntryBox = getNewEntryBox("", "Resize factor:", 10, LineEditor::numericFilter);
-      entryMode = EntryScale;
-   }
-   else if(keyCode == KEY_X && getKeyState(KEY_CTRL))     // Ctrl-X - Cut selection
-   {
-      copySelection();
-      deleteSelection(true);
-   }
-   else if(keyCode == KEY_C && getKeyState(KEY_CTRL))    // Ctrl-C - Copy selection to clipboard
-      copySelection();
-   else if(keyCode == KEY_C )             // C - Zoom out
-      mOut = true;
-   else if(keyCode == KEY_F3)             // F3 - Level Parameter Editor
-   {
-      playBoop();
-      getGame()->getUIManager()->getGameParamUserInterface()->activate();
-   }
-   else if(keyCode == KEY_F2)             // F2 - Team Editor Menu
-   {
-      getGame()->getUIManager()->getTeamDefUserInterface()->activate();
-      playBoop();
-   }
-   else if(keyCode == KEY_T)              // T - Teleporter
-      insertNewItem(TeleportTypeNumber);
-   else if(keyCode == KEY_P)              // P - Speed Zone
-      insertNewItem(SpeedZoneTypeNumber);
-   else if(keyCode == KEY_G)              // G - Spawn
-      insertNewItem(ShipSpawnTypeNumber);
-   else if(keyCode == KEY_B && getKeyState(KEY_CTRL)) // Ctrl-B - Spy Bug
-      insertNewItem(SpyBugTypeNumber);
-   else if(keyCode == KEY_B)              // B - Repair
-      insertNewItem(RepairItemTypeNumber);
-   else if(keyCode == KEY_Y)              // Y - Turret
-      insertNewItem(TurretTypeNumber);
-   else if(keyCode == KEY_M)              // M - Mine
-      insertNewItem(MineTypeNumber);
-   else if(keyCode == KEY_F)              // F - Force Field
-      insertNewItem(ForceFieldProjectorTypeNumber);
-   else if(keyCode == KEY_BACKSPACE || keyCode == KEY_DELETE)
-         deleteSelection(false);
-   else if(keyCode == keyHELP)            // Turn on help screen
-   {
-      getGame()->getUIManager()->getEditorInstructionsUserInterface()->activate();
-      playBoop();
-   }
-   else if(keyCode == keyOUTGAMECHAT)     // Turn on Global Chat overlay
-      getGame()->getUIManager()->getChatUserInterface()->activate();
-   else if(keyCode == keyDIAG)            // Turn on diagnostic overlay
-      getGame()->getUIManager()->getDiagnosticUserInterface()->activate();
-   else if(keyCode == KEY_ESCAPE)           // Activate the menu
-   {
-      playBoop();
-      getGame()->getUIManager()->getEditorMenuUserInterface()->activate();
-   }
-   else if(keyCode == KEY_SPACE)
-      mSnapDisabled = true;
-   else if(keyCode == KEY_TAB)
-      mShowingReferenceShip = true;
-}
-
-
-// Handle keyboard activity when we're editing an item's attributes
-void EditorUserInterface::textEntryKeyHandler(KeyCode keyCode, char ascii)
-{
-   if(keyCode == KEY_ENTER)
-   {
-      if(entryMode == EntryID)
-      {
-         const Vector<EditorObject *> *objList = getObjectList();
-
-         for(S32 i = 0; i < objList->size(); i++)
-         {
-            EditorObject *obj = objList->get(i);
-
-            if(obj->isSelected())             // Should only be one
-            {
-               U32 id = atoi(mEntryBox.c_str());
-               if(obj->getItemId() != (S32)id)     // Did the id actually change?
-               {
-                  obj->setItemId(id);
-                  mAllUndoneUndoLevel = -1;        // If so, it can't be undone
-               }
-               break;
-            }
-         }
-      }
-      else if(entryMode == EntryAngle)
-      {
-         F32 angle = (F32) atof(mEntryBox.c_str());
-         rotateSelection(-angle);      // Positive angle should rotate CW, negative makes that happen
-      }
-      else if(entryMode == EntryScale)
-      {
-         F32 scale = (F32) atof(mEntryBox.c_str());
-         scaleSelection(scale);
-      }
-
-      entryMode = EntryNone;
-   }
-   else if(keyCode == KEY_ESCAPE)
-   {
-      entryMode = EntryNone;
-   }
-   else if(keyCode == KEY_BACKSPACE || keyCode == KEY_DELETE)
-      mEntryBox.handleBackspace(keyCode);
-
-   else
-      mEntryBox.addChar(ascii);
-
-   // else ignore keystroke
-}
-
-
-static const S32 MAX_REPOP_DELAY = 600;      // That's 10 whole minutes!
-
-void EditorUserInterface::startAttributeEditor()
-{
-   const Vector<EditorObject *> *objList = getObjectList();
-
-   for(S32 i = 0; i < objList->size(); i++)
-   {
-      EditorObject *obj_i = objList->get(i);
-      if(obj_i->isSelected())
-      {
-         // Force item i to be the one and only selected item type.  This will clear up some problems that
-         // might otherwise occur.  If you have multiple items selected, all will end up with the same values.
-         for(S32 j = 0; j < objList->size(); j++)
-         {
-            EditorObject *obj_j = objList->get(j);
-
-            if(obj_j->isSelected() && obj_j->getObjectTypeMask() != obj_i->getObjectTypeMask())
-               obj_j->unselect();
-         }
-
-
-         // Activate the attribute editor if there is one
-         EditorAttributeMenuUI *menu = obj_i->getAttributeMenu();
-         if(menu)
-         {
-            obj_i->setIsBeingEdited(true);
-            menu->startEditing(obj_i);
-            menu->activate();
-
-            saveUndoState();
-         }
-
-         break;
-      }
-   }
-}
-
-
-void EditorUserInterface::onKeyUp(KeyCode keyCode)
-{
-   switch(keyCode)
-   {
-      case KEY_UP:
-         mIn = false;
-         // fall-through OK
-      case KEY_W:
-         mUp = false;
-         break;
-      case KEY_DOWN:
-         mOut = false;
-         // fall-through OK
-      case KEY_S:
-         mDown = false;
-         break;
-      case KEY_LEFT:
-      case KEY_A:
-         mLeft = false;
-         break;
-      case KEY_RIGHT:
-      case KEY_D:
-         mRight = false;
-         break;
-      case KEY_E:
-         mIn = false;
-         break;
-      case KEY_C:
-         mOut = false;
-         break;
-      case KEY_SPACE:
-         mSnapDisabled = false;
-         break;
-      case KEY_TAB:
-         mShowingReferenceShip = false;
-         break;
-      case MOUSE_LEFT:
-      case MOUSE_RIGHT:  
-         mMousePos.set(gScreenInfo.getMousePos());
-
-         if(mDragSelecting)      // We were drawing a rubberband selection box
-         {
-            Rect r(convertCanvasToLevelCoord(mMousePos), mMouseDownPos);
-            S32 j;
-
-            fillVector.clear();
-
-            if(mShowMode == ShowWallsOnly)
-               getGame()->getEditorDatabase()->findObjects(BarrierType | PolyWallType, fillVector);
-            else
-               getGame()->getEditorDatabase()->findObjects(fillVector);
-
-
-            for(S32 i = 0; i < fillVector.size(); i++)
-            {
-               EditorObject *obj = dynamic_cast<EditorObject *>(fillVector[i]);
-
-               // Make sure that all vertices of an item are inside the selection box; basically means that the entire 
-               // item needs to be surrounded to be included in the selection
-               for(j = 0; j < obj->getVertCount(); j++)
-                  if(!r.contains(obj->getVert(j)))
-                     break;
-               if(j == obj->getVertCount())
-                  obj->setSelected(true);
-            }
-            mDragSelecting = false;
-         }
-         else if(mDraggingObjects)     // We were dragging and dropping.  Could have been a move or a delete (by dragging to dock).
-         {
-            if(mAddingVertex)
-            {
-               deleteUndoState();
-               mAddingVertex = false;
-            }
-
-            onFinishedDragging();
-         }
-
-         break;
-   }     // case
-}
-
-
-// Called when user has been dragging an object and then releases it
-void EditorUserInterface::onFinishedDragging()
-{
-   mDraggingObjects = false;
-
-   if(mouseOnDock())                      // Mouse is over the dock -- either dragging to or from dock
-   {
-      if(mDraggingDockItem == NONE)       // This was really a delete (item dragged to dock)
-      {
-         const Vector<EditorObject *> *objList = getObjectList();
-
-         for(S32 i = 0; i < objList->size(); i++)    //  Delete all selected items
-            if(objList->get(i)->isSelected())
-            {
-               deleteItem(i);
-               i--;
-            }
-      }
-      else        // Dragged item off the dock, then back on  ==> nothing changed; restore to unmoved state, which was stored on undo stack
-         undo(false);
-   }
-   else    // Mouse not on dock... we were either dragging from the dock or moving something, 
-   {       // need to save an undo state if anything changed
-      if(mDraggingDockItem == NONE)    // Not dragging from dock - user is moving object around screen
-      {
-         // If our snap vertex has moved then all selected items have moved
-         bool itemsMoved = mSnapObject->getVert(mSnapVertexIndex) != mMoveOrigin;
-
-         if(itemsMoved)    // Move consumated... update any moved items, and save our autosave
-         {
-            const Vector<EditorObject *> *objList = getObjectList();
-
-            for(S32 i = 0; i < objList->size(); i++)
-               if(objList->get(i)->isSelected() || objList->get(i)->anyVertsSelected())
-                  objList->get(i)->onGeomChanged();
-
-            setNeedToSave(true);
-            autoSave();
-
-            return;
-         }
-         else     // We started our move, then didn't end up moving anything... remove associated undo state
-            deleteUndoState();
-      }
-   }
-}
-
-
-bool EditorUserInterface::mouseOnDock()
-{
-   return (mMousePos.x >= gScreenInfo.getGameCanvasWidth() - DOCK_WIDTH - horizMargin &&
-           mMousePos.x <= gScreenInfo.getGameCanvasWidth() - horizMargin &&
-           mMousePos.y >= gScreenInfo.getGameCanvasHeight() - vertMargin - getDockHeight(mShowMode) &&
-           mMousePos.y <= gScreenInfo.getGameCanvasHeight() - vertMargin);
-}
-
-
-bool EditorUserInterface::anyItemsSelected()
-{
-   const Vector<EditorObject *> *objList = getObjectList();
-
-   for(S32 i = 0; i < objList->size(); i++)
-      if(objList->get(i)->isSelected())
-         return true;
-
-   return false;
-}
-
-
-bool EditorUserInterface::anythingSelected()
-{
-   const Vector<EditorObject *> *objList = getObjectList();
-
-   for(S32 i = 0; i < objList->size(); i++)
-      if(objList->get(i)->isSelected() || objList->get(i)->anyVertsSelected() )
-         return true;
-
-   return false;
-}
-
-
-void EditorUserInterface::idle(U32 timeDelta)
-{
-   F32 pixelsToScroll = timeDelta * (getKeyState(KEY_SHIFT) ? 1.0f : 0.5f);    // Double speed when shift held down
-
-   if(mLeft && !mRight)
-      mCurrentOffset.x += pixelsToScroll;
-   else if(mRight && !mLeft)
-      mCurrentOffset.x -= pixelsToScroll;
-   if(mUp && !mDown)
-      mCurrentOffset.y += pixelsToScroll;
-   else if(mDown && !mUp)
-      mCurrentOffset.y -= pixelsToScroll;
-
-   Point mouseLevelPoint = convertCanvasToLevelCoord(mMousePos);
-
-   if(mIn && !mOut)
-      mCurrentScale *= 1 + timeDelta * 0.002f;
-   else if(mOut && !mIn)
-      mCurrentScale *= 1 - timeDelta * 0.002f;
-
-   if(mCurrentScale < MIN_SCALE)
-     mCurrentScale = MIN_SCALE;
-   else if(mCurrentScale > MAX_SCALE)
-      mCurrentScale = MAX_SCALE;
-
-   Point newMousePoint = convertLevelToCanvasCoord(mouseLevelPoint);
-   mCurrentOffset += mMousePos - newMousePoint;
-
-   mSaveMsgTimer.update(timeDelta);
-   mWarnMsgTimer.update(timeDelta);
-
-   LineEditor::updateCursorBlink(timeDelta);
-}
-
-
-void EditorUserInterface::setSaveMessage(string msg, bool savedOK)
-{
-   mSaveMsg = msg;
-   mSaveMsgTimer = saveMsgDisplayTime;
-   mSaveMsgColor = (savedOK ? Colors::green : Colors::red);
-}
-
-void EditorUserInterface::setWarnMessage(string msg1, string msg2)
-{
-   mWarnMsg1 = msg1;
-   mWarnMsg2 = msg2;
-   mWarnMsgTimer = warnMsgDisplayTime;
-   mWarnMsgColor = gErrorMessageTextColor;
-}
-
-
-bool EditorUserInterface::saveLevel(bool showFailMessages, bool showSuccessMessages, bool autosave)
-{
-   string saveName = autosave ? "auto.save" : mEditFileName;
-
-   try
-   {
-      // Check if we have a valid (i.e. non-null) filename
-      if(saveName == "")
-      {
-         ErrorMessageUserInterface *ui = getGame()->getUIManager()->getErrorMsgUserInterface();
-
-         ui->reset();
-         ui->setTitle("INVALID FILE NAME");
-         ui->setMessage(1, "The level file name is invalid or empty.  The level cannot be saved.");
-         ui->setMessage(2, "To correct the problem, please change the file name using the");
-         ui->setMessage(3, "Game Parameters menu, which you can access by pressing [F3].");
-
-         ui->activate();
-
-         return false;
-      }
-
-      char fileNameBuffer[256];
-      dSprintf(fileNameBuffer, sizeof(fileNameBuffer), "%s/%s", gConfigDirs.levelDir.c_str(), saveName.c_str());
-      FILE *f = fopen(fileNameBuffer, "w");
-      if(!f)
-         throw(SaveException("Could not open file for writing"));
-
-      // Write out basic game parameters, including gameType info
-      s_fprintf(f, "%s", getGame()->toString().c_str());    // Note that this toString appends a newline char; most don't
-
-
-      // Write out all level items (do two passes; walls first, non-walls next, so turrets & forcefields have something to grab onto)
-      const Vector<EditorObject *> *objList = getObjectList();
-
-      for(S32 j = 0; j < 2; j++)
-         for(S32 i = 0; i < objList->size(); i++)
-         {
-            EditorObject *p = objList->get(i);
-
-            // Writing wall items on first pass, non-wall items next -- that will make sure mountable items have something to grab onto
-            if((j == 0) && (p->getObjectTypeMask() & (BarrierType | PolyWallType)) || 
-               (j == 1) && (p->getObjectTypeMask() &~ (BarrierType | PolyWallType)) )
-               p->saveItem(f, getGame()->getGridSize());
-         }
-      fclose(f);
-   }
-   catch (SaveException &e)
-   {
-      if(showFailMessages)
-         setSaveMessage("Error Saving: " + string(e.what()), false);
-      return false;
-   }
-
-   if(!autosave)     // Doesn't count as a save!
-   {
-      mNeedToSave = false;
-      mAllUndoneUndoLevel = mLastUndoIndex;     // If we undo to this point, we won't need to save
-   }
-
-   if(showSuccessMessages)
-      setSaveMessage("Saved " + getLevelFileName(), true);
-
-   return true;
-}
-
-
-// We need some local hook into the testLevelStart() below.  Ugly but apparently necessary.
-void testLevelStart_local(Game *game)
-{
-   game->getUIManager()->getEditorUserInterface()->testLevelStart();
-}
-
-
-extern void initHostGame(Address bindAddress, Vector<string> &levelList, bool testMode);
-extern CmdLineSettings gCmdLineSettings;
-
-void EditorUserInterface::testLevel()
-{
-   bool gameTypeError = false;
-   if(!getGame()->getGameType())     // Not sure this could really happen anymore...  TODO: Make sure we always have a valid gametype
-      gameTypeError = true;
-
-   // With all the map loading error fixes, game should never crash!
-   validateLevel();
-   if(mLevelErrorMsgs.size() || mLevelWarnings.size() || gameTypeError)
-   {
-      YesNoUserInterface *ui = getGame()->getUIManager()->getYesNoUserInterface();
-
-      ui->reset();
-      ui->setTitle("LEVEL HAS PROBLEMS");
-
-      S32 line = 1;
-      for(S32 i = 0; i < mLevelErrorMsgs.size(); i++)
-         ui->setMessage(line++, mLevelErrorMsgs[i].c_str());
-
-      for(S32 i = 0; i < mLevelWarnings.size(); i++)
-         ui->setMessage(line++, mLevelWarnings[i].c_str());
-
-      if(gameTypeError)
-      {
-         ui->setMessage(line++, "ERROR: GameType is invalid.");
-         ui->setMessage(line++, "(Fix in Level Parameters screen [F3])");
-      }
-
-      ui->setInstr("Press [Y] to start, [ESC] to cancel");
-      ui->registerYesFunction(testLevelStart_local);   // testLevelStart_local() just calls testLevelStart() below
-      ui->activate();
-
-      return;
-   }
-
-   testLevelStart();
-}
-
-
-void EditorUserInterface::testLevelStart()
-{
-   string tmpFileName = mEditFileName;
-   mEditFileName = "editor.tmp";
-
-   SDL_ShowCursor(SDL_DISABLE);    // Turn off cursor
-   bool nts = mNeedToSave;             // Save these parameters because they are normally reset when a level is saved.
-   S32 auul = mAllUndoneUndoLevel;     // Since we're only saving a temp copy, we really shouldn't reset them...
-
-   mEditorGameType = getGame()->getGameType();     // Sock our current gametype away, will use it when we reenter the editor
-
-   if(saveLevel(true, false))
-   {
-      mEditFileName = tmpFileName;     // Restore the level name
-
-      mWasTesting = true;
-
-      Vector<string> levelList;
-      levelList.push_back("editor.tmp");
-      initHostGame(Address(IPProtocol, Address::Any, 28000), levelList, true);
-   }
-
-   mNeedToSave = nts;                  // Restore saved parameters
-   mAllUndoneUndoLevel = auul;
-}
-
-
-////////////////////////////////////////
-////////////////////////////////////////
-
-
-// Constructor
-EditorMenuUserInterface::EditorMenuUserInterface(Game *game) : Parent(game)
-{
-   setMenuID(EditorMenuUI);
-   mMenuTitle = "EDITOR MENU";
-}
-
-
-void EditorMenuUserInterface::onActivate()
-{
-   Parent::onActivate();
-   setupMenus();
-}
-
-
-extern IniSettings gIniSettings;
-extern MenuItem *getWindowModeMenuItem(Game *game);
-
-//////////
-// Editor menu callbacks
-//////////
-
-void reactivatePrevUICallback(Game *game, U32 unused)
-{
-   game->getUIManager()->getEditorUserInterface()->reactivatePrevUI();
-}
-
-
-static void testLevelCallback(Game *game, U32 unused)
-{
-   game->getUIManager()->getEditorUserInterface()->testLevel();
-}
-
-
-void returnToEditorCallback(Game *game, U32 unused)
-{
-   EditorUserInterface *ui = game->getUIManager()->getEditorUserInterface();
-
-   ui->saveLevel(true, true);     // Save level
-   ui->setSaveMessage("Saved " + ui->getLevelFileName(), true);
-   ui->reactivatePrevUI();        // Return to editor
-}
-
-
-static void activateHelpCallback(Game *game, U32 unused)
-{
-   game->getUIManager()->getEditorInstructionsUserInterface()->activate();
-}
-
-
-static void activateLevelParamsCallback(Game *game, U32 unused)
-{
-   game->getUIManager()->getGameParamUserInterface()->activate();
-}
-
-
-static void activateTeamDefCallback(Game *game, U32 unused)
-{
-   game->getUIManager()->getTeamDefUserInterface()->activate();
-}
-
-
-void quitEditorCallback(Game *game, U32 unused)
-{
-   EditorUserInterface *editorUI = game->getUIManager()->getEditorUserInterface();
-
-   if(editorUI->getNeedToSave())
-   {
-      YesNoUserInterface *ui = game->getUIManager()->getYesNoUserInterface();
-
-      ui->reset();
-      ui->setInstr("Press [Y] to save, [N] to quit [ESC] to cancel");
-      ui->setTitle("SAVE YOUR EDITS?");
-      ui->setMessage(1, "You have not saved your edits to the level.");
-      ui->setMessage(3, "Do you want to?");
-      ui->registerYesFunction(saveLevelCallback);
-      ui->registerNoFunction(backToMainMenuCallback);
-      ui->activate();
-   }
-   else
-     backToMainMenuCallback(game);
-
-   editorUI->clearUndoHistory();        // Clear up a little memory
-}
-
-//////////
-
-void EditorMenuUserInterface::setupMenus()
-{
-   menuItems.clear();
-   menuItems.push_back(boost::shared_ptr<MenuItem>(new MenuItem(getGame(), 0, "RETURN TO EDITOR", reactivatePrevUICallback,    "", KEY_R)));
-   menuItems.push_back(boost::shared_ptr<MenuItem>(getWindowModeMenuItem(getGame())));
-   menuItems.push_back(boost::shared_ptr<MenuItem>(new MenuItem(getGame(), 0, "TEST LEVEL",       testLevelCallback,           "", KEY_T)));
-   menuItems.push_back(boost::shared_ptr<MenuItem>(new MenuItem(getGame(), 0, "SAVE LEVEL",       returnToEditorCallback,      "", KEY_S)));
-   menuItems.push_back(boost::shared_ptr<MenuItem>(new MenuItem(getGame(), 0, "INSTRUCTIONS",     activateHelpCallback,        "", KEY_I, keyHELP)));
-   menuItems.push_back(boost::shared_ptr<MenuItem>(new MenuItem(getGame(), 0, "LEVEL PARAMETERS", activateLevelParamsCallback, "", KEY_L, KEY_F3)));
-   menuItems.push_back(boost::shared_ptr<MenuItem>(new MenuItem(getGame(), 0, "MANAGE TEAMS",     activateTeamDefCallback,     "", KEY_M, KEY_F2)));
-   menuItems.push_back(boost::shared_ptr<MenuItem>(new MenuItem(getGame(), 0, "QUIT",             quitEditorCallback,          "", KEY_Q, KEY_UNKNOWN)));
-}
-
-
-void EditorMenuUserInterface::onEscape()
-{
-   SDL_ShowCursor(SDL_DISABLE);
-   reactivatePrevUI();
-}
-
-
-};
->>>>>>> 6e459ef8
+//-----------------------------------------------------------------------------------
+//
+// Bitfighter - A multiplayer vector graphics space game
+// Based on Zap demo released for Torque Network Library by GarageGames.com
+//
+// Derivative work copyright (C) 2008-2009 Chris Eykamp
+// Original work copyright (C) 2004 GarageGames.com, Inc.
+// Other code copyright as noted
+//
+// This program is free software; you can redistribute it and/or modify
+// it under the terms of the GNU General Public License as published by
+// the Free Software Foundation; either version 2 of the License, or
+// (at your option) any later version.
+//
+// This program is distributed in the hope that it will be useful (and fun!),
+// but WITHOUT ANY WARRANTY; without even the implied warranty of
+// MERCHANTABILITY or FITNESS FOR A PARTICULAR PURPOSE.  See the
+// GNU General Public License for more details.
+//
+// You should have received a copy of the GNU General Public License
+// along with this program; if not, write to the Free Software
+// Foundation, Inc., 59 Temple Place, Suite 330, Boston, MA  02111-1307  USA
+//
+//------------------------------------------------------------------------------------
+
+#include "UIEditor.h"
+#include "UIEditorMenus.h"    // For access to menu methods such as setObject
+#include "EditorObject.h"
+
+#include "UINameEntry.h"
+#include "UIEditorInstructions.h"
+#include "UIChat.h"
+#include "UIDiagnostics.h"
+#include "UITeamDefMenu.h"
+#include "UIGameParameters.h"
+#include "UIErrorMessage.h"
+#include "UIYesNo.h"
+#include "gameObjectRender.h"
+#include "game.h"                // Can delete?
+#include "gameType.h"
+#include "soccerGame.h"          // For Soccer ball radius
+#include "engineeredObjects.h"   // For Turret properties
+#include "barrier.h"             // For DEFAULT_BARRIER_WIDTH
+#include "gameItems.h"           // For Asteroid defs
+#include "teleporter.h"          // For Teleporter def
+#include "speedZone.h"           // For Speedzone def
+#include "loadoutZone.h"         // For LoadoutZone def
+#include "huntersGame.h"         // For HuntersNexusObject def
+#include "config.h"
+
+#include "gameLoader.h"          // For LevelLoadException def
+
+#include "Colors.h"
+#include "GeomUtils.h"
+#include "textItem.h"            // For MAX_TEXTITEM_LEN and MAX_TEXT_SIZE
+#include "luaLevelGenerator.h"
+#include "stringUtils.h"
+
+#include "oglconsole.h"          // Our console object
+#include "ScreenInfo.h"
+
+#include "SDL/SDL.h"
+#include "SDL/SDL_opengl.h"
+
+#include <boost/shared_ptr.hpp>
+
+#include <ctype.h>
+#include <exception>
+#include <algorithm>             // For sort
+#include <math.h>
+
+using namespace boost;
+
+namespace Zap
+{
+
+const S32 DOCK_WIDTH = 50;
+const F32 MIN_SCALE = .05f;        // Most zoomed-in scale
+const F32 MAX_SCALE = 2.5;        // Most zoomed-out scale
+const F32 STARTING_SCALE = 0.5;   
+
+extern Color gNexusOpenColor;
+extern Color EDITOR_WALL_FILL_COLOR;
+
+static const Color inactiveSpecialAttributeColor = Color(.6, .6, .6);
+
+
+static const S32 TEAM_NEUTRAL = Item::TEAM_NEUTRAL;
+static const S32 TEAM_HOSTILE = Item::TEAM_HOSTILE;
+
+//static Vector<boost::shared_ptr<EditorObject> > *mLoadTarget;
+static EditorObjectDatabase *mLoadTarget;
+
+static EditorObjectDatabase mLevelGenDatabase;     // Database for inserting objects when running a levelgen script in the editor
+
+enum EntryMode {
+   EntryID,          // Entering an objectID
+   EntryAngle,       // Entering an angle
+   EntryScale,       // Entering a scale
+   EntryNone         // Not in a special entry mode
+};
+
+
+static EntryMode entryMode;
+static Vector<ZoneBorder> zoneBorders;
+
+static void saveLevelCallback(Game *game)
+{
+   UIManager *uiManager = game->getUIManager();
+
+   if(uiManager->getEditorUserInterface()->saveLevel(true, true))
+      uiManager->reactivateMenu(uiManager->getMainMenuUserInterface());   
+   else
+      uiManager->getEditorUserInterface()->reactivate();
+}
+
+
+void backToMainMenuCallback(Game *game)
+{
+   game->getUIManager()->reactivateMenu(game->getUIManager()->getMainMenuUserInterface());    
+}
+
+
+// Constructor
+EditorUserInterface::EditorUserInterface(Game *game) : Parent(game)
+{
+   setMenuID(EditorUI);
+
+   // Create some items for the dock...  One of each, please!
+   mShowMode = ShowAllObjects; 
+   mWasTesting = false;
+
+   mSnapObject = NULL;
+   mSnapVertexIndex = NONE;
+   mItemHit = NULL;
+   mEdgeHit = NONE;
+
+   setNeedToSave(false);
+
+   mNewItem = NULL;
+
+   mLastUndoStateWasBarrierWidthChange = false;
+
+   mUndoItems.resize(UNDO_STATES);     // Create slots for all our undos... also creates a ton of empty dbs.  Maybe we should be using pointers?
+}
+
+
+// Encapsulate some ugliness
+const Vector<EditorObject *> *EditorUserInterface::getObjectList()
+{
+   return getGame()->getEditorDatabase()->getObjectList();
+}
+
+
+static const S32 DOCK_POLY_HEIGHT = 20;
+static const S32 DOCK_POLY_WIDTH = DOCK_WIDTH - 10;
+
+void EditorUserInterface::addToDock(EditorObject* object)
+{
+   mDockItems.push_back(boost::shared_ptr<EditorObject>(object));
+}
+
+
+void EditorUserInterface::addDockObject(EditorObject *object, F32 xPos, F32 yPos)
+{
+   object->prepareForDock(getGame(), Point(xPos, yPos));       
+   object->setTeam(mCurrentTeam);
+
+   addToDock(object);
+}
+
+
+void EditorUserInterface::populateDock()
+{
+   mDockItems.clear();
+
+   if(mShowMode == ShowAllObjects)
+   {
+      S32 xPos = gScreenInfo.getGameCanvasWidth() - horizMargin - DOCK_WIDTH / 2;
+      S32 yPos = 35;
+      const S32 spacer = 35;
+
+      addDockObject(new RepairItem(), xPos, yPos);
+      //addDockObject(new ItemEnergy(), xPos + 10, yPos);
+      yPos += spacer;
+
+      addDockObject(new Spawn(), xPos, yPos);
+      yPos += spacer;
+
+      addDockObject(new ForceFieldProjector(), xPos, yPos);
+      yPos += spacer;
+
+      addDockObject(new Turret(), xPos, yPos);
+      yPos += spacer;
+
+      addDockObject(new Teleporter(), xPos, yPos);
+      yPos += spacer;
+
+      addDockObject(new SpeedZone(), xPos, yPos);
+      yPos += spacer;
+
+      addDockObject(new TextItem(), xPos, yPos);
+      yPos += spacer;
+
+      if(getGame()->getGameType()->getGameType() == GameType::SoccerGame)
+         addDockObject(new SoccerBallItem(), xPos, yPos);
+      else
+         addDockObject(new FlagItem(), xPos, yPos);
+      yPos += spacer;
+
+      addDockObject(new FlagSpawn(), xPos, yPos);
+      yPos += spacer;
+
+      addDockObject(new Mine(), xPos - 10, yPos);
+      addDockObject(new SpyBug(), xPos + 10, yPos);
+      yPos += spacer;
+
+      // These two will share a line
+      addDockObject(new Asteroid(), xPos - 10, yPos);
+      addDockObject(new AsteroidSpawn(), xPos + 10, yPos);
+      yPos += spacer;
+
+      // These two will share a line
+      addDockObject(new TestItem(), xPos - 10, yPos);
+      addDockObject(new ResourceItem(), xPos + 10, yPos);
+      yPos += 25;
+
+      
+      addDockObject(new LoadoutZone(), xPos, yPos);
+      yPos += 25;
+
+      if(getGame()->getGameType()->getGameType() == GameType::NexusGame)
+      {
+         addDockObject(new HuntersNexusObject(), xPos, yPos);
+         yPos += 25;
+      }
+      else
+      {
+         addDockObject(new GoalZone(), xPos, yPos);
+         yPos += 25;
+      }
+
+      addDockObject(new PolyWall(), xPos, yPos);
+      yPos += spacer;
+   }
+}
+
+
+//static Vector<DatabaseObject *> fillVector;     // Reusable container, now global in gridDB.h, having this here may cause linux compile errors
+
+// Destructor -- unwind things in an orderly fashion
+EditorUserInterface::~EditorUserInterface()
+{
+   clearDatabase(getGame()->getEditorDatabase());
+
+   mDockItems.clear();
+   mLevelGenItems.clear();
+   mClipboard.clear();
+   delete mNewItem;
+}
+
+
+void EditorUserInterface::clearDatabase(GridDatabase *database)
+{
+   fillVector.clear();
+   database->findObjects(fillVector);
+
+   for(S32 i = 0; i < fillVector.size(); i++)
+   {
+      database->removeFromDatabase(fillVector[i], fillVector[i]->getExtent());
+      //delete fillVector[i];
+   }
+}
+
+
+static const S32 NO_NUMBER = -1;
+
+// Draw a vertex of a selected editor item  -- still used for snapping vertex
+void renderVertex(VertexRenderStyles style, const Point &v, S32 number, F32 alpha, S32 size)
+{
+   bool hollow = style == HighlightedVertex || style == SelectedVertex || style == SelectedItemVertex || style == SnappingVertex;
+
+   // Fill the box with a dark gray to make the number easier to read
+   if(hollow && number != NO_NUMBER)
+   {
+      glColor3f(.25, .25, .25);
+      drawFilledSquare(v, size);
+   }
+      
+   if(style == HighlightedVertex)
+      glColor(*HIGHLIGHT_COLOR, alpha);
+   else if(style == SelectedVertex)
+      glColor(*SELECT_COLOR, alpha);
+   else if(style == SnappingVertex)
+      glColor(Colors::magenta, alpha);
+   else
+      glColor(Colors::red, alpha);
+
+   drawSquare(v, (F32)size, !hollow);
+
+   if(number != NO_NUMBER)     // Draw vertex numbers
+   {
+      glColor(Colors::white, alpha);
+      UserInterface::drawStringf(v.x - UserInterface::getStringWidthf(6, "%d", number) / 2, v.y - 3, 6, "%d", number);
+   }
+}
+
+
+void renderVertex(VertexRenderStyles style, const Point &v, S32 number, F32 alpha)
+{
+   renderVertex(style, v, number, alpha, 5);
+}
+
+
+void renderVertex(VertexRenderStyles style, const Point &v, S32 number)
+{
+   renderVertex(style, v, number, 1);
+}
+
+
+// Replaces the need to do a convertLevelToCanvasCoord on every point before rendering
+void EditorUserInterface::setLevelToCanvasCoordConversion()
+{
+   F32 scale =  getCurrentScale();
+   Point offset = getCurrentOffset();
+
+   glTranslate(offset);
+   glScale(scale);
+} 
+
+
+// Draws a line connecting points in mVerts
+void EditorUserInterface::renderPolyline(const Vector<Point> *verts)
+{
+   glPushMatrix();
+      setLevelToCanvasCoordConversion();
+      renderPointVector(verts, GL_LINE_STRIP);
+   glPopMatrix();
+}
+
+
+extern Color gNeutralTeamColor;
+extern Color gHostileTeamColor;
+
+
+////////////////////////////////////
+////////////////////////////////////
+
+// Objects created with this method MUST be deleted!
+// Returns NULL if className is invalid
+static EditorObject *newEditorObject(const char *className)
+{
+   Object *theObject = Object::create(className);        // Create an object of the specified type
+   TNLAssert(dynamic_cast<EditorObject *>(theObject), "This is not an EditorObject!");
+
+   return dynamic_cast<EditorObject *>(theObject);       // Force our new object to be an EditorObject
+}
+
+
+// Removes most recent undo state from stack --> won't actually delete items on stack until we need the slot, or we quit
+void EditorUserInterface::deleteUndoState()
+{
+   mLastUndoIndex--;
+   mLastRedoIndex--; 
+}
+
+
+// Save the current state of the editor objects for later undoing
+void EditorUserInterface::saveUndoState()
+{
+   // Use case: We do 5 actions, save, undo 2, redo 1, then do some new action.  
+   // Our "no need to save" undo point is lost forever.
+   if(mAllUndoneUndoLevel > mLastRedoIndex)     
+      mAllUndoneUndoLevel = NONE;
+
+   //copyItems(getObjectList(), mUndoItems[mLastUndoIndex % UNDO_STATES]);
+
+   EditorObjectDatabase *eod = getGame()->getEditorDatabase();
+   TNLAssert(eod, "bad!");
+
+   EditorObjectDatabase *newDB = eod;     
+   mUndoItems[mLastUndoIndex % UNDO_STATES] = boost::shared_ptr<EditorObjectDatabase>(new EditorObjectDatabase(*newDB));  // Make a copy
+
+   mLastUndoIndex++;
+   //mLastRedoIndex++; 
+   mLastRedoIndex = mLastUndoIndex;
+
+   if(mLastUndoIndex % UNDO_STATES == mFirstUndoIndex % UNDO_STATES)           // Undo buffer now full...
+   {
+      mFirstUndoIndex++;
+      mAllUndoneUndoLevel -= 1;     // If this falls below 0, then we can't undo our way out of needing to save
+   }
+   
+   setNeedToSave(mAllUndoneUndoLevel != mLastUndoIndex);
+   mRedoingAnUndo = false;
+   mLastUndoStateWasBarrierWidthChange = false;
+}
+
+
+void EditorUserInterface::autoSave()
+{
+   saveLevel(false, false, true);
+}
+
+
+void EditorUserInterface::undo(bool addToRedoStack)
+{
+   if(!undoAvailable())
+      return;
+
+   mSnapObject = NULL;
+   mSnapVertexIndex = NONE;
+
+   if(mLastUndoIndex == mLastRedoIndex && !mRedoingAnUndo)
+   {
+      saveUndoState();
+      mLastUndoIndex--;
+      mLastRedoIndex--;
+      mRedoingAnUndo = true;
+   }
+
+   mLastUndoIndex--;
+
+   getGame()->setEditorDatabase(boost::dynamic_pointer_cast<GridDatabase>(mUndoItems[mLastUndoIndex % UNDO_STATES]));
+
+   rebuildEverything();
+
+   mLastUndoStateWasBarrierWidthChange = false;
+   validateLevel();
+}
+   
+
+void EditorUserInterface::redo()
+{
+   if(mLastRedoIndex != mLastUndoIndex)      // If there's a redo state available...
+   {
+      mSnapObject = NULL;
+      mSnapVertexIndex = NONE;
+
+      mLastUndoIndex++;
+      getGame()->setEditorDatabase(mUndoItems[mLastUndoIndex % UNDO_STATES]);
+      TNLAssert(mUndoItems[mLastUndoIndex % UNDO_STATES], "null!");
+
+      rebuildEverything();
+      validateLevel();
+   }
+}
+
+
+void EditorUserInterface::rebuildEverything()
+{
+   Game *game = getGame();
+
+   game->getWallSegmentManager()->recomputeAllWallGeometry(game->getEditorDatabase());
+   resnapAllEngineeredItems();
+
+   setNeedToSave(mAllUndoneUndoLevel != mLastUndoIndex);
+   mItemToLightUp = NULL;
+   autoSave();
+}
+
+
+void EditorUserInterface::resnapAllEngineeredItems()
+{
+   fillVector.clear();
+
+   getGame()->getEditorDatabase()->findObjects(EngineeredType, fillVector);
+
+   WallSegmentManager *wallSegmentManager = getGame()->getWallSegmentManager();
+
+   for(S32 i = 0; i < fillVector.size(); i++)
+   {
+      EngineeredObject *engrObj = dynamic_cast<EngineeredObject *>(fillVector[i]);
+      engrObj->mountToWall(engrObj->getVert(0), wallSegmentManager->getWallEdgeDatabase(), wallSegmentManager->getWallSegmentDatabase());
+   }
+}
+
+
+bool EditorUserInterface::undoAvailable()
+{
+   return mLastUndoIndex - mFirstUndoIndex != 1;
+}
+
+
+// Wipe undo/redo history
+void EditorUserInterface::clearUndoHistory()
+{
+   mFirstUndoIndex = 0;
+   mLastUndoIndex = 1;
+   mLastRedoIndex = 1;
+   mRedoingAnUndo = false;
+}
+
+
+extern TeamPreset gTeamPresets[];
+
+void EditorUserInterface::setLevelFileName(string name)
+{
+   if(name == "")
+      mEditFileName = "";
+   else
+      if(name.find('.') == std::string::npos)      // Append extension, if one is needed
+         mEditFileName = name + ".level";
+      // else... what?
+}
+
+
+void EditorUserInterface::setLevelGenScriptName(string line)
+{
+   mScriptLine = trim(line);
+}
+
+
+void EditorUserInterface::makeSureThereIsAtLeastOneTeam()
+{
+   if(getGame()->getTeamCount() == 0)
+   {
+      boost::shared_ptr<AbstractTeam> team = boost::shared_ptr<AbstractTeam>(new TeamEditor);
+      team->setName(gTeamPresets[0].name);
+      team->setColor(gTeamPresets[0].r, gTeamPresets[0].g, gTeamPresets[0].b);
+
+      getGame()->addTeam(team);
+   }
+}
+
+
+extern const char *gGameTypeNames[];
+extern S32 gDefaultGameTypeIndex;
+extern S32 gMaxPolygonPoints;
+extern ConfigDirectories gConfigDirs;
+
+// Loads a level
+void EditorUserInterface::loadLevel()
+{
+   // Initialize
+   clearDatabase(getGame()->getEditorDatabase());
+   getGame()->clearTeams();
+   mSnapObject = NULL;
+   mSnapVertexIndex = NONE;
+   mAddingVertex = false;
+   clearLevelGenItems();
+   mLoadTarget = getGame()->getEditorDatabase();
+   mGameTypeArgs.clear();
+
+   getGame()->resetLevelInfo();
+
+   GameType *gameType = new GameType;
+   gameType->addToGame(getGame(), getGame()->getEditorDatabase());
+
+   char fileBuffer[1024];
+   dSprintf(fileBuffer, sizeof(fileBuffer), "%s/%s", gConfigDirs.levelDir.c_str(), mEditFileName.c_str());
+
+   // Process level file --> returns true if file found and loaded, false if not (assume it's a new level)
+   if(getGame()->loadLevelFromFile(fileBuffer, true, getGame()->getEditorDatabase()))   
+   {
+      // Loaded a level!
+      makeSureThereIsAtLeastOneTeam(); // Make sure we at least have one team
+      validateTeams();                 // Make sure every item has a valid team
+      validateLevel();                 // Check level for errors (like too few spawns)
+   }
+   else     
+   {
+      // New level!
+      makeSureThereIsAtLeastOneTeam();                               // Make sure we at least have one team, like the man said.
+   }
+
+   clearUndoHistory();                 // Clean out undo/redo buffers
+   clearSelection();                   // Nothing starts selected
+   mShowMode = ShowAllObjects;         // Turn everything on
+   setNeedToSave(false);               // Why save when we just loaded?
+   mAllUndoneUndoLevel = mLastUndoIndex;
+   populateDock();                     // Add game-specific items to the dock
+
+   // Bulk-process new items, walls first
+   const Vector<EditorObject *> *objList = getObjectList();
+
+   //for(S32 i = 0; i < objList->size(); i++)
+   //   objList->get(i)->processEndPoints();
+
+   getGame()->getWallSegmentManager()->recomputeAllWallGeometry(getGame()->getEditorDatabase());
+   
+   // Snap all engineered items to the closest wall, if one is found
+   resnapAllEngineeredItems();
+
+   // Run onGeomChanged for all non-wall items (engineered items already had onGeomChanged run during resnap operation)
+   /*fillVector.clear();
+   mGame->getEditorDatabase()->findObjects(~(BarrierType | EngineeredType), fillVector);
+   for(S32 i = 0; i < fillVector.size(); i++)
+   {
+      EditorObject *obj = dynamic_cast<EditorObject *>(fillVector[i]);
+      obj->onGeomChanged();
+   }*/
+}
+
+
+extern OGLCONSOLE_Console gConsole;
+
+void EditorUserInterface::clearLevelGenItems()
+{
+   mLevelGenItems.clear();
+}
+
+
+void EditorUserInterface::copyScriptItemsToEditor()
+{
+   if(mLevelGenItems.size() == 0)
+      return;     // Print error message?
+
+   saveUndoState();
+
+   for(S32 i = 0; i < mLevelGenItems.size(); i++)
+      mLevelGenItems[i]->addToEditor(getGame());
+      
+   mLevelGenItems.clear();    // Don't want to delete these objects... we just handed them off to the database!
+
+   rebuildEverything();
+
+   mLastUndoStateWasBarrierWidthChange = false;
+}
+
+
+void EditorUserInterface::runLevelGenScript()
+{
+   // Parse mScriptLine 
+   if(mScriptLine == "")      // No script included!!
+      return;
+
+   OGLCONSOLE_Output(gConsole, "Running script %s\n", mScriptLine.c_str());
+
+   Vector<string> scriptArgs = parseString(mScriptLine);
+   
+   string scriptName = scriptArgs[0];
+   scriptArgs.erase(0);
+
+   clearLevelGenItems();      // Clear out any items from the last run
+
+   // Set the load target to the levelgen db, as that's where we want our items stored
+   mLoadTarget = &mLevelGenDatabase;
+
+   runScript(scriptName, scriptArgs);
+
+   // Reset the target
+   mLoadTarget = getGame()->getEditorDatabase();
+}
+
+
+// Runs an arbitrary lua script.  Command is first item in cmdAndArgs, subsequent items are the args, if any
+void EditorUserInterface::runScript(const string &scriptName, const Vector<string> &args)
+{
+   string name = ConfigDirectories::findLevelGenScript(scriptName);  // Find full name of levelgen script
+
+   if(name == "")
+   {
+      logprintf(LogConsumer::LogWarning, "Warning: Could not find script \"%s\"",  scriptName.c_str());
+      // TODO: Show an error to the user
+      return;
+   }
+
+   // TODO: Uncomment the following, make it work again (commented out during refactor of editor load process)
+   // Load the items
+   //LuaLevelGenerator(name, args, mGame->getGridSize(), getEditorDatabase(), this, gConsole);
+   
+   // Process new items
+   // Not sure about all this... may need to test
+   // Bulk-process new items, walls first
+
+   fillVector.clear();
+   mLoadTarget->findObjects(BarrierType | PolyWallType, fillVector);
+
+   for(S32 i = 0; i < fillVector.size(); i++)
+   {
+      EditorObject *obj = dynamic_cast<EditorObject *>(fillVector[i]);
+
+      if(obj->getVertCount() < 2)      // Invalid item; delete
+         mLoadTarget->removeFromDatabase(obj, obj->getExtent());
+
+      if(obj->getObjectTypeMask() & BarrierType)
+         dynamic_cast<WallItem *>(obj)->processEndPoints();
+      else
+         dynamic_cast<PolyWall *>(obj)->processEndPoints();
+   }
+
+   // When I came through here in early june, there was nothing else here... shouldn't there be some handling of non-wall objects?  -CE
+}
+
+
+void EditorUserInterface::validateLevel()
+{
+   bool hasError = false;
+   mLevelErrorMsgs.clear();
+   mLevelWarnings.clear();
+
+   bool foundSoccerBall = false;
+   bool foundNexus = false;
+   bool foundFlags = false;
+   bool foundTeamFlags = false;
+   bool foundTeamFlagSpawns = false;
+   bool foundNeutralSpawn = false;
+
+   vector<bool> foundSpawn;
+   char buf[32];
+
+   string teamList, teams;
+
+   // First, catalog items in level
+   S32 teamCount = getGame()->getTeamCount();
+   foundSpawn.resize(teamCount);
+
+   for(S32 i = 0; i < teamCount; i++)      // Initialize vector
+      foundSpawn[i] = false;
+
+   GridDatabase *gridDatabase = getGame()->getEditorDatabase();
+      
+   fillVector.clear();
+   gridDatabase->findObjects(0, fillVector, ShipSpawnTypeNumber);
+   for(S32 i = 0; i < fillVector.size(); i++)
+   {
+      Spawn *spawn = dynamic_cast<Spawn *>(fillVector[i]);
+      S32 team = spawn->getTeam();
+
+      if(team == TEAM_NEUTRAL)
+         foundNeutralSpawn = true;
+      else if(team >= 0)
+         foundSpawn[team] = true;
+   }
+
+   fillVector.clear();
+   gridDatabase->findObjects(SoccerBallItemType, fillVector);
+   if(fillVector.size() > 0)
+      foundSoccerBall = true;
+
+   fillVector.clear();
+   gridDatabase->findObjects(NexusType, fillVector);
+   if(fillVector.size() > 0)
+      foundNexus = true;
+
+   fillVector.clear();
+   gridDatabase->findObjects(FlagType, fillVector);
+   for (S32 i = 0; i < fillVector.size(); i++)
+   {
+      foundFlags = true;
+      FlagItem *flag = dynamic_cast<FlagItem *>(fillVector[i]);
+      if(flag->getTeam() >= 0)
+      {
+         foundTeamFlags = true;
+         break;
+      }
+   }
+
+   fillVector.clear();
+   gridDatabase->findObjects(0, fillVector, FlagSpawnTypeNumber);
+   for(S32 i = 0; i < fillVector.size(); i++)
+   {
+      FlagSpawn *flagSpawn = dynamic_cast<FlagSpawn *>(fillVector[i]);
+      if(flagSpawn->getTeam() >= 0)
+      {
+         foundTeamFlagSpawns = true;
+         break;
+      }
+   }
+
+   // "Unversal errors" -- levelgens can't (yet) change gametype
+
+   GameType *gameType = getGame()->getGameType();
+
+   // Check for soccer ball in a a game other than SoccerGameType. Doesn't crash no more.
+   if(foundSoccerBall && gameType->getGameType() != GameType::SoccerGame)
+      mLevelWarnings.push_back("WARNING: Soccer ball can only be used in soccer game.");
+
+   // Check for the nexus object in a non-hunter game. Does not affect gameplay in non-hunter game.
+   if(foundNexus && gameType->getGameType() != GameType::NexusGame)
+      mLevelWarnings.push_back("WARNING: Nexus object can only be used in Hunters game.");
+
+   // Check for missing nexus object in a hunter game.  This cause mucho dolor!
+   if(!foundNexus && gameType->getGameType() == GameType::NexusGame)
+      mLevelErrorMsgs.push_back("ERROR: Nexus game must have a Nexus.");
+
+   if(foundFlags && !gameType->isFlagGame())
+      mLevelWarnings.push_back("WARNING: This game type does not use flags.");
+   else if(foundTeamFlags && !gameType->isTeamFlagGame())
+      mLevelWarnings.push_back("WARNING: This game type does not use team flags.");
+
+   // Check for team flag spawns on games with no team flags
+   if(foundTeamFlagSpawns && !foundTeamFlags)
+      mLevelWarnings.push_back("WARNING: Found team flag spawns but no team flags.");
+
+   // Errors that may be corrected by levelgen -- script could add spawns
+   // Neutral spawns work for all; if there's one, then that will satisfy our need for spawns for all teams
+   if(mScriptLine == "" && !foundNeutralSpawn)
+   {
+      // Make sure each team has a spawn point
+      for(S32 i = 0; i < (S32)foundSpawn.size(); i++)
+         if(!foundSpawn[i])
+         {
+            dSprintf(buf, sizeof(buf), "%d", i+1);
+
+            if(!hasError)     // This is our first error
+            {
+               teams = "team ";
+               teamList = buf;
+            }
+            else
+            {
+               teams = "teams ";
+               teamList += ", ";
+               teamList += buf;
+            }
+            hasError = true;
+         }
+   }
+
+   if(hasError)     // Compose error message
+      mLevelErrorMsgs.push_back("ERROR: Need spawn point for " + teams + teamList);
+}
+
+
+void EditorUserInterface::validateTeams()
+{
+   fillVector.clear();
+   getGame()->getEditorDatabase()->findObjects(fillVector);
+   
+   validateTeams(fillVector);
+}
+
+
+// Check that each item has a valid team  (fixes any problems it finds)
+void EditorUserInterface::validateTeams(const Vector<DatabaseObject *> &dbObjects)
+{
+   S32 teams = getGame()->getTeamCount();
+
+   for(S32 i = 0; i < dbObjects.size(); i++)
+   {
+      EditorObject *obj = dynamic_cast<EditorObject *>(dbObjects[i]);
+      S32 team = obj->getTeam();
+
+      if(obj->hasTeam() && ((team >= 0 && team < teams) || team == TEAM_NEUTRAL || team == TEAM_HOSTILE))  
+         continue;      // This one's OK
+
+      if(team == TEAM_NEUTRAL && obj->canBeNeutral())
+         continue;      // This one too
+
+      if(team == TEAM_HOSTILE && obj->canBeHostile())
+         continue;      // This one too
+
+      if(obj->hasTeam())
+         obj->setTeam(0);               // We know there's at least one team, so there will always be a team 0
+      else if(obj->canBeHostile() && !obj->canBeNeutral())
+         obj->setTeam(TEAM_HOSTILE); 
+      else
+         obj->setTeam(TEAM_NEUTRAL);    // We won't consider the case where hasTeam == canBeNeutral == canBeHostile == false
+   }
+}
+
+
+// Search through editor objects, to make sure everything still has a valid team.  If not, we'll assign it a default one.
+// Note that neutral/hostile items are on team -1/-2, and will be unaffected by this loop or by the number of teams we have.
+void EditorUserInterface::teamsHaveChanged()
+{
+   bool teamsChanged = false;
+
+   if(getGame()->getTeamCount() != mOldTeams.size())     // Number of teams has changed
+      teamsChanged = true;
+   else
+      for(S32 i = 0; i < getGame()->getTeamCount(); i++)
+      {
+         AbstractTeam *team = getGame()->getTeam(i);
+
+         if(mOldTeams[i].color != team->getColor() || mOldTeams[i].name != team->getName().getString()) // Color(s) or names(s) have changed
+         {
+            teamsChanged = true;
+            break;
+         }
+      }
+
+   if(!teamsChanged)       // Nothing changed, we're done here
+      return;
+
+   validateTeams();
+
+   // TODO: I hope we can get rid of this in future... perhaps replace with mDockItems being stored in a database, and pass the database?
+   Vector<DatabaseObject *> hackyjunk;
+   hackyjunk.resize(mDockItems.size());
+   for(S32 i = 0; i < mDockItems.size(); i++)
+      hackyjunk[i] = mDockItems[i].get();
+
+   validateTeams(hackyjunk);
+
+   validateLevel();          // Revalidate level -- if teams have changed, requirements for spawns have too
+   setNeedToSave(true);
+   autoSave();
+   mAllUndoneUndoLevel = -1; // This change can't be undone
+}
+
+
+string EditorUserInterface::getLevelFileName()
+{
+   return mEditFileName;
+}
+
+
+// Handle console input
+// Valid commands: help, run, clear, quit, exit
+void processEditorConsoleCommand(void *gamePtr, OGLCONSOLE_Console console, char *cmdline)
+{
+   Game *game = (Game *)gamePtr;
+
+   Vector<string> words = parseString(cmdline);
+   if(words.size() == 0)
+      return;
+
+   string cmd = lcase(words[0]);
+   EditorUserInterface *ui = game->getUIManager()->getEditorUserInterface();
+
+   if(cmd == "quit" || cmd == "exit") 
+      OGLCONSOLE_HideConsole();
+
+   else if(cmd == "help" || cmd == "?") 
+      OGLCONSOLE_Output(console, "Commands: help; run; clear; quit\n");
+
+   else if(cmd == "run")
+   {
+      if(words.size() == 1)      // Too few args
+         OGLCONSOLE_Output(console, "Usage: run <script_name> {args}\n");
+      else
+      {
+         ui->saveUndoState();
+         words.erase(0);         // Get rid of "run", leaving script name and args
+
+         string name = words[0];
+         words.erase(0);
+
+         ui->onBeforeRunScriptFromConsole();
+         ui->runScript(name, words);
+         ui->onAfterRunScriptFromConsole();
+      }
+   }   
+
+   else if(cmd == "clear")
+      ui->clearLevelGenItems();
+
+   else
+      OGLCONSOLE_Output(console, "Unknown command: %s\n", cmd.c_str());
+}
+
+
+void EditorUserInterface::onBeforeRunScriptFromConsole()
+{
+   const Vector<EditorObject *> *objList = getObjectList();
+
+   // Use selection as a marker -- will have to change in future
+   for(S32 i = 0; i < objList->size(); i++)
+      objList->get(i)->setSelected(true);
+}
+
+
+void EditorUserInterface::onAfterRunScriptFromConsole()
+{
+   const Vector<EditorObject *> *objList = getObjectList();
+
+   for(S32 i = 0; i < objList->size(); i++)
+      objList->get(i)->setSelected(!objList->get(i)->isSelected());
+
+   rebuildEverything();
+}
+
+
+extern void actualizeScreenMode(bool);
+
+void EditorUserInterface::onActivate()
+{
+   if(gConfigDirs.levelDir == "")      // Never did resolve a leveldir... no editing for you!
+   {
+      getUIManager()->reactivatePrevUI();     // Must come before the error msg, so it will become the previous UI when that one exits
+
+      ErrorMessageUserInterface *ui = getUIManager()->getErrorMsgUserInterface();
+      ui->reset();
+      ui->setTitle("HOUSTON, WE HAVE A PROBLEM");
+      ui->setMessage(1, "No valid level folder was found..."); 
+      ui->setMessage(2, "cannot start the level editor");
+      ui->setMessage(4, "Check the LevelDir parameter in your INI file,");
+      ui->setMessage(5, "or your command-line parameters to make sure");
+      ui->setMessage(6, "you have correctly specified a valid folder.");
+      ui->activate();
+
+      return;
+   }
+
+   // Check if we have a level name:
+   if(getLevelFileName() == "")         // We need to take a detour to get a level name
+   {
+      // Don't save this menu (false, below).  That way, if the user escapes out, and is returned to the "previous"
+      // UI, they will get back to where they were before (prob. the main menu system), not back to here.
+      getUIManager()->getLevelNameEntryUserInterface()->activate(false);
+
+      return;
+   }
+
+   mLevelErrorMsgs.clear();
+   mLevelWarnings.clear();
+
+   mSaveMsgTimer.clear();
+
+   mGameTypeArgs.clear();
+
+   loadLevel();
+   setCurrentTeam(0);
+
+   mSnapDisabled = false;      // Hold [space] to temporarily disable snapping
+
+   // Reset display parameters...
+   centerView();
+   mDragSelecting = false;
+   mUp = mDown = mLeft = mRight = mIn = mOut = false;
+   mCreatingPoly = false;
+   mCreatingPolyline = false;
+   mDraggingObjects = false;
+   mDraggingDockItem = NONE;
+   mCurrentTeam = 0;
+   mShowingReferenceShip = false;
+   entryMode = EntryNone;
+
+   mItemToLightUp = NULL;    
+
+   mSaveMsgTimer = 0;
+
+   OGLCONSOLE_EnterKey(processEditorConsoleCommand);     // Setup callback for processing console commands
+
+
+   actualizeScreenMode(false); 
+}
+
+
+void EditorUserInterface::onDeactivate()
+{
+   mDockItems.clear();     // Free some memory -- dock will be rebuilt when editor restarts
+   actualizeScreenMode(true);
+}
+
+
+void EditorUserInterface::onReactivate()     // Run when user re-enters the editor after testing, among other things
+{
+   mDraggingObjects = false;  
+
+   if(mWasTesting)
+   {
+      mWasTesting = false;
+      mSaveMsgTimer.clear();
+
+      getGame()->setGameType(mEditorGameType); 
+
+      remove("editor.tmp");      // Delete temp file
+   }
+
+
+   if(mCurrentTeam >= getGame()->getTeamCount())
+      mCurrentTeam = 0;
+
+   OGLCONSOLE_EnterKey(processEditorConsoleCommand);     // Restore callback for processing console commands
+
+   actualizeScreenMode(true);
+}
+
+
+static Point sCenter;
+
+// Called when we shift between windowed and fullscreen mode, before change is made
+void EditorUserInterface::onPreDisplayModeChange()
+{
+   sCenter.set(mCurrentOffset.x - gScreenInfo.getGameCanvasWidth() / 2, mCurrentOffset.y - gScreenInfo.getGameCanvasHeight() / 2);
+}
+
+// Called when we shift between windowed and fullscreen mode, after change is made
+void EditorUserInterface::onDisplayModeChange()
+{
+   // Recenter canvas -- note that canvasWidth may change during displayMode change
+   mCurrentOffset.set(sCenter.x + gScreenInfo.getGameCanvasWidth() / 2, sCenter.y + gScreenInfo.getGameCanvasHeight() / 2);
+
+   populateDock();               // If game type has changed, items on dock will change
+}
+
+
+Point EditorUserInterface::snapPointToLevelGrid(Point const &p)
+{
+   if(mSnapDisabled)
+      return p;
+
+   // First, find a snap point based on our grid
+   F32 factor = (showMinorGridLines() ? 0.1f : 0.5f) * getGame()->getGridSize();     // Tenths or halves -- major gridlines are gridsize pixels apart
+
+   return Point(floor(p.x / factor + 0.5) * factor, floor(p.y / factor + 0.5) * factor);
+}
+
+
+Point EditorUserInterface::snapPoint(Point const &p, bool snapWhileOnDock)
+{
+   if(mouseOnDock() && !snapWhileOnDock) 
+      return p;      // No snapping!
+
+   const Vector<EditorObject *> *objList = getObjectList();
+
+   Point snapPoint(p);
+
+   WallSegmentManager *wallSegmentManager = getGame()->getWallSegmentManager();
+
+   if(mDraggingObjects)
+   {
+      // Mark all items being dragged as no longer being snapped -- only our primary "focus" item will be snapped
+      for(S32 i = 0; i < objList->size(); i++)
+         if(objList->get(i)->isSelected())
+            objList->get(i)->setSnapped(false);
+   
+      // Turrets & forcefields: Snap to a wall edge as first (and only) choice
+      if((mSnapObject->getObjectTypeMask() & EngineeredType))
+      {
+         EngineeredObject *engrObj = dynamic_cast<EngineeredObject *>(mSnapObject);
+         return engrObj->mountToWall(snapPointToLevelGrid(p), wallSegmentManager->getWallEdgeDatabase(), 
+                                                              wallSegmentManager->getWallSegmentDatabase());
+      }
+   }
+
+   F32 maxSnapDist = 2 / (mCurrentScale * mCurrentScale);
+   F32 minDist = maxSnapDist;
+
+   // Where will we be snapping things?
+   bool snapToWallCorners = getSnapToWallCorners();
+   bool snapToLevelGrid = !mSnapDisabled;
+
+   if(snapToLevelGrid)     // Lowest priority
+   {
+      snapPoint = snapPointToLevelGrid(p);
+      minDist = snapPoint.distSquared(p);
+   }
+
+   // Now look for other things we might want to snap to
+   for(S32 i = 0; i < objList->size(); i++)
+   {
+      EditorObject *obj = objList->get(i);
+      // Don't snap to selected items or items with selected verts
+      if(obj->isSelected() || obj->anyVertsSelected())    
+         continue;
+
+      for(S32 j = 0; j < obj->getVertCount(); j++)
+      {
+         F32 dist = obj->getVert(j).distSquared(p);
+         if(dist < minDist)
+         {
+            minDist = dist;
+            snapPoint.set(obj->getVert(j));
+         }
+      }
+   }
+
+   // Search for a corner to snap to - by using wall edges, we'll also look for intersections between segments
+   if(snapToWallCorners)
+      checkCornersForSnap(p, wallSegmentManager->mWallEdges, minDist, snapPoint);
+
+   return snapPoint;
+}
+
+
+bool EditorUserInterface::getSnapToWallCorners()
+{
+   return !mSnapDisabled && mDraggingObjects && !(mSnapObject->getObjectTypeMask() & BarrierType);
+}
+
+
+extern bool findNormalPoint(const Point &p, const Point &s1, const Point &s2, Point &closest);
+
+static Point closest;      // Reusable container
+
+static bool checkEdge(const Point &clickPoint, const Point &start, const Point &end, F32 &minDist, Point &snapPoint)
+{
+   if(findNormalPoint(clickPoint, start, end, closest))    // closest is point on line where clickPoint normal intersects
+   {
+      F32 dist = closest.distSquared(clickPoint);
+      if(dist < minDist)
+      {
+         minDist = dist;
+         snapPoint.set(closest);  
+         return true;
+      }
+   }
+
+   return false;
+}
+
+
+// Checks for snapping against a series of edges defined by verts in A-B-C-D format if abcFormat is true, or A-B B-C C-D if false
+// Sets snapPoint and minDist.  Returns index of closest segment found if closer than minDist.
+
+// Not currently used 
+
+S32 EditorUserInterface::checkEdgesForSnap(const Point &clickPoint, const Vector<Point> &verts, bool abcFormat,
+                                           F32 &minDist, Point &snapPoint )
+{
+   S32 inc = abcFormat ? 1 : 2;   
+   S32 segFound = NONE;
+
+   for(S32 i = 0; i < verts.size() - 1; i += inc)
+      if(checkEdge(clickPoint, verts[i], verts[i+1], minDist, snapPoint))
+         segFound = i;
+
+   return segFound;
+}
+
+
+// Not currently used 
+
+S32 EditorUserInterface::checkEdgesForSnap(const Point &clickPoint, const Vector<WallEdge *> &edges, bool abcFormat,
+                                           F32 &minDist, Point &snapPoint )
+{
+   S32 inc = abcFormat ? 1 : 2;   
+   S32 segFound = NONE;
+
+   for(S32 i = 0; i < edges.size(); i++)
+      if(checkEdge(clickPoint, *edges[i]->getStart(), *edges[i]->getEnd(), minDist, snapPoint))
+         segFound = i;
+
+   return segFound;
+}
+
+
+static bool checkPoint(const Point &clickPoint, const Point &point, F32 &minDist, Point &snapPoint)
+{
+   F32 dist = point.distSquared(clickPoint);
+   if(dist < minDist)
+   {
+      minDist = dist;
+      snapPoint = point;
+      return true;
+   }
+
+   return false;
+}
+
+
+S32 EditorUserInterface::checkCornersForSnap(const Point &clickPoint, const Vector<WallEdge *> &edges, F32 &minDist, Point &snapPoint)
+{
+   S32 vertFound = NONE;
+   const Point *vert;
+
+   for(S32 i = 0; i < edges.size(); i++)
+      for(S32 j = 0; j < 1; j++)
+      {
+         vert = (j == 0) ? edges[i]->getStart() : edges[i]->getEnd();
+         if(checkPoint(clickPoint, *vert, minDist, snapPoint))
+            vertFound = i;
+      }
+
+   return vertFound;
+}
+
+
+////////////////////////////////////
+////////////////////////////////////
+// Rendering routines
+
+extern Color gErrorMessageTextColor;
+
+static const Color grayedOutColorBright = Colors::gray50;
+static const Color grayedOutColorDim = Color(.25, .25, .25);
+static bool fillRendered = false;
+
+
+bool EditorUserInterface::showMinorGridLines()
+{
+   return mCurrentScale >= .5;
+}
+
+
+// Render background snap grid
+void EditorUserInterface::renderGrid()
+{
+   if(mShowingReferenceShip)
+      return;   
+
+   F32 colorFact = mSnapDisabled ? .5f : 1;
+   
+   // Minor grid lines
+   for(S32 i = 1; i >= 0; i--)
+   {
+      if(i && showMinorGridLines() || !i)      // Minor then major gridlines
+      {
+         F32 gridScale = mCurrentScale * getGame()->getGridSize() * (i ? 0.1f : 1);    // Major gridlines are gridSize() pixels apart   
+         F32 color = (i ? .2f : .4f) * colorFact;
+
+         F32 xStart = fmod(mCurrentOffset.x, gridScale);
+         F32 yStart = fmod(mCurrentOffset.y, gridScale);
+
+         glColor3f(color, color, color);
+         glBegin(GL_LINES);
+            while(yStart < gScreenInfo.getGameCanvasHeight())
+            {
+               glVertex2f(0, yStart);
+               glVertex2f((F32)gScreenInfo.getGameCanvasWidth(), yStart);
+               yStart += gridScale;
+            }
+            while(xStart < gScreenInfo.getGameCanvasWidth())
+            {
+               glVertex2f(xStart, 0);
+               glVertex2f(xStart, (F32)gScreenInfo.getGameCanvasHeight());
+               xStart += gridScale;
+            }
+         glEnd();
+      }
+   }
+
+   // Draw axes
+   glColor3f(0.7f * colorFact, 0.7f * colorFact, 0.7f * colorFact);
+   glLineWidth(gLineWidth3);
+
+   Point origin = convertLevelToCanvasCoord(Point(0,0));
+
+   glBegin(GL_LINES);
+      glVertex2f(0, origin.y);
+      glVertex2f((F32)gScreenInfo.getGameCanvasWidth(), origin.y);
+      glVertex2f(origin.x, 0);
+      glVertex2f(origin.x, (F32)gScreenInfo.getGameCanvasHeight());
+   glEnd();
+
+   glLineWidth(gDefaultLineWidth);
+}
+
+
+S32 getDockHeight(ShowMode mode)
+{
+   if(mode == ShowWallsOnly)
+      return 62;
+   else  // mShowMode == ShowAllObjects
+      return gScreenInfo.getGameCanvasHeight() - 2 * EditorUserInterface::vertMargin;
+}
+
+
+void EditorUserInterface::renderDock(F32 width)    // width is current wall width, used for displaying info on dock
+{
+   // Render item dock down RHS of screen
+   const S32 canvasWidth = gScreenInfo.getGameCanvasWidth();
+   const S32 canvasHeight = gScreenInfo.getGameCanvasHeight();
+
+   S32 dockHeight = getDockHeight(mShowMode);
+
+   for(S32 i = 1; i >= 0; i--)
+   {
+      glColor(i ? Colors::black : (mouseOnDock() ? Colors::yellow : Colors::white));
+
+      glBegin(i ? GL_POLYGON : GL_LINE_LOOP);
+         glVertex2i(canvasWidth - DOCK_WIDTH - horizMargin, canvasHeight - vertMargin);
+         glVertex2i(canvasWidth - horizMargin,              canvasHeight - vertMargin);
+         glVertex2i(canvasWidth - horizMargin,              canvasHeight - vertMargin - dockHeight);
+         glVertex2i(canvasWidth - DOCK_WIDTH - horizMargin, canvasHeight - vertMargin - dockHeight);
+      glEnd();
+   }
+
+   // Draw coordinates on dock -- if we're moving an item, show the coords of the snap vertex, otherwise show the coords of the
+   // snapped mouse position
+   Point pos;
+   if(mSnapObject)
+      pos = mSnapObject->getVert(mSnapVertexIndex);
+   else
+      pos = snapPoint(convertCanvasToLevelCoord(mMousePos));
+
+   F32 xpos = gScreenInfo.getGameCanvasWidth() - horizMargin - DOCK_WIDTH / 2.f;
+
+   char text[50];
+   glColor(Colors::white);
+   dSprintf(text, sizeof(text), "%2.2f|%2.2f", pos.x, pos.y);
+   drawStringc(xpos, (F32)gScreenInfo.getGameCanvasHeight() - vertMargin - 15, 8, text);
+
+   // And scale
+   dSprintf(text, sizeof(text), "%2.2f", mCurrentScale);
+   drawStringc(xpos, (F32)gScreenInfo.getGameCanvasHeight() - vertMargin - 25, 8, text);
+
+   // Show number of teams
+   dSprintf(text, sizeof(text), "Teams: %d",  getGame()->getTeamCount());
+   drawStringc(xpos, (F32)gScreenInfo.getGameCanvasHeight() - vertMargin - 35, 8, text);
+
+   glColor(mNeedToSave ? Colors::red : Colors::green);     // Color level name by whether it needs to be saved or not
+   dSprintf(text, sizeof(text), "%s%s", mNeedToSave ? "*" : "", mEditFileName.substr(0, mEditFileName.find_last_of('.')).c_str());    // Chop off extension
+   drawStringc(xpos, (F32)gScreenInfo.getGameCanvasHeight() - vertMargin - 45, 8, text);
+
+   // And wall width as needed
+   if(width != NONE)
+   {
+      glColor(Colors::white);
+      dSprintf(text, sizeof(text), "Width: %2.0f", width);
+      drawStringc(xpos, (F32)gScreenInfo.getGameCanvasHeight() - vertMargin - 55, 8, text);
+   }
+}
+
+
+void EditorUserInterface::renderTextEntryOverlay()
+{
+   // Render id-editing overlay
+   if(entryMode != EntryNone)
+   {
+      static const S32 fontsize = 16;
+      static const S32 inset = 9;
+      static const S32 boxheight = fontsize + 2 * inset;
+      static const Color color(0.9, 0.9, 0.9);
+      static const Color errorColor(Colors::red);
+
+      bool errorFound = false;
+
+      // Check for duplicate IDs if we're in ID entry mode
+      if(entryMode == EntryID)
+      {
+         S32 id = atoi(mEntryBox.c_str());      // mEntryBox has digits only filter applied; ids can only be positive ints
+
+         if(id != 0)    // Check for duplicates
+         {
+            const Vector<EditorObject *> *objList = getObjectList();
+
+            for(S32 i = 0; i < objList->size(); i++)
+               if(objList->get(i)->getItemId() == id && !objList->get(i)->isSelected())
+               {
+                  errorFound = true;
+                  break;
+               }
+         }
+      }
+
+      // Calculate box width
+      S32 boxwidth = 2 * inset + getStringWidth(fontsize, mEntryBox.getPrompt().c_str()) + 
+          mEntryBox.getMaxLen() * getStringWidth(fontsize, "-") + 25;
+
+      // Render entry box    
+      glEnableBlend;
+      S32 xpos = (gScreenInfo.getGameCanvasWidth()  - boxwidth) / 2;
+      S32 ypos = (gScreenInfo.getGameCanvasHeight() - boxheight) / 2;
+
+      for(S32 i = 1; i >= 0; i--)
+      {
+         glColor(Color(.3f,.6f,.3f), i ? .85f : 1);
+
+         glBegin(i ? GL_POLYGON : GL_LINE_LOOP);
+            glVertex2i(xpos,            ypos);
+            glVertex2i(xpos + boxwidth, ypos);
+            glVertex2i(xpos + boxwidth, ypos + boxheight);
+            glVertex2i(xpos,            ypos + boxheight);
+         glEnd();
+      }
+      glDisableBlend;
+
+      xpos += inset;
+      ypos += inset;
+      glColor(errorFound ? errorColor : color);
+      xpos += drawStringAndGetWidthf(xpos, ypos, fontsize, "%s ", mEntryBox.getPrompt().c_str());
+      drawString(xpos, ypos, fontsize, mEntryBox.c_str());
+      mEntryBox.drawCursor(xpos, ypos, fontsize);
+   }
+}
+
+
+void EditorUserInterface::renderReferenceShip()
+{
+   // Render ship at cursor to show scale
+   static F32 thrusts[4] =  { 1, 0, 0, 0 };
+
+   glPushMatrix();
+      glTranslate(mMousePos);
+      glScale(mCurrentScale / getGame()->getGridSize());
+      glRotatef(90, 0, 0, 1);
+      renderShip(&Colors::red, 1, thrusts, 1, 5, 0, false, false, false, false);
+      glRotatef(-90, 0, 0, 1);
+
+      // And show how far it can see
+      F32 horizDist = Game::PLAYER_VISUAL_DISTANCE_HORIZONTAL;
+      F32 vertDist = Game::PLAYER_VISUAL_DISTANCE_VERTICAL;
+
+      glEnableBlend;     // Enable transparency
+      glColor4f(.5, .5, 1, .35f);
+      glBegin(GL_POLYGON);
+         glVertex2f(-horizDist, -vertDist);
+         glVertex2f(horizDist, -vertDist);
+         glVertex2f(horizDist, vertDist);
+         glVertex2f(-horizDist, vertDist);
+      glEnd();
+      glDisableBlend;
+
+   glPopMatrix();
+}
+
+
+static F32 getRenderingAlpha(bool isScriptItem)
+{
+   return isScriptItem ? .6f : 1;     // Script items will appear somewhat translucent
+}
+
+
+const char *getModeMessage(ShowMode mode)
+{
+   if(mode == ShowWallsOnly)
+      return "Wall editing mode.  Hit Ctrl-A to change.";
+   else     // Normal mode
+      return "";
+}
+
+
+// TODO: Need to render things in geometric order
+void EditorUserInterface::render()
+{
+   mouseIgnore = false; // Needed to avoid freezing effect from too many mouseMoved events without a render in between (sam)
+
+   renderGrid();        // Render grid first, so it's at the bottom
+
+   // Render any items generated by the levelgen script... these will be rendered below normal items. 
+   //glPushMatrix();
+   //   setLevelToCanvasCoordConversion();
+
+   //   glColor(Color(0,.25,0));
+   //   for(S32 i = 0; i < mLevelGenItems.size(); i++)
+   //      if(mLevelGenItems[i]->getObjectTypeMask() & BarrierType)
+   //         for(S32 j = 0; j < mLevelGenItems[i]->extendedEndPoints.size(); j+=2)
+   //            renderTwoPointPolygon(mLevelGenItems[i]->extendedEndPoints[j], mLevelGenItems[i]->extendedEndPoints[j+1], 
+   //                                  mLevelGenItems[i]->getWidth() / getGridSize() / 2, GL_POLYGON);
+   //glPopMatrix();
+
+   for(S32 i = 0; i < mLevelGenItems.size(); i++)
+      mLevelGenItems[i]->renderInEditor(mCurrentScale, mCurrentOffset, mSnapVertexIndex, true, mShowingReferenceShip, mShowMode);
+   
+   // Render polyWall item fill just before rendering regular walls.  This will create the effect of all walls merging together.  
+   // PolyWall outlines are already part of the wallSegmentManager, so will be rendered along with those of regular walls.
+   const Vector<EditorObject *> *objList = getObjectList();
+
+   glPushMatrix();  
+      setLevelToCanvasCoordConversion();
+      for(S32 i = 0; i < objList->size(); i++)
+      {
+         EditorObject *obj = objList->get(i);
+         if(obj->getObjectTypeMask() & PolyWallType)
+         {
+            PolyWall *wall = dynamic_cast<PolyWall *>(obj);
+            wall->renderFill();
+         }
+      }
+   
+      getGame()->getWallSegmentManager()->renderWalls(
+                     mDraggingObjects, mShowingReferenceShip, getSnapToWallCorners(), getRenderingAlpha(false/*isScriptItem*/));
+   glPopMatrix();
+
+
+   // == Normal items ==
+   // Draw map items (teleporters, etc.) that are not being dragged, and won't have any text labels  (below the dock)
+   // Don't render polywalls, as we've alrady drawn those.
+   for(S32 i = 0; i < objList->size(); i++)
+   {
+      EditorObject *obj = objList->get(i);
+
+      if(obj->getObjectTypeMask() != PolyWallType)
+         if(!(mDraggingObjects && obj->isSelected()))
+            obj->renderInEditor(mCurrentScale, mCurrentOffset, mSnapVertexIndex, false, mShowingReferenceShip, mShowMode);
+   }
+
+
+   // == Selected items ==
+   // Draw map items (teleporters, etc.) that are are selected and/or lit up, so label is readable (still below the dock)
+   // Do this as a separate operation to ensure that these are drawn on top of those drawn above.
+   for(S32 i = 0; i < objList->size(); i++)
+   {
+      EditorObject *obj = objList->get(i);
+      if(obj->isSelected() || obj->isLitUp())
+         obj->renderInEditor(mCurrentScale, mCurrentOffset, mSnapVertexIndex, false, mShowingReferenceShip, mShowMode);
+   }
+
+
+   fillRendered = false;
+   F32 width = NONE;
+
+   if(mCreatingPoly || mCreatingPolyline)    // Draw geomLine features under construction
+   {
+      mNewItem->addVert(snapPoint(convertCanvasToLevelCoord(mMousePos)));
+      glLineWidth(gLineWidth3);
+
+      if(mCreatingPoly) // Wall
+         glColor(*SELECT_COLOR);
+      else              // LineItem
+         glColor(getTeamColor(mNewItem->getTeam()));
+
+      renderPolyline(mNewItem->getOutline());
+
+      glLineWidth(gDefaultLineWidth);
+
+      for(S32 j = mNewItem->getVertCount() - 1; j >= 0; j--)      // Go in reverse order so that placed vertices are drawn atop unplaced ones
+      {
+         Point v = convertLevelToCanvasCoord(mNewItem->getVert(j));
+
+         // Draw vertices
+         if(j == mNewItem->getVertCount() - 1)           // This is our most current vertex
+            renderVertex(HighlightedVertex, v, NO_NUMBER);
+         else
+            renderVertex(SelectedItemVertex, v, j);
+      }
+      mNewItem->deleteVert(mNewItem->getVertCount() - 1);
+   }
+
+   // Since we're not constructing a barrier, if there are any barriers or lineItems selected, 
+   // get the width for display at bottom of dock
+   else  
+   {
+      fillVector.clear();
+      getGame()->getEditorDatabase()->findObjects(BarrierType | LineType, fillVector);
+
+      for(S32 i = 0; i < fillVector.size(); i++)
+      {
+         LineItem *obj = dynamic_cast<LineItem *>(fillVector[i]);   // Walls are a subclass of LineItem, so this will work for both
+			TNLAssert(obj, "LineItem NULL?");
+         if(obj && (obj->isSelected() || (obj->isLitUp() && obj->isVertexLitUp(NONE))))
+         {
+            width = (F32)obj->getWidth();
+            break;
+         }
+      }
+   }
+
+   if(mShowingReferenceShip)
+      renderReferenceShip();
+   else
+      renderDock(width);
+
+   // Draw map items (teleporters, etc.) that are being dragged  (above the dock).  But don't draw walls here, or
+   // we'll lose our wall centernlines.
+   if(mDraggingObjects)
+      for(S32 i = 0; i < objList->size(); i++)
+      {
+         EditorObject *obj = objList->get(i);
+         if(obj->isSelected() && obj->getObjectTypeMask() & ~BarrierType)    // Object is selected and is not a wall
+            obj->renderInEditor(mCurrentScale, mCurrentOffset, mSnapVertexIndex, false, mShowingReferenceShip, mShowMode);
+      }
+
+   // Render our snap vertex as a hollow magenta box
+   if(!mShowingReferenceShip && mSnapObject && mSnapObject->isSelected() && mSnapVertexIndex != NONE)      
+      renderVertex(SnappingVertex, mSnapObject->getVert(mSnapVertexIndex) * mCurrentScale + mCurrentOffset, NO_NUMBER/*, alpha*/);  
+
+
+   if(mDragSelecting)      // Draw box for selecting items
+   {
+      glColor(Colors::white);
+      Point downPos = convertLevelToCanvasCoord(mMouseDownPos);
+      glBegin(GL_LINE_LOOP);
+         glVertex2f(downPos.x,   downPos.y);
+         glVertex2f(mMousePos.x, downPos.y);
+         glVertex2f(mMousePos.x, mMousePos.y);
+         glVertex2f(downPos.x,   mMousePos.y);
+      glEnd();
+   }
+
+   // Render messages at bottom of screen
+   if(mouseOnDock())    // On the dock?  If so, render help string if hovering over item
+   {
+      S32 hoverItem = findHitItemOnDock(mMousePos);
+
+      if(hoverItem != NONE)
+      {
+         mDockItems[hoverItem]->setLitUp(true);    // Will trigger a selection highlight to appear around dock item
+
+         const char *helpString = mDockItems[hoverItem]->getEditorHelpString();
+
+         glColor3f(.1f, 1, .1f);
+
+         // Center string between left side of screen and edge of dock
+         S32 x = (S32)(gScreenInfo.getGameCanvasWidth() - horizMargin - DOCK_WIDTH - getStringWidth(15, helpString)) / 2;
+         drawString(x, gScreenInfo.getGameCanvasHeight() - vertMargin - 15, 15, helpString);
+      }
+   }
+
+   // Render dock items
+   if(!mShowingReferenceShip)
+      for(S32 i = 0; i < mDockItems.size(); i++)
+      {
+         mDockItems[i]->renderInEditor(mCurrentScale, mCurrentOffset, mSnapVertexIndex, false, false, mShowMode);
+         mDockItems[i]->setLitUp(false);
+      }
+
+   if(mSaveMsgTimer.getCurrent())
+   {
+      F32 alpha = 1.0;
+      if(mSaveMsgTimer.getCurrent() < 1000)
+         alpha = (F32) mSaveMsgTimer.getCurrent() / 1000;
+
+      glEnableBlend;
+         glColor(mSaveMsgColor, alpha);
+         drawCenteredString(gScreenInfo.getGameCanvasHeight() - vertMargin - 65, 25, mSaveMsg.c_str());
+      glDisableBlend;
+   }
+
+   if(mWarnMsgTimer.getCurrent())
+   {
+      F32 alpha = 1.0;
+      if (mWarnMsgTimer.getCurrent() < 1000)
+         alpha = (F32) mWarnMsgTimer.getCurrent() / 1000;
+
+      glEnableBlend;
+         glColor(mWarnMsgColor, alpha);
+         drawCenteredString(gScreenInfo.getGameCanvasHeight() / 4, 25, mWarnMsg1.c_str());
+         drawCenteredString(gScreenInfo.getGameCanvasHeight() / 4 + 30, 25, mWarnMsg2.c_str());
+      glDisableBlend;
+   }
+
+
+   if(mLevelErrorMsgs.size() || mLevelWarnings.size())
+   {
+      S32 ypos = vertMargin + 50;
+
+      glColor(gErrorMessageTextColor);
+
+      for(S32 i = 0; i < mLevelErrorMsgs.size(); i++)
+      {
+         drawCenteredString(ypos, 20, mLevelErrorMsgs[i].c_str());
+         ypos += 25;
+      }
+
+      glColor(Colors::yellow);
+
+      for(S32 i = 0; i < mLevelWarnings.size(); i++)
+      {
+         drawCenteredString(ypos, 20, mLevelWarnings[i].c_str());
+         ypos += 25;
+      }
+   }
+
+   glColor(Colors::cyan);
+   drawCenteredString(vertMargin, 14, getModeMessage(mShowMode));
+
+   renderTextEntryOverlay();
+
+   renderConsole();  // Rendered last, so it's always on top
+}
+
+
+const Color *EditorUserInterface::getTeamColor(S32 team)
+{
+   return getGame()->getTeamColor(team);
+}
+
+
+void EditorUserInterface::renderSnapTarget(const Point &target)
+{
+   glLineWidth(gLineWidth1);
+
+   glColor(Colors::magenta);
+   drawCircle(target, 5);
+
+   glLineWidth(gDefaultLineWidth);
+}
+
+
+////////////////////////////////////////
+////////////////////////////////////////
+/*
+1. User creates wall by drawing line
+2. Each line segment is converted to a series of endpoints, who's location is adjusted to improve rendering (extended)
+3. Those endpoints are used to generate a series of WallSegment objects, each with 4 corners
+4. Those corners are used to generate a series of edges on each WallSegment.  Initially, each segment has 4 corners
+   and 4 edges.
+5. Segments are intsersected with one another, punching "holes", and creating a series of shorter edges that represent
+   the dark blue outlines seen in the game and in the editor.
+
+If wall shape or location is changed steps 1-5 need to be repeated
+If intersecting wall is changed, only steps 4 and 5 need to be repeated
+If wall thickness is changed, steps 3-5 need to be repeated
+*/
+
+
+void EditorUserInterface::clearSelection()
+{
+   const Vector<EditorObject *> *objList = getObjectList();
+
+   for(S32 i = 0; i < objList->size(); i++)
+      objList->get(i)->unselect();
+}
+
+
+// Copy selection to the clipboard
+void EditorUserInterface::copySelection()
+{
+   if(!anyItemsSelected())
+      return;
+
+   bool alreadyCleared = false;
+
+   const Vector<EditorObject *> *objList = getObjectList();
+
+   for(S32 i = 0; i < objList->size(); i++)
+   {
+      if(objList->get(i)->isSelected())
+      {
+         EditorObject *newItem =  objList->get(i)->newCopy();   
+         newItem->setSelected(false);
+
+         if(!alreadyCleared)  // Make sure we only purge the existing clipboard if we'll be putting someting new there
+         {
+            mClipboard.clear();
+            alreadyCleared = true;
+         }
+
+         mClipboard.push_back(boost::shared_ptr<EditorObject>(newItem));
+      }
+   }
+}
+
+
+// Paste items on the clipboard
+void EditorUserInterface::pasteSelection()
+{
+   if(mDraggingObjects)      // Pasting while dragging can cause crashes!!
+      return;
+
+   S32 itemCount = mClipboard.size();
+
+    if(itemCount == 0)       // Nothing on clipboard, nothing to do
+      return;
+
+   saveUndoState();      // So we can undo the paste
+
+   clearSelection();     // Only the pasted items should be selected
+
+   Point pos = snapPoint(convertCanvasToLevelCoord(mMousePos));
+
+   Point firstPoint = mClipboard[0]->getVert(0);
+   Point offset;
+
+   for(S32 i = 0; i < itemCount; i++)
+   {
+      offset = firstPoint - mClipboard[i]->getVert(0);
+
+      EditorObject *newObject = mClipboard[i]->newCopy();
+      newObject->assignNewSerialNumber();
+      newObject->setExtent();
+      newObject->addToDatabase(getGame()->getEditorDatabase());
+
+      newObject->setSelected(true);
+      newObject->moveTo(pos + offset);
+      newObject->onGeomChanged();
+   }
+
+   validateLevel();
+   setNeedToSave(true);
+   autoSave();
+}
+
+
+// Expand or contract selection by scale
+void EditorUserInterface::scaleSelection(F32 scale)
+{
+   if(!anyItemsSelected() || scale < .01 || scale == 1)    // Apply some sanity checks
+      return;
+
+   saveUndoState();
+
+   // Find center of selection
+   Point min, max;                        
+   computeSelectionMinMax(min, max);
+   Point ctr = (min + max) * 0.5;
+
+   if(scale > 1 && min.distanceTo(max) * scale  > 50 * getGame()->getGridSize())    // If walls get too big, they'll bog down the db
+      return;
+
+   const Vector<EditorObject *> *objList = getObjectList();
+
+   for(S32 i = 0; i < objList->size(); i++)
+      if(objList->get(i)->isSelected())
+         objList->get(i)->scale(ctr, scale);
+
+   setNeedToSave(true);
+   autoSave();
+}
+
+
+// Rotate selected objects around their center point by angle
+void EditorUserInterface::rotateSelection(F32 angle)
+{
+   if(!anyItemsSelected())
+      return;
+
+   saveUndoState();
+
+   const Vector<EditorObject *> *objList = getObjectList();
+
+   for(S32 i = 0; i < objList->size(); i++)
+      if(objList->get(i)->isSelected())
+         objList->get(i)->rotateAboutPoint(Point(0,0), angle);
+
+   setNeedToSave(true);
+   autoSave();
+}
+
+
+// Find all objects in bounds 
+// TODO: This should be a database function!
+void EditorUserInterface::computeSelectionMinMax(Point &min, Point &max)
+{
+   min.set(F32_MAX, F32_MAX);
+   max.set(-F32_MAX, -F32_MAX);
+
+   const Vector<EditorObject *> *objList = getObjectList();
+
+   for(S32 i = 0; i < objList->size(); i++)
+   {
+      EditorObject *obj = objList->get(i);
+
+      if(obj->isSelected())
+      {
+         for(S32 j = 0; j < obj->getVertCount(); j++)
+         {
+            Point v = obj->getVert(j);
+
+            if(v.x < min.x)   min.x = v.x;
+            if(v.x > max.x)   max.x = v.x;
+            if(v.y < min.y)   min.y = v.y;
+            if(v.y > max.y)   max.y = v.y;
+         }
+      }
+   }
+}
+
+
+// Set the team affiliation of any selected items
+void EditorUserInterface::setCurrentTeam(S32 currentTeam)
+{
+   mCurrentTeam = currentTeam;
+   bool anyChanged = false;
+
+   if(anythingSelected())
+      saveUndoState();
+
+   if(currentTeam >= getGame()->getTeamCount())
+   {
+      char msg[255];
+
+      if(getGame()->getTeamCount() == 1)
+         dSprintf(msg, sizeof(msg), "Only 1 team has been configured.");
+      else
+         dSprintf(msg, sizeof(msg), "Only %d teams have been configured.", getGame()->getTeamCount());
+
+      setWarnMessage(msg, "Hit [F2] to configure teams.");
+
+      return;
+   }
+
+   // Update all dock items to reflect new current team
+   for(S32 i = 0; i < mDockItems.size(); i++)
+   {
+      if(!mDockItems[i]->hasTeam())
+         continue;
+
+      if(currentTeam == TEAM_NEUTRAL && !mDockItems[i]->canBeNeutral())
+         continue;
+
+      if(currentTeam == TEAM_HOSTILE && !mDockItems[i]->canBeHostile())
+         continue;
+
+      mDockItems[i]->setTeam(currentTeam);
+   }
+
+
+   const Vector<EditorObject *> *objList = getObjectList();
+
+   for(S32 i = 0; i < objList->size(); i++)
+   {
+      EditorObject *obj = objList->get(i);
+      if(obj->isSelected())
+      {
+         if(!obj->hasTeam())
+            continue;
+
+         if(currentTeam == TEAM_NEUTRAL && !obj->canBeNeutral())
+            continue;
+
+         if(currentTeam == TEAM_HOSTILE && !obj->canBeHostile())
+            continue;
+
+         if(!anyChanged)
+            saveUndoState();
+
+         obj->setTeam(currentTeam);
+         anyChanged = true;
+      }
+   }
+
+   // Overwrite any warnings set above.  If we have a group of items selected, it makes no sense to show a
+   // warning if one of those items has the team set improperly.  The warnings are more appropriate if only
+   // one item is selected, or none of the items are given a valid team setting.
+
+   if(anyChanged)
+   {
+      setWarnMessage("", "");
+      validateLevel();
+      setNeedToSave(true);
+      autoSave();
+   }
+}
+
+
+void EditorUserInterface::flipSelectionHorizontal()
+{
+   if(!anyItemsSelected())
+      return;
+
+   saveUndoState();
+
+   Point min, max;
+   computeSelectionMinMax(min, max);
+   F32 centerX = (min.x + max.x) / 2;
+
+   const Vector<EditorObject *> *objList = getObjectList();
+
+   for(S32 i = 0; i < objList->size(); i++)
+      if(objList->get(i)->isSelected())
+         objList->get(i)->flipHorizontal(centerX);
+
+   setNeedToSave(true);
+   autoSave();
+}
+
+
+void EditorUserInterface::flipSelectionVertical()
+{
+   if(!anyItemsSelected())
+      return;
+
+   saveUndoState();
+
+   Point min, max;
+   computeSelectionMinMax(min, max);
+   F32 centerY = (min.y + max.y) / 2;
+
+   const Vector<EditorObject *> *objList = getObjectList();
+
+   for(S32 i = 0; i < objList->size(); i++)
+      if(objList->get(i)->isSelected())
+         objList->get(i)->flipVertical(centerY);
+
+   setNeedToSave(true);
+   autoSave();
+}
+
+
+static const S32 POINT_HIT_RADIUS = 9;
+static const S32 EDGE_HIT_RADIUS = 6;
+
+void EditorUserInterface::findHitItemAndEdge()
+{
+   mItemHit = NULL;
+   mEdgeHit = NONE;
+   mVertexHit = NONE;
+
+   const Vector<EditorObject *> *objList = getObjectList();
+
+   // Do this in two passes -- the first we only consider selected items, the second pass will consider all targets.
+   // This will give priority to moving vertices of selected items
+   for(S32 firstPass = 1; firstPass >= 0; firstPass--)     // firstPass will be true the first time through, false the second time
+   {
+      for(S32 i = objList->size() - 1; i >= 0; i--)        // Go in reverse order to prioritize items drawn on top
+      {
+         EditorObject *obj = objList->get(i);
+         if(firstPass && !obj->isSelected() && !obj->anyVertsSelected())     // First pass is for selected items only
+            continue;
+         
+         // Only select walls in CTRL-A mode...
+         BITMASK type = obj->getObjectTypeMask();
+         if(mShowMode == ShowWallsOnly && !(type & BarrierType) && !(type & PolyWallType))        // Only select walls in CTRL-A mode
+            continue;                                                              // ...so if it's not a wall, proceed to next item
+
+         F32 radius = obj->getEditorRadius(mCurrentScale);
+
+         for(S32 j = obj->getVertCount() - 1; j >= 0; j--)
+         {
+            // p represents pixels from mouse to obj->getVert(j), at any zoom
+            Point p = mMousePos - mCurrentOffset - obj->getVert(j) * mCurrentScale;    
+
+            if(fabs(p.x) < radius && fabs(p.y) < radius)
+            {
+               mItemHit = obj;
+               mVertexHit = j;
+               return;
+            }
+         }
+
+         // This is all we can check on point items -- it makes no sense to check edges or other higher order geometry
+         if(obj->getGeomType() == geomPoint)
+            continue;
+
+         /////
+         // Didn't find a vertex hit... now we look for an edge
+
+         // Make a copy of the items vertices that we can add to in the case of a loop
+         Vector<Point> verts = *obj->getOutline();    
+
+         if(obj->getGeomType() == geomPoly)   // Add first point to the end to create last side on poly
+            verts.push_back(verts.first());
+
+         Point p1 = convertLevelToCanvasCoord(obj->getVert(0));
+         Point closest;
+         
+         for(S32 j = 0; j < verts.size() - 1; j++)
+         {
+            Point p2 = convertLevelToCanvasCoord(verts[j+1]);
+            
+            if(findNormalPoint(mMousePos, p1, p2, closest))
+            {
+               F32 distance = (mMousePos - closest).len();
+               if(distance < EDGE_HIT_RADIUS)
+               {
+                  mItemHit = obj;
+                  mEdgeHit = j;
+
+                  return;
+               }
+            }
+            p1.set(p2);
+         }
+      }
+   }
+
+   if(mShowMode == ShowWallsOnly) 
+      return;
+
+   /////
+   // If we're still here, it means we didn't find anything yet.  Make one more pass, and see if we're in any polys.
+   // This time we'll loop forward, though I don't think it really matters.
+   for(S32 i = 0; i < objList->size(); i++)
+   {
+      EditorObject *obj = objList->get(i);
+
+      if(obj->getGeomType() == geomPoly)
+      {
+         Vector<Point> verts;
+         for(S32 j = 0; j < obj->getVertCount(); j++)
+            verts.push_back(convertLevelToCanvasCoord(obj->getVert(j)));
+
+         if(PolygonContains2(verts.address(), verts.size(), mMousePos))
+         {
+            mItemHit = obj;
+            return;
+         }
+      }
+   }
+}
+
+
+S32 EditorUserInterface::findHitItemOnDock(Point canvasPos)
+{
+   if(mShowMode == ShowWallsOnly)     // Only add dock items when objects are visible
+      return NONE;
+
+   for(S32 i = mDockItems.size() - 1; i >= 0; i--)     // Go in reverse order because the code we copied did ;-)
+   {
+      Point pos = mDockItems[i]->getVert(0);
+
+      if(fabs(canvasPos.x - pos.x) < POINT_HIT_RADIUS && fabs(canvasPos.y - pos.y) < POINT_HIT_RADIUS)
+         return i;
+   }
+
+   // Now check for polygon interior hits
+   for(S32 i = 0; i < mDockItems.size(); i++)
+      if(mDockItems[i]->getGeomType() == geomPoly)
+      {
+         Vector<Point> verts;
+         for(S32 j = 0; j < mDockItems[i]->getVertCount(); j++)
+            verts.push_back(mDockItems[i]->getVert(j));
+
+         if(PolygonContains2(verts.address(),verts.size(), canvasPos))
+            return i;
+      }
+
+   return NONE;
+}
+
+
+// Incoming calls from GLUT come here...
+void EditorUserInterface::onMouseMoved(S32 x, S32 y)
+{
+   onMouseMoved();      //... and go here
+}
+
+
+void EditorUserInterface::onMouseMoved()
+{
+   if(mouseIgnore)  // Needed to avoid freezing effect from too many mouseMoved events without a render in between
+      return;
+
+   mouseIgnore = true;
+
+   // Doing this with MOUSE_RIGHT allows you to drag a vertex you just placed by holding the right-mouse button
+   if(getKeyState(MOUSE_LEFT) || getKeyState(MOUSE_RIGHT))
+   {
+      onMouseDragged();
+      return;
+   }
+
+   mMousePos.set(gScreenInfo.getMousePos());
+
+   if(mCreatingPoly || mCreatingPolyline)
+      return;
+
+   //findHitVertex(mMousePos, vertexHitObject, vertexHit);      // Sets vertexHitObject and vertexHit
+   findHitItemAndEdge();                                      //  Sets mItemHit, mVertexHit, and mEdgeHit
+
+   // Unhighlight the currently lit up object, if any
+   if(mItemToLightUp)
+      mItemToLightUp->setLitUp(false);
+
+   S32 vertexToLightUp = NONE;
+   mItemToLightUp = NULL;
+
+   // We hit a vertex that wasn't already selected
+   if(mVertexHit != NONE && !mItemHit->vertSelected(mVertexHit))   
+   {
+      mItemToLightUp = mItemHit;
+      mItemToLightUp->setVertexLitUp(mVertexHit);
+   }
+
+   // We hit an item that wasn't already selected
+   else if(mItemHit && !mItemHit->isSelected())                   
+      mItemToLightUp = mItemHit;
+
+   // Check again, and take a point object in preference to a vertex
+   if(mItemHit && !mItemHit->isSelected() && mItemHit->getGeomType() == geomPoint)  
+   {
+      mItemToLightUp = mItemHit;
+      vertexToLightUp = NONE;
+   }
+
+   if(mItemToLightUp)
+      mItemToLightUp->setLitUp(true);
+
+   bool showMoveCursor = (mItemHit || mVertexHit != NONE || mItemHit || mEdgeHit != NONE || 
+                         (mouseOnDock() && findHitItemOnDock(mMousePos) != NONE));
+
+
+   findSnapVertex();
+
+   // TODO:  was GLUT_CURSOR_SPRAY : GLUT_CURSOR_RIGHT_ARROW
+   SDL_ShowCursor((showMoveCursor && !mShowingReferenceShip) ? SDL_ENABLE : SDL_ENABLE);
+}
+
+
+void EditorUserInterface::onMouseDragged()
+{
+   //if(mouseIgnore)  // Needed to avoid freezing effect from too many mouseMoved events without a render in between (sam)
+   //   return;
+
+   //mouseIgnore = true;
+
+   mMousePos.set(gScreenInfo.getMousePos());
+
+   if(mCreatingPoly || mCreatingPolyline || mDragSelecting)
+      return;
+
+   if(mDraggingDockItem != NONE)      // We just started dragging an item off the dock
+       startDraggingDockItem();  
+
+   findSnapVertex();
+
+   if(!mSnapObject || mSnapVertexIndex == NONE)
+      return;
+   
+   
+   if(!mDraggingObjects)      // Just started dragging
+   {
+      mMoveOrigin = mSnapObject->getVert(mSnapVertexIndex);
+      mOriginalVertLocations.clear();
+
+      const Vector<EditorObject *> *objList = getObjectList();
+
+      for(S32 i = 0; i < objList->size(); i++)
+      {
+         EditorObject *obj = objList->get(i);
+
+         if(obj->isSelected() || obj->anyVertsSelected())
+            for(S32 j = 0; j < obj->getVertCount(); j++)
+               if(obj->isSelected() || obj->vertSelected(j))
+                  mOriginalVertLocations.push_back(obj->getVert(j));
+      }
+
+      saveUndoState();
+   }
+
+   mDraggingObjects = true;
+
+
+
+   Point delta;
+
+   // The thinking here is that for large items -- walls, polygons, etc., we may grab an item far from its snap vertex, and we
+   // want to factor that offset into our calculations.  For point items (and vertices), we don't really care about any slop
+   // in the selection, and we just want the damn thing where we put it.
+   if(mSnapObject->getGeomType() == geomPoint || (mItemHit && mItemHit->anyVertsSelected()))
+      delta = snapPoint(convertCanvasToLevelCoord(mMousePos)) - mMoveOrigin;
+   else
+      delta = (snapPoint(convertCanvasToLevelCoord(mMousePos) + mMoveOrigin - mMouseDownPos) - mMoveOrigin );
+
+
+   // Update coordinates of dragged item
+   const Vector<EditorObject *> *objList = getObjectList();
+
+   S32 count = 0;
+
+   for(S32 i = 0; i < objList->size(); i++)
+   {
+      EditorObject *obj = objList->get(i);
+
+      if(obj->isSelected() || obj->anyVertsSelected())
+      {
+         for(S32 j = 0; j < obj->getVertCount(); j++)
+            if(obj->isSelected() || obj->vertSelected(j))
+            {
+               obj->setVert(mOriginalVertLocations[count] + delta, j);
+               count++;
+            }
+
+         // If we are dragging a vertex, and not the entire item, we are changing the geom, so notify the item
+         if(obj->anyVertsSelected())
+            obj->onGeomChanging();  
+
+         if(obj->isSelected())     
+            obj->onItemDragging();      // Make sure this gets run after we've updated the item's location
+      }
+   }
+}
+
+
+EditorObject *EditorUserInterface::copyDockItem(S32 index)
+{
+   // Instantiate object so we are in essence dragging a non-dock item
+   EditorObject *newObject = mDockItems[index]->newCopy();
+   newObject->newObjectFromDock(getGame()->getGridSize());
+   newObject->setExtent();
+   newObject->setDockItem(false);
+   newObject->clearGame();
+
+   return newObject;
+}
+
+
+// User just dragged an item off the dock
+void EditorUserInterface::startDraggingDockItem()
+{
+   EditorObject *item = copyDockItem(mDraggingDockItem);
+
+   //item->initializeEditor(getGridSize());    // Override this to define some initial geometry for your object... 
+
+   // Offset lets us drag an item out from the dock by an amount offset from the 0th vertex.  This makes placement seem more natural.
+   Point pos = snapPoint(convertCanvasToLevelCoord(mMousePos), true) - item->getInitialPlacementOffset(getGame()->getGridSize());
+   item->moveTo(pos);
+      
+   //item->setWidth((mDockItems[mDraggingDockItem]->getGeomType() == geomPoly) ? .7 : 1);      // TODO: Still need this?
+   item->addToEditor(getGame());          
+
+   clearSelection();            // No items are selected...
+   item->setSelected(true);     // ...except for the new one
+   mDraggingDockItem = NONE;    // Because now we're dragging a real item
+   validateLevel();             // Check level for errors
+
+
+   // Because we sometimes have trouble finding an item when we drag it off the dock, after it's been sorted,
+   // we'll manually set mItemHit based on the selected item, which will always be the one we just added.
+   // TODO: Still needed?
+
+   const Vector<EditorObject *> *objList = getObjectList();
+
+   mEdgeHit = NONE;
+   for(S32 i = 0; i < objList->size(); i++)
+      if(objList->get(i)->isSelected())
+      {
+         mItemHit = objList->get(i);
+         break;
+      }
+}
+
+
+// Sets mSnapObject and mSnapVertexIndex based on the vertex closest to the cursor that is part of the selected set
+// What we really want is the closest vertex in the closest feature
+void EditorUserInterface::findSnapVertex()
+{
+   F32 closestDist = F32_MAX;
+
+   if(mDraggingObjects)    // Don't change snap vertex once we're dragging
+      return;
+
+   mSnapObject = NULL;
+   mSnapVertexIndex = NONE;
+
+   Point mouseLevelCoord = convertCanvasToLevelCoord(mMousePos);
+
+   // If we have a hit item, and it's selected, find the closest vertex in the item
+   if(mItemHit && mItemHit->isSelected())   
+   {
+      // If we've hit an edge, restrict our search to the two verts that make up that edge
+      if(mEdgeHit != NONE)
+      {
+         mSnapObject = mItemHit;     // Regardless of vertex, this is our hit item
+         S32 v1 = mEdgeHit;
+         S32 v2 = mEdgeHit + 1;
+
+         // Handle special case of looping item
+         if(mEdgeHit == mItemHit->getVertCount() - 1)
+            v2 = 0;
+
+         // Find closer vertex: v1 or v2
+         mSnapVertexIndex = (mItemHit->getVert(v1).distSquared(mouseLevelCoord) < 
+                          mItemHit->getVert(v2).distSquared(mouseLevelCoord)) ? v1 : v2;
+
+         return;
+      }
+
+      // Didn't hit an edge... find the closest vertex anywhere in the item
+      for(S32 j = 0; j < mItemHit->getVertCount(); j++)
+      {
+         F32 dist = mItemHit->getVert(j).distSquared(mouseLevelCoord);
+
+         if(dist < closestDist)
+         {
+            closestDist = dist;
+            mSnapObject = mItemHit;
+            mSnapVertexIndex = j;
+         }
+      }
+      return;
+   } 
+
+   const Vector<EditorObject *> *objList = getObjectList();
+
+   // Otherwise, we don't have a selected hitItem -- look for a selected vertex
+   for(S32 i = 0; i < objList->size(); i++)
+   {
+      EditorObject *obj = objList->get(i);
+
+      for(S32 j = 0; j < obj->getVertCount(); j++)
+      {
+         // If we find a selected vertex, there will be only one, and this is our snap point
+         if(obj->vertSelected(j))
+         {
+            mSnapObject = obj;
+            mSnapVertexIndex = j;
+            return;     
+         }
+      }
+   }
+}
+
+
+void EditorUserInterface::deleteSelection(bool objectsOnly)
+{
+   if(mDraggingObjects)     // No deleting while we're dragging, please...
+      return;
+
+   if(!anythingSelected())  // Nothing to delete
+      return;
+
+   bool deleted = false;
+
+   const Vector<EditorObject *> *objList = getObjectList();
+
+   for(S32 i = objList->size()-1; i >= 0; i--)  // Reverse to avoid having to have i-- in middle of loop
+   {
+      EditorObject *obj = objList->get(i);
+
+      if(obj->isSelected())
+      {  
+         // Since indices change as items are deleted, this will keep incorrect items from being deleted
+         if(obj->isLitUp())
+            mItemToLightUp = NULL;
+
+         if(!deleted)
+            saveUndoState();
+
+         deleteItem(i);
+         deleted = true;
+      }
+      else if(!objectsOnly)      // Deleted any selected vertices
+      {
+         bool geomChanged = false;
+
+         for(S32 j = 0; j < obj->getVertCount(); j++) 
+         {
+            if(obj->vertSelected(j))
+            {
+               
+               if(!deleted)
+                  saveUndoState();
+              
+               obj->deleteVert(j);
+               deleted = true;
+
+               geomChanged = true;
+               mSnapObject = NULL;
+               mSnapVertexIndex = NONE;
+            }
+         }
+
+         // Deleted last vertex, or item can't lose a vertex... it must go!
+         if(obj->getVertCount() == 0 || (obj->getGeomType() == geomSimpleLine && obj->getVertCount() < 2)
+                                     || (obj->getGeomType() == geomLine       && obj->getVertCount() < 2)
+                                     || (obj->getGeomType() == geomPoly       && obj->getVertCount() < 2))
+         {
+            deleteItem(i);
+            deleted = true;
+         }
+         else if(geomChanged)
+            obj->onGeomChanged();
+
+      }  // else if(!objectsOnly) 
+   }  // for
+
+   if(deleted)
+   {
+      setNeedToSave(true);
+      autoSave();
+
+      mItemToLightUp = NULL;     // In case we just deleted a lit item; not sure if really needed, as we do this above
+      //vertexToLightUp = NONE;
+   }
+}
+
+
+// Increase selected wall thickness by amt
+void EditorUserInterface::changeBarrierWidth(S32 amt)
+{
+   if(!mLastUndoStateWasBarrierWidthChange)
+      saveUndoState(); 
+
+   fillVector.clear();
+   getGame()->getEditorDatabase()->findObjects(BarrierType | LineType, fillVector);
+
+   for(S32 i = 0; i < fillVector.size(); i++)
+   {
+      LineItem *obj = dynamic_cast<LineItem *>(fillVector[i]);   // Walls are a subclass of LineItem, so this will work for both
+      if((obj->isSelected() || (obj->isLitUp() && obj->isVertexLitUp(NONE))))
+         obj->changeWidth(amt);     
+   }
+
+   mLastUndoStateWasBarrierWidthChange = true;
+}
+
+
+// Split wall/barrier on currently selected vertex/vertices
+void EditorUserInterface::splitBarrier()
+{
+   bool split = false;
+
+   const Vector<EditorObject *> *objList = getObjectList();
+
+   for(S32 i = 0; i < objList->size(); i++)
+   {
+      EditorObject *obj = objList->get(i);
+
+      if(obj->getGeomType() == geomLine)
+          for(S32 j = 1; j < obj->getVertCount() - 1; j++)     // Can't split on end vertices!
+            if(obj->vertSelected(j))
+            {
+               if(!split)
+                  saveUndoState();
+               split = true;
+
+               // Create a poor man's copy
+               EditorObject *newItem = obj->newCopy();
+               //newItem->setTeam(-1);
+               //newItem->setWidth(obj->getWidth());
+               newItem->clearVerts();
+
+               for(S32 k = j; k < obj->getVertCount(); k++) 
+               {
+                  newItem->addVert(obj->getVert(k));
+                  if (k > j)
+                  {
+                     obj->deleteVert(k);     // Don't delete j == k vertex -- it needs to remain as the final vertex of the old wall
+                     k--;
+                  }
+               }
+
+
+               // Tell the new segments that they have new geometry
+               obj->onGeomChanged();
+               newItem->onGeomChanged();
+               //mItems.push_back(boost::shared_ptr<EditorObject>(newItem));
+               newItem->addToEditor(getGame());
+
+               goto done2;                         // Yes, gotos are naughty, but they just work so well sometimes...
+            }
+   }
+done2:
+   if(split)
+   {
+      clearSelection();
+      setNeedToSave(true);
+      autoSave();
+   }
+}
+
+
+// Join two or more sections of wall that have coincident end points.  Will ignore invalid join attempts.
+void EditorUserInterface::joinBarrier()
+{
+   S32 joinedItem = NONE;
+
+   const Vector<EditorObject *> *objList = getObjectList();
+
+   for(S32 i = 0; i < objList->size()-1; i++)
+   {
+      EditorObject *obj_i = objList->get(i);
+
+      if(obj_i->getGeomType() == geomLine && (obj_i->isSelected()))
+      {
+         for(S32 j = i + 1; j < objList->size(); j++)
+         {
+            EditorObject *obj_j = objList->get(i);
+
+            if(obj_j->getObjectTypeMask() & obj_i->getObjectTypeMask() && (obj_j->isSelected()))
+            {
+               if(obj_i->getVert(0).distanceTo(obj_j->getVert(0)) < .01)    // First vertices are the same  1 2 3 | 1 4 5
+               {
+                  if(joinedItem == NONE)
+                     saveUndoState();
+                  joinedItem = i;
+
+                  for(S32 a = 1; a < obj_j->getVertCount(); a++)             // Skip first vertex, because it would be a dupe
+                     obj_i->addVertFront(obj_j->getVert(a));
+
+                  deleteItem(j);
+                  i--;  j--;
+               }
+               // First vertex conincides with final vertex 3 2 1 | 5 4 3
+               else if(obj_i->getVert(0).distanceTo(obj_j->getVert(obj_j->getVertCount()-1)) < .01)     
+               {
+                  if(joinedItem == NONE)
+                     saveUndoState();
+
+                  joinedItem = i;
+                  for(S32 a = obj_j->getVertCount()-2; a >= 0; a--)
+                     obj_i->addVertFront(obj_j->getVert(a));
+
+                  deleteItem(j);
+                  i--;  j--;
+
+               }
+               // Last vertex conincides with first 1 2 3 | 3 4 5
+               else if(obj_i->getVert(obj_i->getVertCount()-1).distanceTo(obj_j->getVert(0)) < .01)     
+               {
+                  if(joinedItem == NONE)
+                     saveUndoState();
+
+                  joinedItem = i;
+
+                  for(S32 a = 1; a < obj_j->getVertCount(); a++)  // Skip first vertex, because it would be a dupe         
+                     obj_i->addVert(obj_j->getVert(a));
+
+                  deleteItem(j);
+                  i--;  j--;
+               }
+               else if(obj_i->getVert(obj_i->getVertCount()-1).distanceTo(obj_j->getVert(obj_j->getVertCount()-1)) < .01)     // Last vertices coincide  1 2 3 | 5 4 3
+               {
+                  if(joinedItem == NONE)
+                     saveUndoState();
+
+                  joinedItem = i;
+
+                  for(S32 a = obj_j->getVertCount()-2; a >= 0; a--)
+                     obj_i->addVert(obj_j->getVert(a));
+
+                  deleteItem(j);
+                  i--;  j--;
+               }
+            }
+         }
+      }
+   }
+
+   if(joinedItem != NONE)
+   {
+      clearSelection();
+      setNeedToSave(true);
+      autoSave();
+      objList->get(joinedItem)->onGeomChanged();
+   }
+}
+
+
+void EditorUserInterface::deleteItem(S32 itemIndex)
+{
+   const Vector<EditorObject *> *objList = getObjectList();
+   EditorObject *obj = objList->get(itemIndex);
+
+   Game *game = getGame();
+   WallSegmentManager *wallSegmentManager = game->getWallSegmentManager();
+
+   BITMASK mask = obj->getObjectTypeMask();
+
+   if(mask & (BarrierType | PolyWallType))
+   {
+      // Need to recompute boundaries of any intersecting walls
+      wallSegmentManager->invalidateIntersectingSegments(game->getEditorDatabase(), obj); // Mark intersecting segments invalid
+      wallSegmentManager->deleteSegments(obj->getItemId());                             // Delete the segments associated with the wall
+
+      game->getEditorDatabase()->removeFromDatabase(obj, obj->getExtent());
+
+      wallSegmentManager->recomputeAllWallGeometry(game->getEditorDatabase());            // Recompute wall edges
+      resnapAllEngineeredItems();         // Really only need to resnap items that were attached to deleted wall... but we
+                                          // don't yet have a method to do that, and I'm feeling lazy at the moment
+   }
+   else
+      game->getEditorDatabase()->removeFromDatabase(obj, obj->getExtent());
+
+   // Reset a bunch of things
+   mSnapObject = NULL;
+   mSnapVertexIndex = NONE;
+   mItemToLightUp = NULL;
+
+   validateLevel();
+
+   onMouseMoved();   // Reset cursor  
+}
+
+
+void EditorUserInterface::insertNewItem(U8 itemTypeNumber)
+{
+   if(mShowMode == ShowWallsOnly || mDraggingObjects)     // No inserting when items are hidden or being dragged!
+      return;
+
+   clearSelection();
+   saveUndoState();
+
+   S32 team = TEAM_NEUTRAL;
+
+   EditorObject *newObject = NULL;
+
+   // Find a dockItem to copy
+   for(S32 i = 0; i < mDockItems.size(); i++)
+      if(mDockItems[i]->getObjectTypeNumber() == itemTypeNumber)
+      {
+         newObject = copyDockItem(i);
+         break;
+      }
+   TNLAssert(newObject, "Couldn't create object in insertNewItem()");
+
+   newObject->moveTo(snapPoint(convertCanvasToLevelCoord(mMousePos)));
+   newObject->addToEditor(getGame());    
+   newObject->onGeomChanged();
+
+   validateLevel();
+   setNeedToSave(true);
+   autoSave();
+}
+
+
+static LineEditor getNewEntryBox(string value, string prompt, S32 length, LineEditor::LineEditorFilter filter)
+{
+   LineEditor entryBox(length);
+   entryBox.setPrompt(prompt);
+   entryBox.setString(value);
+   entryBox.setFilter(filter);
+
+   return entryBox;
+}
+
+
+void EditorUserInterface::centerView()
+{
+   const Vector<EditorObject *> *objList = getObjectList();
+
+   if(objList->size() || mLevelGenItems.size())
+   {
+      F32 minx =  F32_MAX,   miny =  F32_MAX;
+      F32 maxx = -F32_MAX,   maxy = -F32_MAX;
+
+      for(S32 i = 0; i < objList->size(); i++)
+      {
+         EditorObject *obj = objList->get(i);
+
+         for(S32 j = 0; j < obj->getVertCount(); j++)
+         {
+            if(obj->getVert(j).x < minx)
+               minx = obj->getVert(j).x;
+            if(obj->getVert(j).x > maxx)
+               maxx = obj->getVert(j).x;
+            if(obj->getVert(j).y < miny)
+               miny = obj->getVert(j).y;
+            if(obj->getVert(j).y > maxy)
+               maxy = obj->getVert(j).y;
+         }
+      }
+
+      for(S32 i = 0; i < mLevelGenItems.size(); i++)
+      {
+         EditorObject *obj = mLevelGenItems[i].get();
+
+         for(S32 j = 0; j < obj->getVertCount(); j++)
+         {
+            if(obj->getVert(j).x < minx)
+               minx = obj->getVert(j).x;
+            if(obj->getVert(j).x > maxx)
+               maxx = obj->getVert(j).x;
+            if(obj->getVert(j).y < miny)
+               miny = obj->getVert(j).y;
+            if(obj->getVert(j).y > maxy)
+               maxy = obj->getVert(j).y;
+         }
+      }
+
+      // If we have only one point object in our level, the following will correct
+      // for any display weirdness.
+      if(minx == maxx && miny == maxy)    // i.e. a single point item
+      {
+         mCurrentScale = MIN_SCALE;
+         mCurrentOffset.set(gScreenInfo.getGameCanvasWidth() / 2  - mCurrentScale * minx, 
+                            gScreenInfo.getGameCanvasHeight() / 2 - mCurrentScale * miny);
+      }
+      else
+      {
+         F32 midx = (minx + maxx) / 2;
+         F32 midy = (miny + maxy) / 2;
+
+         mCurrentScale = min(gScreenInfo.getGameCanvasWidth() / (maxx - minx), gScreenInfo.getGameCanvasHeight() / (maxy - miny));
+         mCurrentScale /= 1.3f;      // Zoom out a bit
+         mCurrentOffset.set(gScreenInfo.getGameCanvasWidth() / 2  - mCurrentScale * midx, 
+                            gScreenInfo.getGameCanvasHeight() / 2 - mCurrentScale * midy);
+      }
+   }
+   else     // Put (0,0) at center of screen
+   {
+      mCurrentScale = STARTING_SCALE;
+      mCurrentOffset.set(gScreenInfo.getGameCanvasWidth() / 2, gScreenInfo.getGameCanvasHeight() / 2);
+   }
+}
+
+
+// Gets run when user exits special-item editing mode, called from attribute editors
+void EditorUserInterface::doneEditingAttributes(EditorAttributeMenuUI *editor, EditorObject *object)
+{
+   object->onAttrsChanged();
+
+   const Vector<EditorObject *> *objList = getObjectList();
+
+   // Find any other selected items of the same type of the item we just edited, and update their values too
+   for(S32 i = 0; i < objList->size(); i++)
+   {
+      EditorObject *obj = objList->get(i);
+
+      if(obj != object && obj->isSelected() && obj->getObjectTypeMask() == object->getObjectTypeMask())
+      {
+         editor->doneEditing(obj);  // Transfer attributes from editor to object
+         obj->onAttrsChanged();     // And notify the object that its attributes have changed
+      }
+   }
+}
+
+
+extern string itos(S32);
+extern string itos(U32);
+extern string itos(U64);
+
+extern string ftos(F32, S32);
+
+extern string stripZeros(string str);
+
+// Handle key presses
+void EditorUserInterface::onKeyDown(KeyCode keyCode, char ascii)
+{
+   if(OGLCONSOLE_ProcessBitfighterKeyEvent(keyCode, ascii))      // Pass the key on to the console for processing
+      return;
+
+   // TODO: Make this stuff work like the attribute entry stuff; use a real menu and not this ad-hoc code
+   // This is where we handle entering things like rotation angle and other data that requires a special entry box.
+   // NOT for editing an item's attributes.  Still used, but untested in refactor.
+   if(entryMode != EntryNone)
+      textEntryKeyHandler(keyCode, ascii);
+
+   else if(keyCode == KEY_ENTER)       // Enter - Edit props
+      startAttributeEditor();
+
+   // Regular key handling from here on down
+   else if(getKeyState(KEY_SHIFT) && keyCode == KEY_0)  // Shift-0 -> Set team to hostile
+      setCurrentTeam(-2);
+
+   else if(ascii == '#' || ascii == '!')
+   {
+      S32 selected = NONE;
+
+      const Vector<EditorObject *> *objList = getObjectList();
+
+      // Find first selected item, and just work with that.  Unselect the rest.
+      for(S32 i = 0; i < objList->size(); i++)
+      {
+         if(objList->get(i)->isSelected())
+         {
+            if(selected == NONE)
+            {
+               selected = i;
+               continue;
+            }
+            else
+               objList->get(i)->setSelected(false);
+         }
+      }
+
+      if(selected == NONE)      // Nothing selected, nothing to do!
+         return;
+
+      mEntryBox = getNewEntryBox(objList->get(selected)->getItemId() <= 0 ? "" : itos(objList->get(selected)->getItemId()), 
+                                 "Item ID:", 10, LineEditor::digitsOnlyFilter);
+      entryMode = EntryID;
+   }
+
+   else if(ascii >= '0' && ascii <= '9')           // Change team affiliation of selection with 0-9 keys
+   {
+      setCurrentTeam(ascii - '1');
+      return;
+   }
+
+   // Ctrl-left click is same as right click for Mac users
+   else if(keyCode == MOUSE_RIGHT || (keyCode == MOUSE_LEFT && getKeyState(KEY_CTRL)))
+   {
+      if(getKeyState(MOUSE_LEFT) && !getKeyState(KEY_CTRL))        // Prevent weirdness
+         return;  
+
+      mMousePos.set(gScreenInfo.getMousePos());
+
+      if(mCreatingPoly || mCreatingPolyline)
+      {
+         if(mNewItem->getVertCount() < gMaxPolygonPoints)          // Limit number of points in a polygon/polyline
+         {
+            mNewItem->addVert(snapPoint(convertCanvasToLevelCoord(mMousePos)));
+            mNewItem->onGeomChanging();
+         }
+         
+         return;
+      }
+
+      saveUndoState();     // Save undo state before we clear the selection
+      clearSelection();    // Unselect anything currently selected
+
+      // Can only add new vertices by clicking on item's edge, not it's interior (for polygons, that is)
+      if(mEdgeHit != NONE && mItemHit && (mItemHit->getGeomType() == geomLine || mItemHit->getGeomType() >= geomPoly))
+      {
+         if(mItemHit->getVertCount() >= gMaxPolygonPoints)     // Polygon full -- can't add more
+            return;
+
+         Point newVertex = snapPoint(convertCanvasToLevelCoord(mMousePos));      // adding vertex w/ right-mouse
+
+         mAddingVertex = true;
+
+         // Insert an extra vertex at the mouse clicked point, and then select it.
+         mItemHit->insertVert(newVertex, mEdgeHit + 1);
+         mItemHit->selectVert(mEdgeHit + 1);
+
+         // Alert the item that its geometry is changing
+         mItemHit->onGeomChanging();
+
+         mMouseDownPos = newVertex;
+         
+      }
+      else     // Start creating a new poly or new polyline (tilda key + right-click ==> start polyline)
+      {
+         S32 width;
+
+         if(getKeyState(KEY_TILDE))
+         {
+            mCreatingPolyline = true;
+            mNewItem = new LineItem();
+            width = 2;
+         }
+         else
+         {
+            mCreatingPoly = true;
+            width = Barrier::DEFAULT_BARRIER_WIDTH;
+            mNewItem = new WallItem();
+         }
+
+         mNewItem->initializeEditor();
+         mNewItem->setTeam(mCurrentTeam);
+         mNewItem->addVert(snapPoint(convertCanvasToLevelCoord(mMousePos)));
+         mNewItem->setDockItem(false);
+      }
+   }
+   else if(keyCode == MOUSE_LEFT)
+   {
+      if(getKeyState(MOUSE_RIGHT))              // Prevent weirdness
+         return;
+
+      mDraggingDockItem = NONE;
+      mMousePos.set(gScreenInfo.getMousePos());
+
+      if(mCreatingPoly || mCreatingPolyline)    // Save any polygon/polyline we might be creating
+      {
+         saveUndoState();                       // Save state prior to addition of new polygon
+
+         if(mNewItem->getVertCount() < 2)
+            delete mNewItem;
+         else
+         {
+            mNewItem->addToEditor(getGame());
+            mNewItem->onGeomChanged();          // Walls need to be added to editor BEFORE onGeomChanged() is run!
+         }
+
+         mNewItem = NULL;
+
+         mCreatingPoly = false;
+         mCreatingPolyline = false;
+      }
+
+      mMouseDownPos = convertCanvasToLevelCoord(mMousePos);
+
+      if(mouseOnDock())    // On the dock?  Did we hit something to start dragging off the dock?
+      {
+         clearSelection();
+         mDraggingDockItem = findHitItemOnDock(mMousePos);
+      }
+      else                 // Mouse is not on dock
+      {
+         mDraggingDockItem = NONE;
+
+         // rules for mouse down:
+         // if the click has no shift- modifier, then
+         //   if the click was on something that was selected
+         //     do nothing
+         //   else
+         //     clear the selection
+         //     add what was clicked to the selection
+         //  else
+         //    toggle the selection of what was clicked
+
+        /* S32 vertexHit;
+         EditorObject *vertexHitPoly;
+*/
+         //findHitVertex(mMousePos, vertexHitPoly, vertexHit);
+         //findHitItemAndEdge();      //  Sets mItemHit, mVertexHit, and mEdgeHit
+
+
+         if(!getKeyState(KEY_SHIFT))      // Shift key is not down
+         {
+            // If we hit a vertex of an already selected item --> now we can move that vertex w/o losing our selection.
+            // Note that in the case of a point item, we want to skip this step, as we don't select individual vertices.
+            if(mVertexHit != NONE && mItemHit->isSelected() && mItemHit->getGeomType() != geomPoint)    
+            {
+               clearSelection();
+               mItemHit->selectVert(mVertexHit);
+            }
+            if(mItemHit && mItemHit->isSelected())   // Hit an already selected item
+            {
+               // Do nothing
+            }
+            else if(mItemHit && mItemHit->getGeomType() == geomPoint)  // Hit a point item
+            {
+               clearSelection();
+               mItemHit->setSelected(true);
+            }
+            else if(mVertexHit != NONE && (!mItemHit || !mItemHit->isSelected()))      // Hit a vertex of an unselected item
+            {        // (braces required)
+               if(!mItemHit->vertSelected(mVertexHit))
+               {
+                  clearSelection();
+                  mItemHit->selectVert(mVertexHit);
+               }
+            }
+            else if(mItemHit)                                                          // Hit a non-point item, but not a vertex
+            {
+               clearSelection();
+               mItemHit->setSelected(true);
+            }
+            else     // Clicked off in space.  Starting to draw a bounding rectangle?
+            {
+               mDragSelecting = true;
+               clearSelection();
+            }
+         }
+         else     // Shift key is down
+         {
+            if(mVertexHit != NONE)
+            {
+               if(mItemHit->vertSelected(mVertexHit))
+                  mItemHit->unselectVert(mVertexHit);
+               else
+                  mItemHit->aselectVert(mVertexHit);
+            }
+            else if(mItemHit)
+               mItemHit->setSelected(!mItemHit->isSelected());    // Toggle selection of hit item
+            else
+               mDragSelecting = true;
+         }
+     }     // end mouse not on dock block, doc
+
+     findSnapVertex();     // Update snap vertex in the event an item was selected
+
+   }     // end if keyCode == MOUSE_LEFT
+
+   // Neither mouse button, let's try some keys
+   else if(keyCode == KEY_D)              // D - Pan right
+      mRight = true;
+   else if(keyCode == KEY_RIGHT)          // Right - Pan right
+      mRight = true;
+   else if(keyCode == KEY_H)              // H - Flip horizontal
+      flipSelectionHorizontal();
+   else if(keyCode == KEY_V && getKeyState(KEY_CTRL))    // Ctrl-V - Paste selection
+      pasteSelection();
+   else if(keyCode == KEY_V)              // V - Flip vertical
+      flipSelectionVertical();
+   else if(keyCode == KEY_SLASH)
+      OGLCONSOLE_ShowConsole();
+
+   else if(keyCode == KEY_L && getKeyState(KEY_CTRL) && getKeyState(KEY_SHIFT))
+   {
+      loadLevel();                        // Ctrl-Shift-L - Reload level
+      setSaveMessage("Reloaded " + getLevelFileName(), true);
+   }
+   else if(keyCode == KEY_Z)
+   {
+      if(getKeyState(KEY_CTRL) && getKeyState(KEY_SHIFT))   // Ctrl-Shift-Z - Redo
+         redo();
+      else if(getKeyState(KEY_CTRL))    // Ctrl-Z - Undo
+         undo(true);
+      else                              // Z - Reset veiw
+        centerView();
+   }
+   else if(keyCode == KEY_R)
+      if(getKeyState(KEY_CTRL) && getKeyState(KEY_SHIFT))      // Ctrl-Shift-R - Rotate by arbitrary amount
+      {
+         if(!anyItemsSelected())
+            return;
+
+         mEntryBox = getNewEntryBox("", "Rotation angle:", 10, LineEditor::numericFilter);
+         entryMode = EntryAngle;
+      }
+      else if(getKeyState(KEY_CTRL))        // Ctrl-R - Run levelgen script, or clear last results
+      {
+         if(mLevelGenItems.size() == 0)
+            runLevelGenScript();
+         else
+            clearLevelGenItems();
+      }
+      else
+         rotateSelection(getKeyState(KEY_SHIFT) ? 15.f : -15.f); // Shift-R - Rotate CW, R - Rotate CCW
+   else if((keyCode == KEY_I) && getKeyState(KEY_CTRL))  // Ctrl-I - Insert items generated with script into editor
+   {
+      copyScriptItemsToEditor();
+   }
+
+   else if(((keyCode == KEY_UP) && !getKeyState(KEY_CTRL)) || keyCode == KEY_W)  // W or Up - Pan up
+      mUp = true;
+   else if(keyCode == KEY_UP && getKeyState(KEY_CTRL))      // Ctrl-Up - Zoom in
+      mIn = true;
+   else if(keyCode == KEY_DOWN)
+   { /* braces required */
+      if(getKeyState(KEY_CTRL))           // Ctrl-Down - Zoom out
+         mOut = true;
+      else                                // Down - Pan down
+         mDown = true;
+   }
+   else if(keyCode == KEY_S)
+   {
+      if(getKeyState(KEY_CTRL))           // Ctrl-S - Save
+         saveLevel(true, true);
+      else                                // S - Pan down
+         mDown = true;
+   }
+   else if(keyCode == KEY_A && getKeyState(KEY_CTRL))            // Ctrl-A - toggle see all objects
+   {
+      mShowMode = (ShowMode) ((U32)mShowMode + 1);
+
+      if(mShowMode == ShowModesCount)
+         mShowMode = (ShowMode) 0;     // First mode
+
+      if(mShowMode == ShowWallsOnly && !mDraggingObjects)
+         SDL_ShowCursor(SDL_ENABLE);  // TODO:  was GLUT_CURSOR_RIGHT_ARROW
+
+      populateDock();   // Different modes have different items
+
+      onMouseMoved();   // Reset mouse to spray if appropriate
+   }
+   else if(keyCode == KEY_LEFT || keyCode == KEY_A)   // Left or A - Pan left
+      mLeft = true;
+   else if(keyCode == KEY_EQUALS)         // Plus (+) - Increase barrier width
+   {
+      if(getKeyState(KEY_SHIFT))          // SHIFT --> by 1
+         changeBarrierWidth(1);
+      else                                // unshifted --> by 5
+         changeBarrierWidth(5);
+   }
+   else if(keyCode == KEY_MINUS)          // Minus (-)  - Decrease barrier width
+   {
+      if(getKeyState(KEY_SHIFT))          // SHIFT --> by 1
+         changeBarrierWidth(-1);
+      else                                // unshifted --> by 5
+         changeBarrierWidth(-5);
+   }
+
+   else if(keyCode == KEY_E)              // E - Zoom In
+         mIn = true;
+   else if(keyCode == KEY_BACKSLASH)      // \ - Split barrier on selected vertex
+      splitBarrier();
+   else if(keyCode == KEY_J)
+      joinBarrier();
+   else if(keyCode == KEY_X && getKeyState(KEY_CTRL) && getKeyState(KEY_SHIFT)) // Ctrl-Shift-X - Resize selection
+   {
+      if(!anyItemsSelected())
+         return;
+
+      mEntryBox = getNewEntryBox("", "Resize factor:", 10, LineEditor::numericFilter);
+      entryMode = EntryScale;
+   }
+   else if(keyCode == KEY_X && getKeyState(KEY_CTRL))     // Ctrl-X - Cut selection
+   {
+      copySelection();
+      deleteSelection(true);
+   }
+   else if(keyCode == KEY_C && getKeyState(KEY_CTRL))    // Ctrl-C - Copy selection to clipboard
+      copySelection();
+   else if(keyCode == KEY_C )             // C - Zoom out
+      mOut = true;
+   else if(keyCode == KEY_F3)             // F3 - Level Parameter Editor
+   {
+      playBoop();
+      getUIManager()->getGameParamUserInterface()->activate();
+   }
+   else if(keyCode == KEY_F2)             // F2 - Team Editor Menu
+   {
+      getUIManager()->getTeamDefUserInterface()->activate();
+      playBoop();
+   }
+   else if(keyCode == KEY_T)              // T - Teleporter
+      insertNewItem(TeleportTypeNumber);
+   else if(keyCode == KEY_P)              // P - Speed Zone
+      insertNewItem(SpeedZoneTypeNumber);
+   else if(keyCode == KEY_G)              // G - Spawn
+      insertNewItem(ShipSpawnTypeNumber);
+   else if(keyCode == KEY_B && getKeyState(KEY_CTRL)) // Ctrl-B - Spy Bug
+      insertNewItem(SpyBugTypeNumber);
+   else if(keyCode == KEY_B)              // B - Repair
+      insertNewItem(RepairItemTypeNumber);
+   else if(keyCode == KEY_Y)              // Y - Turret
+      insertNewItem(TurretTypeNumber);
+   else if(keyCode == KEY_M)              // M - Mine
+      insertNewItem(MineTypeNumber);
+   else if(keyCode == KEY_F)              // F - Force Field
+      insertNewItem(ForceFieldProjectorTypeNumber);
+   else if(keyCode == KEY_BACKSPACE || keyCode == KEY_DELETE)
+         deleteSelection(false);
+   else if(keyCode == keyHELP)            // Turn on help screen
+   {
+      getGame()->getUIManager()->getEditorInstructionsUserInterface()->activate();
+      playBoop();
+   }
+   else if(keyCode == keyOUTGAMECHAT)     // Turn on Global Chat overlay
+      getGame()->getUIManager()->getChatUserInterface()->activate();
+   else if(keyCode == keyDIAG)            // Turn on diagnostic overlay
+      getGame()->getUIManager()->getDiagnosticUserInterface()->activate();
+   else if(keyCode == KEY_ESCAPE)           // Activate the menu
+   {
+      playBoop();
+      getGame()->getUIManager()->getEditorMenuUserInterface()->activate();
+   }
+   else if(keyCode == KEY_SPACE)
+      mSnapDisabled = true;
+   else if(keyCode == KEY_TAB)
+      mShowingReferenceShip = true;
+}
+
+
+// Handle keyboard activity when we're editing an item's attributes
+void EditorUserInterface::textEntryKeyHandler(KeyCode keyCode, char ascii)
+{
+   if(keyCode == KEY_ENTER)
+   {
+      if(entryMode == EntryID)
+      {
+         const Vector<EditorObject *> *objList = getObjectList();
+
+         for(S32 i = 0; i < objList->size(); i++)
+         {
+            EditorObject *obj = objList->get(i);
+
+            if(obj->isSelected())             // Should only be one
+            {
+               U32 id = atoi(mEntryBox.c_str());
+               if(obj->getItemId() != (S32)id)     // Did the id actually change?
+               {
+                  obj->setItemId(id);
+                  mAllUndoneUndoLevel = -1;        // If so, it can't be undone
+               }
+               break;
+            }
+         }
+      }
+      else if(entryMode == EntryAngle)
+      {
+         F32 angle = (F32) atof(mEntryBox.c_str());
+         rotateSelection(-angle);      // Positive angle should rotate CW, negative makes that happen
+      }
+      else if(entryMode == EntryScale)
+      {
+         F32 scale = (F32) atof(mEntryBox.c_str());
+         scaleSelection(scale);
+      }
+
+      entryMode = EntryNone;
+   }
+   else if(keyCode == KEY_ESCAPE)
+   {
+      entryMode = EntryNone;
+   }
+   else if(keyCode == KEY_BACKSPACE || keyCode == KEY_DELETE)
+      mEntryBox.handleBackspace(keyCode);
+
+   else
+      mEntryBox.addChar(ascii);
+
+   // else ignore keystroke
+}
+
+
+static const S32 MAX_REPOP_DELAY = 600;      // That's 10 whole minutes!
+
+void EditorUserInterface::startAttributeEditor()
+{
+   const Vector<EditorObject *> *objList = getObjectList();
+
+   for(S32 i = 0; i < objList->size(); i++)
+   {
+      EditorObject *obj_i = objList->get(i);
+      if(obj_i->isSelected())
+      {
+         // Force item i to be the one and only selected item type.  This will clear up some problems that
+         // might otherwise occur.  If you have multiple items selected, all will end up with the same values.
+         for(S32 j = 0; j < objList->size(); j++)
+         {
+            EditorObject *obj_j = objList->get(j);
+
+            if(obj_j->isSelected() && obj_j->getObjectTypeMask() != obj_i->getObjectTypeMask())
+               obj_j->unselect();
+         }
+
+
+         // Activate the attribute editor if there is one
+         EditorAttributeMenuUI *menu = obj_i->getAttributeMenu();
+         if(menu)
+         {
+            obj_i->setIsBeingEdited(true);
+            menu->startEditing(obj_i);
+            menu->activate();
+
+            saveUndoState();
+         }
+
+         break;
+      }
+   }
+}
+
+
+void EditorUserInterface::onKeyUp(KeyCode keyCode)
+{
+   switch(keyCode)
+   {
+      case KEY_UP:
+         mIn = false;
+         // fall-through OK
+      case KEY_W:
+         mUp = false;
+         break;
+      case KEY_DOWN:
+         mOut = false;
+         // fall-through OK
+      case KEY_S:
+         mDown = false;
+         break;
+      case KEY_LEFT:
+      case KEY_A:
+         mLeft = false;
+         break;
+      case KEY_RIGHT:
+      case KEY_D:
+         mRight = false;
+         break;
+      case KEY_E:
+         mIn = false;
+         break;
+      case KEY_C:
+         mOut = false;
+         break;
+      case KEY_SPACE:
+         mSnapDisabled = false;
+         break;
+      case KEY_TAB:
+         mShowingReferenceShip = false;
+         break;
+      case MOUSE_LEFT:
+      case MOUSE_RIGHT:  
+         mMousePos.set(gScreenInfo.getMousePos());
+
+         if(mDragSelecting)      // We were drawing a rubberband selection box
+         {
+            Rect r(convertCanvasToLevelCoord(mMousePos), mMouseDownPos);
+            S32 j;
+
+            fillVector.clear();
+
+            if(mShowMode == ShowWallsOnly)
+               getGame()->getEditorDatabase()->findObjects(BarrierType | PolyWallType, fillVector);
+            else
+               getGame()->getEditorDatabase()->findObjects(fillVector);
+
+
+            for(S32 i = 0; i < fillVector.size(); i++)
+            {
+               EditorObject *obj = dynamic_cast<EditorObject *>(fillVector[i]);
+
+               // Make sure that all vertices of an item are inside the selection box; basically means that the entire 
+               // item needs to be surrounded to be included in the selection
+               for(j = 0; j < obj->getVertCount(); j++)
+                  if(!r.contains(obj->getVert(j)))
+                     break;
+               if(j == obj->getVertCount())
+                  obj->setSelected(true);
+            }
+            mDragSelecting = false;
+         }
+         else if(mDraggingObjects)     // We were dragging and dropping.  Could have been a move or a delete (by dragging to dock).
+         {
+            if(mAddingVertex)
+            {
+               deleteUndoState();
+               mAddingVertex = false;
+            }
+
+            onFinishedDragging();
+         }
+
+         break;
+   }     // case
+}
+
+
+// Called when user has been dragging an object and then releases it
+void EditorUserInterface::onFinishedDragging()
+{
+   mDraggingObjects = false;
+
+   if(mouseOnDock())                      // Mouse is over the dock -- either dragging to or from dock
+   {
+      if(mDraggingDockItem == NONE)       // This was really a delete (item dragged to dock)
+      {
+         const Vector<EditorObject *> *objList = getObjectList();
+
+         for(S32 i = 0; i < objList->size(); i++)    //  Delete all selected items
+            if(objList->get(i)->isSelected())
+            {
+               deleteItem(i);
+               i--;
+            }
+      }
+      else        // Dragged item off the dock, then back on  ==> nothing changed; restore to unmoved state, which was stored on undo stack
+         undo(false);
+   }
+   else    // Mouse not on dock... we were either dragging from the dock or moving something, 
+   {       // need to save an undo state if anything changed
+      if(mDraggingDockItem == NONE)    // Not dragging from dock - user is moving object around screen
+      {
+         // If our snap vertex has moved then all selected items have moved
+         bool itemsMoved = mSnapObject->getVert(mSnapVertexIndex) != mMoveOrigin;
+
+         if(itemsMoved)    // Move consumated... update any moved items, and save our autosave
+         {
+            const Vector<EditorObject *> *objList = getObjectList();
+
+            for(S32 i = 0; i < objList->size(); i++)
+               if(objList->get(i)->isSelected() || objList->get(i)->anyVertsSelected())
+                  objList->get(i)->onGeomChanged();
+
+            setNeedToSave(true);
+            autoSave();
+
+            return;
+         }
+         else     // We started our move, then didn't end up moving anything... remove associated undo state
+            deleteUndoState();
+      }
+   }
+}
+
+
+bool EditorUserInterface::mouseOnDock()
+{
+   return (mMousePos.x >= gScreenInfo.getGameCanvasWidth() - DOCK_WIDTH - horizMargin &&
+           mMousePos.x <= gScreenInfo.getGameCanvasWidth() - horizMargin &&
+           mMousePos.y >= gScreenInfo.getGameCanvasHeight() - vertMargin - getDockHeight(mShowMode) &&
+           mMousePos.y <= gScreenInfo.getGameCanvasHeight() - vertMargin);
+}
+
+
+bool EditorUserInterface::anyItemsSelected()
+{
+   const Vector<EditorObject *> *objList = getObjectList();
+
+   for(S32 i = 0; i < objList->size(); i++)
+      if(objList->get(i)->isSelected())
+         return true;
+
+   return false;
+}
+
+
+bool EditorUserInterface::anythingSelected()
+{
+   const Vector<EditorObject *> *objList = getObjectList();
+
+   for(S32 i = 0; i < objList->size(); i++)
+      if(objList->get(i)->isSelected() || objList->get(i)->anyVertsSelected() )
+         return true;
+
+   return false;
+}
+
+
+void EditorUserInterface::idle(U32 timeDelta)
+{
+   F32 pixelsToScroll = timeDelta * (getKeyState(KEY_SHIFT) ? 1.0f : 0.5f);    // Double speed when shift held down
+
+   if(mLeft && !mRight)
+      mCurrentOffset.x += pixelsToScroll;
+   else if(mRight && !mLeft)
+      mCurrentOffset.x -= pixelsToScroll;
+   if(mUp && !mDown)
+      mCurrentOffset.y += pixelsToScroll;
+   else if(mDown && !mUp)
+      mCurrentOffset.y -= pixelsToScroll;
+
+   Point mouseLevelPoint = convertCanvasToLevelCoord(mMousePos);
+
+   if(mIn && !mOut)
+      mCurrentScale *= 1 + timeDelta * 0.002f;
+   else if(mOut && !mIn)
+      mCurrentScale *= 1 - timeDelta * 0.002f;
+
+   if(mCurrentScale < MIN_SCALE)
+     mCurrentScale = MIN_SCALE;
+   else if(mCurrentScale > MAX_SCALE)
+      mCurrentScale = MAX_SCALE;
+
+   Point newMousePoint = convertLevelToCanvasCoord(mouseLevelPoint);
+   mCurrentOffset += mMousePos - newMousePoint;
+
+   mSaveMsgTimer.update(timeDelta);
+   mWarnMsgTimer.update(timeDelta);
+
+   LineEditor::updateCursorBlink(timeDelta);
+}
+
+
+void EditorUserInterface::setSaveMessage(string msg, bool savedOK)
+{
+   mSaveMsg = msg;
+   mSaveMsgTimer = saveMsgDisplayTime;
+   mSaveMsgColor = (savedOK ? Colors::green : Colors::red);
+}
+
+void EditorUserInterface::setWarnMessage(string msg1, string msg2)
+{
+   mWarnMsg1 = msg1;
+   mWarnMsg2 = msg2;
+   mWarnMsgTimer = warnMsgDisplayTime;
+   mWarnMsgColor = gErrorMessageTextColor;
+}
+
+
+bool EditorUserInterface::saveLevel(bool showFailMessages, bool showSuccessMessages, bool autosave)
+{
+   string saveName = autosave ? "auto.save" : mEditFileName;
+
+   try
+   {
+      // Check if we have a valid (i.e. non-null) filename
+      if(saveName == "")
+      {
+         ErrorMessageUserInterface *ui = getUIManager()->getErrorMsgUserInterface();
+
+         ui->reset();
+         ui->setTitle("INVALID FILE NAME");
+         ui->setMessage(1, "The level file name is invalid or empty.  The level cannot be saved.");
+         ui->setMessage(2, "To correct the problem, please change the file name using the");
+         ui->setMessage(3, "Game Parameters menu, which you can access by pressing [F3].");
+
+         ui->activate();
+
+         return false;
+      }
+
+      char fileNameBuffer[256];
+      dSprintf(fileNameBuffer, sizeof(fileNameBuffer), "%s/%s", gConfigDirs.levelDir.c_str(), saveName.c_str());
+      FILE *f = fopen(fileNameBuffer, "w");
+      if(!f)
+         throw(SaveException("Could not open file for writing"));
+
+      // Write out basic game parameters, including gameType info
+      s_fprintf(f, "%s", getGame()->toString().c_str());    // Note that this toString appends a newline char; most don't
+
+
+      // Write out all level items (do two passes; walls first, non-walls next, so turrets & forcefields have something to grab onto)
+      const Vector<EditorObject *> *objList = getObjectList();
+
+      for(S32 j = 0; j < 2; j++)
+         for(S32 i = 0; i < objList->size(); i++)
+         {
+            EditorObject *p = objList->get(i);
+
+            // Writing wall items on first pass, non-wall items next -- that will make sure mountable items have something to grab onto
+            if((j == 0) && (p->getObjectTypeMask() & (BarrierType | PolyWallType)) || 
+               (j == 1) && (p->getObjectTypeMask() &~ (BarrierType | PolyWallType)) )
+               p->saveItem(f, getGame()->getGridSize());
+         }
+      fclose(f);
+   }
+   catch (SaveException &e)
+   {
+      if(showFailMessages)
+         setSaveMessage("Error Saving: " + string(e.what()), false);
+      return false;
+   }
+
+   if(!autosave)     // Doesn't count as a save!
+   {
+      mNeedToSave = false;
+      mAllUndoneUndoLevel = mLastUndoIndex;     // If we undo to this point, we won't need to save
+   }
+
+   if(showSuccessMessages)
+      setSaveMessage("Saved " + getLevelFileName(), true);
+
+   return true;
+}
+
+
+// We need some local hook into the testLevelStart() below.  Ugly but apparently necessary.
+void testLevelStart_local(Game *game)
+{
+   game->getUIManager()->getEditorUserInterface()->testLevelStart();
+}
+
+
+extern void initHostGame(Address bindAddress, Vector<string> &levelList, bool testMode);
+extern CmdLineSettings gCmdLineSettings;
+
+void EditorUserInterface::testLevel()
+{
+   bool gameTypeError = false;
+   if(!getGame()->getGameType())     // Not sure this could really happen anymore...  TODO: Make sure we always have a valid gametype
+      gameTypeError = true;
+
+   // With all the map loading error fixes, game should never crash!
+   validateLevel();
+   if(mLevelErrorMsgs.size() || mLevelWarnings.size() || gameTypeError)
+   {
+      YesNoUserInterface *ui = getUIManager()->getYesNoUserInterface();
+
+      ui->reset();
+      ui->setTitle("LEVEL HAS PROBLEMS");
+
+      S32 line = 1;
+      for(S32 i = 0; i < mLevelErrorMsgs.size(); i++)
+         ui->setMessage(line++, mLevelErrorMsgs[i].c_str());
+
+      for(S32 i = 0; i < mLevelWarnings.size(); i++)
+         ui->setMessage(line++, mLevelWarnings[i].c_str());
+
+      if(gameTypeError)
+      {
+         ui->setMessage(line++, "ERROR: GameType is invalid.");
+         ui->setMessage(line++, "(Fix in Level Parameters screen [F3])");
+      }
+
+      ui->setInstr("Press [Y] to start, [ESC] to cancel");
+      ui->registerYesFunction(testLevelStart_local);   // testLevelStart_local() just calls testLevelStart() below
+      ui->activate();
+
+      return;
+   }
+
+   testLevelStart();
+}
+
+
+void EditorUserInterface::testLevelStart()
+{
+   string tmpFileName = mEditFileName;
+   mEditFileName = "editor.tmp";
+
+   SDL_ShowCursor(SDL_DISABLE);    // Turn off cursor
+   bool nts = mNeedToSave;             // Save these parameters because they are normally reset when a level is saved.
+   S32 auul = mAllUndoneUndoLevel;     // Since we're only saving a temp copy, we really shouldn't reset them...
+
+   mEditorGameType = getGame()->getGameType();     // Sock our current gametype away, will use it when we reenter the editor
+
+   if(saveLevel(true, false))
+   {
+      mEditFileName = tmpFileName;     // Restore the level name
+
+      mWasTesting = true;
+
+      Vector<string> levelList;
+      levelList.push_back("editor.tmp");
+      initHostGame(Address(IPProtocol, Address::Any, 28000), levelList, true);
+   }
+
+   mNeedToSave = nts;                  // Restore saved parameters
+   mAllUndoneUndoLevel = auul;
+}
+
+
+////////////////////////////////////////
+////////////////////////////////////////
+
+
+// Constructor
+EditorMenuUserInterface::EditorMenuUserInterface(Game *game) : Parent(game)
+{
+   setMenuID(EditorMenuUI);
+   mMenuTitle = "EDITOR MENU";
+}
+
+
+void EditorMenuUserInterface::onActivate()
+{
+   Parent::onActivate();
+   setupMenus();
+}
+
+
+extern IniSettings gIniSettings;
+extern MenuItem *getWindowModeMenuItem(Game *game);
+
+//////////
+// Editor menu callbacks
+//////////
+
+void reactivatePrevUICallback(Game *game, U32 unused)
+{
+   game->getUIManager()->reactivatePrevUI();
+}
+
+
+static void testLevelCallback(Game *game, U32 unused)
+{
+   game->getUIManager()->getEditorUserInterface()->testLevel();
+}
+
+
+void returnToEditorCallback(Game *game, U32 unused)
+{
+   EditorUserInterface *ui = game->getUIManager()->getEditorUserInterface();
+
+   ui->saveLevel(true, true);                                     // Save level
+   ui->setSaveMessage("Saved " + ui->getLevelFileName(), true);   // Setup a message for the user
+   game->getUIManager()->reactivatePrevUI();                      // Return to editor
+}
+
+
+static void activateHelpCallback(Game *game, U32 unused)
+{
+   game->getUIManager()->getEditorInstructionsUserInterface()->activate();
+}
+
+
+static void activateLevelParamsCallback(Game *game, U32 unused)
+{
+   game->getUIManager()->getGameParamUserInterface()->activate();
+}
+
+
+static void activateTeamDefCallback(Game *game, U32 unused)
+{
+   game->getUIManager()->getTeamDefUserInterface()->activate();
+}
+
+
+void quitEditorCallback(Game *game, U32 unused)
+{
+   EditorUserInterface *editorUI = game->getUIManager()->getEditorUserInterface();
+
+   if(editorUI->getNeedToSave())
+   {
+      YesNoUserInterface *ui = game->getUIManager()->getYesNoUserInterface();
+
+      ui->reset();
+      ui->setInstr("Press [Y] to save, [N] to quit [ESC] to cancel");
+      ui->setTitle("SAVE YOUR EDITS?");
+      ui->setMessage(1, "You have not saved your edits to the level.");
+      ui->setMessage(3, "Do you want to?");
+      ui->registerYesFunction(saveLevelCallback);
+      ui->registerNoFunction(backToMainMenuCallback);
+      ui->activate();
+   }
+   else
+     backToMainMenuCallback(game);
+
+   editorUI->clearUndoHistory();        // Clear up a little memory
+}
+
+//////////
+
+void EditorMenuUserInterface::setupMenus()
+{
+   menuItems.clear();
+   menuItems.push_back(boost::shared_ptr<MenuItem>(new MenuItem(getGame(), 0, "RETURN TO EDITOR", reactivatePrevUICallback,    "", KEY_R)));
+   menuItems.push_back(boost::shared_ptr<MenuItem>(getWindowModeMenuItem(getGame())));
+   menuItems.push_back(boost::shared_ptr<MenuItem>(new MenuItem(getGame(), 0, "TEST LEVEL",       testLevelCallback,           "", KEY_T)));
+   menuItems.push_back(boost::shared_ptr<MenuItem>(new MenuItem(getGame(), 0, "SAVE LEVEL",       returnToEditorCallback,      "", KEY_S)));
+   menuItems.push_back(boost::shared_ptr<MenuItem>(new MenuItem(getGame(), 0, "INSTRUCTIONS",     activateHelpCallback,        "", KEY_I, keyHELP)));
+   menuItems.push_back(boost::shared_ptr<MenuItem>(new MenuItem(getGame(), 0, "LEVEL PARAMETERS", activateLevelParamsCallback, "", KEY_L, KEY_F3)));
+   menuItems.push_back(boost::shared_ptr<MenuItem>(new MenuItem(getGame(), 0, "MANAGE TEAMS",     activateTeamDefCallback,     "", KEY_M, KEY_F2)));
+   menuItems.push_back(boost::shared_ptr<MenuItem>(new MenuItem(getGame(), 0, "QUIT",             quitEditorCallback,          "", KEY_Q, KEY_UNKNOWN)));
+}
+
+
+void EditorMenuUserInterface::onEscape()
+{
+   SDL_ShowCursor(SDL_DISABLE);
+   getUIManager()->reactivatePrevUI();
+}
+
+
+};
+