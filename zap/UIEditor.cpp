//------------------------------------------------------------------------------
// Copyright Chris Eykamp
// See LICENSE.txt for full copyright information
//------------------------------------------------------------------------------

#include "UIEditor.h"

#include "UIEditorInstructions.h"
#include "UIEditorMenu.h"
#include "UIQuickMenu.h"         // For access to menu methods such as setObject
#include "UIErrorMessage.h"
#include "UIGameParameters.h"
#include "UIManager.h"
#include "UINameEntry.h"         // For LevelnameEntryUI
#include "UITeamDefMenu.h"

#include "EditorWorkUnit.h"

#include "LineItem.h"
#include "PolyWall.h"
#include "WallItem.h"

#include "ClientGame.h"  
#include "CoreGame.h"            // For CoreItem def
#include "NexusGame.h"           // For NexusZone def
#include "soccerGame.h"          // For Soccer ball radius

#include "barrier.h"             // For DEFAULT_BARRIER_WIDTH
#include "EngineeredItem.h"      // For Turret properties
#include "goalZone.h"
#include "item.h"                // For Asteroid defs
#include "loadoutZone.h"         // For LoadoutZone def
#include "PickupItem.h"          // For RepairItem
#include "projectile.h"
#include "Spawn.h"
#include "speedZone.h"           // For Speedzone def
#include "Teleporter.h"          // For Teleporter def
#include "TextItem.h"            // For MAX_TEXTITEM_LEN and MAX_TEXT_SIZE

#include "config.h"
#include "Cursor.h"              // For various editor cursor
#include "Colors.h"
#include "Intervals.h"
#include "EditorTeam.h"

#include "LevelSource.h"

#include "luaLevelGenerator.h"
#include "LevelDatabaseUploadThread.h"
#include "gameObjectRender.h"
#include "SystemFunctions.h"

#include "Console.h"          // Our console object
#include "DisplayManager.h"
#include "VideoSystem.h"

#include "stringUtils.h"
#include "GeomUtils.h"
#include "RenderUtils.h"
#include "OpenglUtils.h"
#include "ScreenShooter.h"
#include "FontManager.h"

#include <cmath>
#include <set>


namespace Zap
{

// Dock widths in pixels
const S32 ITEMS_DOCK_WIDTH = 50;
const S32 PLUGINS_DOCK_WIDTH = 150;
const U32 PLUGIN_LINE_SPACING = 20;

const F32 MIN_SCALE = .02f;         // Most zoomed-out scale
const F32 MAX_SCALE = 10.0f;        // Most zoomed-in scale
const F32 STARTING_SCALE = 0.5;

static Level *mLoadTarget;

const string EditorUserInterface::UnnamedFile = "unnamed_file";      // When a file has no name, this is its name!


S32 QSORT_CALLBACK pluginInfoSort(PluginInfo *a, PluginInfo *b)
{
   return stricmp((a)->prettyName.c_str(), (b)->prettyName.c_str());
}


////////////////////////////////////////
////////////////////////////////////////


// Constructor
PluginInfo::PluginInfo(string prettyName, string fileName, string description, string requestedBinding)
   : prettyName(prettyName), fileName(fileName), description(description), requestedBinding(requestedBinding)
{
   bindingCollision = false;
}


////////////////////////////////////////
////////////////////////////////////////


// Constructor
EditorUserInterface::EditorUserInterface(ClientGame *game, UIManager *uiManager) : 
   Parent(game, uiManager)
{
   mWasTesting = false;
   mIgnoreMouseInput = false;

   clearSnapEnvironment();
   mCurrentScale = STARTING_SCALE;

   mHitItem     = NULL;
   mNewItem     = NULL;
   mDockItemHit = NULL;
   mDockWidth = ITEMS_DOCK_WIDTH;
   mDockMode = DOCKMODE_ITEMS;
   mDockPluginScrollOffset = 0;
   mCurrentTeam = 0;

   mPointOfRotation = NULL;

   mHitVertex = NONE;
   mEdgeHit   = NONE;

   mAutoScrollWithMouse = false;
   mAutoScrollWithMouseReady = false;

   mAddingVertex = false;

   mPreviewMode = false;
   mNormalizedScreenshotMode = false;

   mSaveMsgTimer.setPeriod(FIVE_SECONDS);    

   mGridSize = mGameSettings->getSetting<U32>(IniKey::EditorGridSize);

   mQuitLocked = false;
   mVertexEditMode = true;
   mDraggingObjects = false;
}


Level *EditorUserInterface::getLevel() const
{ 
   return mLevel.get();
}  


F32 EditorUserInterface::getGridSize() const
{
   return (F32)mGridSize;
}


void EditorUserInterface::geomChanged(BfObject *obj)
{
   obj->onGeomChanged();

   if(isWallType(obj->getObjectTypeNumber()))
         rebuildWallGeometry(mLevel.get());
}


void EditorUserInterface::setLevel(const boost::shared_ptr<Level> &level)
{
   TNLAssert(level.get(), "Level should not be NULL!");
   mLevel = level;
   getGame()->setLevel(level);
   mUndoManager.setLevel(level, this);

   // Do some special preparations for walls/polywalls -- the editor needs to know about wall edges and such
   // for hit detection and mounting turrets/ffs
   //const Vector<DatabaseObject *> *walls = level->findObjects_fast(WallItemTypeNumber);

   //for(S32 i = 0; i < walls->size(); i++)
   //{
   //   const WallItem *wall = static_cast<WallItem *>(walls->get(i));
   //   //addToEditor(wall);
   //   //wa
   //}

   // Tell mDockItems to use the same team info as we use for the regular items
   mDockItems.setTeamInfosPtr(mLevel->getTeamInfosPtr());
}


// Really quitting... no going back!
void EditorUserInterface::onQuitted()
{
   cleanUp();
   mLevel.reset();    // reset mLevel
}


void EditorUserInterface::addDockObject(BfObject *object, F32 xPos, F32 yPos)
{
   object->prepareForDock(Point(xPos, yPos), mCurrentTeam);  // Prepare object   
   mDockItems.addToDatabase(object);
}


void EditorUserInterface::populateDock()
{
   // Out with the old
   mDockItems.clearAllObjects();

   F32 xPos = (F32)DisplayManager::getScreenInfo()->getGameCanvasWidth() - horizMargin - ITEMS_DOCK_WIDTH / 2;
   F32 yPos = 35;
   const F32 spacer = 35;

   addDockObject(new RepairItem(), xPos, yPos);
   //addDockObject(new ItemEnergy(), xPos + 10, yPos);
   yPos += spacer;

   addDockObject(new Spawn(), xPos, yPos);
   yPos += spacer;

   addDockObject(new ForceFieldProjector(), xPos, yPos);
   yPos += spacer;

   addDockObject(new Turret(), xPos, yPos);
   yPos += spacer;

   addDockObject(new Mortar(), xPos, yPos);
   yPos += spacer;

   addDockObject(new Teleporter(), xPos, yPos);
   yPos += spacer;

   addDockObject(new SpeedZone(), xPos, yPos);
   yPos += spacer;

   addDockObject(new TextItem(), xPos, yPos);
   yPos += spacer;

   if(mLevel->getGameType()->getGameTypeId() == SoccerGame)
      addDockObject(new SoccerBallItem(), xPos, yPos);
   else if(mLevel->getGameType()->getGameTypeId() == CoreGame)
      addDockObject(new CoreItem(), xPos, yPos);
   else
      addDockObject(new FlagItem(), xPos, yPos);
   yPos += spacer;

   addDockObject(new FlagSpawn(), xPos, yPos);
   yPos += spacer;

   addDockObject(new Mine(), xPos - 10, yPos);
   addDockObject(new SpyBug(), xPos + 10, yPos);
   yPos += spacer;

   // These two will share a line
   addDockObject(new Asteroid(), xPos - 10, yPos);
   addDockObject(new AsteroidSpawn(), xPos + 10, yPos);
   yPos += spacer;

   //addDockObject(new CircleSpawn(), xPos - 10, yPos);
//   addDockObject(new Core(), xPos /*+ 10*/, yPos);
//   yPos += spacer;


   // These two will share a line
   addDockObject(new TestItem(), xPos - 10, yPos);
   addDockObject(new ResourceItem(), xPos + 10, yPos);
   yPos += 25;

      
   addDockObject(new LoadoutZone(), xPos, yPos);
   yPos += 25;

   if(mLevel->getGameType()->getGameTypeId() == NexusGame)
   {
      addDockObject(new NexusZone(), xPos, yPos);
      yPos += 25;
   }
   else
   {
      addDockObject(new GoalZone(), xPos, yPos);
      yPos += 25;
   }

   addDockObject(new PolyWall(), xPos, yPos);
   yPos += spacer;

   addDockObject(new Zone(), xPos, yPos);
   yPos += spacer;

}


// Destructor -- unwind things in an orderly fashion.  Note that mLevelGenDatabase will clear itself as the referenced object is deleted.
EditorUserInterface::~EditorUserInterface()
{
   mClipboard.clear();

   delete mNewItem.getPointer();
   delete mPointOfRotation;
}


void EditorUserInterface::clearSnapEnvironment()
{
   mSnapObject = NULL;
   mSnapVertexIndex = NONE;
}


void EditorUserInterface::undo(bool addToRedoStack)
{
   if(!mUndoManager.undoAvailable())
      return;

   clearSnapEnvironment();

   mUndoManager.undo();


   rebuildEverything(getLevel());    // Well, rebuild segments from walls at least

   onSelectionChanged();

   validateLevel();
}
   

void EditorUserInterface::redo()
{
   if(!mUndoManager.redoAvailable())
      return;

   clearSnapEnvironment();

   mUndoManager.redo();
   rebuildEverything(getLevel());    // Well, rebuild segments from walls at least

   onSelectionChanged();

   validateLevel();
}


void EditorUserInterface::rebuildWallGeometry(Level *level)
{
   level->buildWallEdgeGeometry(mWallEdgePoints);     // Populates mWallEdgePoints
   rebuildSelectionOutline();  

   level->snapAllEngineeredItems(false);
}


void EditorUserInterface::rebuildEverything(Level *level)
{
   rebuildWallGeometry(level);

   // If we're rebuilding items in our levelgen database, no need to save anything!
   if(level != &mLevelGenDatabase)
      autoSave();
}


void EditorUserInterface::setLevelFileName(string name)
{
   mEditFileName = name;
   if(name != "" && name.find('.') == string::npos)      // Append extension, if one is needed
      mEditFileName = name + ".level";
}


void EditorUserInterface::cleanUp()
{
   getGame()->resetRatings();       // Move to mLevel?

   mUndoManager.clearAll();         // Clear up a little memory
   mDockItems.clearAllObjects();    // Free a little more -- dock will be rebuilt when editor restarts
   
   mLoadTarget = getLevel();

   mRobotLines.clear();             // Clear our special Robot lines

   mLevel->clearTeams();
   
   clearSnapEnvironment();
   
   mAddingVertex = false;
   clearLevelGenItems();
   mGameTypeArgs.clear();
}


// Loads a level
void EditorUserInterface::loadLevel()
{
   string filename = getLevelFileName();
   TNLAssert(filename != "", "Need file name here!");

   // Only clean up if we've got a level to clean up!
   if(mLevel)
      cleanUp();

   FolderManager *folderManager = mGameSettings->getFolderManager();
   string fileName = joindir(folderManager->getLevelDir(), filename).c_str();


   // Process level file --> returns true if file found and loaded, false if not (assume it's a new level)

   Level *level = new Level();
   bool isNewLevel = !level->loadLevelFromFile(fileName);   // load returns true if fileName exists, false if not

   setLevel(boost::shared_ptr<Level>(level));

   mLoadTarget = level;

   // Make sure all our ForceFieldProjectors have dummy forcefields for rendering purposes
   const Vector<DatabaseObject *> *objects = level->findObjects_fast();

   for(S32 i = 0; i < objects->size(); i++)
      static_cast<BfObject *>(objects->get(i))->onAddedToEditor();

   TNLAssert(mLevel->getGameType(), "Level should have GameType!");
   TNLAssert(mLevel->getTeamCount() > 0, "Level should have at least one team!");

   if(isNewLevel)   
      mLevel->getGameType()->setLevelCredits(getGame()->getClientInfo()->getName());  // Set default author
   else
   {
      // Loaded a level!
      validateTeams();                 // Make sure every item has a valid team
      validateLevel();                 // Check level for errors (like too few spawns)
   }

   //// If we have a level in the database, let's ping the database to make sure it's really still there
   //if(game->isLevelInDatabase() && game->getConnectionToMaster())
   //{
   //   game->getConnectionToMaster()->c2mRequestLevelRating(getLevelDatabaseId());
   //}

   clearSelection(mLoadTarget);        // Nothing starts selected
   populateDock();                     // Add game-specific items to the dock

   mUndoManager.clearAll();

   // Bulk-process new items, walls first
   rebuildWallGeometry(mLevel.get());

   // Snap all engineered items to the closest wall, if one is found
   mLoadTarget->snapAllEngineeredItems(false);
}


void EditorUserInterface::clearLevelGenItems()
{
   mLevelGenDatabase.clearAllObjects();
}


void EditorUserInterface::copyScriptItemsToEditor()
{
   if(mLevelGenDatabase.getObjectCount() == 0)
      return;     

   // Duplicate EditorObject pointer list to avoid unsynchronized loop removal
   Vector<DatabaseObject *> tempList(*mLevelGenDatabase.findObjects_fast());

   mUndoManager.startTransaction();

   // We can't call addToEditor immediately because it calls addToGame which will trigger
   // an assert since the levelGen items are already added to the game.  We must therefore
   // remove them from the game first
   for(S32 i = 0; i < tempList.size(); i++)
   {
      BfObject *obj = static_cast<BfObject *>(tempList[i]);

      obj->removeFromGame(false);     // False ==> remove, but do not delete object
      addToEditor(obj);
      mUndoManager.saveAction(ActionCreate, obj);
   }

   mUndoManager.endTransaction();

   mLevelGenDatabase.clearAllObjects();   // This will delete objects... is that what we want?

   rebuildEverything(getLevel());
}


void EditorUserInterface::addToEditor(BfObject *obj)
{
   obj->addToDatabase(mLevel.get());
   obj->onAddedToEditor();
   geomChanged(obj);                   // Easy way to get PolyWalls to build themselves after being dragged from the dock
}


// User has pressed Ctrl+K -- run the levelgen script and insert any resulting items into the editor in a separate database
void EditorUserInterface::runLevelGenScript()
{
   GameType *gameType = mLevel->getGameType();
   string scriptName = gameType->getScriptName();

   if(scriptName == "")      // No script included!!
      return;

   logprintf(LogConsumer::ConsoleMsg, "Running script %s", gameType->getScriptLine().c_str());

   const Vector<string> *scriptArgs = gameType->getScriptArgs();

   clearLevelGenItems();      // Clear out any items from the last run

   FolderManager *folderManager = mGameSettings->getFolderManager();
   runScript(&mLevelGenDatabase, folderManager, scriptName, *scriptArgs);
}


// game is an unused parameter needed to make the method fit the signature of the callbacks used by UIMenus
static void openConsole(ClientGame *game)
{
   if(gConsole.isOk())
   {
      gConsole.show();
      return;
   }
   // else show error message  <== TODO DO ThiS!
}


// Runs an arbitrary lua script.  Command is first item in cmdAndArgs, subsequent items are the args, if any
void EditorUserInterface::runScript(Level *level, const FolderManager *folderManager, 
                                    const string &scriptName, const Vector<string> &args)
{
   string name = folderManager->findLevelGenScript(scriptName);  // Find full name of levelgen script

   if(name == "")
   {
      logprintf(LogConsumer::ConsoleMsg, "Could not find script %s; looked in folders: %s",
                     scriptName.c_str(), concatenate(folderManager->getScriptFolderList()).c_str());
      return;
   }
   
   // Load the items
   LuaLevelGenerator levelGen(getGame(), name, args, level);

   // Error reporting handled within -- we won't cache these scripts for easier development   
   bool error = !levelGen.runScript(false);      

   if(error)
   {
      ErrorMessageUserInterface *ui = getUIManager()->getUI<ErrorMessageUserInterface>();

      ui->reset();
      ui->setTitle("SCRIPT ERROR");

#ifndef BF_NO_CONSOLE
      ui->setMessage("The levelgen script you ran encountered an error.\n\n"
                     "See the console (press [[/]]) or the logfile for details.");
#else
      ui->setMessage("The levelgen script you ran encountered an error.\n\n"
                     "See the logfile for details.");
#endif

      ui->setInstr("Press [[Esc]] to return to the editor");

      ui->registerKey(KEY_SLASH, &openConsole);
      getUIManager()->activate(ui);
   }

   // Even if we had an error, continue on so we can process what does work -- this will make it more consistent with how the script will 
   // perform in-game.  Though perhaps we should show an error to the user...


   // Process new items that need it (walls need processing so that they can render properly).
   // Items that need no extra processing will be kept as-is.
   fillVector.clear();
   level->findObjects((TestFunc)isWallType, fillVector);

   for(S32 i = 0; i < fillVector.size(); i++)
   {
      BfObject *obj = dynamic_cast<BfObject *>(fillVector[i]);

      if(obj->getVertCount() < 2)      // Invalid item; delete  --> aren't 1 point walls already excluded, making this check redundant?
         level->removeFromDatabase(obj, true);

      if(obj->getObjectTypeNumber() == WallItemTypeNumber)
         static_cast<WallItem *>(obj)->computeExtendedEndPoints();
   }

   // Also find any teleporters and make sure their destinations are in order.  Teleporters with no dests will be deleted.
   // Those with multiple dests will be broken down into multiple single dest versions.
   fillVector.clear();
   level->findObjects(TeleporterTypeNumber, fillVector);

   for(S32 i = 0; i < fillVector.size(); i++)
   {
      Teleporter *teleporter = static_cast<Teleporter *>(fillVector[i]);
      if(teleporter->getDestCount() == 0)
         level->removeFromDatabase(teleporter, true);
      else
      {
         for(S32 i = 1; i < teleporter->getDestCount(); i++)
         {
            Teleporter *newTel = new Teleporter;
            newTel->setPos(teleporter->getPos());
            newTel->setEndpoint(teleporter->getDest(i));
            newTel->addDest(teleporter->getDest(i));

            //newTel->addToGame(getGame(), level);
            newTel->addToDatabase(mLevel.get());
         }

         // Delete any destinations past the first one
         for(S32 i = 1; i < teleporter->getDestCount(); i++)
            teleporter->delDest(i);
      }
   }

   rebuildEverything(level);
}


void EditorUserInterface::showPluginError(const string &msg)
{
   Vector<string> messages;
   messages.push_back("Problem With Plugin");
   messages.push_back("Press [[Esc]] to return to the editor");

   messages.push_back("This plugin encountered an error " + msg + ".\n"
                      "It has probably been misconfigured.\n\n"

#ifndef BF_NO_CONSOLE
                      "See the Bitfighter logfile or console ([[/]]) for details.");
#else
                      "See the Bitfighter logfile for details.");
#endif

   mMessageBoxQueue.push_back(messages);
}


// Try to create some sort of unique-ish signature for the plugin
string EditorUserInterface::getPluginSignature()
{
   string key = mPluginRunner->getScriptName();

   if(mPluginMenu)
      for(S32 i = 0; i < mPluginMenu->getMenuItemCount(); i++)
      {
         MenuItem *menuItem = mPluginMenu->getMenuItem(i);
         key += itos(menuItem->getItemType()) + "-";
      }

   return key;
}


void EditorUserInterface::runPlugin(const FolderManager *folderManager, const string &scriptName, const Vector<string> &args)
{
   string fullName = folderManager->findPlugin(scriptName);     // Find full name of plugin script

   if(fullName == "")
   {
      showCouldNotFindScriptMessage(scriptName);
      return;
   }


   // Create new plugin, will be deleted by boost
   EditorPlugin *plugin = new EditorPlugin(fullName, args, mLoadTarget, getGame());

   mPluginRunner = boost::shared_ptr<EditorPlugin>(plugin);

   // Loads the script and runs it to get everything loaded into memory.  Does not run main().
   // We won't cache scripts here because the performance impact should be relatively small, and it will
   // make it easier to develop them.  If circumstances change, we might want to start caching.
   if(!mPluginRunner->prepareEnvironment() || !mPluginRunner->loadScript(false)) 
   {
      showPluginError("during loading");
      mPluginRunner.reset();
      return;
   }

   string title;
   Vector<boost::shared_ptr<MenuItem> > menuItems;

   bool error = plugin->runGetArgsMenu(title, menuItems);     // Fills menuItems

   if(error)
   {
      showPluginError("configuring its options menu.");
      mPluginRunner.reset();
      return;
   }


   if(menuItems.size() == 0)
   {
      onPluginExecuted(Vector<string>());        // No menu items?  Let's run the script directly!
      mPluginRunner.reset();
      return;     
   }


   // There are menu items!
   // Build a menu from the menuItems returned by the plugin
   mPluginMenu.reset(new PluginMenuUI(getGame(), getUIManager(), title));  // Use smart pointer for auto cleanup

   for(S32 i = 0; i < menuItems.size(); i++)
      mPluginMenu->addWrappedMenuItem(menuItems[i]);

   
   mPluginMenu->addSaveAndQuitMenuItem("Run plugin", "Saves values and runs plugin");

   mPluginMenu->setMenuCenterPoint(Point(DisplayManager::getScreenInfo()->getGameCanvasWidth() / 2, 
                                         DisplayManager::getScreenInfo()->getGameCanvasHeight() / 2));  

   // Restore previous values, if available
   string key = getPluginSignature();

   if(mPluginMenuValues.count(key) == 1)    // i.e. the key exists; use count to avoid creating new entry if it does not exist
      for(S32 i = 0; i < mPluginMenuValues[key].size(); i++)
         mPluginMenu->getMenuItem(i)->setValue(mPluginMenuValues[key].get(i));

   getUIManager()->activate(mPluginMenu.get());
}


void EditorUserInterface::onPluginExecuted(const Vector<string> &args)
{
   TNLAssert(mPluginRunner, "NULL PluginRunner!");
   
   //saveUndoState();

   // Save menu values for next time -- using a key that includes both the script name and the type of menu items
   // provides some protection against the script being changed while Bitfighter is running.  Probably not realy
   // necessary, but we can afford it here.
   string key = getPluginSignature();

   mPluginMenuValues[key] = args;

   if(!mPluginRunner->runMain(args))
      setSaveMessage("Plugin Error: press [/] for details", false);

   rebuildEverything(getLevel());
   findSnapVertex();

   mPluginRunner.reset();
}


void EditorUserInterface::showCouldNotFindScriptMessage(const string &scriptName)
{
   string pluginDir = mGameSettings->getFolderManager()->getPluginDir();

   Vector<string> messages;
   messages.push_back("Plugin not Found");
   messages.push_back("Press [[Esc]] to return to the editor");

   messages.push_back("Could not find the plugin called " + scriptName + "\n"
                      "I looked in the " + pluginDir + " folder.\n\n"
                      "You likely have a typo in the [EditorPlugins] section of your INI file.");

   mMessageBoxQueue.push_back(messages);
}


void EditorUserInterface::showUploadErrorMessage(S32 errorCode, const string &errorBody)
{
   Vector<string> messages;
   messages.push_back("Error Uploading Level");
   messages.push_back("Press [[Esc]] to return to the editor");

   messages.push_back("Error uploading level.\n\nServer responded with error code " + itos(errorCode) + "." +
                      (errorBody != "" ? "\n\n\"" + errorBody + "\"" : ""));

   mMessageBoxQueue.push_back(messages);
}


static bool TeamListToString(string &output, Vector<bool> teamVector)
{
   string teamList;
   bool hasError = false;
   char buf[16];

   // Make sure each team has a spawn point
   for(S32 i = 0; i < (S32)teamVector.size(); i++)
      if(!teamVector[i])
      {
         dSprintf(buf, sizeof(buf), "%d", i+1);

         if(!hasError)     // This is our first error
         {
            output = "team ";
            teamList = buf;
         }
         else
         {
            output = "teams ";
            teamList += ", ";
            teamList += buf;
         }
         hasError = true;
      }
   if(hasError)
   {
      output += teamList;
      return true;
   }
   return false;
}


static bool hasTeamFlags(GridDatabase *database)
{
   const Vector<DatabaseObject *> *flags = database->findObjects_fast(FlagTypeNumber);

   for(S32 i = 0; i < flags->size(); i++)
      if(static_cast<FlagItem *>(flags->get(i))->getTeam() > TEAM_NEUTRAL)
         return true;

   return false;     
}


static bool hasTeamSpawns(GridDatabase *database)
{
   fillVector.clear();
   database->findObjects(FlagSpawnTypeNumber, fillVector);

   for(S32 i = 0; i < fillVector.size(); i++)
      if(dynamic_cast<FlagSpawn *>(fillVector[i])->getTeam() >= 0)
         return true;

   return false;
}


void EditorUserInterface::validateLevel()
{
   mLevelErrorMsgs.clear();
   mLevelWarnings.clear();

   bool foundNeutralSpawn = false;

   Vector<bool> foundSpawn;

   string teamList;

   // First, catalog items in level
   S32 teamCount = getTeamCount();
   foundSpawn.resize(teamCount);

   for(S32 i = 0; i < teamCount; i++)      // Initialize vector
      foundSpawn[i] = false;

   Level *level = getLevel();
      
   fillVector.clear();
   level->findObjects(ShipSpawnTypeNumber, fillVector);

   for(S32 i = 0; i < fillVector.size(); i++)
   {
      Spawn *spawn = static_cast<Spawn *>(fillVector[i]);
      const S32 team = spawn->getTeam();

      if(team == TEAM_NEUTRAL)
         foundNeutralSpawn = true;
      else if(team > TEAM_NEUTRAL && team < teamCount)
         foundSpawn[team] = true;
   }

   bool foundSoccerBall = level->hasObjectOfType(SoccerBallItemTypeNumber);
   bool foundNexus      = level->hasObjectOfType(NexusTypeNumber);
   bool foundFlags      = level->hasObjectOfType(FlagTypeNumber);

   bool foundTeamFlags      = hasTeamFlags (level);
   bool foundTeamFlagSpawns = hasTeamSpawns(level);

   // "Unversal errors" -- levelgens can't (yet) change gametype

   GameType *gameType = mLevel->getGameType();

   // Check for soccer ball in a a game other than SoccerGameType. Doesn't crash no more.
   if(foundSoccerBall && gameType->getGameTypeId() != SoccerGame)
      mLevelWarnings.push_back("WARNING: Soccer ball can only be used in soccer game.");

   // Check for the nexus object in a non-hunter game. Does not affect gameplay in non-hunter game.
   if(foundNexus && gameType->getGameTypeId() != NexusGame)
      mLevelWarnings.push_back("WARNING: Nexus object can only be used in Nexus game.");

   // Check for missing nexus object in a hunter game.  This cause mucho dolor!
   if(!foundNexus && gameType->getGameTypeId() == NexusGame)
      mLevelErrorMsgs.push_back("ERROR: Nexus game must have a Nexus.");

   if(foundFlags && !gameType->isFlagGame())
      mLevelWarnings.push_back("WARNING: This game type does not use flags.");

   // Check for team flag spawns on games with no team flags
   if(foundTeamFlagSpawns && !foundTeamFlags)
      mLevelWarnings.push_back("WARNING: Found team flag spawns but no team flags.");

   // Errors that may be corrected by levelgen -- script could add spawns
   // Neutral spawns work for all; if there's one, then that will satisfy our need for spawns for all teams
   if(mLevel->getGameType()->getScriptName() == "" && !foundNeutralSpawn)
   {
      if(TeamListToString(teamList, foundSpawn))     // Compose error message
         mLevelErrorMsgs.push_back("ERROR: Need spawn point for " + teamList);
   }


   if(gameType->getGameTypeId() == CoreGame)
   {
      for(S32 i = 0; i < teamCount; i++)      // Initialize vector
         foundSpawn[i] = false;

      fillVector.clear();
      level->findObjects(CoreTypeNumber, fillVector);
      for(S32 i = 0; i < fillVector.size(); i++)
      {
         CoreItem *core = static_cast<CoreItem *>(fillVector[i]);
         const S32 team = core->getTeam();
         if(U32(team)< U32(foundSpawn.size()))
            foundSpawn[team] = true;
      }
      if(TeamListToString(teamList, foundSpawn))     // Compose error message
         mLevelErrorMsgs.push_back("ERROR: Need Core for " + teamList);
   }
}


void EditorUserInterface::validateTeams()
{
   validateTeams(getLevel()->findObjects_fast());
}


// Check that each item has a valid team  (fixes any problems it finds)
void EditorUserInterface::validateTeams(const Vector<DatabaseObject *> *dbObjects)
{
   S32 teams = getTeamCount();

   for(S32 i = 0; i < dbObjects->size(); i++)
   {
      BfObject *obj = dynamic_cast<BfObject *>(dbObjects->get(i));
      S32 team = obj->getTeam();

      if(obj->hasTeam() && ((team >= 0 && team < teams) || team == TEAM_NEUTRAL || team == TEAM_HOSTILE))  
         continue;      // This one's OK

      if(team == TEAM_NEUTRAL && obj->canBeNeutral())
         continue;      // This one too

      if(team == TEAM_HOSTILE && obj->canBeHostile())
         continue;      // This one too

      if(obj->hasTeam())
         obj->setTeam(0);               // We know there's at least one team, so there will always be a team 0
      else if(obj->canBeHostile() && !obj->canBeNeutral())
         obj->setTeam(TEAM_HOSTILE); 
      else
         obj->setTeam(TEAM_NEUTRAL);    // We won't consider the case where hasTeam == canBeNeutral == canBeHostile == false
   }
}


// Search through editor objects, to make sure everything still has a valid team.  If not, we'll assign it a default one.
// Note that neutral/hostile items are on team -1/-2, and will be unaffected by this loop or by the number of teams we have.
void EditorUserInterface::teamsHaveChanged()
{
   bool teamsChanged = false;

   if(getTeamCount() != mOldTeams.size())     // Number of teams has changed
      teamsChanged = true;
   else
      for(S32 i = 0; i < getTeamCount(); i++)
      {
         TeamInfo team = getTeam(i);

         if(mOldTeams[i].getColor() != team.getColor() ||          // Color(s) or
            mOldTeams[i].getName()  != team.getName().getString()) // names(s) have changed
         {
            teamsChanged = true;
            break;
         }
      }

   if(!teamsChanged)       // Nothing changed, we're done here
      return;

   validateTeams();

   validateTeams(mDockItems.findObjects_fast());

   validateLevel();          // Revalidate level -- if teams have changed, requirements for spawns have too
   //markLevelPermanentlyDirty();  //<<-- TODO: Remove when team saving is part of mUndoManager
   autoSave();
}


string EditorUserInterface::getLevelFileName() const
{
   return mEditFileName != "" ? mEditFileName : UnnamedFile;
}


void EditorUserInterface::onSelectionChanged()
{
   rebuildSelectionOutline();
   clearPointOfRotation();
}


void EditorUserInterface::clearPointOfRotation()
{
   delete mPointOfRotation;
   mPointOfRotation = NULL;
}


template <class T>
static void addSelectedSegmentsToList(const Vector<DatabaseObject *> *walls, 
                                      bool wholeWallOnly, 
                                      Vector<const WallSegment *> &segments)
{
   for(S32 i = 0; i < walls->size(); i++)
   {
      WallItem *wall = static_cast<WallItem *>(walls->get(i));
         
      if(wall->isSelected() || (!wholeWallOnly && wall->anyVertsSelected()))
      {
         const Vector<WallSegment *> wallsegs = static_cast<BarrierX *>(wall)->getSegments();

         for(S32 j = 0; j < wallsegs.size(); j++)
            segments.push_back(wallsegs[j]);
      }
   }
}

// Declare these specific implementations of the above template so here so project will link
template void addSelectedSegmentsToList<WallItem>(const Vector<DatabaseObject *> *walls, bool, Vector<const WallSegment *> &segments);
template void addSelectedSegmentsToList<PolyWall>(const Vector<DatabaseObject *> *walls, bool, Vector<const WallSegment *> &segments);
                                          

// Return a list of all selected segments
static Vector<WallSegment const *> getSelectedWallsAndPolywallSegments(const Level *level)
{
   Vector<WallSegment const *> segments;

   const Vector<DatabaseObject *> *walls = level->findObjects_fast(WallItemTypeNumber);
   const Vector<DatabaseObject *> *polywalls = level->findObjects_fast(PolyWallTypeNumber);

   addSelectedSegmentsToList<WallItem>(walls,     false, segments);
   addSelectedSegmentsToList<PolyWall>(polywalls, false, segments);

   return segments;
}


static Vector<WallSegment const *> getSelectedWallSegments(const Level *level)
{
   Vector<WallSegment const *> segments;

   const Vector<DatabaseObject *> *walls = level->findObjects_fast(WallItemTypeNumber);

   addSelectedSegmentsToList<WallItem>(walls, true, segments);

   return segments;
}


static Vector<WallSegment const *> getSelectedWallSegmentsMovingVertices(const Level *level)
{
   Vector<WallSegment const *> segments;

   const Vector<DatabaseObject *> *walls = level->findObjects_fast(WallItemTypeNumber);
   addSelectedSegmentsToList<WallItem>(walls, false, segments);

   const Vector<DatabaseObject *> *polywalls = level->findObjects_fast(PolyWallTypeNumber);

   addSelectedSegmentsToList<WallItem>(polywalls, false, segments);


   return segments;
}



// Rebuilds outline of selected walls
void EditorUserInterface::rebuildSelectionOutline()
{
   Vector<WallSegment const *> segments;
   
   segments = getSelectedWallSegments(mLevel.get());
   WallEdgeManager::clipAllWallEdges(segments, mSelectedWallEdgePointsWholeWalls);        // Populate mSelectedWallEdgePoints from segments

   segments = getSelectedWallSegmentsMovingVertices(mLevel.get());
   WallEdgeManager::clipAllWallEdges(segments, mSelectedWallEdgePointsDraggedVertices);   // Populate mSelectedWallEdgePoints from segments
}


void EditorUserInterface::onBeforeRunScriptFromConsole()
{
   const Vector<DatabaseObject *> *objList = getLevel()->findObjects_fast();

   // Use selection as a marker -- will have to change in future
   for(S32 i = 0; i < objList->size(); i++)
   {
      BfObject *obj = static_cast<BfObject *>(objList->get(i));
      obj->setSelected(true);
   }
}


void EditorUserInterface::onAfterRunScriptFromConsole()
{
   const Vector<DatabaseObject *> *objList = getLevel()->findObjects_fast();

   // Since all our original objects were marked as selected before the script was run, and since the objects generated by
   // the script are not selected, if we invert the selection, our script items will now be selected.
   for(S32 i = 0; i < objList->size(); i++)
   {
      BfObject *obj = static_cast<BfObject *>(objList->get(i));
      obj->setSelected(!obj->isSelected());
   }

   rebuildEverything(getLevel());
   onSelectionChanged();
}


void EditorUserInterface::onActivate()
{
   FolderManager *folderManager = mGameSettings->getFolderManager();

   // Check if we have a level name:
   if(getLevelFileName() == UnnamedFile)     // We need to take a detour to get a level name
   {

      if(folderManager->getLevelDir().empty())      // Never did resolve a leveldir... no editing for you!
      {
         getUIManager()->reactivatePrevUI();     // Must come before the error msg, so it will become the previous UI when that one exits

         ErrorMessageUserInterface *ui = getUIManager()->getUI<ErrorMessageUserInterface>();
         ui->reset();
         ui->setTitle("HOUSTON, WE HAVE A PROBLEM");
         ui->setMessage("No valid level folder was found, so I cannot start the level editor.\n\n"
                        "Check the LevelDir parameter in your INI file, or your command-line parameters to make sure"
                        "you have correctly specified a valid folder.");

         getUIManager()->activate(ui);

         return;
      }

      // Don't save this menu (false, below).  That way, if the user escapes out, and is returned to the "previous"
      // UI, they will get back to where they were before (prob. the main menu system), not back to here.
      getUIManager()->activate<LevelNameEntryUserInterface>(false);

      return;
   }

   mLevelErrorMsgs.clear();
   mLevelWarnings.clear();

   mSaveMsgTimer.clear();

   mGameTypeArgs.clear();

   onActivateReactivate();

   loadLevel();
   setCurrentTeam(0);

   mSnapContext = FULL_SNAPPING;      // Hold [space/shift+space] to temporarily disable snapping

   // Reset display parameters...
   mDragSelecting = false;

   mCreatingPoly = false;
   mCreatingPolyline = false;
   mDraggingDockItem = NULL;
   mCurrentTeam = 0;
   mPreviewMode = false;
   mDragCopying = false;
   mJustInsertedVertex = false;

   VideoSystem::actualizeScreenMode(mGameSettings, true, usesEditorScreenMode());

   centerView();
   findPlugins();
}


void EditorUserInterface::renderMasterStatus(const MasterServerConnection *connectionToMaster) const
{
   // Do nothing, don't render this in editor 
}


bool EditorUserInterface::usesEditorScreenMode() const
{
   return true;
}


// Stuff to do when activating or reactivating
void EditorUserInterface::onActivateReactivate()
{
   mDraggingObjects = false;
   mUp = mDown = mLeft = mRight = mIn = mOut = false;
   mDockItemHit = NULL;

   Cursor::enableCursor();
}


void EditorUserInterface::onReactivate()     // Run when user re-enters the editor after testing, among other things
{
   onActivateReactivate();

   if(mWasTesting)
   {
      mWasTesting = false;
      mSaveMsgTimer.clear();

      //getGame()->setGameType(mEditorGameType); 

      remove("editor.tmp");      // Delete temp file
   }


   if(mCurrentTeam >= getTeamCount())
      mCurrentTeam = 0;

   if(UserInterface::getUIManager()->getPrevUI()->usesEditorScreenMode() != usesEditorScreenMode())
      VideoSystem::actualizeScreenMode(mGameSettings, true, usesEditorScreenMode());
}


S32 EditorUserInterface::getTeamCount() const
{
   return mLevel->getTeamCount();
}


const TeamInfo &EditorUserInterface::getTeam(S32 teamId)
{
   return mLevel->getTeamInfo(teamId);
}


void EditorUserInterface::clearTeams()
{
   mLevel->clearTeams();
}


bool EditorUserInterface::getNeedToSave() const
{
   return mUndoManager.needToSave();
}


void EditorUserInterface::addTeam(const TeamInfo &teamInfo)
{
   mLevel->addTeam(teamInfo);
}


void EditorUserInterface::addTeam(EditorTeam *team, S32 teamIndex)
{
   mLevel->addTeam(team, teamIndex);
}


void EditorUserInterface::removeTeam(S32 teamIndex)
{
   mLevel->removeTeam(teamIndex);
}


Point EditorUserInterface::convertCanvasToLevelCoord(const Point &p) const
{
   return (p - mCurrentOffset) / mCurrentScale;
}


Point EditorUserInterface::convertLevelToCanvasCoord(const Point &p, bool convert) const
{
   return convert ? p * mCurrentScale + mCurrentOffset : p;
}


// Called when we shift between windowed and fullscreen mode, after change is made
void EditorUserInterface::onDisplayModeChange()
{
   static S32 previousXSize = -1;
   static S32 previousYSize = -1;

   if(previousXSize != DisplayManager::getScreenInfo()->getGameCanvasWidth() || 
      previousYSize != DisplayManager::getScreenInfo()->getGameCanvasHeight())
   {
      // Recenter canvas -- note that canvasWidth may change during displayMode change
      mCurrentOffset.set(mCurrentOffset.x - previousXSize / 2 + DisplayManager::getScreenInfo()->getGameCanvasWidth() / 2, 
                         mCurrentOffset.y - previousYSize / 2 + DisplayManager::getScreenInfo()->getGameCanvasHeight() / 2);
   }

   // Need to populate the dock here because dock items are tied to a particular screen x,y; 
   // maybe it would be better to give them a dock x,y instead?  
   // mLevel might be NULL here when we first start up the editor.
   if(mLevel && mLevel->getGameType())
      populateDock();               // If game type has changed, items on dock will change

   previousXSize = DisplayManager::getScreenInfo()->getGameCanvasWidth();
   previousYSize = DisplayManager::getScreenInfo()->getGameCanvasHeight();
}


Point EditorUserInterface::snapPointToLevelGrid(Point const &p) const
{
   if(mSnapContext != FULL_SNAPPING)
      return p;

   // First, find a snap point based on our grid
   F32 factor = (showMinorGridLines() ? 0.1f : 0.5f) * mGridSize;     // Tenths or halves -- major gridlines are gridsize pixels apart

   return Point(floor(p.x / factor + 0.5) * factor, floor(p.y / factor + 0.5) * factor);
}


Point EditorUserInterface::snapPoint(const Point &p, bool snapWhileOnDock) const
{
   if(mouseOnDock() && !snapWhileOnDock) 
      return p;      // No snapping!

   const Vector<DatabaseObject *> *objList = getLevel()->findObjects_fast();

   Point snapPoint(p);     // Make a working copy

   if(mDraggingObjects)
   {  
      // Turrets & forcefields: Snap to a wall edge as first (and only) choice, regardless of whether snapping is on or off
      if(isEngineeredType(mSnapObject->getObjectTypeNumber()))
         return snapPointToLevelGrid(p);
   }

   F32 minDist = 255 / mCurrentScale;    // 255 just seems to work well, not related to gridsize; only has an impact when grid is off

   if(mSnapContext == FULL_SNAPPING)     // Only snap to grid when full snapping is enabled; lowest priority snaps go first
   {
      snapPoint = snapPointToLevelGrid(p);
      minDist = snapPoint.distSquared(p);
   }

   if(mSnapContext != NO_SNAPPING)
   {
      // Where will we be snapping things?
      bool snapToWallCorners = getSnapToWallCorners();

      // Now look for other things we might want to snap to
      for(S32 i = 0; i < objList->size(); i++)
      {
         BfObject *obj = static_cast<BfObject *>(objList->get(i));

         // Don't snap to selected items or items with selected verts (keeps us from snapping to ourselves, which is usually trouble)
         if(obj->isSelected() || obj->anyVertsSelected())    
            continue;

         for(S32 j = 0; j < obj->getVertCount(); j++)
         {
            F32 dist = obj->getVert(j).distSquared(p);
            if(dist < minDist)
            {
               minDist = dist;
               snapPoint.set(obj->getVert(j));
            }
         }
      }

      // Search for a corner to snap to - by using wall edges, we'll also look for intersections between segments
      if(snapToWallCorners)   
         checkCornersForSnap(p, mLevel->getWallEdgeDatabase()->findObjects_fast(), minDist, snapPoint);
   }

   return snapPoint;
}


// The purpose of the following code is to intelligently mark selected objects as unsnapped so that they will behave better
// while being dragged or pasted.  For example, if we are moving a turret, we want it to snap to anything nearby.  However, if
// that turret is attached to a wall that is also being moved, we don't want the turret going off and snapping to something
// else.  To prevent that, we keep the turret's status as being snapped, even though things are usually marked as unsnapped when
// they are being moved.
//
// The logic here is basically to loop through all selected objects in the passed set, keeping a list of engineer items, and of
// the ids of various walls that are also selected.  Everything that is not an engineered object gets marked as being unsnapped.
// After the loop, engineered items are reviewed; if the wall they were snapped to was not found during the first pass, the 
// item is marked as no longer snapped, so it will start snapping as it moves.  If the wall was found, then the item is marked as
// happily snapped, so it will not try to find another partner during the move.  
//
// The promiscuousSnapper vector keeps track of whether an engr. item is trying to snap to other things.  It is only set on the first
// pass through here, and is based on whether the item it is snapped to (if any) is included in the selection.
//
// We have broken the logic up into a series of functions to facilitate processing different kinds of lists.  Kind of annoying... but
// it seemed the best way to avoid repeating very similar logic.

static Vector<EngineeredItem *> selectedSnappedEngrObjects;
static Vector<S32> selectedSnappedEngrObjectIndices;
static Vector<bool> promiscuousSnapper;
static Vector<BfObject *> selectedWalls;

static void markSelectedObjectsAsUnsnapped_init(S32 itemCount, bool calledDuringDragInitialization)
{
   selectedSnappedEngrObjects.clear();
   selectedWalls.clear();
   selectedSnappedEngrObjectIndices.clear();

   if(calledDuringDragInitialization)
   {
      promiscuousSnapper.resize(itemCount);
      for(S32 i = 0; i < itemCount; i++)
         promiscuousSnapper[i] = true;    // They're all a bit loose to begin with!
   }
}


static void markSelectedObjectAsUnsnapped_body(BfObject *obj, S32 index, bool calledDuringDragInitialization)
{
   if(obj->isSelected())
   {
      if(isEngineeredType(obj->getObjectTypeNumber()))
      {
         EngineeredItem *engrObj = static_cast<EngineeredItem *>(obj);
         if(engrObj->getMountSegment() && engrObj->isSnapped())
         {
            selectedSnappedEngrObjects.push_back(engrObj);
            selectedSnappedEngrObjectIndices.push_back(index);
         }
         else
            obj->setSnapped(false);
      }
      else        // Not an engineered object
      {
         if(isWallType(obj->getObjectTypeNumber()))      // Wall or polywall in this context
            selectedWalls.push_back(static_cast<BfObject *>(obj));

         obj->setSnapped(false);
      }
   }
}


static void markSelectedObjectAsUnsnapped_done(bool calledDuringDragInitialization)
{
   // Now review all the engineer items that are being dragged and see if the wall they are mounted to is being
   // ` as well.  If it is, keep them snapped; if not, mark them as unsnapped. 
   for(S32 i = 0; i < selectedSnappedEngrObjects.size(); i++)
   {
      BfObject *owner = reinterpret_cast<BfObject *>(selectedSnappedEngrObjects[i]->getMountSegment()->getOwner());

      bool snapped = selectedWalls.contains(owner);
      selectedSnappedEngrObjects[i]->setSnapped(snapped);

      if(snapped && calledDuringDragInitialization)
         promiscuousSnapper[selectedSnappedEngrObjectIndices[i]] = false;
   }
}


void EditorUserInterface::markSelectedObjectsAsUnsnapped(const Vector<boost::shared_ptr<BfObject> > &objList)
{
   markSelectedObjectsAsUnsnapped_init(objList.size(), true);

   // Mark all items being dragged as no longer being snapped -- only our primary "focus" item will be snapped
   for(S32 i = 0; i < objList.size(); i++)
      markSelectedObjectAsUnsnapped_body(objList[i].get(), i, true);

   markSelectedObjectAsUnsnapped_done(true);
}


void EditorUserInterface::markSelectedObjectsAsUnsnapped(const Vector<DatabaseObject *> *objList)
{
   markSelectedObjectsAsUnsnapped_init(objList->size(), true);

   // Mark all items being dragged as no longer being snapped -- only our primary "focus" item will be snapped
   for(S32 i = 0; i < objList->size(); i++)
      markSelectedObjectAsUnsnapped_body(static_cast<BfObject *>(objList->get(i)), i, true);

   markSelectedObjectAsUnsnapped_done(true);
}


bool EditorUserInterface::getSnapToWallCorners() const
{
   // Allow snapping to wall corners when we're dragging items.  Disallow for all wall types other than PolyWall
   return mSnapContext != NO_SNAPPING && mDraggingObjects &&
         (mSnapObject->getObjectTypeNumber() == PolyWallTypeNumber ||  // Allow PolyWall
          mSnapObject->getObjectTypeNumber() == WallItemTypeNumber ||  // Allow WallItem
          !isWallType(mSnapObject->getObjectTypeNumber()));            // Disallow other Wall-related parts (would
                                                                       // these even ever appear as a snap object?)
}


static bool checkPoint(const Point &clickPoint, const Point &point, F32 &minDist, Point &snapPoint)
{
   F32 dist = point.distSquared(clickPoint);
   if(dist < minDist)
   {
      minDist = dist;
      snapPoint = point;
      return true;
   }

   return false;
}


S32 EditorUserInterface::checkCornersForSnap(const Point &clickPoint, const Vector<DatabaseObject *> *edges, 
                                             F32 &minDist, Point &snapPoint) const
{
   const Point *vert;

   for(S32 i = 0; i < edges->size(); i++)
      for(S32 j = 0; j < 1; j++)
      {
         WallEdge *edge = static_cast<WallEdge *>(edges->get(i));
         vert = (j == 0) ? edge->getStart() : edge->getEnd();
         if(checkPoint(clickPoint, *vert, minDist, snapPoint))
            return i;
      }

   return NONE;
}


////////////////////////////////////
////////////////////////////////////
// Rendering routines


bool EditorUserInterface::showMinorGridLines() const
{
   return mCurrentScale >= .5;
}

static S32 QSORT_CALLBACK sortByTeam(DatabaseObject **a, DatabaseObject **b)
{
   TNLAssert(dynamic_cast<BfObject *>(*a), "Not a BfObject");
   TNLAssert(dynamic_cast<BfObject *>(*b), "Not a BfObject");
   return ((BfObject *)(*b))->getTeam() - ((BfObject *)(*a))->getTeam();
}


void EditorUserInterface::renderTurretAndSpyBugRanges(GridDatabase *editorDb) const
{
   fillVector = *editorDb->findObjects_fast(SpyBugTypeNumber);  // This will actually copy vector of pointers to fillVector
                                                                // so we can sort by team, this is still faster then findObjects.
   if(fillVector.size() != 0)
   {
      // Use Z Buffer to make use of not drawing overlap visible area of same team SpyBug, but does overlap different team
      fillVector.sort(sortByTeam); // Need to sort by team, or else won't properly combine the colors.
      glClear(GL_DEPTH_BUFFER_BIT);
      glEnable(GL_DEPTH_TEST);
      glEnable(GL_DEPTH_WRITEMASK);
      glDepthFunc(GL_LESS);
      glPushMatrix();
      glTranslate(0, 0, -0.95f);

      // This blending works like this, source(SRC) * GL_ONE_MINUS_DST_COLOR + destination(DST) * GL_ONE
      glBlendFunc(GL_ONE_MINUS_DST_COLOR, GL_ONE);  

      S32 prevTeam = -10;

      // Draw spybug visibility ranges first, underneath everything else
      for(S32 i = 0; i < fillVector.size(); i++)
      {
         BfObject *editorObj = dynamic_cast<BfObject *>(fillVector[i]);

         if(i != 0 && editorObj->getTeam() != prevTeam)
            glTranslate(0, 0, 0.05f);
         prevTeam = editorObj->getTeam();

         Point pos = editorObj->getPos();
         pos *= mCurrentScale;
         pos += mCurrentOffset;
         renderSpyBugVisibleRange(pos, editorObj->getColor(), mCurrentScale);
      }

      setDefaultBlendFunction();

      glPopMatrix();
      glDisable(GL_DEPTH_WRITEMASK);
      glDisable(GL_DEPTH_TEST);
   }

   // Next draw turret firing ranges for selected or highlighted turrets only
   fillVector.clear();
      
   editorDb->findObjects(TurretTypeNumber, fillVector);
   for(S32 i = 0; i < fillVector.size(); i++)
   {
      BfObject *editorObj = dynamic_cast<BfObject *>(fillVector[i]);
      if(editorObj->isSelected() || editorObj->isLitUp())
      {
         Point pos = editorObj->getPos();
         pos *= mCurrentScale;
         pos += mCurrentOffset;
         renderTurretFiringRange(pos, editorObj->getColor(), mCurrentScale);
      }
   }
}


S32 getDockHeight()
{
   return DisplayManager::getScreenInfo()->getGameCanvasHeight() - 2 * EditorUserInterface::vertMargin;
}


void EditorUserInterface::renderDock() const  
{
   // Render item dock down RHS of screen
   const S32 canvasWidth = DisplayManager::getScreenInfo()->getGameCanvasWidth();
   const S32 canvasHeight = DisplayManager::getScreenInfo()->getGameCanvasHeight();

   Color fillColor;

   switch(mDockMode)
   {
      case DOCKMODE_ITEMS:
         fillColor = Colors::red30;
         break;

      case DOCKMODE_PLUGINS:
         fillColor = Colors::blue40;
         break;
   }

   S32 dockHeight = getDockHeight();

   drawFilledFancyBox(canvasWidth - mDockWidth - horizMargin, canvasHeight - vertMargin - dockHeight,
                  canvasWidth - horizMargin,              canvasHeight - vertMargin,
                  8, fillColor, .7f, (mouseOnDock() ? Colors::yellow : Colors::white));

   switch(mDockMode)
   {
      case DOCKMODE_ITEMS:
         renderDockItems();
         break;

      case DOCKMODE_PLUGINS:
         renderDockPlugins();
         break;
   }
}


const S32 PANEL_TEXT_SIZE = 10;
const S32 PANEL_SPACING = S32(PANEL_TEXT_SIZE * 1.3);

static S32 PanelBottom, PanelTop, PanelLeft, PanelRight, PanelInnerMargin;

void EditorUserInterface::renderInfoPanel() const
{
   // Recalc dimensions in case screen mode changed
   PanelBottom = DisplayManager::getScreenInfo()->getGameCanvasHeight() - EditorUserInterface::vertMargin;
   PanelTop    = PanelBottom - (4 * PANEL_SPACING + 9);
   PanelLeft   = EditorUserInterface::horizMargin;
   PanelRight  = PanelLeft + 180;      // left + width
   PanelInnerMargin = 4;

   drawFilledFancyBox(PanelLeft, PanelTop, PanelRight, PanelBottom, 6, Colors::richGreen, .7f, Colors::white);


   // Draw coordinates on panel -- if we're moving an item, show the coords of the snap vertex, otherwise show the coords of the
   // snapped mouse position
   Point pos;

   if(mSnapObject)
      pos = mSnapObject->getVert(mSnapVertexIndex);
   else
      pos = snapPoint(convertCanvasToLevelCoord(mMousePos));


   glColor(Colors::white);
   renderPanelInfoLine(1, "Cursor X,Y: %2.1f,%2.1f", pos.x, pos.y);

   // And scale
   renderPanelInfoLine(2, "Zoom Scale: %2.2f", mCurrentScale);

   // Show number of teams
   renderPanelInfoLine(3, "Team Count: %d", getTeamCount());

   bool needToSave = mUndoManager.needToSave();

   // Color level name by whether it needs to be saved or not
   glColor(needToSave ? Colors::red : Colors::green);     

   // Filename without extension
   string filename = getLevelFileName();
   renderPanelInfoLine(4, "Filename: %s%s", needToSave ? "*" : "", filename.substr(0, filename.find_last_of('.')).c_str());
}


void EditorUserInterface::renderPanelInfoLine(S32 line, const char *format, ...) const
{
   const S32 xpos = horizMargin + PanelInnerMargin;

   va_list args;
   static char text[512];  // reusable buffer

   va_start(args, format);
   vsnprintf(text, sizeof(text), format, args); 
   va_end(args);

   drawString(xpos, DisplayManager::getScreenInfo()->getGameCanvasHeight() - vertMargin - PANEL_TEXT_SIZE - 
                    line * PANEL_SPACING + 6, PANEL_TEXT_SIZE, text);
}


// Helper to render attributes in a colorful and lady-like fashion
static void renderAttribText(S32 xpos, S32 ypos, S32 textsize, 
                             const Color &keyColor, const Color &valColor, 
                             const Vector<string> &keys, const Vector<string> &vals)
{
   TNLAssert(keys.size() == vals.size(), "Expected equal number of keys and values!");
   for(S32 i = 0; i < keys.size(); i++)
   {
      glColor(keyColor);
      xpos += drawStringAndGetWidth(xpos, ypos, textsize, keys[i].c_str());
      xpos += drawStringAndGetWidth(xpos, ypos, textsize, ": ");

      glColor(valColor);
      xpos += drawStringAndGetWidth(xpos, ypos, textsize, vals[i].c_str());
      if(i < keys.size() - 1)
         xpos += drawStringAndGetWidth(xpos, ypos, textsize, "; ");
   }
}


// Shows selected item attributes, or, if we're hovering over dock item, shows dock item info string
void EditorUserInterface::renderItemInfoPanel() const
{
   string itemName;     // All intialized to ""

   S32 hitCount = 0;
   bool multipleKindsOfObjectsSelected = false;

   static Vector<string> keys, values;       // Reusable containers
   keys.clear();
   values.clear();

   const char *instructs = "";

   S32 xpos = PanelRight + 9;
   S32 ypos = PanelBottom - PANEL_TEXT_SIZE - PANEL_SPACING + 6;
   S32 upperLineTextSize = 14;

   // Render information when hovering over a dock item
   if(mDockItemHit)
   {
      itemName    = mDockItemHit->getOnScreenName();

      glColor(Colors::green);
      drawString(xpos, ypos, 12, mDockItemHit->getEditorHelpString());

      ypos -= S32(upperLineTextSize * 1.3);

      glColor(Colors::white);
      drawString(xpos, ypos, upperLineTextSize, itemName.c_str());
   }

   // Handle everything else
   else
   {
      // Cycle through all our objects to find the selected ones
      const Vector<DatabaseObject *> *objList = getLevel()->findObjects_fast();

      for(S32 i = 0; i < objList->size(); i++)
      {
         BfObject *obj = static_cast<BfObject *>(objList->get(i));

         if(obj->isSelected())
         {
            if(hitCount == 0)       // This is the first object we've hit
            {
               itemName   = obj->getOnScreenName();
               obj->fillAttributesVectors(keys, values);
               instructs  = obj->getInstructionMsg(keys.size());      // Various objects have different instructions

               S32 id = obj->getUserAssignedId();
               keys.push_back("Id");
               values.push_back(id > 0 ? itos(id) : "Unassigned");
            }
            else                    // Second or subsequent selected object found
            {
               if(multipleKindsOfObjectsSelected || itemName != obj->getOnScreenName())    // Different type of object
               {
                  itemName = "Multiple object types selected";
                  multipleKindsOfObjectsSelected = true;
               }
            }

            hitCount++;
         }  // end if obj is selected
      }

      /////
      // Now render the info we collected above

      if(hitCount == 1)
      {
         glColor(Colors::yellow);
         S32 w = drawStringAndGetWidth(xpos, ypos, PANEL_TEXT_SIZE, instructs);
         if(w > 0)
            w += drawStringAndGetWidth(xpos + w, ypos, PANEL_TEXT_SIZE, "; ");
         drawString(xpos + w, ypos, PANEL_TEXT_SIZE, "[#] to edit Id");

         renderAttribText(xpos, ypos - PANEL_SPACING, PANEL_TEXT_SIZE, Colors::cyan, Colors::white, keys, values);
      }

      ypos -= PANEL_SPACING + S32(upperLineTextSize * 1.3);
      if(hitCount > 0)
      {
         if(!multipleKindsOfObjectsSelected)
            itemName = (mDraggingObjects ? "Dragging " : "Selected ") + itemName;

         if(hitCount > 1)
            itemName += " (" + itos(hitCount) + ")";

         glColor(Colors::yellow);
         drawString(xpos, ypos, upperLineTextSize, itemName.c_str());
      }

      ypos -= S32(upperLineTextSize * 1.3);
      if(mInfoMsg != "")
      {
         glColor(Colors::white);
         drawString(xpos, ypos, upperLineTextSize, mInfoMsg.c_str());
      }
   }
}


void EditorUserInterface::renderReferenceShip() const
{
   // Render ship at cursor to show scale
   static F32 thrusts[4] =  { 1, 0, 0, 0 };

   glPushMatrix();
      glTranslate(mMousePos);
      glScale(mCurrentScale);
      glRotate(90);
      renderShip(ShipShape::Normal, Colors::red, 1, thrusts, 1, 5, 0, false, false, false, false);
      glRotate(-90);

      // Draw collision circle
      const F32 spaceAngle = 0.0278f * FloatTau;
      glColor(Colors::green, 0.35f);
      glLineWidth(gLineWidth1);
      drawDashedCircle(Point(0,0), (F32)Ship::CollisionRadius, 10, spaceAngle, 0);
      glLineWidth(gDefaultLineWidth);

      // And show how far it can see
      const S32 horizDist = Game::PLAYER_VISUAL_DISTANCE_HORIZONTAL;
      const S32 vertDist  = Game::PLAYER_VISUAL_DISTANCE_VERTICAL;

      glColor(Colors::paleBlue, 0.35f);
      drawFilledRect(-horizDist, -vertDist, horizDist, vertDist);

   glPopMatrix();
}


static F32 getRenderingAlpha(bool isScriptItem)
{
   return isScriptItem ? .4f : 1;     // Script items will appear somewhat translucent
}


void EditorUserInterface::render() const
{
   GridDatabase *editorDb = getLevel();

   // Render bottom-most layer of our display
   if(mPreviewMode)
      renderTurretAndSpyBugRanges(editorDb);    // Render range of all turrets and spybugs in editorDb
   else
      renderGrid(mCurrentScale, mCurrentOffset, convertLevelToCanvasCoord(Point(0,0)), 
                 (F32)mGridSize, mSnapContext == FULL_SNAPPING, showMinorGridLines());

   glPushMatrix();
      glTranslate(getCurrentOffset());
      glScale(getCurrentScale());

      // mSnapDelta only gets recalculated during a dragging event -- if an item is no longer being dragged, we
      // don't want to use the now stale value in mSnapDelta, but rather (0,0) to reflect the rahter obvoius fact
      // that walls that are not being dragged should be rendered in place.
      static Point delta;
      delta = mDraggingObjects ? mSnapDelta : Point(0,0);

      // == Render walls and polyWalls ==
      // Shadows only drawn under walls that are being dragged.  No dragging, no shadows.
      if(mDraggingObjects)   
         renderShadowWalls(mSelectedObjectsForDragging);

      renderWallsAndPolywalls(&mLevelGenDatabase, delta, false, true );
      renderWallsAndPolywalls(editorDb, delta, false, false);

      // == Normal, unselected items ==
      // Draw map items (teleporters, etc.) that are not being dragged, and won't have any text labels  (below the dock)
      renderObjects(editorDb, RENDER_UNSELECTED_NONWALLS, false);             // Render our normal objects
      renderObjects(&mLevelGenDatabase, RENDER_UNSELECTED_NONWALLS, true);    // Render any levelgen objects being overlaid

      // == Selected items ==
      // Draw map items (teleporters, etc.) that are are selected and/or lit up, so label is readable (still below the dock)
      // Do this as a separate operation to ensure that these are drawn on top of those drawn above.
      // We do render polywalls here because this is what draws the highlighted outline when the polywall is selected.
      renderObjects(editorDb, RENDER_SELECTED_NONWALLS, false);               // Render selected objects 

      renderWallsAndPolywalls(editorDb, delta, true, false);   

      // == Draw geomPolyLine features under construction ==
      if(mCreatingPoly || mCreatingPolyline)    
         renderObjectsUnderConstruction();

      // Since we're not constructing a barrier, if there are any barriers or lineItems selected, 
      // get the width for display at bottom of dock
      else  
      {
         fillVector.clear();
         editorDb->findObjects((TestFunc)isLineItemType, fillVector);

         for(S32 i = 0; i < fillVector.size(); i++)
         {
            LineItem *obj = dynamic_cast<LineItem *>(fillVector[i]);   // Walls are a subclass of LineItem, so this will work for both

            if(obj && (obj->isSelected() || (obj->isLitUp() && obj->isVertexLitUp(NONE))))
               break;
         }
      }

      // Render our snap vertex as a hollow magenta box...
      if(mVertexEditMode &&                                                                                 // Must be in vertex-edit mode
            !mPreviewMode && mSnapObject && mSnapObject->isSelected() && mSnapVertexIndex != NONE &&        // ...but not in preview mode...
            mSnapObject->getGeomType() != geomPoint &&                                                      // ...and not on point objects...
            !mSnapObject->isVertexLitUp(mSnapVertexIndex) && !mSnapObject->vertSelected(mSnapVertexIndex))  // ...or selected vertices
      {
         renderVertex(SnappingVertex, mSnapObject->getVert(mSnapVertexIndex), NO_NUMBER, mCurrentScale/*, alpha*/);  
      }

   glPopMatrix();

   if(!mNormalizedScreenshotMode)
   {
      if(mPreviewMode)
         renderReferenceShip();
      else
      {
         // The following items are hidden in preview mode:
         renderDock();

         renderInfoPanel();
         renderItemInfoPanel();

         if(mouseOnDock() && mDockItemHit)
            mDockItemHit->setLitUp(true);       // Will trigger a selection highlight to appear around dock item
      }
   }

   renderDragSelectBox();

   if(mAutoScrollWithMouse)
   {
      glColor(Colors::white);
      drawFourArrows(mScrollWithMouseLocation);
   }

   if(!mNormalizedScreenshotMode)
   {
      renderSaveMessage();
      renderWarnings();
      renderLingeringMessage();
   }

   renderConsole();        // Rendered last, so it's always on top
}


static void setColor(bool isSelected, bool isLitUp, bool isScriptItem)
{
   F32 alpha = isScriptItem ? .6f : 1;     // So script items will appear somewhat translucent

   if(isSelected)
      glColor(Colors::EDITOR_SELECT_COLOR, alpha);       // yellow
   else if(isLitUp)
      glColor(Colors::EDITOR_HIGHLIGHT_COLOR, alpha);    // white
   else  // Normal
      glColor(Colors::EDITOR_PLAIN_COLOR, alpha);
}


// Render objects in the specified database
void EditorUserInterface::renderObjects(const GridDatabase *database, RenderModes renderMode, bool isLevelgenOverlay) const
{
   const Vector<DatabaseObject *> *objList = database->findObjects_fast();

   bool wantSelected = (renderMode == RENDER_SELECTED_NONWALLS || renderMode == RENDER_SELECTED_WALLS);
   bool wantWalls =    (renderMode == RENDER_UNSELECTED_WALLS  || renderMode == RENDER_SELECTED_WALLS);

   for(S32 i = 0; i < objList->size(); i++)
   {
      BfObject *obj = static_cast<BfObject *>(objList->get(i));

      bool isSelected = obj->isSelected() || obj->isLitUp();
      bool isWall = isWallType(obj->getObjectTypeNumber());

      if(isSelected != wantSelected || isWall != wantWalls)
         continue;

      // Items are rendered in index order, so those with a higher index get drawn later, and hence, on top
      setColor(obj->isSelected(), obj->isLitUp(), isLevelgenOverlay);

      if(mPreviewMode)
      {
         if(!isWall)
            obj->render();
      }
      else
      {
         obj->renderEditor(mCurrentScale, getSnapToWallCorners(), mVertexEditMode);
         obj->renderAndLabelHighlightedVertices(mCurrentScale);
      }
   }
}


// Render walls (both normal walls and polywalls, outlines and fills) and centerlines
void EditorUserInterface::renderWallsAndPolywalls(const GridDatabase *database, const Point &offset,
                                                  bool drawSelected, bool isLevelGenDatabase) const
{
   // Guarantee walls are a standard color for editor screenshot uploads to the level database
   const Color &fillColor = mNormalizedScreenshotMode ? Colors::DefaultWallFillColor :
                                                        mPreviewMode ? mGameSettings->getWallFillColor() : 
                                                                       Colors::EDITOR_WALL_FILL_COLOR;

   const Color &outlineColor = mNormalizedScreenshotMode ? Colors::DefaultWallOutlineColor : 
                                                           mGameSettings->getWallOutlineColor();

   renderWalls(mLevel->findObjects_fast(WallItemTypeNumber),
               mLevel->findObjects_fast(PolyWallTypeNumber),
               mWallEdgePoints, 
               mSelectedWallEdgePointsWholeWalls,
               mSelectedWallEdgePointsDraggedVertices,
               outlineColor,
               fillColor, 
               mCurrentScale, 
               mDraggingObjects, // <== bool
               drawSelected, 
               offset, 
               mPreviewMode, 
               getSnapToWallCorners(), 
               getRenderingAlpha(isLevelGenDatabase));


   // Render walls as ordinary objects; this will draw wall centerlines
   if(!isLevelGenDatabase)
      renderObjects(database, drawSelected ? RENDER_SELECTED_WALLS : RENDER_UNSELECTED_WALLS, false);  
}


void EditorUserInterface::renderObjectsUnderConstruction() const
{
   // Add a vert (and deleted it later) to help show what this item would look like if the user placed the vert in the current location
   mNewItem->addVert(snapPoint(convertCanvasToLevelCoord(mMousePos)));
   glLineWidth(gLineWidth3);

   if(mCreatingPoly) // Wall
      glColor(Colors::EDITOR_SELECT_COLOR);
   else              // LineItem --> Caution! we're rendering an object that doesn't exist yet; its game is NULL
      glColor(mLevel->getTeamColor(mCurrentTeam));

   renderLine(mNewItem->getOutline());

   glLineWidth(gDefaultLineWidth);

   for(S32 j = mNewItem->getVertCount() - 1; j >= 0; j--)      // Go in reverse order so that placed vertices are drawn atop unplaced ones
   {
      Point v = mNewItem->getVert(j);
            
      // Draw vertices
      if(j == mNewItem->getVertCount() - 1)                    // This is our most current vertex
         renderVertex(HighlightedVertex, v, NO_NUMBER, mCurrentScale);
      else
         renderVertex(SelectedItemVertex, v, j, mCurrentScale);
   }
   mNewItem->deleteVert(mNewItem->getVertCount() - 1); 
}


// Draw box for selecting items
void EditorUserInterface::renderDragSelectBox() const
{
   if(!mDragSelecting)   
      return;
   
   glColor(Colors::white);
   Point downPos = convertLevelToCanvasCoord(mMouseDownPos);
   drawHollowRect(downPos, mMousePos);
}


static const S32 DOCK_LABEL_SIZE = 9;      // Size to label items on the dock

// Forward declarations to allow us to put functions in human readable order
static void renderDockItemLabel(const Point &pos, const char *label);
static void renderDockItem(BfObject *object, F32 currentScale, S32 snapVertexIndex);

static void renderDockItem(const BfObject *object, const Color &color, F32 currentScale, S32 snapVertexIndex)
{
   glColor(Colors::EDITOR_PLAIN_COLOR);

   object->renderDock(color);
   renderDockItemLabel(object->getDockLabelPos(), object->getOnDockName());

   if(object->isLitUp())
     object->highlightDockItem();
}


void EditorUserInterface::renderDockItems() const
{
   for(S32 i = 0; i < mDockItems.getObjectCount(); i++)
   {
      BfObject *bfObject = (BfObject *)mDockItems.getObjectByIndex(i);
      renderDockItem(bfObject, mLevel->getTeamColor(mCurrentTeam), mCurrentScale, mSnapVertexIndex);
      bfObject->setLitUp(false);    // TODO -- This should not be in render method
   }
}


static void renderDockItemLabel(const Point &pos, const char *label)
{
   F32 xpos = pos.x;
   F32 ypos = pos.y - DOCK_LABEL_SIZE / 2;
   glColor(Colors::white);
   drawStringc(xpos, ypos + (F32)DOCK_LABEL_SIZE, (F32)DOCK_LABEL_SIZE, label);
}


void EditorUserInterface::renderDockPlugins() const
{
   S32 hoveredPlugin = mouseOnDock() ? findHitPlugin() : -1;
   S32 maxPlugins = getDockHeight() / PLUGIN_LINE_SPACING;
   for(S32 i = mDockPluginScrollOffset; i < mPluginInfos.size() && (i - mDockPluginScrollOffset) < maxPlugins; i++)
   {
      if(hoveredPlugin == i)
      {
         S32 x = DisplayManager::getScreenInfo()->getGameCanvasWidth() - mDockWidth - horizMargin;
         F32 y = 1.5f * vertMargin + PLUGIN_LINE_SPACING * (i - mDockPluginScrollOffset);

         drawHollowRect(x + horizMargin / 3, y, x + mDockWidth - horizMargin / 3, y + PLUGIN_LINE_SPACING, Colors::white);
      }

      glColor(Colors::white);

      S32 y = (S32) (1.5 * vertMargin + PLUGIN_LINE_SPACING * (i - mDockPluginScrollOffset + 0.33));
      drawString((S32) (DisplayManager::getScreenInfo()->getGameCanvasWidth() - mDockWidth - horizMargin / 2), y, DOCK_LABEL_SIZE, mPluginInfos[i].prettyName.c_str());

      S32 bindingWidth = getStringWidth(DOCK_LABEL_SIZE, mPluginInfos[i].binding.c_str());
      drawString((S32) (DisplayManager::getScreenInfo()->getGameCanvasWidth() - bindingWidth - horizMargin * 1.5), y, DOCK_LABEL_SIZE, mPluginInfos[i].binding.c_str());
   }
}


void EditorUserInterface::renderSaveMessage() const
{
   if(mSaveMsgTimer.getCurrent())
   {
      F32 alpha = 1.0;
      if(mSaveMsgTimer.getCurrent() < (U32)ONE_SECOND)
         alpha = (F32) mSaveMsgTimer.getCurrent() / 1000;

      const S32 textsize = 25;
      const S32 len = getStringWidth(textsize, mSaveMsg.c_str()) + 20;
      const S32 inset = min((DisplayManager::getScreenInfo()->getGameCanvasWidth() - len)  / 2, 200);
      const S32 boxTop = 515;
      const S32 boxBottom = 555;
      const S32 cornerInset = 10;

      // Fill
      glColor(Colors::black, alpha * 0.80f);
      drawFancyBox(inset, boxTop, DisplayManager::getScreenInfo()->getGameCanvasWidth() - inset, boxBottom, cornerInset, GL_TRIANGLE_FAN);

      // Border
      glColor(Colors::blue, alpha);
      drawFancyBox(inset, boxTop, DisplayManager::getScreenInfo()->getGameCanvasWidth() - inset, boxBottom, cornerInset, GL_LINE_LOOP);

      glColor(mSaveMsgColor, alpha);
      drawCenteredString(520, textsize, mSaveMsg.c_str());
   }
}


static const S32 WARN_MESSAGE_FADE_TIME = 500;

void EditorUserInterface::renderWarnings() const
{
   FontManager::pushFontContext(EditorWarningContext);

   if(mWarnMsgTimer.getCurrent())
   {
      F32 alpha = 1.0;
      if (mWarnMsgTimer.getCurrent() < WARN_MESSAGE_FADE_TIME)
         alpha = (F32) mWarnMsgTimer.getCurrent() / WARN_MESSAGE_FADE_TIME;

      glColor(mWarnMsgColor, alpha);
      drawCenteredString(DisplayManager::getScreenInfo()->getGameCanvasHeight() / 4, 25, mWarnMsg1.c_str());
      drawCenteredString(DisplayManager::getScreenInfo()->getGameCanvasHeight() / 4 + 30, 25, mWarnMsg2.c_str());
   }

   if(mLevelErrorMsgs.size() || mLevelWarnings.size())
   {
      S32 ypos = vertMargin + 20;

      glColor(Colors::ErrorMessageTextColor);

      for(S32 i = 0; i < mLevelErrorMsgs.size(); i++)
      {
         drawCenteredString(ypos, 20, mLevelErrorMsgs[i].c_str());
         ypos += 25;
      }

      glColor(Colors::yellow);

      for(S32 i = 0; i < mLevelWarnings.size(); i++)
      {
         drawCenteredString(ypos, 20, mLevelWarnings[i].c_str());
         ypos += 25;
      }
   }

   FontManager::popFontContext();
}


void EditorUserInterface::renderLingeringMessage() const
{
   mLingeringMessage.render(horizMargin, vertMargin + mLingeringMessage.getHeight(), AlignmentLeft);
}


////////////////////////////////////////
////////////////////////////////////////
/*
1. User creates wall by drawing line
2. Each line segment is converted to a series of endpoints, who's location is adjusted to improve rendering (extended)
3. Those endpoints are used to generate a series of WallSegment objects, each with 4 corners
4. Those corners are used to generate a series of edges on each WallSegment.  Initially, each segment has 4 corners
   and 4 edges.
5. Segments are intsersected with one another, punching "holes", and creating a series of shorter edges that represent
   the dark blue outlines seen in the game and in the editor.

If wall shape or location is changed steps 1-5 need to be repeated
If intersecting wall is changed, only steps 4 and 5 need to be repeated
If wall thickness is changed, steps 3-5 need to be repeated
*/


// Mark all objects in database as unselected
void EditorUserInterface::clearSelection(GridDatabase *database)
{
   const Vector<DatabaseObject *> *objList = getLevel()->findObjects_fast();

   for(S32 i = 0; i < objList->size(); i++)
   {
      BfObject *obj = static_cast<BfObject *>(objList->get(i));
      obj->unselect();
   }
}


// Mark everything as selected
void EditorUserInterface::selectAll(GridDatabase *database)
{
   const Vector<DatabaseObject *> *objList = getLevel()->findObjects_fast();

   for(S32 i = 0; i < objList->size(); i++)
   {
      BfObject *obj = static_cast<BfObject *>(objList->get(i));
      obj->setSelected(true);
   }

   onSelectionChanged();
}


bool EditorUserInterface::anyItemsSelected(const GridDatabase *database) const
{
   const Vector<DatabaseObject *> *objList = database->findObjects_fast();

   for(S32 i = 0; i < objList->size(); i++)
   {
      BfObject *obj = static_cast<BfObject *>(objList->get(i));
      if(obj->isSelected())
         return true;
   }

   return false;
}


// Copy selection to the clipboard
void EditorUserInterface::copySelection()
{
   GridDatabase *database = getLevel();

   if(!anyItemsSelected(database))
      return;

   mClipboard.clear();     

   const Vector<DatabaseObject *> *objList = getLevel()->findObjects_fast();

   for(S32 i = 0; i < objList->size(); i++)
   {
      BfObject *obj = static_cast<BfObject *>(objList->get(i));

      if(obj->isSelected())
      {
         BfObject *objcopy = obj->copy();
         mClipboard.push_back(boost::shared_ptr<BfObject>(objcopy));
      }
   }
}


// Paste items on the clipboard
void EditorUserInterface::pasteSelection()
{
   if(mDraggingObjects)       // Pasting while dragging can cause crashes!!
      return;

   S32 objCount = mClipboard.size();

    if(objCount == 0)         // Nothing on clipboard, nothing to do
      return;

   Point pastePos = snapPoint(convertCanvasToLevelCoord(mMousePos));

   Point firstPoint = mClipboard[0]->getVert(0);

   Point offsetFromFirstPoint;
   Vector<DatabaseObject *> copiedObjects(objCount);
   Vector<BfObject *> copiedBfObjects(objCount);

   mUndoManager.startTransaction();

   for(S32 i = 0; i < objCount; i++)
   {
      offsetFromFirstPoint = firstPoint - mClipboard[i]->getVert(0);

      BfObject *newObject = mClipboard[i]->newCopy();
      newObject->moveTo(pastePos - offsetFromFirstPoint);
      geomChanged(newObject);

      copiedObjects.push_back(newObject);
      copiedBfObjects.push_back(newObject);

      mUndoManager.saveAction(ActionCreate, newObject);
   }

   mUndoManager.endTransaction();

   getLevel()->addToDatabase(copiedObjects);

   for(S32 i = 0; i < copiedObjects.size(); i++)   
      static_cast<BfObject *>(copiedObjects[i])->onAddedToEditor();

   getLevel()->snapAllEngineeredItems(false);  // True would work?

   doneAddingObjects(copiedBfObjects);
   
   autoSave();
}


// Expand or contract selection by scale (i.e. resize)
void EditorUserInterface::scaleSelection(F32 scale)
{
   Level *level = getLevel();

   if(!anyItemsSelected(level) || scale < .01 || scale == 1)    // Apply some sanity checks; limits here are arbitrary
      return;

   // Find center of selection
   Point min, max;                        
   level->computeSelectionMinMax(min, max);
   Point ctr = (min + max) * 0.5;

   bool modifiedWalls = false;
   mLevel->beginBatchGeomUpdate();
   mUndoManager.startTransaction();

   const Vector<DatabaseObject *> *objList = level->findObjects_fast();

   for(S32 i = 0; i < objList->size(); i++)
   {
      BfObject *obj = static_cast<BfObject *>(objList->get(i));

      if(obj->isSelected())
      {
         mUndoManager.saveChangeAction_before(obj);
         
         obj->scale(ctr, scale);
         geomChanged(obj);

         mUndoManager.saveChangeAction_after(obj);

         if(isWallType(obj->getObjectTypeNumber()))
            modifiedWalls = true;
      }
   }

   mUndoManager.endTransaction();
   
   Vector<WallSegment const *> segments = getSelectedWallsAndPolywallSegments(mLevel.get());

   mLevel->endBatchGeomUpdate(mLevel.get(), segments, mWallEdgePoints, modifiedWalls);
   rebuildSelectionOutline();

   autoSave();
}


bool EditorUserInterface::canRotate() const
{
   return !mDraggingObjects && anyItemsSelected(getLevel());
}


static const Point ORIGIN;

// Rotate selected objects around their center point by angle
void EditorUserInterface::rotateSelection(F32 angle, bool useOrigin)
{
   if(!canRotate())
      return;

   const Vector<DatabaseObject *> *objList = getLevel()->findObjects_fast();

   if(useOrigin)
      clearPointOfRotation();

   else if(!mPointOfRotation)
   {
      mPointOfRotation = new Point();
      Vector<Point> centroidList;

      // Add all object centroids to a set for de-duplication.  We'll get the centroid of the set
      set<Point> centroidSet;
      for(S32 i = 0; i < objList->size(); i++)
      {
         BfObject *obj = static_cast<BfObject *>(objList->get(i));

         if(obj->isSelected())
            centroidList.push_back(obj->getCentroid());
      }

      mPointOfRotation->set(findCentroid(centroidList, true));
   }

   const Point *center = useOrigin ? &ORIGIN : mPointOfRotation;

   mUndoManager.startTransaction();

   // Now do the actual rotation
   for(S32 i = 0; i < objList->size(); i++)
   {
      BfObject *obj = static_cast<BfObject *>(objList->get(i));

      if(obj->isSelected())
      {
         mUndoManager.saveChangeAction_before(obj);

         obj->rotateAboutPoint(*center, angle);
         geomChanged(obj);

         mUndoManager.saveChangeAction_after(obj);
      }
   }

   mUndoManager.endTransaction();

   autoSave();
}


void EditorUserInterface::setSelectionId(S32 id)
{
   const Vector<DatabaseObject *> *objList = getLevel()->findObjects_fast();

   for(S32 i = 0; i < objList->size(); i++)
   {
      BfObject *obj = static_cast<BfObject *>(objList->get(i));

      if(obj->isSelected())               // Should only be one
      {
         if(obj->getUserAssignedId() != id)     // Did the id actually change?
         {
            mUndoManager.saveChangeAction_before(obj);
            obj->setUserAssignedId(id, true);
            mUndoManager.saveChangeAction_after(obj);
         }
         break;
      }
   }
}


// Set the team affiliation of any selected items
void EditorUserInterface::setCurrentTeam(S32 currentTeam)
{
   if(currentTeam >= getTeamCount())
   {
      char msg[255];

      if(getTeamCount() == 1)
         dSprintf(msg, sizeof(msg), "Only 1 team has been configured.");
      else
         dSprintf(msg, sizeof(msg), "Only %d teams have been configured.", getTeamCount());

      setWarnMessage(msg, "Hit [F2] to configure teams.");

      return;
   }

   clearWarnMessage();
   mCurrentTeam = currentTeam;
   bool anyChanged = false;


   // Update all dock items to reflect new current team
   for(S32 i = 0; i < mDockItems.getObjectCount(); i++)
   {
      BfObject *bfObject = (BfObject *)mDockItems.getObjectByIndex(i);

      if(!bfObject->hasTeam())
         continue;

      if(currentTeam == TEAM_NEUTRAL && !bfObject->canBeNeutral())
         continue;

      if(currentTeam == TEAM_HOSTILE && !bfObject->canBeHostile())
         continue;

      bfObject->setTeam(currentTeam);
   }


   mUndoManager.startTransaction();

   const Vector<DatabaseObject *> *objList = getLevel()->findObjects_fast();

   for(S32 i = 0; i < objList->size(); i++)
   {
      BfObject *obj = static_cast<BfObject *>(objList->get(i));

      if(obj->isSelected())
      {
         mUndoManager.saveChangeAction_before(obj);

         if(!obj->hasTeam())
            continue;

         if(currentTeam == TEAM_NEUTRAL && !obj->canBeNeutral())
            continue;

         if(currentTeam == TEAM_HOSTILE && !obj->canBeHostile())
            continue;

         obj->setTeam(currentTeam);

         mUndoManager.saveChangeAction_after(obj);

         anyChanged = true;
      }
   }

   mUndoManager.endTransaction();

   // Overwrite any warnings set above.  If we have a group of items selected, it makes no sense to show a
   // warning if one of those items has the team set improperly.  The warnings are more appropriate if only
   // one item is selected, or none of the items are given a valid team setting.

   if(anyChanged)
   {
      clearWarnMessage();
      validateLevel();
      autoSave();
   }
}


void EditorUserInterface::flipSelectionHorizontal()
{
   Point min, max;
   getLevel()->computeSelectionMinMax(min, max);
   F32 centerX = (min.x + max.x) / 2;

   flipSelection(centerX, true);
}


void EditorUserInterface::flipSelectionVertical()
{
   Point min, max;
   getLevel()->computeSelectionMinMax(min, max);
   F32 centerY = (min.y + max.y) / 2;

   flipSelection(centerY, false);
}


void EditorUserInterface::flipSelection(F32 center, bool isHoriz)
{
   if(!canRotate())
      return;

   Level *level = getLevel();

   Point min, max;
   level->computeSelectionMinMax(min, max);

   const Vector<DatabaseObject *> *objList = getLevel()->findObjects_fast();

   bool modifiedWalls = false;

   level->beginBatchGeomUpdate();
   mUndoManager.startTransaction();

   for(S32 i = 0; i < objList->size(); i++)
   {
      BfObject *obj = static_cast<BfObject *>(objList->get(i));

      if(obj->isSelected())
      {
         mUndoManager.saveChangeAction_before(obj);

         obj->flip(center, isHoriz);
         geomChanged(obj);

         mUndoManager.saveChangeAction_after(obj);

         if(isWallType(obj->getObjectTypeNumber()))
            modifiedWalls = true;
      }
   }

   mUndoManager.endTransaction();

   Vector<WallSegment const *> segments = getSelectedWallsAndPolywallSegments(mLevel.get());

   mLevel->endBatchGeomUpdate(mLevel.get(), segments, mWallEdgePoints, modifiedWalls);
   rebuildSelectionOutline();

   autoSave();
}


static const S32 POINT_HIT_RADIUS = 9;
static const S32 EDGE_HIT_RADIUS = 6;

void EditorUserInterface::findHitItemAndEdge()
{
   mHitItem = NULL;
   mEdgeHit = NONE;
   mHitVertex = NONE;

   // Make hit rectangle larger than 1x1 -- when we consider point items, we need to make sure that we grab the item even when we're not right
   // on top of it, as the point item's hit target is much larger than the item itself.  50 is a guess that seems to work well.
   // Note that this is only used for requesting a candidate list from the database, actual hit detection is more precise.
   const Rect cursorRect((mMousePos - mCurrentOffset) / mCurrentScale, 50); 

   fillVector.clear();
   GridDatabase *editorDb = getLevel();
   editorDb->findObjects((TestFunc)isAnyObjectType, fillVector, cursorRect);

   Point mouse = convertCanvasToLevelCoord(mMousePos);      // Figure out where the mouse is in level coords

   // Do this in two passes -- the first we only consider selected items, the second pass will consider all targets.
   // This will give priority to hitting vertices of selected items.
   for(S32 firstPass = 1; firstPass >= 0; firstPass--)     // firstPass will be true the first time through, false the second time
      for(S32 i = fillVector.size() - 1; i >= 0; i--)      // Go in reverse order to prioritize items drawn on top
      {
         BfObject *obj = dynamic_cast<BfObject *>(fillVector[i]);

         TNLAssert(obj, "Expected a BfObject!");

         if(firstPass == (!obj->isSelected() && !obj->anyVertsSelected()))  // First pass is for selected items only
            continue;                                                       // Second pass only for unselected items
         
         if(checkForVertexHit(obj) || checkForEdgeHit(mouse, obj)) 
            return;                 
      }

   // We've already checked for wall vertices; now we'll check for hits in the interior of walls
   fillVector2.clear();

   mLevel->findObjects(isWallType, fillVector2, cursorRect);

   for(S32 i = 0; i < fillVector2.size(); i++)
      if(overlaps(mouse, static_cast<BfObject *>(fillVector2[i])))
         return;

   // If we're still here, it means we didn't find anything yet.  Make one more pass, and see if we're in any polys.
   // This time we'll loop forward, though I don't think it really matters.
   for(S32 i = 0; i < fillVector.size(); i++)
     if(overlaps(mouse, static_cast<BfObject *>(fillVector[i])))
        return;
}


// Vertex is weird because we don't always do thing in level coordinates -- some of our hit computation is based on
// absolute screen coordinates; some things, like wall vertices, are the same size at every zoom scale.  
bool EditorUserInterface::checkForVertexHit(BfObject *object)
{
   F32 radius = object->getEditorRadius(mCurrentScale);

   for(S32 i = object->getVertCount() - 1; i >= 0; i--)
   {
      // p represents pixels from mouse to obj->getVert(j), at any zoom
      Point p = mMousePos - mCurrentOffset - (object->getVert(i) + object->getEditorSelectionOffset(mCurrentScale)) * mCurrentScale;    

      if(fabs(p.x) < radius && fabs(p.y) < radius)
      {
         mHitItem = object;
         mHitVertex = i;
         return true;
      }
   }

   return false;
}


bool EditorUserInterface::checkForEdgeHit(const Point &point, BfObject *object)
{
   // Points have no edges, and walls are checked via another mechanism
   if(object->getGeomType() == geomPoint) 
      return false;

   const Vector<Point> &verts = *object->getEditorHitPoly(); 
   TNLAssert(verts.size() > 0, "Empty vertex problem -- if debugging, check what kind of object 'object' is, and see "
                               "if you can figure out why it has no verts"); 
   if(verts.size() == 0)
      return false;

   bool loop = (object->getGeomType() == geomPolygon);

   Point closest;

   S32 j_prev  = loop ? (verts.size() - 1) : 0;
         
   for(S32 j = loop ? 0 : 1; j < verts.size(); j++)
   {
      if(findNormalPoint(point, verts[j_prev], verts[j], closest))
      {
         F32 distance = (point - closest).len();
         if(distance < EDGE_HIT_RADIUS / mCurrentScale) 
         {
            mHitItem = object;
            mEdgeHit = j_prev;

            return true;
         }
      }
      j_prev = j;
   }

   return false;
}


// Returns true if point overlaps object
bool EditorUserInterface::overlaps(const Point &point, BfObject *object)
{
   if(object->overlapsPoint(point))
   {
      mHitItem = object;
      return true;
   }

   return false;
}


// Sets mDockItemHit
void EditorUserInterface::findHitItemOnDock()
{
   mDockItemHit = NULL;

   for(S32 i = 0; i < mDockItems.getObjectCount(); i++)
   {
      BfObject *bfObject = (BfObject *)mDockItems.getObjectByIndex(i);

      Point pos = bfObject->getPos();

      if(fabs(mMousePos.x - pos.x) < POINT_HIT_RADIUS && fabs(mMousePos.y - pos.y) < POINT_HIT_RADIUS)
      {
         mDockItemHit = bfObject;
         return;
      }
   }

   // Now check for polygon interior hits
   for(S32 i = 0; i < mDockItems.getObjectCount(); i++)
   {
      BfObject *bfObject = (BfObject *)mDockItems.getObjectByIndex(i);

      if(bfObject->getGeomType() == geomPolygon)
      {
         Vector<Point> verts;
         for(S32 j = 0; j < bfObject->getVertCount(); j++)
            verts.push_back(bfObject->getVert(j));

         if(polygonContainsPoint(verts.address(),verts.size(), mMousePos))
         {
            mDockItemHit = bfObject;
            return;
         }
      }
   }

   return;
}


S32 EditorUserInterface::findHitPlugin() const
{
   S32 i;
   for(i = 0; i < mPluginInfos.size(); i++)
      if( mMousePos.y > 1.5 * vertMargin + PLUGIN_LINE_SPACING * i &&
          mMousePos.y < 1.5 * vertMargin + PLUGIN_LINE_SPACING * (i + 1) )
         return i + mDockPluginScrollOffset;

      return -1;
}


void EditorUserInterface::onMouseMoved()
{
   Parent::onMouseMoved();

   if(mIgnoreMouseInput)  // Needed to avoid freezing effect from too many mouseMoved events without a render in between
      return;

   mIgnoreMouseInput = true;

   setMousePos();

   // If any button is down, we consider ourselves to be in drag mode.
   // Doing this with MOUSE_RIGHT allows you to drag a vertex you just placed by holding the right-mouse button.
   if(InputCodeManager::getState(MOUSE_LEFT) || InputCodeManager::getState(MOUSE_RIGHT) || InputCodeManager::getState(MOUSE_MIDDLE))
   {
      onMouseDragged();
      return;
   }

   if(mCreatingPoly || mCreatingPolyline)
      return;

   // Turn off highlight on selected item -- will be turned back on for this object or another below
   if(mHitItem)
      mHitItem->setLitUp(false);

   findHitItemAndEdge();      //  Sets mHitItem, mHitVertex, and mEdgeHit
   findHitItemOnDock();
   
   bool spaceDown = InputCodeManager::getState(KEY_SPACE);

   // Highlight currently selected item
   if(mHitItem)
      mHitItem->setLitUp(true);

   if(mVertexEditMode) 
   {
      // We hit a vertex that wasn't already selected
      if(!spaceDown && mHitItem && mHitVertex != NONE && !mHitItem->vertSelected(mHitVertex))   
         mHitItem->setVertexLitUp(mHitVertex);

      findSnapVertex();
   }

   Cursor::enableCursor();
}


// Stores the current mouse position in mMousePos
void EditorUserInterface::setMousePos()
{
   mMousePos.set(DisplayManager::getScreenInfo()->getMousePos());
}


void EditorUserInterface::onMouseDragged()
{
   if(InputCodeManager::getState(MOUSE_MIDDLE) && mMousePos != mScrollWithMouseLocation)
   {
      mCurrentOffset += mMousePos - mScrollWithMouseLocation;
      mScrollWithMouseLocation = mMousePos;
      mAutoScrollWithMouseReady = false;

      return;
   }

   if(mCreatingPoly || mCreatingPolyline || mDragSelecting)
      return;

   if(mDraggingDockItem.isValid())      // We just started dragging an item off the dock
      startDraggingDockItem();  

   findSnapVertex();                               // Sets mSnapObject and mSnapVertexIndex
   if(!mSnapObject || mSnapVertexIndex == NONE)    // If we've just started dragging a dock item, this will be it
      return;

   if(!mDraggingObjects) 
      onMouseDragged_startDragging();

   SDL_SetCursor(Cursor::getSpray());

   Point lastSnapDelta = mSnapDelta;
   // The thinking here is that for large items -- walls, polygons, etc., we may grab an item far from its snap vertex, and we
   // want to factor that offset into our calculations.  For point items (and vertices), we don't really care about any slop
   // in the selection, and we just want the damn thing where we put it.
   if(mSnapObject->getGeomType() == geomPoint || (mHitItem && mHitItem->anyVertsSelected()))
      mSnapDelta = snapPoint(convertCanvasToLevelCoord(mMousePos)) - mMoveOrigin;
   else  // larger items
      mSnapDelta = snapPoint(convertCanvasToLevelCoord(mMousePos) + mMoveOrigin - mMouseDownPos) - mMoveOrigin;

   // Nudge all selected objects by incremental move amount
   translateSelectedItems(mSnapDelta, lastSnapDelta);  

   // Snap all selected engr. objects if possible
   snapSelectedEngineeredItems(mSnapDelta);                   
}


// onStartDragging
void EditorUserInterface::onMouseDragged_startDragging()
{
   mMoveOrigin = mSnapObject->getVert(mSnapVertexIndex);
   const Vector<DatabaseObject *> *objList = getLevel()->findObjects_fast();

   mSelectedObjectsForDragging.clear();

   for(S32 i = 0; i < objList->size(); i++)
   {
      BfObject *obj = static_cast<BfObject *>(objList->get(i));

      if(obj->isSelected() || obj->anyVertsSelected())
         mSelectedObjectsForDragging.push_back(obj->clone());
   }

#ifdef TNL_OS_MAC_OSX 
   bool ctrlDown = InputCodeManager::getState(KEY_META);
#else
   bool ctrlDown = InputCodeManager::getState(KEY_CTRL);
#endif

   if(ctrlDown)     // Ctrl+Drag ==> copy and drag (except for Mac)
      onMouseDragged_copyAndDrag(objList);

   onSelectionChanged();
   mDraggingObjects = true; 
   mSnapDelta.set(0,0);

   markSelectedObjectsAsUnsnapped(objList);
}


// Copy objects and start dragging the copies
void EditorUserInterface::onMouseDragged_copyAndDrag(const Vector<DatabaseObject *> *objList)
{
   Vector<BfObject *> copiedObjects;

   for(S32 i = 0; i < objList->size(); i++)
   {
      BfObject *obj = static_cast<BfObject *>(objList->get(i));

      if(obj->isSelected())
      {
         BfObject *newObject = obj->newCopy();
         newObject->setSelected(true);

         copiedObjects.push_back(newObject);

         // Make mHitItem be the new copy of the old mHitItem
         if(mHitItem == obj)
            mHitItem = newObject;

         if(mSnapObject == obj)
            mSnapObject = newObject;
      }
   }

   mDragCopying = true;

   // Now mark source objects as unselected
   for(S32 i = 0; i < objList->size(); i++)
   {
      BfObject *obj = static_cast<BfObject *>(objList->get(i));

      obj->setSelected(false);
      obj->setLitUp(false);
   }

   for(S32 i = 0; i < copiedObjects.size(); i++)
      addToEditor(copiedObjects[i]);

   //onSelectionChanged();  should we call this??
   rebuildWallGeometry(mLevel.get());
   clearPointOfRotation();
}


void EditorUserInterface::translateSelectedItems(const Point &offset, const Point &lastOffset)
{
   const Vector<DatabaseObject *> *objList = getLevel()->findObjects_fast();

   S32 k = 0; 
   for(S32 i = 0; i < objList->size(); i++)
   {
      BfObject *obj = static_cast<BfObject *>(objList->get(i));

      if(obj->isSelected() || obj->anyVertsSelected())
      {
         Point newVert;    // Reusable container

         for(S32 j = obj->getVertCount() - 1; j >= 0;  j--)
         {
            if(obj->isSelected())            // ==> Dragging whole object
            {
               newVert = obj->getVert(j) + (mSelectedObjectsForDragging[k]->getVert(0) - obj->getVert(0)) + offset;

               obj->setVert(newVert, j); 

               obj->onItemDragging();        // Let the item know it's being dragged
            }
            else if(obj->vertSelected(j))    // ==> Dragging individual vertex
            { 
               // Pos of vert at last tick + Offset from last tick
               newVert = obj->getVert(j) + (offset - lastOffset);
               obj->setVert(newVert, j);
               obj->onGeomChanging();        // Because, well, the geom is changing

               if(isWallType(obj->getObjectTypeNumber()))
                  rebuildSelectionOutline();
            }
         }

         k++;
      }
   }
}


void EditorUserInterface::snapSelectedEngineeredItems(const Point &cumulativeOffset)
{
   const Vector<DatabaseObject *> *objList = getLevel()->findObjects_fast();

   for(S32 i = 0; i < objList->size(); i++)
   {
      if(isEngineeredType(objList->get(i)->getObjectTypeNumber()))
      {
         // Only try to mount any items that are both 1) selected and 2) marked as wanting to snap
         EngineeredItem *engrObj = static_cast<EngineeredItem *>(objList->get(i));
         S32 j = 0;
         if(engrObj->isSelected() && promiscuousSnapper[i])
         {
            engrObj->mountToWall(snapPointToLevelGrid(mSelectedObjectsForDragging[j]->getVert(0) + cumulativeOffset), 
                                 getLevel(), mLevel->getWallEdgeDatabase(), &selectedWalls);
            j++;
         }
      }
   }
}


BfObject *EditorUserInterface::copyDockItem(BfObject *source)
{
   // Instantiate object so we are essentially dragging a non-dock item
   BfObject *newObject = source->newCopy();
   newObject->newObjectFromDock((F32)mGridSize);     // Do things particular to creating an object that came from dock

   return newObject;
}


// User just dragged an item off the dock
void EditorUserInterface::startDraggingDockItem()
{
   BfObject *item(copyDockItem(mDraggingDockItem));

   // Offset lets us drag an item out from the dock by an amount offset from the 0th vertex.  This makes placement seem more natural.
   Point pos = convertCanvasToLevelCoord(mMousePos) - item->getInitialPlacementOffset(mGridSize);
   item->moveTo(pos);
      
   addToEditor(item);

   // Create an undo action to remove this item
   mUndoManager.saveCreateActionAndMergeWithNextUndoState();

   mDraggingDockItem = NULL;     // Because now we're dragging a real item

   doneAddingObjects(item);
   

   // Because we sometimes have trouble finding an item when we drag it off the dock, after it's been sorted,
   // we'll manually set mHitItem based on the selected item, which will always be the one we just added.
   // TODO: Still needed?

   const Vector<DatabaseObject *> *objList = getLevel()->findObjects_fast();

   mEdgeHit = NONE;
   for(S32 i = 0; i < objList->size(); i++)
   {
      BfObject *obj = static_cast<BfObject *>(objList->get(i));

      if(obj->isSelected())
      {
         mHitItem = obj;
         break;
      }
   }
}


void EditorUserInterface::doneAddingObjects(S32 serialNumber)
{
   doneAddingObjects(mLevel->findObjBySerialNumber(serialNumber));
}


void EditorUserInterface::doneAddingObjects(const Vector<S32> &serialNumbers)
{
   Vector<BfObject *> bfObjects(serialNumbers.size());

   for(S32 i = 0; i < serialNumbers.size(); i++)
      bfObjects.push_back(mLevel->findObjBySerialNumber(serialNumbers[i]));

   doneChangingGeoms(bfObjects);
}


void EditorUserInterface::doneAddingObjects(BfObject *bfObject)
{
   Vector<BfObject *> bfObjects;
   bfObjects.push_back(bfObject);

   doneAddingObjects(bfObjects);
}


void EditorUserInterface::doneChangingGeoms(const Vector<S32> &serialNumbers)
{
   Vector<BfObject *> bfObjects(serialNumbers.size());

   for(S32 i = 0; i < serialNumbers.size(); i++)
      bfObjects.push_back(mLevel->findObjBySerialNumber(serialNumbers[i]));

   doneChangingGeoms(bfObjects);
}


void EditorUserInterface::doneAddingObjects(const Vector<BfObject *> &bfObjects)
{
   clearSelection(getLevel());   // No items are selected...

   for(S32 i = 0; i < bfObjects.size(); i++)
   {
      BfObject *obj = mLevel->findObjBySerialNumber(bfObjects[i]->getSerialNumber());
      obj->setSelected(true);  // ...except for the new ones;
   }

   onSelectionChanged();
   validateLevel();              // Check level for errors
}


void EditorUserInterface::doneChangingGeoms(S32 serialNumber)
{
   doneChangingGeoms(mLevel->findObjBySerialNumber(serialNumber));
}


void EditorUserInterface::doneChangingGeoms(BfObject *bfObject)
{
   Vector<BfObject *> bfObjects;
   bfObjects.push_back(bfObject);

   doneChangingGeoms(bfObjects);
}


void EditorUserInterface::doneChangingGeoms(const Vector<BfObject *> &bfObjects)
{
   rebuildEverything(getLevel());
}


// Sets mSnapObject and mSnapVertexIndex based on the vertex closest to the cursor that is part of the selected set
// What we really want is the closest vertex in the closest feature
void EditorUserInterface::findSnapVertex()
{
   F32 closestDist = F32_MAX;

   if(mDraggingObjects)    // Don't change snap vertex once we're dragging
      return;

   clearSnapEnvironment();

   Point mouseLevelCoord = convertCanvasToLevelCoord(mMousePos);

   // If we have a hit item, and it's selected, find the closest vertex in the item
   if(mHitItem.isValid() && mHitItem->isSelected())   
   {
      // If we've hit an edge, restrict our search to the two verts that make up that edge
      if(mEdgeHit != NONE)
      {
         mSnapObject = mHitItem;     // Regardless of vertex, this is our hit item
         S32 v1 = mEdgeHit;
         S32 v2 = mEdgeHit + 1;

         // Handle special case of looping item
         if(mEdgeHit == mHitItem->getVertCount() - 1)
            v2 = 0;

         // Find closer vertex: v1 or v2
         mSnapVertexIndex = (mHitItem->getVert(v1).distSquared(mouseLevelCoord) < 
                             mHitItem->getVert(v2).distSquared(mouseLevelCoord)) ? v1 : v2;
         return;
      }

      // Didn't hit an edge... find the closest vertex anywhere in the item
      for(S32 j = 0; j < mHitItem->getVertCount(); j++)
      {
         F32 dist = mHitItem->getVert(j).distSquared(mouseLevelCoord);

         if(dist < closestDist)
         {
            closestDist = dist;
            mSnapObject = mHitItem;
            mSnapVertexIndex = j;
         }
      }
      
      return;
   } 

   const Vector<DatabaseObject *> *objList = getLevel()->findObjects_fast();

   // Otherwise, we don't have a selected hitItem -- look for a selected vertex
   for(S32 i = 0; i < objList->size(); i++)
   {
      BfObject *obj = static_cast<BfObject *>(objList->get(i));

      for(S32 j = 0; j < obj->getVertCount(); j++)
      {
         F32 dist = obj->getVert(j).distSquared(mouseLevelCoord);

         if(obj->vertSelected(j) && dist < closestDist)
         {
            closestDist = dist;
            mSnapObject = obj;
            mSnapVertexIndex = j;
         }
      }
   }
}


// Delete selected items (true = items only, false = items & vertices)
void EditorUserInterface::deleteSelection(bool objectsOnly)
{
   if(mDraggingObjects)     // No deleting while we're dragging, please...
      return;

   if(!anythingSelected())  // Nothing to delete
      return;

   mUndoManager.startTransaction();

   bool deletedWall = false;
   bool deletedAny = false;

   const Vector<DatabaseObject *> *objList = getLevel()->findObjects_fast();

   for(S32 i = objList->size() - 1; i >= 0; i--)  // Reverse to avoid having to have i-- in middle of loop
   {
      BfObject *obj = static_cast<BfObject *>(objList->get(i));

      if(obj->isSelected())
      {  
         // Since indices change as items are deleted, this will keep incorrect items from being deleted
         if(obj->isLitUp())
            mHitItem = NULL;

         mUndoManager.saveAction(Editor::ActionDelete, obj);

         if(isWallType(obj->getObjectTypeNumber()))
            deletedWall = true;

         deleteItem(i, true);
         deletedAny = true;
      }
      else if(!objectsOnly)      // Deleted only selected vertices
      {
         bool geomChanged = false;

         BfObject *origObj = obj->clone();      // Will be cleaned up by UndoManager

         // Backwards!  Since we could be deleting multiple at once
         for(S32 j = obj->getVertCount() - 1; j > -1 ; j--)
         {
            if(obj->vertSelected(j))
            {
               obj->deleteVert(j);

               geomChanged = true;
               clearSnapEnvironment();
            }
         }

         // Check if item has too few vertices left to be viable
         if(obj->getVertCount() < obj->getMinVertCount())
         {
            mUndoManager.saveAction(Editor::ActionDelete, origObj);
            if(isWallType(obj->getObjectTypeNumber()))
               deletedWall = true;

            deleteItem(i, true);
         }
         else if(geomChanged)
         {
            mUndoManager.saveAction(Editor::ActionChange, origObj, obj);
            obj->onGeomChanged();
         }

      }  // else if(!objectsOnly) 
   }  // for


   mUndoManager.endTransaction();

   if(deletedWall)
      rebuildWallGeometry(mLevel.get());


   if(deletedAny)
   {
      autoSave();
      doneDeletingObjects();
   }
}


// Increase selected wall thickness by amt
void EditorUserInterface::changeBarrierWidth(S32 amt)
{
   fillVector2.clear();    // fillVector gets modified in some child function, so use our secondary reusable container
   getLevel()->findObjects((TestFunc)isWallItemType, fillVector2);

   mUndoManager.startTransaction();

   for(S32 i = 0; i < fillVector2.size(); i++)
   {
      WallItem *obj = static_cast<WallItem *>(fillVector2[i]);

      if(obj->isSelected())
      {
         mUndoManager.saveChangeAction_before(obj);
         obj->changeWidth(amt);     
         mUndoManager.saveChangeAction_after(obj);
      }
   }

   mUndoManager.endTransaction(EditorUndoManager::ChangeIdMergeWalls);
}


// Split wall/barrier on currently selected vertex/vertices
// Or, if entire wall is selected, split on snapping vertex -- this seems a natural way to do it
void EditorUserInterface::splitBarrier()
{
   bool split = false;

   GridDatabase *database = getLevel();

   const Vector<DatabaseObject *> *objList = getLevel()->findObjects_fast();

   mUndoManager.startTransaction();

   for(S32 i = 0; i < objList->size(); i++)
   {
      BfObject *obj = static_cast<BfObject *>(objList->get(i));

      if(obj->getGeomType() == geomPolyLine)
          for(S32 j = 1; j < obj->getVertCount() - 1; j++)     // Can't split on end vertices!
            if(obj->vertSelected(j))
            {
               doSplit(obj, j);

               split = true;
               goto done2;       // Yes, gotos are naughty, but they just feel so good...
            }
   }

   // If we didn't find a suitable selected vertex to split on, look for a selected line with a magenta vertex
   if(!split && mSnapObject && mSnapObject->getGeomType() == geomPolyLine && mSnapObject->isSelected() && 
         mSnapVertexIndex != NONE && mSnapVertexIndex != 0 && mSnapVertexIndex != mSnapObject->getVertCount() - 1)
   {         
      doSplit(mSnapObject, mSnapVertexIndex);
      split = true;
   }

done2:
   mUndoManager.endTransaction();

   if(split)
   {
      clearSelection(database);
      autoSave();
   }
}


// Split wall or line -- will probably crash on other geom types
void EditorUserInterface::doSplit(BfObject *object, S32 vertex)
{
   TNLAssert(mUndoManager.inTransaction(), "Should have opened an undo transaction before calling this!");

   BfObject *newObj = object->newCopy();    // Copy the attributes
   newObj->clearVerts();                    // Wipe out the geometry

   // Note that it would be more efficient to start at the end and work backwards, but the direction of our numbering would be
   // reversed in the new object compared to what it was.  This isn't important at the moment, but it just seems wrong from a
   // geographic POV.  Which I have.

   mUndoManager.saveChangeAction_before(object);
   for(S32 i = vertex; i < object->getVertCount(); i++) 
   {
      newObj->addVert(object->getVert(i), true);      // true: If wall already has more than max number of points, let children have more as well
      if(i != vertex)               // i.e. if this isn't the first iteration
      {
         object->deleteVert(i);     // Don't delete first vertex -- we need it to remain as final vertex of old feature
         i--;
      }
   }

   addToEditor(newObj);     // Needs to happen before onGeomChanged, so mGame will not be NULL

   // Tell the new segments that they have new geometry
   object->onGeomChanged();
   newObj->onGeomChanged();

   rebuildWallGeometry(mLevel.get());

   mUndoManager.saveChangeAction_after(object);
   mUndoManager.saveAction(ActionCreate, newObj);
}


// Join two or more sections of wall that have coincident end points.  Will ignore invalid join attempts.
// Will also merge two or more overlapping polygons.
void EditorUserInterface::joinBarrier()
{
   GridDatabase *database = getLevel();

   BfObject *joinedObj = NULL;

   mUndoManager.startTransaction();

   const Vector<DatabaseObject *> *objList = getLevel()->findObjects_fast();

   for(S32 i = 0; i < objList->size()-1; i++)
   {
      BfObject *obj_i = static_cast<BfObject *>(objList->get(i));

      // Will work for both lines and walls, or any future polylines
      if((obj_i->getGeomType() == geomPolyLine) && obj_i->isSelected())  
      {
         joinedObj = doMergeLines(obj_i, i);
         if(joinedObj == NULL)
         {
            mUndoManager.rollbackTransaction();
            return;
         }

         break;
      }
      else if(obj_i->getGeomType() == geomPolygon && obj_i->isSelected())
      {
         joinedObj = doMergePolygons(obj_i, i);
         if(joinedObj == NULL)
         {
            mUndoManager.rollbackTransaction();
            return;
         }

         break;
      }
   }

   // We had a successful merger
   clearSelection(database);
   autoSave();
   joinedObj->onGeomChanged();
   joinedObj->setSelected(true);

   onSelectionChanged();
   rebuildWallGeometry(mLevel.get());

   mUndoManager.endTransaction();
}


BfObject *EditorUserInterface::doMergePolygons(BfObject *firstItem, S32 firstItemIndex)
{
   TNLAssert(mUndoManager.inTransaction(), "Should be in an undo transaction here!");

   Vector<const Vector<Point> *> inputPolygons;
   Vector<Vector<Point> > outputPolygons;
   Vector<S32> deleteList;

   const Vector<DatabaseObject *> *objList = getLevel()->findObjects_fast();

   inputPolygons.push_back(firstItem->getOutline());

   // Make sure all our polys are wound the same direction as the first
   bool cw = isWoundClockwise(*firstItem->getOutline());
                                               
   for(S32 i = firstItemIndex + 1; i < objList->size(); i++)   // Compare against remaining objects
   {
      BfObject *obj = static_cast<BfObject *>(objList->get(i));
      if(obj->getObjectTypeNumber() == firstItem->getObjectTypeNumber() && obj->isSelected())
      {
         // Reverse winding in place -- if merge succeeds, the poly will be deleted, and if it fails we'll revert it
         if(isWoundClockwise(*obj->getOutline()) != cw)
         {
            mUndoManager.saveChangeAction_before(obj);
            obj->reverseWinding();
            mUndoManager.saveChangeAction_after(obj);
         }

         inputPolygons.push_back(obj->getOutline());
         deleteList.push_back(i);
      }
   }

   if(!mergePolys(inputPolygons, outputPolygons) || outputPolygons.size() != 1)
      return NULL;

   mUndoManager.saveChangeAction_before(firstItem);

   // Clear out the polygon, back to front
   while(firstItem->getVertCount() > 0)
      firstItem->deleteVert(firstItem->getVertCount() - 1);

   // Add the new points
   for(S32 i = 0; i < outputPolygons[0].size(); i++)
   {
      bool ok = firstItem->addVert(outputPolygons[0][i], true);
      TNLAssert(ok, "Should always return true!");
   }

   mUndoManager.saveChangeAction_after(firstItem);

   // Delete the constituent parts; work backwards to avoid queering the deleteList indices
   for(S32 i = deleteList.size() - 1; i >= 0; i--)
   {
      mUndoManager.saveAction(ActionDelete, static_cast<BfObject *>(objList->get(deleteList[i])));
      deleteItem(deleteList[i]);
   }

   return firstItem;
}


// First vertices are the same  1 2 3 | 1 4 5
static void merge_1_2_3__1_4_5(BfObject *firstItem, BfObject *mergingWith)
{
   // Skip first vertex, because it would be a dupe
   for(S32 a = 1; a < mergingWith->getVertCount(); a++)           
      firstItem->addVertFront(mergingWith->getVert(a));
}


// First vertex conincides with final vertex 3 2 1 | 5 4 3
static void merge_3_2_1__5_4_3(BfObject *firstItem, BfObject *mergingWith)
{
   for(S32 a = mergingWith->getVertCount() - 2; a >= 0; a--)
      firstItem->addVertFront(mergingWith->getVert(a));
}


// Last vertex conincides with first 1 2 3 | 3 4 5
static void merge_1_2_3__3_4_5(BfObject *firstItem, BfObject *mergingWith)
{
   // Skip first vertex, because it would be a dupe
   for(S32 a = 1; a < mergingWith->getVertCount(); a++)  
      firstItem->addVert(mergingWith->getVert(a));
}


// Last vertices coincide  1 2 3 | 5 4 3
static void merge_1_2_3__5_4_3(BfObject *firstItem, BfObject *mergingWith)
{
   for(S32 j = mergingWith->getVertCount() - 2; j >= 0; j--)
      firstItem->addVert(mergingWith->getVert(j));
}


BfObject *EditorUserInterface::doMergeLines(BfObject *firstItem, BfObject *mergingWith, S32 mergingWithIndex, 
                                            void (*mergeFunction)(BfObject *, BfObject *))
{
   BfObject *joinedObj = firstItem;

   mUndoManager.saveChangeAction_before(firstItem);

   mergeFunction(firstItem, mergingWith);
   
   mUndoManager.saveChangeAction_after(firstItem);
   mUndoManager.saveAction(ActionDelete, mergingWith);

   deleteItem(mergingWithIndex);    // Deletes mergingWith, but slightly more efficiently since we already know the index

   return joinedObj;
}


BfObject *EditorUserInterface::doMergeLines(BfObject *firstItem, S32 firstItemIndex)
{
   TNLAssert(mUndoManager.inTransaction(), "Should have opened an undo transaction before calling this!");

   const Vector<DatabaseObject *> *objList = getLevel()->findObjects_fast();
   BfObject *joinedObj = NULL;

   for(S32 i = firstItemIndex + 1; i < objList->size(); i++)              // Compare against remaining objects
   {
      BfObject *obj = static_cast<BfObject *>(objList->get(i));

      if(obj->getObjectTypeNumber() == firstItem->getObjectTypeNumber() && obj->isSelected())
      {
         // Don't join if resulting object would be too big!
         if(firstItem->getVertCount() + obj->getVertCount() > Geometry::MAX_POLY_POINTS)
            continue;

         if(firstItem->getVert(0).distSquared(obj->getVert(0)) < .0001)   // First vertices are the same  1 2 3 | 1 4 5
         {
            joinedObj = doMergeLines(firstItem, obj, i, merge_1_2_3__1_4_5);
            i--;
         }

         // First vertex conincides with final vertex 3 2 1 | 5 4 3
         else if(firstItem->getVert(0).distSquared(obj->getVert(obj->getVertCount() - 1)) < .0001)     
         {
            joinedObj = doMergeLines(firstItem, obj, i, merge_3_2_1__5_4_3);
            i--;
         }

         // Last vertex conincides with first 1 2 3 | 3 4 5
         else if(firstItem->getVert(firstItem->getVertCount() - 1).distSquared(obj->getVert(0)) < .0001)     
         {
            joinedObj = doMergeLines(firstItem, obj, i, merge_1_2_3__3_4_5);
            i--;
         }

         // Last vertices coincide  1 2 3 | 5 4 3
         else if(firstItem->getVert(firstItem->getVertCount() - 1).distSquared(obj->getVert(obj->getVertCount() - 1)) < .0001)     
         {
            joinedObj = doMergeLines(firstItem, obj, i, merge_1_2_3__5_4_3);
            i--;
         }
      }
   }

   return joinedObj;
}


// batchMode defaults to false
void EditorUserInterface::deleteItem(S32 itemIndex, bool batchMode)
{
   mLevel->removeFromDatabase(itemIndex, true);    // true ==> object will be deleted

   if(!batchMode)
      doneDeletingObjects();
}


// After deleting a bunch of items, clean up
void EditorUserInterface::doneDeleteingWalls()
{
   rebuildWallGeometry(mLevel.get());
}


void EditorUserInterface::doneDeletingObjects()
{
   // Reset a bunch of things
   clearSnapEnvironment();
   validateLevel();
   onMouseMoved();   // Reset cursor  
}


// Only called when user presses a hotkey to insert an item -- may crash if item to be inserted is not currently on the dock!
void EditorUserInterface::insertNewItem(U8 itemTypeNumber)
{
   if(mDraggingObjects)     // No inserting when items are being dragged!
      return;

   BfObject *newObject = NULL;

   // Find a dockItem to copy
   for(S32 i = 0; i < mDockItems.getObjectCount(); i++)
   {
      BfObject *bfObject = (BfObject *)mDockItems.getObjectByIndex(i);

      if(bfObject->getObjectTypeNumber() == itemTypeNumber)
      {
         newObject = copyDockItem(bfObject);
         break;
      }
   }

   // May occur if requested item is not currently on the dock
   TNLAssert(newObject, "Couldn't create object in insertNewItem()");
   if(!newObject)
      return;

   newObject->moveTo(snapPoint(convertCanvasToLevelCoord(mMousePos)));
   addToEditor(newObject);
   mUndoManager.saveAction(Editor::ActionCreate, newObject);

   doneAddingObjects(newObject);

   autoSave();
}


void EditorUserInterface::centerView(bool isScreenshot)
{
   Rect extents = getLevel()->getExtents();
   Rect levelgenDbExtents = mLevelGenDatabase.getExtents();

   if(levelgenDbExtents.getWidth() > 0 || levelgenDbExtents.getHeight() > 0)
      extents.unionRect(levelgenDbExtents);

   // If we have nothing, or maybe only one point object in our level
   if(extents.getWidth() < 1 && extents.getHeight() < 1)    // e.g. a single point item
   {
      mCurrentScale = STARTING_SCALE;
      setDisplayCenter(extents.getCenter());
   }
   else
   {
      if(isScreenshot)
      {
         // Expand just slightly so we don't clip edges
         extents.expand(Point(2,2));
         setDisplayExtents(extents, 1.0f);
      }
      else
         setDisplayExtents(extents, 1.3f);
   }
}


F32 EditorUserInterface::getCurrentScale() const
{
   return mCurrentScale;
}


Point EditorUserInterface::getCurrentOffset() const
{
   return mCurrentOffset;
}


// Positive amounts are zooming in, negative are zooming out
void EditorUserInterface::zoom(F32 zoomAmount)
{
   Point mouseLevelPoint = convertCanvasToLevelCoord(mMousePos);

   setDisplayScale(mCurrentScale * (1 + zoomAmount));

   Point newMousePoint = convertLevelToCanvasCoord(mouseLevelPoint);

   mCurrentOffset += mMousePos - newMousePoint;
}


void EditorUserInterface::setDisplayExtents(const Rect &extents, F32 backoffFact)
{
   F32 scale = min(DisplayManager::getScreenInfo()->getGameCanvasWidth()  / extents.getWidth(), 
                   DisplayManager::getScreenInfo()->getGameCanvasHeight() / extents.getHeight());

   scale /= backoffFact;

   setDisplayScale(scale);
   setDisplayCenter(extents.getCenter());
}


Rect EditorUserInterface::getDisplayExtents() const
{
   // mCurrentOffset is the UL corner of our screen... just what we need for the bounding box
   Point lr = Point(DisplayManager::getScreenInfo()->getGameCanvasWidth(),
                    DisplayManager::getScreenInfo()->getGameCanvasHeight()) - mCurrentOffset;

   F32 mult = 1 / mCurrentScale;

   return Rect(-mCurrentOffset * mult, lr * mult);
}


// cenx and ceny are the desired center of the display; mCurrentOffset is the UL corner
void EditorUserInterface::setDisplayCenter(const Point &center)
{
   mCurrentOffset.set(DisplayManager::getScreenInfo()->getGameCanvasWidth()  / 2 - mCurrentScale * center.x, 
                      DisplayManager::getScreenInfo()->getGameCanvasHeight() / 2 - mCurrentScale * center.y);
}                             


// We will need to recenter the display after changing the scale.  Higher scales are more zoomed in.
void EditorUserInterface::setDisplayScale(F32 scale)
{
   Point center = getDisplayCenter();

   mCurrentScale = scale;

   if(mCurrentScale < MIN_SCALE)
      mCurrentScale = MIN_SCALE;
   else if(mCurrentScale > MAX_SCALE)
      mCurrentScale = MAX_SCALE;

   setDisplayCenter(center);
}


Point EditorUserInterface::getDisplayCenter() const
{
   F32 mult = 1 / mCurrentScale;

   return Point(((DisplayManager::getScreenInfo()->getGameCanvasWidth()  / 2) - mCurrentOffset.x), 
                ((DisplayManager::getScreenInfo()->getGameCanvasHeight() / 2) - mCurrentOffset.y)) * mult;
}


void EditorUserInterface::onTextInput(char ascii)
{
   // Pass the key on to the console for processing
   if(gConsole.onKeyDown(ascii))
       return;
}


// Handle key presses
bool EditorUserInterface::onKeyDown(InputCode inputCode)
{
   if(Parent::onKeyDown(inputCode))
      return true;

   if(gConsole.onKeyDown(inputCode))      // Pass the key on to the console for processing
      return true;

   // If console is open, then we want to capture text, so return false
   if(gConsole.isVisible())
      return false;

   string inputString = InputCodeManager::getCurrentInputString(inputCode);

   if(inputCode == KEY_ENTER || inputCode == KEY_KEYPAD_ENTER)       // Enter - Edit props
      startAttributeEditor();

   // Mouse wheel scrolls the plugin list, or zooms in and out

   else if(inputCode == MOUSE_WHEEL_UP)
   {
      if(mDockMode == DOCKMODE_PLUGINS && mouseOnDock())
      {
         if(mDockPluginScrollOffset > 0)
            mDockPluginScrollOffset -= 1;
      }
      else
         zoom(0.2f);
   }
   else if(inputCode == MOUSE_WHEEL_DOWN)
   {
      if(mDockMode == DOCKMODE_PLUGINS && mouseOnDock())
      {
         if(mDockPluginScrollOffset < (S32) (mPluginInfos.size() - getDockHeight() / PLUGIN_LINE_SPACING))
            mDockPluginScrollOffset += 1;
      }
      else
         zoom(-0.2f);
   }
   else if(inputCode == MOUSE_MIDDLE)     // Click wheel to drag
   {
      mScrollWithMouseLocation = mMousePos;
      mAutoScrollWithMouseReady = !mAutoScrollWithMouse; // Ready to scroll when button is released
      mAutoScrollWithMouse = false;  // turn off in case we were already auto scrolling.
   }

   // Regular key handling from here on down
   else if(InputCodeManager::checkModifier(KEY_SHIFT) && inputCode == KEY_0)  // Shift-0 -> Set team to hostile
      setCurrentTeam(-2);
   else if(inputCode >= KEY_0 && inputCode <= KEY_9 && InputCodeManager::checkModifier(KEY_NONE))  // Change team affiliation of selection with 0-9 keys
   {
      setCurrentTeam((inputCode - KEY_0) - 1);
      return true;
   }

#ifdef TNL_OS_MAC_OSX 
   // Ctrl-left click is same as right click for Mac users
   else if(inputCode == MOUSE_RIGHT || (inputCode == MOUSE_LEFT && InputCodeManager::checkModifier(KEY_CTRL)))
#else
   else if(inputCode == MOUSE_RIGHT)
#endif
      onMouseClicked_right();

   else if(inputCode == MOUSE_LEFT)
      onMouseClicked_left();

   // Neither mouse button, let's try some keys
   else if(inputString == "D" || inputString == "Shift+D")                                  // Pan right
      mRight = true;
   else if(inputString == "Right Arrow")  // Pan right
      mRight = true;
   else if(inputString == getEditorBindingString(BINDING_FLIP_HORIZ))         // Flip horizontal
      flipSelectionHorizontal();
	else if(inputString == getEditorBindingString(BINDING_PASTE_SELECTION))    // Paste selection
      pasteSelection();
	else if(inputString == getEditorBindingString(BINDING_FLIP_VERTICAL))      // Flip vertical
      flipSelectionVertical();
   else if(inputString == "/" || inputString == "Keypad /")
      openConsole(NULL);
	else if(inputString == getEditorBindingString(BINDING_RELOAD_LEVEL))       // Reload level
   {
      loadLevel();                        
      setSaveMessage("Reloaded " + getLevelFileName(), true);
   }
	else if(inputString == getEditorBindingString(BINDING_REDO_ACTION))        // Redo
   {
      if(!mCreatingPolyline && !mCreatingPoly && !mDraggingObjects && !mDraggingDockItem)
         redo();
   }
	else if(inputString == getEditorBindingString(BINDING_UNDO_ACTION))        // Undo
   {
      if(!mCreatingPolyline && !mCreatingPoly && !mDraggingObjects && !mDraggingDockItem)
         undo(true);
   }
	else if(inputString == getEditorBindingString(BINDING_RESET_VIEW))         // Reset veiw
      centerView();
	else if(inputString == getEditorBindingString(BINDING_LVLGEN_SCRIPT))      // Run levelgen script, or clear last results
   {
      // Ctrl+R is a toggle -- we either add items or clear them
      if(mLevelGenDatabase.getObjectCount() == 0)
         runLevelGenScript();
      else
         clearLevelGenItems();
   }
   else if(inputString == "Shift+1" || inputString == "Shift+3")  // '!' or '#'
      startSimpleTextEntryMenu(SimpleTextEntryID);
   else if(inputString == getEditorBindingString(BINDING_ROTATE_CENTROID))    // Spin by arbitrary amount
   {
      if(canRotate())
         startSimpleTextEntryMenu(SimpleTextEntryRotateCentroid);
   }
	else if(inputString == getEditorBindingString(BINDING_ROTATE_ORIGIN))      // Rotate by arbitrary amount
      startSimpleTextEntryMenu(SimpleTextEntryRotateOrigin);
	else if(inputString == getEditorBindingString(BINDING_SPIN_CCW))           // Spin CCW
      rotateSelection(-15.f, false);
	else if(inputString == getEditorBindingString(BINDING_SPIN_CW))            // Spin CW
      rotateSelection(15.f, false);
	else if(inputString == getEditorBindingString(BINDING_ROTATE_CCW_ORIGIN))  // Rotate CCW about origin
      rotateSelection(-15.f, true);
	else if(inputString == getEditorBindingString(BINDING_ROTATE_CW_ORIGIN))   // Rotate CW about origin
      rotateSelection(15.f, true);

	else if(inputString == getEditorBindingString(BINDING_INSERT_GEN_ITEMS))   // Insert items generated with script into editor
      copyScriptItemsToEditor();

   else if(inputString == "Up Arrow" || inputString == "W" || inputString == "Shift+W")     // W or Up - Pan up
      mUp = true;
   else if(inputString == "Ctrl+Up Arrow")      // Zoom in
      mIn = true;
   else if(inputString == "Ctrl+Down Arrow")    // Zoom out
      mOut = true;
   else if(inputString == "Down Arrow")         // Pan down
      mDown = true;
	else if(inputString == getEditorBindingString(BINDING_SAVE_LEVEL))          // Save
      saveLevel(true, true);
   else if(inputString == "S"|| inputString == "Shift+S")                                    // Pan down
      mDown = true;
   else if(inputString == "Left Arrow" || inputString == "A" || inputString == "Shift+A")    // Left or A - Pan left
      mLeft = true;
   else if(inputString == "Shift+=" || inputString == "Shift+Keypad +")                      // Shifted - Increase barrier width by 1
      changeBarrierWidth(1);
   else if(inputString == "=" || inputString == "Keypad +")                                  // Unshifted + --> by 5
      changeBarrierWidth(5);
   else if(inputString == "Shift+-" || inputString == "Shift+Keypad -")                      // Shifted - Decrease barrier width by 1
      changeBarrierWidth(-1);
   else if(inputString == "-" || inputString == "Keypad -")                                  // Unshifted --> by 5
      changeBarrierWidth(-5);
	else if(inputString == getEditorBindingString(BINDING_ZOOM_IN))                // Zoom In
      mIn = true;                                                                           
   else if(inputString == "\\")                                                              // Split barrier on selected vertex               
      splitBarrier();                                                                       
	else if(inputString == getEditorBindingString(BINDING_JOIN_SELECTION))         // Join selected barrier segments or polygons
      joinBarrier();                                                                        
	else if(inputString == getEditorBindingString(BINDING_SELECT_EVERYTHING))      // Select everything
      selectAll(getLevel());                                                             
	else if(inputString == getEditorBindingString(BINDING_RESIZE_SELECTION))       // Resize selection
      startSimpleTextEntryMenu(SimpleTextEntryScale);                                       
	else if(inputString == getEditorBindingString(BINDING_CUT_SELECTION))          // Cut selection
   {
      copySelection();
      deleteSelection(true);
   }
	else if(inputString == getEditorBindingString(BINDING_COPY_SELECTION))         // Copy selection to clipboard
      copySelection();                                                                      
	else if(inputString == getEditorBindingString(BINDING_ZOOM_OUT))               // Zoom out
      mOut = true;                                                                          
	else if(inputString == getEditorBindingString(BINDING_LEVEL_PARAM_EDITOR))     // Level Parameter Editor
   {                                                                                        
      getUIManager()->activate<GameParamUserInterface>();                                   
      playBoop();                                                                           
   }                                                                                        
	else if(inputString == getEditorBindingString(BINDING_TEAM_EDITOR))            // Team Editor Menu
   {                                                                                        
      getUIManager()->activate<TeamDefUserInterface>();                                     
      playBoop();                                                                           
   }                                                                                        
	else if(inputString == getEditorBindingString(BINDING_PLACE_TELEPORTER))       // Teleporter
      insertNewItem(TeleporterTypeNumber);                                                 
	else if(inputString == getEditorBindingString(BINDING_PLACE_SPEEDZONE))        // SpeedZone
      insertNewItem(SpeedZoneTypeNumber);                                                  
	else if(inputString == getEditorBindingString(BINDING_PLACE_SPAWN))            // Spawn
      insertNewItem(ShipSpawnTypeNumber);                                                  
	else if(inputString == getEditorBindingString(BINDING_PLACE_SPYBUG))           // Spybug
      insertNewItem(SpyBugTypeNumber);                                                     
	else if(inputString == getEditorBindingString(BINDING_PLACE_REPAIR))           // Repair
      insertNewItem(RepairItemTypeNumber);                                                 
	else if(inputString == getEditorBindingString(BINDING_PLACE_TURRET))           // Turret
      insertNewItem(TurretTypeNumber);                                                     
	else if(inputString == getEditorBindingString(BINDING_PLACE_MINE))             // Mine
      insertNewItem(MineTypeNumber);                                                       
	else if(inputString == getEditorBindingString(BINDING_PLACE_FORCEFIELD))       // Forcefield
      insertNewItem(ForceFieldProjectorTypeNumber);
   else if(inputString == "Backspace" || inputString == "Del" || inputString == "Keypad .")  // Keypad . is the keypad's del key
      deleteSelection(false);
	else if(checkInputCode(BINDING_HELP, inputCode))                                          // Turn on help screen
   {
      getUIManager()->activate<EditorInstructionsUserInterface>();
      playBoop();
   }
   else if(inputCode == KEY_ESCAPE)          // Activate the menu
   {
      playBoop();
      getUIManager()->activate<EditorMenuUserInterface>();
   }
	else if(inputString == getEditorBindingString(BINDING_NO_SNAPPING))            // No snapping to grid, but still to other things
      mSnapContext = NO_GRID_SNAPPING;                                                     
	else if(inputString == getEditorBindingString(BINDING_NO_GRID_SNAPPING))       // Completely disable snapping
      mSnapContext = NO_SNAPPING;                                                          
	else if(inputString == getEditorBindingString(BINDING_PREVIEW_MODE))           // Turn on preview mode
      mPreviewMode = true;                                                                 
	else if(inputString == getEditorBindingString(BINDING_DOCKMODE_ITEMS))         //  Toggle dockmode Items
   {
	  if(mDockMode == DOCKMODE_ITEMS)
	  {
	      mDockMode = DOCKMODE_PLUGINS;
	      mDockWidth = findPluginDockWidth();
	  }
	  else
	  {
	      mDockMode = DOCKMODE_ITEMS;
	      mDockWidth = ITEMS_DOCK_WIDTH;
	  }
   }
   else if(checkPluginKeyBindings(inputString))
   {
      // Do nothing
   }
   else if(inputString == getEditorBindingString(BINDING_TOGGLE_EDIT_MODE))
   {
      mVertexEditMode = !mVertexEditMode;
   }
   else
      return false;

   // A key was handled
   return true;
}


void EditorUserInterface::onMouseClicked_left()
{
   if(InputCodeManager::getState(MOUSE_RIGHT))  // Prevent weirdness
      return;

   bool spaceDown = InputCodeManager::getState(KEY_SPACE);

   mDraggingDockItem = NULL;
   setMousePos();
   mJustInsertedVertex = false;

   if(mCreatingPoly || mCreatingPolyline)       // Save any polygon/polyline we might be creating
   {
      TNLAssert(mNewItem.isValid(), "Should have an item here!");

      if(mNewItem->getVertCount() >= 2)
      {
         addToEditor(mNewItem);
         mUndoManager.saveAction(ActionCreate, mNewItem);      // mNewItem gets copied
      }
      else
      {
         // Not enough points... delete the object under construction
         delete mNewItem.getPointer();
      }

      mNewItem = NULL;

      mCreatingPoly = false;
      mCreatingPolyline = false;
   }

   mMouseDownPos = convertCanvasToLevelCoord(mMousePos);

   if(mouseOnDock())    // On the dock?  Did we hit something to start dragging off the dock?
   {
      switch(mDockMode)
      {
         case DOCKMODE_ITEMS:
      clearSelection(getLevel());
      mDraggingDockItem = mDockItemHit;      // Could be NULL

      if(mDraggingDockItem)
         SDL_SetCursor(Cursor::getSpray());
            break;

         case DOCKMODE_PLUGINS:
            S32 hitPlugin = findHitPlugin();

            if(hitPlugin >= 0 && hitPlugin < mPluginInfos.size())
               runPlugin(mGameSettings->getFolderManager(), mPluginInfos[hitPlugin].fileName, Vector<string>());

            break;
      }
   }
   else                 // Mouse is not on dock
   {
      mDraggingDockItem = NULL;
      SDL_SetCursor(Cursor::getDefault());

      // rules for mouse down:
      // if the click has no shift- modifier, then
      //   if the click was on something that was selected
      //     do nothing
      //   else
      //     clear the selection
      //     add what was clicked to the selection
      //  else
      //    toggle the selection of what was clicked

      if(InputCodeManager::checkModifier(KEY_SHIFT))  // ==> Shift key is down
      {
         // Check for vertices
         if(mVertexEditMode && !spaceDown && mHitItem && mHitVertex != NONE && mHitItem->getGeomType() != geomPoint)
         {
            if(mHitItem->vertSelected(mHitVertex))
               mHitItem->unselectVert(mHitVertex);
            else
               mHitItem->aselectVert(mHitVertex);
         }
         else if(mHitItem)
         {
            mHitItem->setSelected(!mHitItem->isSelected());    // Toggle selection of hit item
            onSelectionChanged();
         }
         else
            mDragSelecting = true;
      }
      else                                            // ==> Shift key is NOT down
      {

         // If we hit a vertex of an already selected item --> now we can move that vertex w/o losing our selection.
         // Note that in the case of a point item, we want to skip this step, as we don't select individual vertices.
         if(mVertexEditMode && !spaceDown && mHitVertex != NONE && mHitItem && mHitItem->isSelected() && mHitItem->getGeomType() != geomPoint)
         {
            clearSelection(getLevel());
            mHitItem->selectVert(mHitVertex);
            onSelectionChanged();
         }

         if(mHitItem && mHitItem->isSelected())    // Hit an already selected item
         {
            // Do nothing so user can drag a group of items that's already been selected
         }
         else if(mHitItem && mHitItem->getGeomType() == geomPoint)  // Hit a point item
         {
            clearSelection(getLevel());
            mHitItem->setSelected(true);
            onSelectionChanged();
         }
         else if(mVertexEditMode && !spaceDown && mHitVertex != NONE && (mHitItem && !mHitItem->isSelected()))      // Hit a vertex of an unselected item
         {        // (braces required)
            if(!(mHitItem->vertSelected(mHitVertex)))
            {
               clearSelection(getLevel());
               mHitItem->selectVert(mHitVertex);
               onSelectionChanged();
            }
         }
         else if(mHitItem)                                                          // Hit a non-point item, but not a vertex
         {
            clearSelection(getLevel());
            mHitItem->setSelected(true);
            onSelectionChanged();
         }
         else     // Clicked off in space.  Starting to draw a bounding rectangle?
         {
            mDragSelecting = true;
            clearSelection(getLevel());
            onSelectionChanged();
         }
      }
   }     // end mouse not on dock block, doc

   findSnapVertex();     // Update snap vertex in the event an item was selected
}


void EditorUserInterface::onMouseClicked_right()
{
   if(InputCodeManager::getState(MOUSE_LEFT) && !InputCodeManager::checkModifier(KEY_CTRL))  // Prevent weirdness
      return;  

   setMousePos();

   if(mCreatingPoly || mCreatingPolyline)
   {
      if(mNewItem->getVertCount() < Geometry::MAX_POLY_POINTS)    // Limit number of points in a polygon/polyline
      {
         mNewItem->addVert(snapPoint(convertCanvasToLevelCoord(mMousePos)));
         mNewItem->onGeomChanging();
      }
         
      return;
   }

   clearSelection(getLevel());   // Unselect anything currently selected
   onSelectionChanged();

   // Can only add new vertices by clicking on item's edge, not it's interior (for polygons, that is)
   if(mEdgeHit != NONE && mHitItem && (mHitItem->getGeomType() == geomPolyLine || mHitItem->getGeomType() >= geomPolygon))
   {
      if(mHitItem->getVertCount() >= Geometry::MAX_POLY_POINTS)     // Polygon full -- can't add more
         return;

      Point newVertex = snapPoint(convertCanvasToLevelCoord(mMousePos));   // adding vertex w/ right-mouse

      mAddingVertex = true;

      // Insert an extra vertex at the mouse clicked point, and then select it
      mHitItem->insertVert(newVertex, mEdgeHit + 1);
      mHitItem->selectVert(mEdgeHit + 1);
      mJustInsertedVertex = true;

      // Alert the item that its geometry is changing -- needed by polygons so they can recompute their fill
      mHitItem->onGeomChanging();

      // The user might just insert a vertex and be done; in that case we'll need to rebuild the wall outlines to account
      // for the new vertex.  If the user continues to drag the vertex to a new location, this will be wasted effort...
      mHitItem->onGeomChanged();

      mMouseDownPos = newVertex;
   }
   else     // Start creating a new poly or new polyline (tilde key + right-click ==> start polyline)
   { 
      if(InputCodeManager::getState(KEY_BACKQUOTE))   // Tilde  
      {
         mCreatingPolyline = true;
         mNewItem = new LineItem();
      }
      else
      {
         mCreatingPoly = true;
         mNewItem = new WallItem();
      }

      mNewItem->initializeEditor();
      mNewItem->setTeam(mCurrentTeam);
      mNewItem->addVert(snapPoint(convertCanvasToLevelCoord(mMousePos)));
   }
}


// Returns true if key was handled, false if not
bool EditorUserInterface::checkPluginKeyBindings(string inputString)
{
   for(S32 i = 0; i < mPluginInfos.size(); i++)
   {
      if(mPluginInfos[i].binding != "" && inputString == mPluginInfos[i].binding)
      {
         runPlugin(mGameSettings->getFolderManager(), mPluginInfos[i].fileName, Vector<string>());
         return true;
      }
   }

   return false;
}


static void simpleTextEntryMenuCallback(ClientGame *game, U32 unused)
{
   SimpleTextEntryMenuUI *ui = dynamic_cast<SimpleTextEntryMenuUI *>(game->getUIManager()->getCurrentUI());
   TNLAssert(ui, "Unexpected UI here -- expected a SimpleTextEntryMenuUI!");

   ui->doneEditing();
   ui->getUIManager()->reactivatePrevUI();
}


void idEntryCallback(TextEntryMenuItem *menuItem, const string &text, BfObject *object)
{
   TNLAssert(object, "Expected an object here!");

   // Check for duplicate IDs
   S32 id = atoi(text.c_str());
   bool duplicateFound = false;

   if(id != 0)
   {
      const Vector<DatabaseObject *> *objList = object->getDatabase()->findObjects_fast();

      for(S32 i = 0; i < objList->size(); i++)
      {
         BfObject *obj = static_cast<BfObject *>(objList->get(i));

         if(obj->getUserAssignedId() == id && obj != object)
         {
            duplicateFound = true;
            break;
         }
      }
   }


   // Show a message if we've detected a duplicate ID is being entered
   if(duplicateFound)
   {
      menuItem->setHasError(true);
      menuItem->setHelp("ERROR: Duplicate ID detected!");
   }
   else
   {
      menuItem->setHasError(false);
      menuItem->setHelp("");
   }
}


void EditorUserInterface::startSimpleTextEntryMenu(SimpleTextEntryType entryType)
{
   // No items selected?  Abort!
   if(!anyItemsSelected(getLevel()))
      return;

<<<<<<< HEAD
   // Are items being dragged?  If so, abort!
   if(mDraggingObjects)
=======
   // Are items being dragged?  If so, abort!
   if(mDraggingObjects)
>>>>>>> 80a82e19
      return;

   string menuTitle = "Some Interesting Title";
   string menuItemTitle = "Another Interesting Title";
   string lineValue = "";

   LineEditorFilter filter = numericFilter;
   void(*callback)(TextEntryMenuItem *, const string &, BfObject *) = NULL;  // Our input callback; triggers on input change

   // Find first selected item, and work with that
   const Vector<DatabaseObject *> *objList = getLevel()->findObjects_fast();

   S32 selectedIndex = NONE;
   BfObject *selectedObject = NULL;
   BfObject *obj = NULL;
   for(S32 i = 0; i < objList->size(); i++)
   {
      obj = static_cast<BfObject *>(objList->get(i));

      if(obj->isSelected())
      {
         selectedIndex = i;
         selectedObject = obj;
         break;
      }
   }


   // Adjust our UI depending on which type was requested
   switch(entryType)
   {
      case SimpleTextEntryID:
      {
         menuTitle = "Add Item ID";
         menuItemTitle = "ID:";
         filter = digitsOnlyFilter;
         callback = idEntryCallback;

         // We need to assure that we only assign an ID to ONE object
         const Vector<DatabaseObject *> *objList = getLevel()->findObjects_fast();

         // Unselect all objects but our first selected one
         for(S32 i = 0; i < objList->size(); i++)
         {
            if(i != selectedIndex)
               static_cast<BfObject *>(objList->get(i))->setSelected(false);
         }

         onSelectionChanged();

         S32 currentId = selectedObject->getUserAssignedId();  // selectedObject should never be NULL here

         lineValue = currentId <= 0 ? "" : itos(currentId);

         break;
      }
      case SimpleTextEntryRotateOrigin:
         menuTitle = "Rotate object(s) about (0,0)";
         menuItemTitle = "Angle:";
         break;

      case SimpleTextEntryRotateCentroid:
         menuTitle = "Spin object(s)";
         menuItemTitle = "Angle:";
         break;

      case SimpleTextEntryScale:
         menuTitle = "Resize";
         menuItemTitle = "Resize Factor:";
         break;

      default:
         break;
   }

   // Create our menu item
   SimpleTextEntryMenuItem *menuItem = new SimpleTextEntryMenuItem(menuItemTitle, U32_MAX_DIGITS, simpleTextEntryMenuCallback);
   menuItem->getLineEditor()->setFilter(filter);

   if(lineValue != "")   // This object has an ID already
      menuItem->getLineEditor()->setString(lineValue);

   if(callback != NULL)  // Add a callback for IDs to check for duplicates
      menuItem->setTextEditedCallback(callback);

   // Create our menu, use scoped_ptr since we only need once instance of this menu
   mSimpleTextEntryMenu.reset(new SimpleTextEntryMenuUI(getGame(), getUIManager(), menuTitle, entryType));
   mSimpleTextEntryMenu->addMenuItem(menuItem);                // addMenuItem wraps the menu item in a smart pointer
   mSimpleTextEntryMenu->setAssociatedObject(selectedObject);  // Add our object for usage in the menu item callback

   getUIManager()->activate(mSimpleTextEntryMenu.get());
}


void EditorUserInterface::doneWithSimpleTextEntryMenu(SimpleTextEntryMenuUI *menu, S32 data)
{
   SimpleTextEntryType entryType = (SimpleTextEntryType) data;

   string value = menu->getMenuItem(0)->getValue();

   switch(entryType)
   {
      case SimpleTextEntryID:
         setSelectionId(atoi(value.c_str()));
         break;

      case SimpleTextEntryRotateOrigin:
      {
         F32 angle = (F32)Zap::stof(value);
         rotateSelection(-angle, true);       // Positive angle should rotate CW, negative makes that happen
         break;
      }

      case SimpleTextEntryRotateCentroid:
      {
         F32 angle = (F32)Zap::stof(value);
         rotateSelection(-angle, false);      // Positive angle should rotate CW, negative makes that happen
         break;
      }

      case SimpleTextEntryScale:
         scaleSelection((F32)Zap::stof(value));
         break;

      default:
         break;
   }
}


void EditorUserInterface::startAttributeEditor()
{
   const Vector<DatabaseObject *> *objList = getLevel()->findObjects_fast();

   for(S32 i = 0; i < objList->size(); i++)
   {
      BfObject *obj_i = static_cast<BfObject *>(objList->get(i));

      if(obj_i->isSelected())
      {
         // Force item i to be the one and only selected item type.  This will clear up some problems that might otherwise
         // occur if you had different item types selected while you were editing attributes.   If you have multiple
         // items selected, all will end up with the same values, which only make sense if they are the same kind
         // of object.  So after this runs, there may be multiple items selected, but they'll all  be the same type.
         for(S32 j = 0; j < objList->size(); j++)
         {
            BfObject *obj_j = static_cast<BfObject *>(objList->get(j));

            if(obj_j->isSelected() && obj_j->getObjectTypeNumber() != obj_i->getObjectTypeNumber())
               obj_j->unselect();
         }

         // Activate the attribute editor if there is one
         EditorAttributeMenuUI *menu = getUIManager()->getUI<EditorAttributeMenuUI>();

         bool ok = menu->startEditingAttrs(obj_i);
         if(ok)
            getUIManager()->activate(menu);

         return;
      }
   }
}


// Gets run when user exits special-item editing mode, called from attribute editors
void EditorUserInterface::doneEditingAttributes(EditorAttributeMenuUI *editor, BfObject *object)
{
   object->onAttrsChanged();

   const Vector<DatabaseObject *> *objList = getLevel()->findObjects_fast();

   mUndoManager.startTransaction();

   // Find any other selected items of the same type of the item we just edited, and update their attributes too
   for(S32 i = 0; i < objList->size(); i++)
   {
      BfObject *obj = static_cast<BfObject *>(objList->get(i));

      if(obj != object && obj->isSelected() && obj->getObjectTypeNumber() == object->getObjectTypeNumber())
      {
         mUndoManager.saveChangeAction_before(obj);

         editor->doneEditingAttrs(obj);  // Transfer attributes from editor to object
         obj->onAttrsChanged();          // And notify the object that its attributes have changed

         mUndoManager.saveChangeAction_after(obj);
      }
   }

   mUndoManager.endTransaction();
}


void EditorUserInterface::onKeyUp(InputCode inputCode)
{
   switch(inputCode)
   {
      case KEY_UP:
         mIn = false;
         mUp = false;
         break;
      case KEY_W:
         mUp = false;
         break;
      case KEY_DOWN:
         mOut = false;
         mDown = false;
         break;
      case KEY_S:
         mDown = false;
         break;
      case KEY_LEFT:
      case KEY_A:
         mLeft = false;
         break;
      case KEY_RIGHT:
      case KEY_D:
         mRight = false;
         break;
      case KEY_E:
         mIn = false;
         break;
      case KEY_C:
         mOut = false;
         break;
      case KEY_SPACE:
         mSnapContext = FULL_SNAPPING;
         break;
      case KEY_SHIFT:
         // Check if space is down... if so, modify snapping accordingly
         // This is a little special-casey, but it is, after all, a special case.
         if(InputCodeManager::getState(KEY_SPACE) && mSnapContext == NO_SNAPPING)
            mSnapContext = NO_GRID_SNAPPING;
         break;
      case KEY_TAB:
         mPreviewMode = false;
         break;
      case MOUSE_MIDDLE:
         mAutoScrollWithMouse = mAutoScrollWithMouseReady;
         break;

      case MOUSE_LEFT:
      case MOUSE_RIGHT:  
         onMouseUp();
         break;

      default:
         break;
   }     // end case
}


void EditorUserInterface::onMouseUp()
{
   setMousePos();

   if(mDragSelecting)      // We were drawing a rubberband selection box
   {
      Rect r(convertCanvasToLevelCoord(mMousePos), mMouseDownPos);

      fillVector.clear();

      getLevel()->findObjects(fillVector);


      for(S32 i = 0; i < fillVector.size(); i++)
      {
         BfObject *obj = dynamic_cast<BfObject *>(fillVector[i]);

         // Make sure that all vertices of an item are inside the selection box; basically means that the entire 
         // item needs to be surrounded to be included in the selection
         S32 j;

         for(j = 0; j < obj->getVertCount(); j++)
            if(!r.contains(obj->getVert(j)))
               break;

         if(j == obj->getVertCount())
            obj->setSelected(true);
      }

      mDragSelecting = false;
      onSelectionChanged();
   }

   // We were dragging and dropping.  Could have been a move or a delete (by dragging to dock).
   else if(mDraggingObjects || mAddingVertex)     
   {
      if(mAddingVertex)
         mAddingVertex = false;
            
      onFinishedDragging();
   }
}


// Called when user has been dragging an object and then releases it
void EditorUserInterface::onFinishedDragging()
{
   mDraggingObjects = false;
   SDL_SetCursor(Cursor::getDefault());

   // Dragged item off the dock, then back on  ==> nothing changed, do nothing
   if(mouseOnDock() && mDraggingDockItem != NULL)
      return;

   // Mouse is over the dock and we dragged something to the dock (probably a delete)
   if(mouseOnDock() && !mDraggingDockItem)
   {
      onFinishedDragging_droppedItemOnDock();
      return;
   }

   // Mouse not on dock, we are either:
   // 1. dragging from the dock;
   // 2. moving something; or
   // 3. we moved something to the dock and nothing was deleted, e.g. when dragging a vertex
   // need to save an undo state if anything changed
   if(mDraggingDockItem.isNull())    // Not dragging from dock - user is moving object around screen, or dragging vertex to dock
      onFinishedDragging_movingObject();
}


void EditorUserInterface::onFinishedDragging_droppedItemOnDock()     // Delete type action
{
   // Only delete items in normal dock mode
   if(mDockMode == DOCKMODE_ITEMS)
   {
      const Vector<DatabaseObject *> *objList = getLevel()->findObjects_fast();
      bool deletedSomething = false, deletedWall = false;

      // Move objects back to their starting location before deleting, so when undeleting, 
      // objects return the way users will expect
      translateSelectedItems(Point(0,0), mSnapDelta);

      mUndoManager.startTransaction();

      for(S32 i = 0; i < objList->size(); i++)    //  Delete all selected items
      {
         BfObject *obj = static_cast<BfObject *>(objList->get(i));

         if(obj->isSelected())
         {
            if(isWallType(obj->getObjectTypeNumber()))
               deletedWall = true;

            mUndoManager.saveAction(ActionDelete, obj);

            deleteItem(i, true);
            i--;
            deletedSomething = true;
         }
      }

      mUndoManager.endTransaction();

      // We deleted something, do some clean up and our job is done
      if(deletedSomething)
      {
         if(deletedWall)
            doneDeleteingWalls();

         doneDeletingObjects();

         return;
      }
   }
}


void EditorUserInterface::onFinishedDragging_movingObject()
{
   // If our snap vertex has moved then all selected items have moved
   bool itemsMoved = mDragCopying || (mSnapObject.isValid() && mSnapObject->getVert(mSnapVertexIndex) != mMoveOrigin);

   if(itemsMoved)    // Move consumated... update any moved items, and save our autosave
   {
      bool wallMoved = false;

      mUndoManager.startTransaction();

      const Vector<DatabaseObject *> *objList = getLevel()->findObjects_fast();

      S32 j = 0;
      for(S32 i = 0; i < objList->size(); i++)
      {
         BfObject *obj = static_cast<BfObject *>(objList->get(i));

         if(obj->isSelected() || objList->get(i)->anyVertsSelected())
         {
            obj->onGeomChanged();
            mUndoManager.saveAction(ActionChange, mSelectedObjectsForDragging[j], obj);
            j++;
         }

         if(isWallType(obj->getObjectTypeNumber()) && (obj->isSelected() || obj->anyVertsSelected()))      // Wall or polywall
            wallMoved = true;
      }

      if(wallMoved)
         rebuildWallGeometry(mLevel.get());

      mUndoManager.endTransaction();

      autoSave();

      mDragCopying = false;

      return;
   }

   else if(mJustInsertedVertex)
      mJustInsertedVertex = false;

   // else we ended up doing nothing
}


bool EditorUserInterface::mouseOnDock() const
{
   return (mMousePos.x >= DisplayManager::getScreenInfo()->getGameCanvasWidth() - mDockWidth - horizMargin &&
           mMousePos.x <= DisplayManager::getScreenInfo()->getGameCanvasWidth() - horizMargin &&
           mMousePos.y >= DisplayManager::getScreenInfo()->getGameCanvasHeight() - vertMargin - getDockHeight() &&
           mMousePos.y <= DisplayManager::getScreenInfo()->getGameCanvasHeight() - vertMargin);
}


S32 EditorUserInterface::getItemSelectedCount()
{
   const Vector<DatabaseObject *> *objList = getLevel()->findObjects_fast();

   S32 count = 0;

   for(S32 i = 0; i < objList->size(); i++)
   {
      BfObject *obj = static_cast<BfObject *>(objList->get(i));

      if(obj->isSelected())
         count++;
   }

   return count;
}


bool EditorUserInterface::anythingSelected() const
{
   const Vector<DatabaseObject *> *objList = getLevel()->findObjects_fast();

   for(S32 i = 0; i < objList->size(); i++)
   {
      BfObject *obj = static_cast<BfObject *>(objList->get(i));
      if(obj->isSelected() || obj->anyVertsSelected() )
         return true;
   }

   return false;
}


void EditorUserInterface::idle(U32 timeDelta)
{
   Parent::idle(timeDelta);

   mIgnoreMouseInput = false;    // Avoid freezing effect from too many mouseMoved events without a render in between (sam)

   F32 pixelsToScroll = timeDelta * (InputCodeManager::getState(KEY_SHIFT) ? 1.0f : 0.5f);    // Double speed when shift held down

   if(mLeft && !mRight)
      mCurrentOffset.x += pixelsToScroll;
   else if(mRight && !mLeft)
      mCurrentOffset.x -= pixelsToScroll;
   if(mUp && !mDown)
      mCurrentOffset.y += pixelsToScroll;
   else if(mDown && !mUp)
      mCurrentOffset.y -= pixelsToScroll;

   if(mAutoScrollWithMouse)
   {
      mCurrentOffset += (mScrollWithMouseLocation - mMousePos) * pixelsToScroll / 128.f;
      onMouseMoved();  // Prevents skippy problem while dragging something
   }

   if(mIn && !mOut)
      zoom(timeDelta * 0.002f);
   else if(mOut && !mIn)
      zoom(timeDelta * -0.002f);

   mSaveMsgTimer.update(timeDelta);
   mWarnMsgTimer.update(timeDelta);

   // Process the messageBoxQueue
   if(mMessageBoxQueue.size() > 0)
   {
      ErrorMessageUserInterface *ui = getUIManager()->getUI<ErrorMessageUserInterface>();

      ui->reset();
      ui->setTitle(mMessageBoxQueue[0][0]);
      ui->setInstr(mMessageBoxQueue[0][1]);
      ui->setMessage(mMessageBoxQueue[0][2]);  
      getUIManager()->activate(ui);

      mMessageBoxQueue.erase(0);
   }

   if(mLingeringMessageQueue != "")
   {
      setLingeringMessage(mLingeringMessageQueue);
      mLingeringMessageQueue = "";
   }

   mInfoMsg = getInfoMsg();
}


string EditorUserInterface::getInfoMsg() const
{
   const Vector<DatabaseObject *> *objList = getLevel()->findObjects_fast();

   for(S32 i = 0; i < objList->size(); i++)
   {
      BfObject *obj = static_cast<BfObject *>(objList->get(i));

      if(!obj->isSelected() && obj->isLitUp() && !mouseOnDock())
         return string("Hover: ") + obj->getOnScreenName();
   }

   return "";
}


// This may seem redundant, but... this gets around errors stemming from trying to run setLingeringMessage() from
// the LevelDatabaseUploadThread::run() method.  It seems there are some concurrency issues... blech.
void EditorUserInterface::queueSetLingeringMessage(const string &msg)
{
   mLingeringMessageQueue = msg;
}


void EditorUserInterface::setLingeringMessage(const string &msg)
{
   mLingeringMessage.setSymbolsFromString(msg, NULL, HelpContext, 12, &Colors::red);
}


void EditorUserInterface::clearLingeringMessage()
{
   mLingeringMessage.clear();
}


void EditorUserInterface::setSaveMessage(const string &msg, bool savedOK)
{
   mSaveMsg = msg;
   mSaveMsgTimer.reset();
   mSaveMsgColor = (savedOK ? Colors::green : Colors::red);
}


void EditorUserInterface::clearSaveMessage()
{
   mSaveMsgTimer.clear();
}


void EditorUserInterface::setWarnMessage(const string &msg1, const string &msg2)
{
   mWarnMsg1 = msg1;
   mWarnMsg2 = msg2;
   mWarnMsgTimer.reset(FOUR_SECONDS);    // Display for 4 seconds
   mWarnMsgColor = Colors::ErrorMessageTextColor;
}


void EditorUserInterface::clearWarnMessage()
{
   mWarnMsgTimer.reset(WARN_MESSAGE_FADE_TIME);
}


void EditorUserInterface::autoSave()
{
   doSaveLevel("auto.save", false);
}


bool EditorUserInterface::saveLevel(bool showFailMessages, bool showSuccessMessages)
{
   string filename = getLevelFileName();
   TNLAssert(filename != "", "Need file name here!");

   if(!doSaveLevel(filename, showFailMessages))
      return false;

   mUndoManager.levelSaved();

   if(showSuccessMessages)
      setSaveMessage("Saved " + getLevelFileName(), true);

   return true;
}


void EditorUserInterface::lockQuit(const string &message)
{
   mQuitLocked = true;
   mQuitLockedMessage = message;
}


void EditorUserInterface::unlockQuit()
{
   mQuitLocked = false;
   getUIManager()->getUI<EditorMenuUserInterface>()->unlockQuit();
}


bool EditorUserInterface::isQuitLocked()
{
   return mQuitLocked;
}


string EditorUserInterface::getQuitLockedMessage()
{
   return mQuitLockedMessage;
}


string EditorUserInterface::getLevelText() const
{
   string result = "";

   // Write out basic game parameters, including gameType info
   result += mLevel->toLevelCode();    // Note that this toLevelCode appends a newline char; most don't

   // Next come the robots
   for(S32 i = 0; i < mRobotLines.size(); i++)
      result += mRobotLines[i] + "\n";

   // Write out all level items (do two passes; walls first, non-walls next, so turrets & forcefields have something to grab onto)
   const Vector<DatabaseObject *> *objList = getLevel()->findObjects_fast();

   for(S32 j = 0; j < 2; j++)
   {
      for(S32 i = 0; i < objList->size(); i++)
      {
         BfObject *obj = static_cast<BfObject *>(objList->get(i));

         // Writing wall items on first pass, non-wall items next -- that will make sure mountable items have something to grab onto
         if((j == 0 && isWallType(obj->getObjectTypeNumber())) || (j == 1 && ! isWallType(obj->getObjectTypeNumber())) )
            result += obj->toLevelCode() + "\n";
      }
   }

   return result;
}


const Vector<PluginInfo> *EditorUserInterface::getPluginInfos() const
{
   return &mPluginInfos;
}


void EditorUserInterface::clearRobotLines()
{
   mRobotLines.clear();
}


void EditorUserInterface::addRobotLine(const string &robotLine)
{
   mRobotLines.push_back(robotLine);
}


// Returns true if successful, false otherwise
bool EditorUserInterface::doSaveLevel(const string &saveName, bool showFailMessages)
{
   try
   {
      FolderManager *folderManager = mGameSettings->getFolderManager();

      string fileName = joindir(folderManager->getLevelDir(), saveName);
      if(!writeFile(fileName, getLevelText()))
         throw(SaveException("Could not open file for writing"));
   }
   catch (SaveException &e)
   {
      if(showFailMessages)
         setSaveMessage("Error Saving: " + string(e.what()), false);
      return false;
   }

   return true;      // Saved OK
}


// We need some local hook into the testLevelStart() below.  Ugly but apparently necessary.
void testLevelStart_local(ClientGame *game)
{
   game->getUIManager()->getUI<EditorUserInterface>()->testLevelStart();
}


void EditorUserInterface::testLevel()
{
   bool gameTypeError = false;
   if(!mLevel->getGameType())     // Not sure this could really happen anymore...  TODO: Make sure we always have a valid gametype
      gameTypeError = true;

   // With all the map loading error fixes, game should never crash!
   validateLevel();
   if(mLevelErrorMsgs.size() || mLevelWarnings.size() || gameTypeError)
   {
      ErrorMessageUserInterface *ui = getUIManager()->getUI<ErrorMessageUserInterface>();

      ui->reset();
      ui->setTitle("LEVEL HAS PROBLEMS");
      ui->setRenderUnderlyingUi(false);      // Use black background... it's comforting

      string msg = "";

      for(S32 i = 0; i < mLevelErrorMsgs.size(); i++)
         msg += mLevelErrorMsgs[i] + "\n";

      for(S32 i = 0; i < mLevelWarnings.size(); i++)
         msg += mLevelWarnings[i] + "\n";

      if(gameTypeError)
      {
         msg += "ERROR: GameType is invalid.\n";
         msg += "(Fix in Level Parameters screen [[GameParameterEditor]])";
      }

      ui->setMessage(msg);
      ui->setInstr("Press [[Y]] to start,  [[Esc]] to cancel");
      ui->registerKey(KEY_Y, testLevelStart_local);      // testLevelStart_local() just calls testLevelStart() below
      getUIManager()->activate(ui);

      return;
   }

   testLevelStart();
}


void EditorUserInterface::testLevelStart()
{
   Cursor::disableCursor();                           // Turn off cursor

   mEditorGameType = mLevel->getGameType();           // Sock our current gametype away, will use it when we reenter the editor

   if(!doSaveLevel(LevelSource::TestFileName, true))
      getUIManager()->reactivatePrevUI();  // Saving failed, can't test, reactivate editor
   else
   {
      mWasTesting = true;

      Vector<string> levelList;
      levelList.push_back(LevelSource::TestFileName);

      LevelSourcePtr levelSource = LevelSourcePtr(
            new FolderLevelSource(levelList, mGameSettings->getFolderManager()->getLevelDir()));

      //getGame()->setGameType(NULL); // Prevents losing seconds on game timer (test level from editor, save, and reload level)

      initHosting(getGame()->getSettingsPtr(), levelSource, true, false);
   }
}


void EditorUserInterface::createNormalizedScreenshot(ClientGame* game)
{
   mPreviewMode = true;
   mNormalizedScreenshotMode = true;

   glClear(GL_COLOR_BUFFER_BIT);
   centerView(true);

   render();
#ifndef BF_NO_SCREENSHOTS
   ScreenShooter::saveScreenshot(game->getUIManager(), mGameSettings, LevelDatabaseUploadThread::UploadScreenshotFilename);
#endif
   mPreviewMode = false;
   mNormalizedScreenshotMode = false;
   centerView(false);
}


void EditorUserInterface::findPlugins()
{
   mPluginInfos.clear();
   string dirName = mGameSettings->getFolderManager()->getPluginDir();
   Vector<string> plugins;
   string extension = ".lua";
   getFilesFromFolder(dirName, plugins, &extension, 1);

   // Reference to original
   Vector<PluginBinding> &bindings = mGameSettings->getIniSettings()->pluginBindings;

   // Check for binding collision in INI.  If one is detected, set its key to empty
   for(S32 i = 0; i < bindings.size(); i++)
   {
      for(S32 j = 0; j < i; j++)  // Efficiency!
      {
         if(bindings[i].key == bindings[j].key)
         {
            bindings[i].key = "";
            break;
         }
      }
   }

   // Loop through all of our detected plugins
   for(S32 i = 0; i < plugins.size(); i++)
   {
      // Try to find the title
      string title;
      Vector<boost::shared_ptr<MenuItem> > menuItems;  // Unused

      EditorPlugin plugin(dirName + "/" + plugins[i], Vector<string>(), mLoadTarget, getGame());

      if(plugin.prepareEnvironment() && plugin.loadScript(false))
         plugin.runGetArgsMenu(title, menuItems);

      // If the title is blank or couldn't be found, use the file name
      if(title == "")
         title = plugins[i];

      PluginInfo info(title, plugins[i], plugin.getDescription(), plugin.getRequestedBinding());

      // Check for a binding from the INI, if it exists set it for this plugin
      for(S32 j = 0; j < bindings.size(); j++)
      {
         if(bindings[j].script == plugins[i])
         {
            info.binding = bindings[j].key;
            break;
         }
      }

      // If no binding is configured, and the plugin specifies a requested binding
      // Use the requested binding if it is not currently in use
      if(info.binding == "" && info.requestedBinding != "")
      {
         bool bindingCollision = false;

         // Determine if this requested binding is already in use by a binding
         // in the INI
         for(S32 j = 0; j < bindings.size(); j++)
         {
            if(bindings[j].key == info.requestedBinding)
            {
               bindingCollision = true;
               break;
            }
         }

         // Determine if this requested binding is already in use by a previously
         // loaded plugin
         for(S32 j = 0; j < mPluginInfos.size(); j++)
         {
            if(mPluginInfos[j].binding == info.requestedBinding)
            {
               bindingCollision = true;
               break;
            }
         }

         info.bindingCollision = bindingCollision;

         // Available!  Set our binding to the requested one
         if(!bindingCollision)
            info.binding = info.requestedBinding;
      }

      mPluginInfos.push_back(info);
   }

   mPluginInfos.sort(pluginInfoSort);

   // Now update all the bindings in the INI
   bindings.clear();

   for(S32 i = 0; i < mPluginInfos.size(); i++)
   {
      PluginInfo info = mPluginInfos[i];

      // Only write out valid ones
      if(info.binding == "" || info.bindingCollision)
         continue;

      PluginBinding binding;
      binding.key = info.binding;
      binding.script = info.fileName;
      binding.help = info.description;

      bindings.push_back(binding);
   }
}


U32 EditorUserInterface::findPluginDockWidth()
{
   U32 maxNameWidth = 0;
   U32 maxBindingWidth = 0;
   for(S32 i = 0; i < mPluginInfos.size(); i++)
   {
      U32 nameWidth = getStringWidth(DOCK_LABEL_SIZE, mPluginInfos[i].prettyName.c_str());
      U32 bindingWidth = getStringWidth(DOCK_LABEL_SIZE, mPluginInfos[i].binding.c_str());
      maxNameWidth = max(maxNameWidth, nameWidth);
      maxBindingWidth = max(maxBindingWidth, bindingWidth);
   }
   return maxNameWidth + maxBindingWidth + 2 * horizMargin;
}


};<|MERGE_RESOLUTION|>--- conflicted
+++ resolved
@@ -4385,13 +4385,8 @@
    if(!anyItemsSelected(getLevel()))
       return;
 
-<<<<<<< HEAD
    // Are items being dragged?  If so, abort!
    if(mDraggingObjects)
-=======
-   // Are items being dragged?  If so, abort!
-   if(mDraggingObjects)
->>>>>>> 80a82e19
       return;
 
    string menuTitle = "Some Interesting Title";
