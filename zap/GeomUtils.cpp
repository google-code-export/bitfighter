--- conflicted
+++ resolved
@@ -779,12 +779,6 @@
 }
 
 
-<<<<<<< HEAD
-// Offset a complex polygon by a given amount
-// Uses clipper to create a buffer around a polygon with the given offset
-// TODO: somehow merge Point <-> DoublePoint conversions to speed processing; maybe get clipper to use Point?
-void offsetPolygon(const Vector<Point>& inputPoly, Vector<Point>& outputPoly, const F32 offset)
-=======
 // Use Clipper to merge inputPolygons, placing the result in solution
 bool mergePolys(const TPolyPolygon &inputPolygons, TPolyPolygon &solution)
 {
@@ -832,8 +826,9 @@
 
 
 // Offset a complex polygon by a given amount
+// Uses clipper to create a buffer around a polygon with the given offset
+// TODO: somehow merge Point <-> DoublePoint conversions to speed processing; maybe get clipper to use Point?
 void offsetPolygon(const Vector<Point> &inputPoly, Vector<Point> &outputPoly, const F32 offset)
->>>>>>> b0a13a81
 {
    TPolyPolygon polygons;
    TPolygon poly;
