--- conflicted
+++ resolved
@@ -43,11 +43,6 @@
 
    virtual void renderEditor(F32 currentScale, bool snappingToWallCornersEnabled, bool renderVertices = false) const;
    virtual void renderDock(const Color &color) const;
-<<<<<<< HEAD
-
-   virtual F32 getEditorRadius(F32 currentScale) const;
-=======
->>>>>>> 85c1a692
 
    virtual F32 getEditorRadius(F32 currentScale) const;
 
