--- conflicted
+++ resolved
@@ -159,12 +159,6 @@
    S32 findAndReturnClosestZone(lua_State *L, const Point &point); // Wraps findClosestZone and handles returning the result to Lua
    S32 doFindItems(lua_State *L, Rect *scope = NULL);    // Worker method for various find functions
 
-<<<<<<< HEAD
-   bool subscriptions[EventManager::EventTypes];         // Keep track of which events we're subscribed to for rapid unsubscription upon death
-   void doSubscribe(lua_State *L, EventManager::EventType eventType);   // Do the work of subscribing, wrapped by subscribe()
-
-=======
->>>>>>> 2f7ae721
 public:
   // Constants
 
