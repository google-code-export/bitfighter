--- conflicted
+++ resolved
@@ -31,13 +31,8 @@
 
 #include "SoundSystem.h"
 #include "Colors.h"
-<<<<<<< HEAD
 
 #include "SDL/SDL_opengl.h"
-=======
-#include "Point.h"
-#include "../glut/glutInclude.h"
->>>>>>> cd4983f2
 
 #include <math.h>
 
