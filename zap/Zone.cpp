//------------------------------------------------------------------------------
// Copyright Chris Eykamp
// See LICENSE.txt for full copyright information
//------------------------------------------------------------------------------

#include "Zone.h"

#include "game.h"
#include "Level.h"
#include "Colors.h"
#include "GeomUtils.h"

#include "gameObjectRender.h"

namespace Zap
{

using namespace LuaArgs;

TNL_IMPLEMENT_CLASS(Zone);    // Allows classes to be autoconstructed by name


// Combined Lua / C++ constructor)
Zone::Zone(lua_State *L)   
{
   if(L)
   {
      static LuaFunctionArgList constructorArgList = { {{ END }, { POLY, END }}, 2 };
      S32 profile = checkArgList(L, constructorArgList, "Zone", "constructor");
         
      if(profile == 1)
         setGeom(L, 1);
   }

   setTeam(TEAM_NEUTRAL);
   mObjectTypeNumber = ZoneTypeNumber;

   LUAW_CONSTRUCTOR_INITIALIZATIONS;
}


// Destructor
Zone::~Zone()
{
   LUAW_DESTRUCTOR_CLEANUP;
}


Zone *Zone::clone() const
{
   return new Zone(*this);
}


void Zone::render() const
{
   // Do nothing -- zones aren't rendered in-game
}


void Zone::renderEditor(F32 currentScale, bool snappingToWallCornersEnabled, bool renderVertices) const
{
   renderZone(Colors::white, getOutline(), getFill());
   PolygonObject::renderEditor(currentScale, snappingToWallCornersEnabled, true);
}


void Zone::renderDock(const Color &color) const
{
   renderZone(Colors::white, getOutline(), getFill());
<<<<<<< HEAD
}


F32 Zone::getEditorRadius(F32 currentScale) const
{
   return (F32)EditorObject::VERTEX_SIZE;   // Keep vertex hit targets the same regardless of scale
=======
>>>>>>> 85c1a692
}


F32 Zone::getEditorRadius(F32 currentScale) const
{
   return (F32)EditorObject::VERTEX_SIZE;   // Keep vertex hit targets the same regardless of scale
}


S32 Zone::getRenderSortValue()
{
   return -1;
}


// Create objects from parameters stored in level file
bool Zone::processArguments(S32 argc2, const char **argv2, Level *level)
{
   // Need to handle or ignore arguments that starts with letters,
   // so a possible future version can add parameters without compatibility problem.
   S32 argc = 0;
   const char *argv[Geometry::MAX_POLY_POINTS * 2 + 1];
   for(S32 i = 0; i < argc2; i++)  // the idea here is to allow optional R3.5 for rotate at speed of 3.5
   {
      char c = argv2[i][0];
      //switch(c)
      //{
      //case 'A': Something = atof(&argv2[i][1]); break;  // using second char to handle number
      //}
      if((c < 'a' || c > 'z') && (c < 'A' || c > 'Z'))
      {
         if(argc < Geometry::MAX_POLY_POINTS * 2 + 1)
         {  
            argv[argc] = argv2[i];
            argc++;
         }
      }
   }

   if(argc < 6)
      return false;

   readGeom(argc, argv, 0, level->getLegacyGridSize());
   updateExtentInDatabase();

   // Make sure our Zone doesn't have invalid geometry
   if(getExtent().getHeight() == 0 && getExtent().getWidth() == 0)
      return false;

   return true;
}


string Zone::toLevelCode() const
{
   return appendId("Zone") + " " + geomToLevelCode();
}


const char *Zone::getOnScreenName()     const  { return "Zone";  }
const char *Zone::getOnDockName()       const  { return "Zone";  }
const char *Zone::getPrettyNamePlural() const  { return "Zones"; }
const char *Zone::getEditorHelpString() const  { return "Generic area, does not appear in-game, possibly useful to scripts."; }

bool Zone::hasTeam()      { return false; }
bool Zone::canBeHostile() { return false; }
bool Zone::canBeNeutral() { return false; }


// More precise boundary for precise collision detection
const Vector<Point> *Zone::getCollisionPoly() const
{
   return getOutline();
}


// Gets called on both client and server
bool Zone::collide(BfObject *hitObject)
{
   return false;
}


/////
// Lua interface

/**
 * @luafunc Zone::Zone()
 * @luafunc Zone::Zone(geom)
 * @luaclass Zone
 * 
 * @brief Invisible objects, used mainly for generating events.
 */
//                Fn name                  Param profiles            Profile count                           
#define LUA_METHODS(CLASS, METHOD) \
   METHOD(CLASS,  containsPoint,           ARRAYDEF({{ PT, END }}),        1 ) \

GENERATE_LUA_FUNARGS_TABLE(Zone, LUA_METHODS);
GENERATE_LUA_METHODS_TABLE(Zone, LUA_METHODS);

#undef LUA_METHODS

const char *Zone::luaClassName = "Zone";
REGISTER_LUA_SUBCLASS(Zone, BfObject);

/**
 * @luafunc bool Zone::containsPoint(point p)
 * 
 * @brief
 * Check whether `p` lies inside of this Zone.
 *
 * @desc
 * Determines if `p` is contained by this zone, according to the  winding
 * number algorithm. Points which lie on boundary of the polygon are
 * considered inside of it. If a polygon is self-intersecting, this method
 * will return true as long as `p` lies within some non-self-intersection
 * subpolygon.
 *
 * @param p The point to check.
 * 
 * @return `true` if `p` lies within the zone, `false` otherwise
 */
int Zone::lua_containsPoint(lua_State *L)
{
   checkArgList(L, functionArgs, "Zone", "containsPoint");

   Point pt = getPointOrXY(L, 1);
   const Vector<Point> *poly = getCollisionPoly();

   return returnBool(L, polygonContainsPoint(poly->address(), poly->size(), pt));
}


////////////////////////////////////////
////////////////////////////////////////

// Constructor
GameZone::GameZone()
{
   // Do nothing
}

// Destructor
GameZone::~GameZone()
{
   // Do nothing
}


U32 GameZone::packUpdate(GhostConnection *connection, U32 updateMask, BitStream *stream)
{
   if(stream->writeFlag(updateMask & GeomMask))
      packGeom(connection, stream);

   if(hasTeam() && stream->writeFlag(updateMask & TeamMask))
      writeThisTeam(stream);

   return 0;
}


void GameZone::unpackUpdate(GhostConnection *connection, BitStream *stream)
{
   if(stream->readFlag())                 // GeomMask
      unpackGeom(connection, stream);

   if(hasTeam() && stream->readFlag())    // TeamMask
      readThisTeam(stream);
}


};

<|MERGE_RESOLUTION|>--- conflicted
+++ resolved
@@ -68,15 +68,6 @@
 void Zone::renderDock(const Color &color) const
 {
    renderZone(Colors::white, getOutline(), getFill());
-<<<<<<< HEAD
-}
-
-
-F32 Zone::getEditorRadius(F32 currentScale) const
-{
-   return (F32)EditorObject::VERTEX_SIZE;   // Keep vertex hit targets the same regardless of scale
-=======
->>>>>>> 85c1a692
 }
 
 
