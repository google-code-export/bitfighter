--- conflicted
+++ resolved
@@ -49,11 +49,7 @@
 
       case RabbitMsgRabbitDead:
          getGame()->playSoundEffect(SFXShipExplode);
-<<<<<<< HEAD
          getGame()->displayMessage(Colors::red, "%s killed da wabbit!", clientName.getString());
-=======
-         getGame()->displayMessage(Colors::red, "%s zapped the rabbit!", clientName.getString());
->>>>>>> acbf1811
          break;
 
       case RabbitMsgReturn:
