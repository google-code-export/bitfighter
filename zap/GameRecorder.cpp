--- conflicted
+++ resolved
@@ -10,10 +10,7 @@
 #include "ServerGame.h"
 #include "stringUtils.h"
 #include "tnlThread.h"
-<<<<<<< HEAD
-=======
 #include "Level.h"
->>>>>>> f6375f91
 
 #ifndef ZAP_DEDICATED
 #  include "ClientGame.h"
@@ -163,11 +160,7 @@
    mPackUnpackShipEnergyMeter = true;
 
    {
-<<<<<<< HEAD
-      const string &dir = game->getSettings()->getFolderManager()->recordDir;
-=======
       const string &dir = game->getSettings()->getFolderManager()->getRecordDir();
->>>>>>> f6375f91
       mFileName = newRecordingFileName(dir, game->getGameType()->getLevelName(), game->getSettings()->getHostName()) +
             "." + buildGameRecorderExtension();
       string filename = joindir(dir, mFileName);
