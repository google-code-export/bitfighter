//------------------------------------------------------------------------------
// Copyright Chris Eykamp
// See LICENSE.txt for full copyright information
//------------------------------------------------------------------------------

#include "ServerGame.h"

#include "GameManager.h"
#include "gameType.h"
#include "gameNetInterface.h"
#include "masterConnection.h"
#include "SoundSystem.h"
#include "luaGameInfo.h"
#include "luaLevelGenerator.h"
#include "robot.h"
#include "Teleporter.h"
#include "BanList.h"             // For banList kick duration
#include "BotNavMeshZone.h"      // For zone clearing code
#include "LevelSource.h"
#include "LevelDatabase.h"
#include "Level.h"
#include "WallItem.h"

#include "gameObjectRender.h"
#include "stringUtils.h"
#include "GeomUtils.h"

#include "GameRecorder.h"

#include "IniFile.h"


using namespace TNL;

namespace Zap
{


static bool instantiated;           // Just a little something to keep us from creating multiple ServerGames...


// Constructor -- be sure to see Game constructor too!  Lots going on there!
ServerGame::ServerGame(const Address &address, GameSettingsPtr settings, LevelSourcePtr levelSource, bool testMode, bool dedicated, bool hostOnServer) : 
      Game(address, settings),
      mRobotManager(this, settings)
{
   TNLAssert(!instantiated, "Only one ServerGame at a time, please!  If this trips while testing, "
      "it is probably because a test failed before another instance could be deleted.  Try disabling "
      "this assert, see what test fails, and fix it.  Then re-enable it, please!");
   instantiated = true;

   mLevelSource = levelSource;

   mVoteTimer = 0;
   mVoteYes = 0;
   mVoteNo = 0;
   mVoteNumber = 0;
   mVoteType = VoteLevelChange;  // Arbitrary
   mLevelLoadIndex = 0;
   mShutdownOriginator = NULL;
   mHostOnServer = hostOnServer;

   // Stupid C++ spec doesn't allow ternary logic with static const if there is no definition
   // Workaround is to add '+' to force a read of the value
   // See:  http://stackoverflow.com/questions/5446005/why-dont-static-member-variables-play-well-with-the-ternary-operator
   mNextLevel = mSettings->getSetting<YesNo>(IniKey::RandomLevels) ? +RANDOM_LEVEL : +NEXT_LEVEL;

   mShuttingDown = false;

   EventManager::get()->setPaused(false);

   mInfoFlags = 0;                           // Currently used to specify test mode and debug builds
   mCurrentLevelIndex = 0;

   if(testMode)
      mInfoFlags |= TestModeFlag;

   if(hostOnServer)
   {
      mInfoFlags |= HostModeFlag;
      mOriginalServerPassword = mSettings->getServerPassword();
      mOriginalName = mSettings->getHostName();
      mOriginalDescr = mSettings->getHostDescr();

      // Other hosts might override settings so lets make it so it never saves
      GameSettings::iniFile.SetPath(string(""));
   }

#ifdef TNL_DEBUG
   mInfoFlags |= DebugModeFlag;
#endif

   mTestMode = testMode;

   mNetInterface->setAllowsConnections(true);
   mMasterUpdateTimer.reset(UpdateServerStatusTime);

   mSuspendor = NULL;

   mGameInfo = NULL;

#ifdef ZAP_DEDICATED
   TNLAssert(dedicated, "Dedicated should be true here!");
#endif

   mDedicated = dedicated;

   mGameSuspended = true;                 // Server starts with zero players

   U32 stutter = mSettings->getSimulatedStutter();

   mStutterTimer.reset(1001 - stutter);   // Use 1001 to ensure timer is never set to 0
   mStutterSleepTimer.reset(stutter);
   mAccumulatedSleepTime = 0;

   botControlTickTimer.reset(BotControlTickInterval);

   mLevelSwitchTimer.setPeriod(LevelSwitchTime);
   GameManager::setHostingModePhase(GameManager::NotHosting);

   mGameRecorderServer = NULL;
}


// Destructor
ServerGame::~ServerGame()
{
   if(getConnectionToMaster())   // Prevents errors when ServerGame is gone too soon
      getConnectionToMaster()->disconnect(NetConnection::ReasonSelfDisconnect, "");

   cleanUp();

   instantiated = false;

   delete mGameInfo;

   GameManager::setHostingModePhase(GameManager::NotHosting);

   if(mGameRecorderServer)
      delete mGameRecorderServer;
}


// Called before we load a new level, or when we shut the server down
void ServerGame::cleanUp()
{
   fillVector.clear();
   mDatabaseForBotZones.findObjects(fillVector);

   mLevelGens.deleteAndClear();

   for(S32 i = 0; i < fillVector.size(); i++)
      delete dynamic_cast<Object *>(fillVector[i]);

   Parent::cleanUp();
}


// Return true when handled
bool ServerGame::voteStart(ClientInfo *clientInfo, VoteType type, S32 number)
{
   GameConnection *conn = clientInfo->getConnection();

   if(!mSettings->getSetting<YesNo>(IniKey::VotingEnabled))
      return false;

   U32 voteTimer;
   if(type == VoteChangeTeam)
      voteTimer = mSettings->getSetting<U32>(IniKey::VoteLengthToChangeTeam) * 1000;
   else
      voteTimer = mSettings->getSetting<YesNo>(IniKey::VoteLength) * 1000;

   if(voteTimer == 0)
      return false;

   if(type != VoteLevelChange)
   {
      if(getGameType()->isGameOver())
         return true;   // Don't allow trying to start votes during game over, except level changing

      if((U32)getGameType()->getRemainingGameTimeInMs() - 1 < voteTimer)  // Handles unlimited GameType time, by forcing the U32 range
      {
         conn->s2cDisplayErrorMessage("Not enough time");
         return true;
      }
   }

   if(mVoteTimer != 0)
   {
      conn->s2cDisplayErrorMessage("Can't start a new vote when there is one pending.");
      return true;
   }

   if(conn->mVoteTime != 0)
   {
      Vector<StringTableEntry> e;
      Vector<StringPtr> s;
      Vector<S32> i;

      i.push_back(conn->mVoteTime / 1000);
      conn->s2cDisplayMessageESI(GameConnection::ColorRed, SFXNone, "Can't start vote, try again in %i0 seconds.", e, s, i);

      return true;
   }

   mVoteTimer = voteTimer;
   mVoteType = type;
   mVoteNumber = number;
   mVoteClientName = clientInfo->getName();

   for(S32 i = 0; i < getClientCount(); i++)
      if(getClientInfo(i)->getConnection())  // Robots don't have GameConnection
         getClientInfo(i)->getConnection()->mVote = 0;

   conn->mVote = 1;
   conn->s2cDisplayMessage(GameConnection::ColorInfo, SFXNone, "Vote started, waiting for others to vote.");
   return true;
}


void ServerGame::voteClient(ClientInfo *clientInfo, bool voteYes)
{
   GameConnection *conn = clientInfo->getConnection();

   if(mVoteTimer == 0)
      conn->s2cDisplayErrorMessage("!!! Nothing to vote on");
   else if(conn->mVote == (voteYes ? 1 : 2))
      conn->s2cDisplayErrorMessage("!!! Already voted");
   else if(conn->mVote == 0)
      conn->s2cDisplayMessage(GameConnection::ColorGreen, SFXNone, voteYes ? "Voted Yes" : "Voted No");
   else
      conn->s2cDisplayMessage(GameConnection::ColorGreen, SFXNone, voteYes ? "Changed vote to Yes" : "Changed vote to No");

   conn->mVote = voteYes ? 1 : 2;
}


S32 ServerGame::getCurrentLevelIndex()
{
   return mCurrentLevelIndex;
}


S32 ServerGame::getLevelCount()
{
   return mLevelSource->getLevelCount();
}


LevelInfo ServerGame::getLevelInfo(S32 index)
{
   return mLevelSource->getLevelInfo(index);
}


// Creates a set of LevelInfos that are empty except for the filename.  They will be fleshed out later.
// This gets called when you first load the host menu
//void ServerGame::buildBasicLevelInfoList(const Vector<string> &levelList)
//{
//   mLevelInfos.clear();
//
//   for(S32 i = 0; i < levelList.size(); i++)
//      mLevelInfos.push_back(LevelInfo(levelList[i]));
//}
//
//void ServerGame::clearLevelInfos()
//{
//   mLevelInfos.clear();
//}


void ServerGame::sendLevelListToLevelChangers(const string &message)
{
   for(S32 i = 0; i < getClientCount(); i++)
   {
      ClientInfo *clientInfo = getClientInfo(i);
      GameConnection *conn = clientInfo->getConnection();

      StringTableEntry msg(message);

      if(clientInfo->isLevelChanger() && conn)
      {
        conn->sendLevelList();
        if(message != "")
           conn->s2cDisplayMessage(GameConnection::ColorInfo, SFXNone, message);
      }
   }
}


bool ServerGame::isTestServer() const
{
   return mTestMode;
}


AbstractTeam *ServerGame::getNewTeam()
{
   return new Team;
}


void ServerGame::resetLevelLoadIndex()
{
   mLevelLoadIndex = 0;
}


// Return true if the only client connected is the one we passed; don't consider bots
bool ServerGame::onlyClientIs(GameConnection *client)
{
   GameType *gameType = getGameType();

   if(!gameType)
      return false;

   for(S32 i = 0; i < getClientCount(); i++)
      if(!mClientInfos[i]->isRobot() && mClientInfos[i]->getConnection() != client)
         return false;

   return true;
}


// Control whether we're in shut down mode or not
void ServerGame::setShuttingDown(bool shuttingDown, U16 time, GameConnection *who, StringPtr reason)
{
   mShuttingDown = shuttingDown;
   if(shuttingDown)
   {
      mShutdownOriginator = who;
      const char *name = mShutdownOriginator->getClientInfo()->getName().getString();

      // If there's no other clients, then just shutdown now
      if(onlyClientIs(mShutdownOriginator))
      {
         logprintf(LogConsumer::ServerFilter, "Server shutdown requested by %s.  No other players, so shutting down now.", name);
         mShutdownTimer.reset(1);
      }
      else
      {
         logprintf(LogConsumer::ServerFilter, "Server shutdown in %d seconds, requested by %s, for reason [%s].", time, name, reason.getString());
         mShutdownTimer.reset(time * 1000);
      }
   }
   else
      logprintf(LogConsumer::ServerFilter, "Server shutdown canceled.");
}


bool ServerGame::populateLevelInfoFromSource(const string &fullFilename, LevelInfo &levelInfo)
{
   return mLevelSource->populateLevelInfoFromSource(fullFilename, levelInfo);
}


// Returns name of level loaded, which will be displayed in the client window during level loading phase of hosting.
// Can return "" if there was a problem with the level.
string ServerGame::loadNextLevelInfo()
{
   // Last level to process?
   if(mLevelLoadIndex == mLevelSource->getLevelCount())
   {
      TNLAssert(mHostOnServer, "Shouldn't be empty if not using -hostonserver");
      GameManager::setHostingModePhase(GameManager::DoneLoadingLevels);
      return string("No levels loaded");
   }

   FolderManager *folderManager = getSettings()->getFolderManager();

   string filename = folderManager->findLevelFile(mLevelSource->getLevelFileName(mLevelLoadIndex));
   TNLAssert(filename != "", "Expected a filename here!");

   // populateLevelInfoFromSource() will return true if the level was processed successfully
   string levelName;
   if(mLevelSource->populateLevelInfoFromSource(filename, mLevelLoadIndex))
   {
      levelName = mLevelSource->getLevelName(mLevelLoadIndex);    // This will be the name specified in the level file we just populated
      mLevelLoadIndex++;
   }
   else     // Failed to process level; remove it from the list
      mLevelSource->remove(mLevelLoadIndex);

   // Last level to process?
   if(mLevelLoadIndex == mLevelSource->getLevelCount())
      GameManager::setHostingModePhase(GameManager::DoneLoadingLevels);

   return levelName;
}


// Get the level name, as defined in the level file
StringTableEntry ServerGame::getLevelNameFromIndex(S32 index)
{
   return mLevelSource->getLevelInfo(getAbsoluteLevelIndex(index)).mLevelName;
}


// Return filename of level currently in play
string ServerGame::getCurrentLevelFileName() const
{
   return mLevelSource->getLevelFileName(mCurrentLevelIndex);
}


// Return name of level currently in play
StringTableEntry ServerGame::getCurrentLevelName() const
{
   return mLevelSource->getLevelInfo(mCurrentLevelIndex).mLevelName;
}


// Return type of level currently in play
GameTypeId ServerGame::getCurrentLevelType()
{
   return mLevelSource->getLevelType(mCurrentLevelIndex);
}


StringTableEntry ServerGame::getCurrentLevelTypeName()
{
   return GameType::getGameTypeName(getCurrentLevelType());
}


// Sort by order in which players should be added to teams
// Highest ratings first -- runs on server only, so these should be FullClientInfos
// Return 1 if a should be added before b, -1 if b should be added before a, and 0 if it doesn't matter
static S32 QSORT_CALLBACK AddOrderSort(RefPtr<ClientInfo> *a, RefPtr<ClientInfo> *b)
{
   // Always add level-specified bots first
   if((*a)->getClientClass() == ClientInfo::ClassRobotAddedByLevel)
      return 1;
   if((*b)->getClientClass() == ClientInfo::ClassRobotAddedByLevel)
      return -1;

   // Always add other bots last
   if((*a)->getClientClass() != ClientInfo::ClassHuman)
      return -1;
   if((*b)->getClientClass() != ClientInfo::ClassHuman)
      return 1;

   bool aIsIdle = !(*a)->getConnection() || !(*a)->getConnection()->getObjectMovedThisGame();
   bool bIsIdle = !(*b)->getConnection() || !(*b)->getConnection()->getObjectMovedThisGame();

   // If either player is idle, put them at the bottom of the list
   if(aIsIdle && !bIsIdle)
      return -1;

   if(!aIsIdle && bIsIdle)
      return 1;

   // Add higher-rated players first
   if((*a)->getCalculatedRating() > (*b)->getCalculatedRating())
      return 1;
   else if((*a)->getCalculatedRating() < (*b)->getCalculatedRating())
      return -1;
   else
      return 0;
}


void ServerGame::receivedLevelFromHoster(S32 levelIndex, const string &filename)
{
   if(levelIndex >= mLevelSource->getLevelCount())
      return; // out of range
   mLevelSource->setLevelFileName(levelIndex, filename);
   cycleLevel(levelIndex);
}


void ServerGame::makeEmptyLevelIfNoGameType()
{
   if(!getGameType())
   {
      GameType *gameType = new GameType(getLevel());
      gameType->addToGame(this, getLevel());
   }
   
   mLevel->makeSureTeamCountIsNotZero();
}


// Clear, prepare, and load the level given by the index \nextLevel. This
// function respects meta-indices, and otherwise expects an absolute index.
void ServerGame::cycleLevel(S32 nextLevel)
{
   if(mHostOnServer)
   {
      if(mHoster.isValid())
      {
         if(mLevelSource->getLevelCount() == 0)
         {
            if(getGameType()->isGameOver())
            {
               mShutdownTimer.reset(1); 
               mShuttingDown = true;
               mShutdownReason = "Host failed to send level list";
            }
            return; // we haven't cleared anything so its like level never changed, yet.
         }
         mCurrentLevelIndex = getAbsoluteLevelIndex(nextLevel);
         nextLevel = mCurrentLevelIndex;
         S32 hostLevelIndex = mLevelSource->getLevelInfo(mCurrentLevelIndex).mHosterLevelIndex;
         if(mLevelSource->getLevelFileName(mLevelSource->getLevelInfo(mCurrentLevelIndex).mHosterLevelIndex).length() == 0 && hostLevelIndex >= 0)
         {
            mHoster->s2cRequestLevel(hostLevelIndex);
            return;
         }
      }
      else if(getPlayerCount() == 0)
      {
         makeEmptyLevelIfNoGameType();
         return;
      }
      else
      {
         mShutdownTimer.reset(1); 
         mShuttingDown = true;
         mShutdownReason = "Host left game";
         return;
      }
   }

   delete mGameRecorderServer;
   mGameRecorderServer = NULL;

   // If mLevel is NULL, it's our first time here, and there won't be anything to clean up
   if(mLevel)
      cleanUp();

   mLevelSwitchTimer.clear();
   mScopeAlwaysList.clear();

   for(S32 i = 0; i < getClientCount(); i++)
   {
      ClientInfo *clientInfo = getClientInfo(i);
      GameConnection *conn = clientInfo->getConnection();

      conn->resetGhosting();
      conn->switchedTeamCount = 0;

      clientInfo->setScore(0);         // Reset player scores, for non team game types
      clientInfo->clearKillStreak();   // Clear any rampage the players have going... sorry, lads!
   }

   // Beginning of next level...

   mRobotManager.onLevelChanged();

   bool loaded = false;

   while(!loaded)
   {
      mCurrentLevelIndex = getAbsoluteLevelIndex(nextLevel); // Set mCurrentLevelIndex to refer to the next level we'll play

      logprintf(LogConsumer::ServerFilter, "Loading %s [%s]... \\", getLevelNameFromIndex(mCurrentLevelIndex).getString(), 
                                                                    mLevelSource->getLevelFileDescriptor(mCurrentLevelIndex).c_str());

      // Load the level for real this time (we loaded it once before, when we started the server, but only to grab a few params)
      if(loadLevel())
      {
         loaded = true;
         logprintf(LogConsumer::ServerFilter, "Done. [%s]", getTimeStamp().c_str());
      }
      else
      {
         logprintf(LogConsumer::ServerFilter, "FAILED!");

         if(mHostOnServer)
         {
            makeEmptyLevelIfNoGameType();
            loaded = true;
         }
         else if(mLevelSource->getLevelCount() > 1)
            removeLevel(mCurrentLevelIndex);
         else
         {
            // No more working levels to load...  quit?
            logprintf(LogConsumer::LogError, "All the levels I was asked to load are corrupt.  Exiting!");

            mShutdownTimer.reset(1); 
            mShuttingDown = true;
            mShutdownReason = "All the levels I was asked to load are corrupt or missing; "
                              "Sorry dude -- hosting mode shutting down.";

            // To avoid crashing...
            makeEmptyLevelIfNoGameType();

            return;
         }
      }
   }

   computeWorldObjectExtents();                       // Compute world Extents nice and early

   if(!mGameRecorderServer && !mShuttingDown && getSettings()->getSetting<YesNo>(IniKey::GameRecording))
      mGameRecorderServer = new GameRecorderServer(this);


   ////// This block could easily be moved off somewhere else   
   fillVector.clear();
   mLevel->findObjects(TeleporterTypeNumber, fillVector);

   Vector<pair<Point, const Vector<Point> *> > teleporterData(fillVector.size());
   pair<Point, const Vector<Point> *> teldat;

   for(S32 i = 0; i < fillVector.size(); i++)
   {
      Teleporter *teleporter = static_cast<Teleporter *>(fillVector[i]);

      teldat.first  = teleporter->getPos();
      teldat.second = teleporter->getDestList();

      teleporterData.push_back(teldat);
   }

   // Get our parameters together
   Vector<DatabaseObject *> barrierList;
   getLevel()->findObjects((TestFunc)isWallType, barrierList, *getWorldExtents());

   Vector<DatabaseObject *> turretList;
   getLevel()->findObjects(TurretTypeNumber, turretList, *getWorldExtents());

   Vector<DatabaseObject *> forceFieldProjectorList;
   getLevel()->findObjects(ForceFieldProjectorTypeNumber, forceFieldProjectorList, *getWorldExtents());

   bool triangulate;

   // Try and load Bot Zones for this level, set flag if failed
   // We need to run buildBotMeshZones in order to set mAllZones properly, which is why I (sort of) disabled the use of hand-built zones in level files
#ifdef ZAP_DEDICATED
   triangulate = false;
#else
   triangulate = !isDedicated();
#endif

   TNLAssert(getGameType(), "Expect to have a GameType here!");
   getGameType()->mBotZoneCreationFailed = !BotNavMeshZone::buildBotMeshZones(mLevel->getBotZoneDatabase(), mLevel->getBotZoneList(),
                                                                              getWorldExtents(), barrierList, turretList,
                                                                              forceFieldProjectorList, teleporterData, triangulate);
   // Clear team info for all clients
   resetAllClientTeams();

   // Reset loadouts now that we have GameType set up
   for(S32 i = 0; i < getClientCount(); i++)
      getClientInfo(i)->resetLoadout(levelHasLoadoutZone());

   // Now add players to the gameType, from highest rating to lowest in an attempt to create ratings-based teams
   // Sorting also puts idle players at the end of the list, regardless of their rating
   mClientInfos.sort(AddOrderSort);

   // Backwards!  So the lowest scorer goes on the larger team (if there is uneven teams)
   for(S32 i = getClientCount() - 1; i > -1; i--)
   {
      ClientInfo *clientInfo = getClientInfo(i);   // Could be a robot when level have "Robot" line, or a levelgen adds one
         
      getGameType()->serverAddClient(clientInfo);

      GameConnection *connection = clientInfo->getConnection();
      if(connection)
      {
         connection->setObjectMovedThisGame(false);
         connection->activateGhosting();                 // Tell clients we're done sending objects and are ready to start playing
      }
   }

   // Fire onPlayerJoined event for any players already on the server
   for(S32 i = 0; i < getClientCount(); i++)
      EventManager::get()->fireEvent(NULL, EventManager::PlayerJoinedEvent, getClientInfo(i)->getPlayerInfo());


   mRobotManager.balanceTeams();

   sendLevelStatsToMaster();     // Give the master some information about this level for its database

   suspendIfNoActivePlayers();   // Does nothing if we're already suspended
}


void ServerGame::onConnectedToMaster()
{
   Parent::onConnectedToMaster();

   // Check if we have any clients that need to have their authentication status checked; might happen if we've lost touch with master 
   // and clients have connected in the meantime.  In some rare circumstances, could lead to double-verification, but I don't think this
   // would be a real problem
   for(S32 i = 0; i < getClientCount(); i++)
      if(!getClientInfo(i)->isRobot())
         getClientInfo(i)->getConnection()->requestAuthenticationVerificationFromMaster();

   sendLevelStatsToMaster();    // We're probably in a game, and we should send the level details to the master

   logprintf(LogConsumer::MsgType(LogConsumer::LogConnection | LogConsumer::ServerFilter), 
             "Server established connection with Master Server");
}


void ServerGame::sendLevelStatsToMaster()
{
   // Send level stats to master, but don't bother in test mode -- don't want to gum things up with a bunch of one-off levels
   if(mTestMode)
      return;

   // Also don't bother if we are not yet in full-on hosting mode
   if(GameManager::getHostingModePhase() != GameManager::Hosting)
      return;

   MasterServerConnection *masterConn = getConnectionToMaster();

   if(!(masterConn && masterConn->isEstablished()))
      return;

   // Check if we've already sent these stats... if so, no need to waste bandwidth and resend
   // TODO: Is there a standard container that would make this process simpler?  like a sorted hash or whatnot?
   for(S32 i = 0; i < mSentHashes.size(); i++)
      if(mSentHashes[i] == mLevelFileHash)
         return;

   S32 teamCountU8 = getTeamCount();

   if(teamCountU8 > U8_MAX)            // Should never happen!
      teamCountU8 = U8_MAX;

   bool hasLevelGen = getGameType()->getScriptName() != "";

   // Construct the info now, to be later sent, sending later avoids overloading the master with too much data
   mSendLevelInfoDelayNetInfo = masterConn->s2mSendLevelInfo_construct(mLevelFileHash, mLevel->getLevelName(), 
                                mLevel->getLevelCredits(), 
                                getCurrentLevelTypeName(),
                                hasLevelGen, 
                                (U8)teamCountU8, 
                                mLevel->getWinningScore(), 
                                getRemainingGameTime());

   mSendLevelInfoDelayCount.reset(SIX_SECONDS);  // Set time left to send

   mSentHashes.push_back(mLevelFileHash);
}


// Resets all player team assignments
void ServerGame::resetAllClientTeams()
{
   for(S32 i = 0; i < getClientCount(); i++)
      getClientInfo(i)->setTeamIndex(NO_TEAM);
}


// Currently only used by tests to temporarily disable bot leveling while setting up various team configurations
bool ServerGame::getAutoLevelingEnabled() const
{
   return mRobotManager.getAutoLevelingEnabled();
}


// Currently only used by tests to temporarily disable bot leveling while setting up various team configurations
void ServerGame::setAutoLeveling(bool enabled)
{
   mRobotManager.setAutoLeveling(enabled);
}


// Make sure level metadata fits with our current game situation; i.e. check playerCount against min/max players,
// skip uploaded levels if the settings tell us to, etc.  Can expand this to incorporate other metadata as we 
// develop it.
static bool checkIfLevelIsOk(bool skipUploads, const LevelInfo &levelInfo, S32 playerCount)
{
   S32 minPlayers = levelInfo.minRecPlayers;
   S32 maxPlayers = levelInfo.maxRecPlayers;

   if(maxPlayers <= 0)        // i.e. limit doesn't apply or is invalid (note if limit doesn't apply on the minPlayers, 
      maxPlayers = S32_MAX;   // then it works out because the smallest number of players is 1).

   if(playerCount < minPlayers)
      return false;
   if(playerCount > maxPlayers)
      return false;

   if(skipUploads)   // Skip levels starting with our upload prefix (currently "upload_")
      if(!strncmp(levelInfo.filename.c_str(), UploadPrefix.c_str(), UploadPrefix.length()))
         return false;

   return true;
}


// Helps resolve pseudo-indices such as NEXT_LEVEL.  If you pass it a normal level index, you'll just get that back.
S32 ServerGame::getAbsoluteLevelIndex(S32 nextLevel)
{
   S32 currentLevelIndex = mCurrentLevelIndex;
   S32 levelCount = mLevelSource->getLevelCount();
   bool skipUploads = getSettings()->getSetting<YesNo>(IniKey::SkipUploads);

   if(levelCount == 1)
      nextLevel = FIRST_LEVEL;

   else if(nextLevel >= FIRST_LEVEL && nextLevel < levelCount)          // Go to specified level
      currentLevelIndex = (nextLevel < levelCount) ? nextLevel : FIRST_LEVEL;

   else if(nextLevel == NEXT_LEVEL)      // Next level
   {
      // If game is supended, then we are waiting for another player to join.  That means that (probably)
      // there are either 0 or 1 players, so the next game will need to be good for 1 or 2 players.
      S32 playerCount = getPlayerCount();
      if(mGameSuspended)
         playerCount++;

      bool first = true;
      bool found = false;

      S32 currLevel = currentLevelIndex;

      // Cycle through the levels looking for one that matches our player counts
      while(first || currentLevelIndex != currLevel)
      {
         currentLevelIndex = (currentLevelIndex + 1) % levelCount;

         if(checkIfLevelIsOk(skipUploads, mLevelSource->getLevelInfo(currentLevelIndex), playerCount))
         {
            found = true;
            break;
         }

         // else do nothing to play the next level, which we found above
         first = false;
      }

      // We didn't find a suitable level... just proceed to the next one in the list
      if(!found)
      {
         currentLevelIndex++;
         if(S32(currentLevelIndex) >= levelCount)
            currentLevelIndex = FIRST_LEVEL;
      }
   } 
   else if(nextLevel == PREVIOUS_LEVEL)
   {
      currentLevelIndex--;
      if(currentLevelIndex < 0)
         currentLevelIndex = levelCount - 1;
   }
   else if(nextLevel == RANDOM_LEVEL)
   {
      S32 newLevel;
      U32 retriesLeft = 200;
      S32 playerCount = getPlayerCount();

      if(mGameSuspended)
         playerCount++;

      do
      {
         newLevel = TNL::Random::readI(0, levelCount - 1);
         retriesLeft--;  // Prevent endless loop

         if(retriesLeft == 0)
            break;

      } while(!(newLevel != currentLevelIndex && 
                (retriesLeft < 100 || checkIfLevelIsOk(skipUploads, mLevelSource->getLevelInfo(currentLevelIndex), playerCount))));
      // until (( level is not the current one ) && 
      //          we're desperate  || level is ok ))

      currentLevelIndex = newLevel;
   }

   //else if(nextLevel == REPLAY_LEVEL)    // Replay level, do nothing
   //   currentLevelIndex += 0;

   if(currentLevelIndex >= levelCount)  // Safety check in case of trying to replay level that was just deleted
      currentLevelIndex = 0;

   return currentLevelIndex;
}

bool ServerGame::isOrIsAboutToBeSuspended()
{
   return mGameSuspended || mTimeToSuspend.getCurrent() > 0;
}

bool ServerGame::clientCanSuspend(ClientInfo *info)
{
   if(info->isAdmin())
      return true;

   if(info->isSpawnDelayed())
      return false;

   U32 activePlayers = 0;
   for(S32 i = 0; i < getClientCount(); i++)
   {
      ClientInfo *clientInfo = getClientInfo(i);
      if(!clientInfo->isRobot() && !clientInfo->isSpawnDelayed())
         activePlayers++;
   }
   return activePlayers <= 1; // If only one player active, allow suspend.
}


// Enter suspended animation mode
void ServerGame::suspendGame()
{
   if(mGameSuspended) // Already suspended
      return;

   for(S32 i = 0; i < getClientCount(); i++)
      if(getClientInfo(i)->getConnection())
         getClientInfo(i)->getConnection()->s2rSetSuspendGame(true);

   mGameSuspended = true;
}


void ServerGame::suspendGame(GameConnection *gc)
{
   if(mGameSuspended) // Already suspended
      return;
   mSuspendor = gc;
   suspendGame();
}

 
// Resume game after it is no longer suspended
void ServerGame::unsuspendGame(bool remoteRequest)
{
   mTimeToSuspend.clear();
   if(!mGameSuspended)
      return;

   mGameSuspended = false;

   for(S32 i = 0; i < getClientCount(); i++)
      if(getClientInfo(i)->getConnection())
         getClientInfo(i)->getConnection()->s2rSetSuspendGame(false);

   mSuspendor = NULL;
}


void ServerGame::suspenderLeftGame()
{
   mSuspendor = NULL;
   unsuspendIfActivePlayers();
}


GameConnection *ServerGame::getSuspendor()
{
   return mSuspendor;
}


// suspend only if there are non-idling players (TestSpawnDelay.cpp needs changing if using this)
static bool shouldBeSuspended(ServerGame *game)
{
   // Check all clients and make sure they're not active
   for(S32 i = 0; i < game->getClientCount(); i++)
   {
      ClientInfo *clientInfo = game->getClientInfo(i);

      // Robots don't count
      if(!clientInfo->isRobot() && !clientInfo->isSpawnDelayed())
         return false;
   }
   return true;
}


// Check to see if there are any players who are active; suspend the game if not.  Server only.
void ServerGame::suspendIfNoActivePlayers(bool delaySuspend)
{
   if(mGameSuspended)
      return;

   if(shouldBeSuspended(this))
   {
      if(delaySuspend)
         mTimeToSuspend.reset(PreSuspendSettlingPeriod);
      else
         suspendGame();
   }
}


// Check to see if there are any players who are active; suspend the game if not.  Server only.
void ServerGame::unsuspendIfActivePlayers()
{
   if(mSuspendor && clientCanSuspend(mSuspendor->getClientInfo()))
      return; // Keep the game suspended if a player paused the game and still can pause game.

   if(!shouldBeSuspended(this))
      unsuspendGame(false);
}


// Need to handle both forward and backward slashes... will return pathname with trailing delimeter.
inline string getPathFromFilename(const string &filename)
{
   std::size_t pos1 = filename.rfind("/");
   std::size_t pos2 = filename.rfind("\\");

   if(pos1 == string::npos)
      pos1 = 0;

   if(pos2 == string::npos)
      pos2 = 0;

   return filename.substr( 0, max(pos1, pos2) + 1 );
}


// Returns true if the level is successfully loaded, false if it wasn't
bool ServerGame::loadLevel()
{
   mLevel = boost::shared_ptr<Level>(mLevelSource->getLevel(mCurrentLevelIndex));

   TNLAssert(!mLevel->getAddedToGame(), "Can't reuse Levels!");

   // NULL level means file was not loaded.  Danger Will Robinson!
   if(!mLevel)
   {
      logprintf(LogConsumer::LogError, "Error: Cannot load %s", 
                                        mLevelSource->getLevelFileDescriptor(mCurrentLevelIndex).c_str());
      return false;
   }

   mLevel->onAddedToGame(this);     // Gets the TeamManager up and running and populated, adds bots


   // Add walls first, so engineered items will have something to snap to
   Vector<DatabaseObject *> walls;
   mLevel->findObjects(WallItemTypeNumber, walls);

   for(S32 i = 0; i < walls.size(); i++)
      addWallItem(static_cast<WallItem *>(walls[i]), NULL);        // Just does this --> Barrier::constructBarriers(this, *wallItem->getOutline(), false, wallItem->getWidth());


   Vector<Point> points;
   mLevel->buildWallEdgeGeometry(points);


   const Vector<DatabaseObject *> objects = *mLevel->findObjects_fast();
   for(S32 i = 0; i < objects.size(); i++)
   {
      // Walls have already been handled in addWallItem call above
      if(isWallType(objects[i]->getObjectTypeNumber()))
         continue;

      BfObject *object = static_cast<BfObject *>(objects[i]);

      // Mark the item as being a ghost (client copy of a server object) so that the object will not trigger server-side tests
      // The only time this code is run on the client is when loading into the editor.
      if(!isServer())
         object->markAsGhost();

      object->addToGame(this, NULL);
   }

   mLevel->addBots(this);

   // Levelgens:
   // Run level's levelgen script (if any)
   runLevelGenScript(getGameType()->getScriptName());

   // Global levelgens are run on every level.  Run any that are defined.
   Vector<string> scriptList;
   parseString(getSettings()->getSetting<string>(IniKey::GlobalLevelScript), scriptList, '|');

   for(S32 i = 0; i < scriptList.size(); i++)
      runLevelGenScript(scriptList[i]);

   // Fire an update to make sure certain events run on level start (like onShipSpawned)
   EventManager::get()->update();

   // Check after script, script might add or delete Teams
   if(mLevel->makeSureTeamCountIsNotZero())
      logprintf(LogConsumer::LogLevelError, "Warning: Missing Team in %s", 
                                            mLevelSource->getLevelFileDescriptor(mCurrentLevelIndex).c_str());

   getGameType()->onLevelLoaded();

   return true;
}


void ServerGame::runLevelGenScript(const string &scriptName)
{
   if(scriptName == "")    // No script specified!
      return;

   // Find full name of levelgen script -- returns "" if file not found
   string fullname = getSettings()->getFolderManager()->findLevelGenScript(scriptName);  

   if(fullname == "")
   {
      logprintf(LogConsumer::MsgType(LogConsumer::LogWarning | LogConsumer::LuaLevelGenerator), 
                "Warning: Could not find levelgen script \"%s\"", scriptName.c_str());
      return;
   }

   // The script file will be the first argument, subsequent args will be passed on to the script -- 
   // will be deleted when level ends in ServerGame::cleanUp()
   LuaLevelGenerator *levelgen = new LuaLevelGenerator(this, fullname, *getGameType()->getScriptArgs());

   if(!levelgen->runScript(!isTestServer()))    // Do not cache on test server
      delete levelgen;
   else
      mLevelGens.push_back(levelgen);
}


// Add a misbehaved levelgen to the kill list
void ServerGame::deleteLevelGen(LuaLevelGenerator *levelgen)
{
   mLevelGenDeleteList.push_back(levelgen);
}


Vector<Vector<S32> > ServerGame::getCategorizedPlayerCountsByTeam() const
{
   countTeamPlayers();

   Vector<Vector<S32> > counts;

   counts.resize(getTeamCount());
   for(S32 i = 0; i < counts.size(); i++)
   {
      counts[i].resize(ClientInfo::ClassCount);
      for(S32 j = 0; j < counts[i].size(); j++)
         counts[i][j] = 0;
   }

   for(S32 i = 0; i < mClientInfos.size(); i++)
   {
      S32 team = mClientInfos[i]->getTeamIndex();
      S32 cc   = mClientInfos[i]->getClientClass();

      if(team >= 0)
         counts[team][cc]++;
   }

   return counts;
}


// ClientInfos will be stored as RefPtrs, so they will be deleted when all refs are removed... 
// In other words, ServerGame will manage cleanup.
void ServerGame::addClient(ClientInfo *clientInfo)
{
   TNLAssert(!clientInfo->isRobot(), "This only gets called for players");

   GameConnection *conn = clientInfo->getConnection();

   // If client has level change or admin permissions, send a list of levels and their types to the connecting client
   if(clientInfo->isLevelChanger() || clientInfo->isAdmin())
      conn->sendLevelList();

   // If we're shutting down, display a notice to the user... but still let them connect normally
   if(mShuttingDown)
      conn->s2cInitiateShutdown(mShutdownTimer.getCurrent() / 1000,
            mShutdownOriginator.isNull() ? StringTableEntry() : mShutdownOriginator->getClientInfo()->getName(), 
            "Sorry -- server shutting down", false);

   TNLAssert(getGameType(), "No gametype?");     // Added 12/20/2013 by wat to try to understand if this ever happens
   getGameType()->serverAddClient(clientInfo);
   addToClientList(clientInfo);

   mRobotManager.balanceTeams();
   
   // When a new player joins, game is always unsuspended!
   unsuspendIfActivePlayers();

   if(mDedicated)
      SoundSystem::playSoundEffect(SFXPlayerJoined, 1);
}


void ServerGame::removeClient(ClientInfo *clientInfo)
{
   TNLAssert(getGameType(), "Expect GameType here!");
   getGameType()->removeClient(clientInfo);

   if(mDedicated)
      SoundSystem::playSoundEffect(SFXPlayerLeft, 1);

   if(mHostOnServer)
   {
      if(getPlayerCount() == 0)
      {
         delete mGameRecorderServer;
         mGameRecorderServer = NULL;
         cleanUp();
         mLevelSwitchTimer.clear();
         mScopeAlwaysList.clear();

         removeLevel(-1);
         mCurrentLevelIndex = FIRST_LEVEL;
         mInfoFlags |= HostModeFlag;
         makeEmptyLevelIfNoGameType();

         mSettings->setServerPassword(mOriginalServerPassword, false);
         mSettings->setHostName(mOriginalName, false);
         mSettings->setHostDescr(mOriginalDescr, false);

         if(mMasterUpdateTimer.getCurrent() > UpdateServerWhenHostGoesEmpty)
            mMasterUpdateTimer.setPeriod(UpdateServerWhenHostGoesEmpty);
      }
   }
   else if(getPlayerCount() == 0 && !mShuttingDown && isDedicated())  // only dedicated server can have zero players
      cycleLevel(mSettings->getSetting<YesNo>(IniKey::RandomLevels) ? +RANDOM_LEVEL : +NEXT_LEVEL);    // Advance to beginning of next level
   else
      mRobotManager.balanceTeams();
}


// Loop through all our bots and start their interpreters, delete those that sqawk
// Only called from GameType::onLevelLoaded()
void ServerGame::startAllBots()
{   
   // Do nothing -- remove this fn!
}


string ServerGame::addBot(const Vector<string> &args, ClientInfo::ClientClass clientClass)
{
   return mRobotManager.addBot(args, clientClass);
}


void ServerGame::addBot(Robot *robot)
{
   mRobotManager.addBot(robot);
}


void ServerGame::balanceTeams()
{
   mRobotManager.balanceTeams();
}


Robot *ServerGame::getBot(S32 index)
{
   return mRobotManager.getBot(index);
}


S32 ServerGame::getBotCount() const
{
   return mRobotManager.getBotCount();
}


Robot *ServerGame::findBot(const char *id)
{
   return mRobotManager.findBot(id);
}


void ServerGame::removeBot(Robot *robot)
{
   mRobotManager.removeBot(robot);
}


void ServerGame::deleteBot(const StringTableEntry &name)
{
   mRobotManager.deleteBot(name);
}


void ServerGame::deleteBot(S32 i)
{
   mRobotManager.deleteBot(i);
}


void ServerGame::deleteAllBots()
{
   mRobotManager.deleteAllBots();
}


void ServerGame::moreBots()
{
   mRobotManager.moreBots();
}


void ServerGame::fewerBots()
{
   mRobotManager.fewerBots();
}


// Comes from c2sKickBot
void ServerGame::kickSingleBotFromLargestTeamWithBots()
{
    mRobotManager.deleteBotFromTeam(findLargestTeamWithBots(), ClientInfo::ClassAnyBot);
}


U32 ServerGame::getMaxPlayers() const
{
   return mSettings->getMaxPlayers();
}


bool ServerGame::isDedicated() const
{
   return mDedicated;
}


void ServerGame::setDedicated(bool dedicated)
{
   mDedicated = dedicated;
}


bool ServerGame::isFull()
{
   return (U32) getPlayerCount() >= mSettings->getMaxPlayers();
}


// Only called from outside ServerGame
bool ServerGame::isReadyToShutdown(U32 timeDelta, string &reason)
{
   if(mHostOnServer && mShuttingDown)
   {
      if(mShutdownTimer.update(timeDelta) || onlyClientIs(mShutdownOriginator))
      {
         // Disconnect all clients, and  then this server will
         // move from main server list into "Host from server" list
         // Loop backwards to avoid skipping clients

         for(S32 i = getClientCount() - 1; i >= 0; i--)
         {
            ClientInfo *clientInfo = getClientInfo(i);
   
            if(!clientInfo->isRobot())
            {
               GameConnection *connection = clientInfo->getConnection();
               if(connection != NULL)
                  connection->disconnect(NetConnection::ReasonShutdown, mShutdownReason.c_str());
            }
         }
         mShuttingDown = false;
      }
      return false;
   }

   reason = mShutdownReason;
   return mShuttingDown && (mShutdownTimer.update(timeDelta) || onlyClientIs(mShutdownOriginator));


}


bool ServerGame::isServer() const
{
   return true;
}


// Top-level idle loop for server, runs only on the server by definition
void ServerGame::idle(U32 timeDelta)
{
   // No idle during pre-game level loading
   if(GameManager::getHostingModePhase() == GameManager::LoadingLevels)
      return;

   Parent::idle(timeDelta);

   processSimulatedStutter(timeDelta);
   processVoting(timeDelta);

   if(mSendLevelInfoDelayCount.update(timeDelta) && mSendLevelInfoDelayNetInfo.isValid() && this->getConnectionToMaster())
   {
      this->getConnectionToMaster()->postNetEvent(mSendLevelInfoDelayNetInfo);
      mSendLevelInfoDelayNetInfo = NULL; // we can now let it free memory
   }

   // If there are no players on the server, we can enter "suspended animation" mode, but not during the first half-second of hosting.
   // This will prevent locally hosted game from immediately suspending for a frame, giving the local client a chance to 
   // connect.  A little hacky, but works!
      /*if(getPlayerCount() == 0 && !mGameSuspended && mCurrentTime != 0)
         suspendGame();
   */
   if(timeDelta > MaxTimeDelta)   // Prevents timeDelta from going too high, usually when after the server was frozen
      timeDelta = 100;

   mNetInterface->checkIncomingPackets();
   checkConnectionToMaster(timeDelta);                   // Connect to master server if not connected

   mSettings->getBanList()->updateKickList(timeDelta);   // Unban players who's bans have expired

   // Periodically update our status on the master, so they know what we're doing...
   if(mMasterUpdateTimer.update(timeDelta))
      updateStatusOnMaster();

   // If we have a data transfer going on, process it
   if(!dataSender.isDone())
      dataSender.sendNextLine();

   // Play any sounds server might have made... (this is only for special alerts such as player joined or left)
   // (No music or voice on server!)
   //
   // Here, we process alerts for dedicated servers; Non-dedicated servers will emit sound from the client
   if(isDedicated())   
   {
      // Save volume here to avoid repeated lookup; it can't change without a restart, so this will work
      static const F32 volume = mSettings->getSetting<F32>(IniKey::AlertsVolume);
      SoundSystem::processAudio(volume);    
   }

   if(mTimeToSuspend.update(timeDelta))
      suspendGame();

   if(mGameSuspended)     // If game is suspended, we need do nothing more
   {
      mNetInterface->processConnections();
      return;
   }


   mCurrentTime += timeDelta;

   for(S32 i = 0; i < getClientCount(); i++)
   {
      ClientInfo *clientInfo = getClientInfo(i);

      if(!clientInfo->isRobot())
      {
         GameConnection *conn = clientInfo->getConnection();
         TNLAssert(conn, "clientInfo->getConnection() shouldn't be NULL");

         conn->updateTimers(timeDelta);
      }
   }

   // Tick levelgen timers
   for(S32 i = 0; i < mLevelGens.size(); i++)
      mLevelGens[i]->tickTimer<LuaLevelGenerator>(timeDelta);

   // Check for any levelgens that must die
   for(S32 i = 0; i < mLevelGenDeleteList.size(); i++)
   {
      S32 index = mLevelGens.getIndex(mLevelGenDeleteList[i]);
      if(index != -1)
         mLevelGens.deleteAndErase_fast(index);
   }

   // Compute new world extents -- these might change if a ship flies far away, for example...
   // In practice, we could probably just set it and forget it when we load a level.
   // Compute it here to save recomputing it for every robot and other method that relies on it.
   computeWorldObjectExtents();

   U32 botControlTickElapsed = botControlTickTimer.getElapsed();

   if(botControlTickTimer.update(timeDelta))
   {
      // Clear all old bot moves, so that if the bot does nothing, it doesn't just continue with what it was doing before
      mRobotManager.clearMoves();

      // Fire TickEvent, in case anyone is listening
      EventManager::get()->fireEvent(EventManager::TickEvent, botControlTickElapsed + timeDelta);

      botControlTickTimer.reset();
   }
   
   const Vector<DatabaseObject *> *gameObjects = mLevel->findObjects_fast();

   // Visit each game object, handling moves and running its idle method
   for(S32 i = gameObjects->size() - 1; i >= 0; i--)
   {
      BfObject *obj = static_cast<BfObject *>((*gameObjects)[i]);

      if(obj->isDeleted())
         continue;

      // Here is where the time gets set for all the various object moves
      Move thisMove = obj->getCurrentMove();
      thisMove.time = timeDelta;

      // Give the object its move, then have it idle
      obj->setCurrentMove(thisMove);
      obj->idle(BfObject::ServerIdleMainLoop);
   }

   TNLAssert(getGameType(), "Expect a GameType here!");
   getGameType()->idle(BfObject::ServerIdleMainLoop, timeDelta);

   processDeleteList(timeDelta);

   // Load a new level if the time is out on the current one
   if(mLevelSwitchTimer.update(timeDelta))
   {
      // Kick any players who were idle the entire previous game.  But DO NOT kick the hosting player!
      for(S32 i = 0; i < getClientCount(); i++)
      {
         ClientInfo *clientInfo = getClientInfo(i);

         if(!clientInfo->isRobot())
         {
            GameConnection *connection = clientInfo->getConnection();
            
            if(!connection->getObjectMovedThisGame() && !connection->isLocalConnection())    // Don't kick the host, please!
               connection->disconnect(NetConnection::ReasonIdle, "");
         }
      }

      // Normalize ratings for this game
      getGameType()->updateRatings();
      cycleLevel(mNextLevel);
      mNextLevel = getSettings()->getSetting<YesNo>(IniKey::RandomLevels) ? +RANDOM_LEVEL : +NEXT_LEVEL;
   }

   // The host could leave the game in a middle of next level upload, then we have to shut down
   if(mHostOnServer && getGameType()->isGameOver() && mLevelSwitchTimer.getCurrent() == 0 && mHoster.isNull())
   {
      mShutdownTimer.reset(1);
      mShuttingDown = true;
      mShutdownReason = "Host left game";
      return;
   }


   if(mGameRecorderServer)
      mGameRecorderServer->idle(timeDelta);

   // Update to other clients right after idling everything else, so clients get more up to date information
   mNetInterface->processConnections(); 
}


void ServerGame::processSimulatedStutter(U32 timeDelta)
{
   // Simulate CPU stutter without impacting ClientGames
   if(mSettings->getSimulatedStutter() > 0)
   {
      if(mStutterTimer.getCurrent() > 0)      
      {
         if(mStutterTimer.update(timeDelta))
            mStutterSleepTimer.reset();               // Go to sleep
      }
      else     // We're sleeping
      {
         if(mStutterSleepTimer.update(timeDelta))     // Wake up!
         {
            mStutterTimer.reset();
            timeDelta += mAccumulatedSleepTime;       // Give serverGame credit for time we slept
            mAccumulatedSleepTime = 0;
         }
         else
         {
            mAccumulatedSleepTime += timeDelta;
            return;
         }
      }
   }
}


void ServerGame::processVoting(U32 timeDelta)
{
   if(mVoteTimer != 0)
   {
      if(timeDelta < mVoteTimer)  // voting continue
      {
         if((mVoteTimer - timeDelta) % 1000 > mVoteTimer % 1000) // show message
         {
            Vector<StringTableEntry> e;
            Vector<StringPtr> s;
            Vector<S32> i;
            StringTableEntry msg;

            i.push_back(mVoteTimer / 1000);

            switch(mVoteType)
            {
            case VoteLevelChange:
               msg = "/YES or /NO : %i0 : Change Level to %e0";
               e.push_back(getLevelNameFromIndex(mVoteNumber));
               break;
            case VoteAddTime:
               msg = "/YES or /NO : %i0 : Add time %i1 minutes";
               i.push_back(mVoteNumber / 60000);
               break;
            case VoteSetTime:
               if(mVoteNumber == 0)
                  msg = "/YES or /NO : %i0 : Set time to unlimited";
               else
               {
                  msg = "/YES or /NO : %i0 : Set time %i1 minutes %i2 seconds";
                  i.push_back(mVoteNumber / 60000);
                  i.push_back((mVoteNumber / 1000) % 60);
               }
               break;
            case VoteSetScore:
               msg = "/YES or /NO : %i0 : Set score %i1";
               i.push_back(mVoteNumber);
               break;
            case VoteChangeTeam:
               msg = "/YES or /NO : %i0 : Change team %e0 to %e1";
               e.push_back(mVoteClientName);
               e.push_back(getTeamName(mVoteNumber));
               break;
            case VoteResetScore:
               msg = "/YES or /NO : %i0 : Reset All Scores";
               break;
            }
            
            bool WaitingToVote = false;

            for(S32 i2 = 0; i2 < getClientCount(); i2++)
            {
               ClientInfo *clientInfo = getClientInfo(i2);
               GameConnection *conn = clientInfo->getConnection();

               if(conn && conn->mVote == 0 && !clientInfo->isRobot())
               {
                  WaitingToVote = true;
                  conn->s2cDisplayMessageESI(GameConnection::ColorInfo, SFXNone, msg, e, s, i);
               }
            }

            if(!WaitingToVote)
               mVoteTimer = timeDelta + 1;   // No more waiting when everyone have voted
         }
         mVoteTimer -= timeDelta;
      }
      else                                   // Vote ends
      {
         S32 voteYes = 0;
         S32 voteNo = 0;
         S32 voteNothing = 0;
         mVoteTimer = 0;

         for(S32 i = 0; i < getClientCount(); i++)
         {
            ClientInfo *clientInfo = getClientInfo(i);
            GameConnection *conn = clientInfo->getConnection();

            if(conn && conn->mVote == 1)
               voteYes++;
            else if(conn && conn->mVote == 2)
               voteNo++;
            else if(conn && !clientInfo->isRobot())
               voteNothing++;
         }

         Settings<IniKey::SettingsItem> &settings = getSettings()->getIniSettings()->mSettings;

         bool votePass = (voteYes     * settings.getVal<YesNo>(IniKey::VoteYesStrength) + 
                          voteNo      * settings.getVal<YesNo>(IniKey::VoteNoStrength)  + 
                          voteNothing * settings.getVal<YesNo>(IniKey::VoteNothingStrength)) > 0;

         TNLAssert(getGameType(), "Expect GameType here!");

         if(votePass)
         {
            mVoteTimer = 0;
            switch(mVoteType)
            {
               case VoteLevelChange:
                  mNextLevel = mVoteNumber;
                  getGameType()->gameOverManGameOver();
                  break;

               case VoteAddTime:
                  getGameType()->extendGameTime(mVoteNumber);      // Increase "official time"
                  getGameType()->broadcastNewRemainingTime();   
                  break;   

               case VoteSetTime:
<<<<<<< HEAD
                  getGameType()->extendGameTime(S32(mVoteNumber - getGameType()->getRemainingGameTimeInMs()));
                  getGameType()->broadcastNewRemainingTime();                                   
=======
                  if(mGameType)
                  {
                     mGameType->setGameTime(mVoteNumber);
                     mGameType->broadcastNewRemainingTime();
                  }
>>>>>>> 2b5f8a21
                  break;

               case VoteSetScore:
                  getGameType()->setWinningScore(mVoteNumber);
                  getGameType()->s2cChangeScoreToWin(mVoteNumber, mVoteClientName);     // Broadcast score to clients
                  break;

               case VoteChangeTeam:
                  for(S32 i = 0; i < getClientCount(); i++)
                  {
                     ClientInfo *clientInfo = getClientInfo(i);

                     if(clientInfo->getName() == mVoteClientName)
                        getGameType()->changeClientTeam(clientInfo, mVoteNumber);
                  }
                  break;

               case VoteResetScore:
                  if(getGameType()->getGameTypeId() != CoreGame)  // No changing score in Core
                  {
                     // Reset player scores
                     for(S32 i = 0; i < getClientCount(); i++)
                        // Broadcast any updated scores to the clients, and reset them to 0
                        if(getPlayerScore(i) != 0)
                        {
                           getGameType()->s2cSetPlayerScore(i, 0);
                           setPlayerScore(i, 0);
                        }

                     // Reset team scores
                     for(S32 i = 0; i < getTeamCount(); i++)
                        // Broadcast any updated scores to the clients, and reset them to 0
                        if(getTeam(i)->getScore() != 0)
                        {
                           getGameType()->s2cSetTeamScore(i, 0);
                           getTeam(i)->setScore(0);
                        }
                  }
                  break;

               default:
                  TNLAssert(false, "Invalid option in switch statement!");
                  break;
            } // switch
         } // if


         Vector<StringTableEntry> e;
         Vector<StringPtr> s;
         Vector<S32> i;

         i.push_back(voteYes);
         i.push_back(voteNo);
         i.push_back(voteNothing);
         e.push_back(votePass ? "Pass" : "Fail");

         for(S32 i2 = 0; i2 < getClientCount(); i2++)
         {
            ClientInfo *clientInfo = getClientInfo(i2);
            GameConnection *conn = clientInfo->getConnection();

            if(conn)
            {
               conn->s2cDisplayMessageESI(GameConnection::ColorInfo, SFXNone, "Vote %e0 - %i0 yes, %i1 no, %i2 did not vote", e, s, i);

               if(!votePass && clientInfo->getName() == mVoteClientName)
                  conn->mVoteTime = settings.getVal<YesNo>(IniKey::VoteRetryLength) * 1000;
            }
         }
      }
   }
}


// Inform master of how things are hanging on this game server
void ServerGame::updateStatusOnMaster()
{
   MasterServerConnection *masterConn = getConnectionToMaster();

   static string prevCurrentLevelName;      // Using static, so it holds the value when it comes back here
   static GameTypeId prevCurrentLevelType;
   static S32 prevRobotCount;
   static S32 prevPlayerCount;

   if(masterConn && masterConn->isEstablished())
   {
      // Only update if something is different
      if(prevCurrentLevelName != getGameType()->getLevelName() ||
         prevCurrentLevelType != getGameType()->getGameTypeId() ||
         prevRobotCount       != getRobotCount() ||
         prevPlayerCount      != getPlayerCount())
      {
         prevCurrentLevelName = getGameType()->getLevelName();
         prevCurrentLevelType = getGameType()->getGameTypeId();
         prevRobotCount       = getRobotCount();
         prevPlayerCount      = getPlayerCount();

         masterConn->updateServerStatus(StringTableEntry(prevCurrentLevelName.c_str()), 
                                        GameType::getGameTypeName(prevCurrentLevelType), 
                                        prevRobotCount, 
                                        prevPlayerCount, 
                                        mSettings->getMaxPlayers(), 
                                        mInfoFlags);

         mMasterUpdateTimer.reset(UpdateServerStatusTime);
      }
      else
         mMasterUpdateTimer.reset(CheckServerStatusTime);
   }
   else
   {
      prevPlayerCount = -1;   // Not sure if needed, but if we're disconnected, we need to update to master when we reconnect
      mMasterUpdateTimer.reset(CheckServerStatusTime);
   }
}


static bool missingLevelDir(const LevelSource *levelSource, const GameSettings *settings)
{
   return !levelSource->isEmptyLevelDirOk() && settings->getFolderManager()->getLevelDir().empty();
}


// Returns true if things went well, false if we couldn't find any levels to host
bool ServerGame::startHosting()
{
   if(missingLevelDir(mLevelSource.get(), mSettings.get()))   // No leveldir, no hosting!
      return false;

   if(mHostOnServer)
   {
      GameManager::setHostingModePhase(GameManager::NotHosting);
      cycleLevel(FIRST_LEVEL);   // Start with the first level
      return true;
   }

   S32 levelCount = mLevelSource->getLevelCount();

   for(S32 i = 0; i < levelCount; i++)
      logprintf(LogConsumer::ServerFilter, "\t%s [%s]", getLevelNameFromIndex(i).getString(), 
                mLevelSource->getLevelFileName(i).c_str());

   if(levelCount == 0)        // No levels loaded... we'll crash if we try to start a game       
      return false;

   GameManager::setHostingModePhase(GameManager::NotHosting);
   cycleLevel(FIRST_LEVEL);   // Start with the first level

   return true;
}


void ServerGame::gameEnded()
{
   mLevelSwitchTimer.reset();
}


Ship *ServerGame::getLocalPlayerShip() const
{
   TNLAssert(false, "Cannot get local player's ship from a ServerGame!");
   return NULL;
}

void ServerGame::levelAddedNotifyClients(const LevelInfo &levelInfo)
{
   // Let levelChangers know about the new level if it was just added
   for(S32 i = 0; i < getClientCount(); i++)
   {
      ClientInfo *clientInfo = getClientInfo(i);
      GameConnection *conn = clientInfo->getConnection();

      if(clientInfo->isLevelChanger() && conn)
         conn->s2cAddLevel(levelInfo.mLevelName, levelInfo.mLevelType);
   }
}

// levelInfo should arrive fully populated
S32 ServerGame::addLevel(const LevelInfo &levelInfo)
{
   pair<S32, bool> ret = mLevelSource->addLevel(levelInfo);

   // ret.first is index of level, ret.second is true if the level was added, false if it already existed.
   // Level won't always be last in the list; if the level was already in the list, the index could be different.

   // Let levelChangers know about the new level if it was just added
   if(ret.second)
      levelAddedNotifyClients(levelInfo);

   return ret.first;
}

void ServerGame::addNewLevel(const LevelInfo &levelInfo)
{
   mLevelSource->addNewLevel(levelInfo);
   levelAddedNotifyClients(levelInfo);
}

void ServerGame::removeLevel(S32 index)
{
   if(index < 0)
   {
      while(mLevelSource->getLevelCount())
         mLevelSource->remove(0);
   }
   else
      mLevelSource->remove(index);

   for(S32 i = 0; i < getClientCount(); i++)
   {
      ClientInfo *clientInfo = getClientInfo(i);
      if(clientInfo->isLevelChanger())
         clientInfo->getConnection()->s2cRemoveLevel(index);
   }
}


SFXHandle ServerGame::playSoundEffect(U32 profileIndex, F32 gain) const
{
   TNLAssert(false, "No sounds on a ServerGame!");
   return 0;
}


SFXHandle ServerGame::playSoundEffect(U32 profileIndex, const Point &position) const
{
   TNLAssert(false, "No sounds on a ServerGame!");
   return 0;
}


SFXHandle ServerGame::playSoundEffect(U32 profileIndex, const Point &position, const Point &velocity, F32 gain) const
{
   TNLAssert(false, "No sounds on a ServerGame!");
   return 0;
}


void ServerGame::queueVoiceChatBuffer(const SFXHandle &effect, const ByteBufferPtr &p) const
{
   TNLAssert(false, "No sounds on a ServerGame!");
}


LuaGameInfo *ServerGame::getGameInfo()
{
   // Lazily initialize
   if(!mGameInfo)
      mGameInfo = new LuaGameInfo(this);   // Deleted in destructor

   return mGameInfo;
}

///// 
//BotNavMeshZone management

const Vector<BotNavMeshZone *> &ServerGame::getBotZoneList() const
{
   return mLevel->getBotZoneList();
}


GridDatabase &ServerGame::getBotZoneDatabase() const
{
   return mLevel->getBotZoneDatabase();
}


// Returns ID of zone containing specified point
U16 ServerGame::findZoneContaining(const Point &p) const
{
   fillVector.clear();
   mLevel->getBotZoneDatabase().findObjects(BotNavMeshZoneTypeNumber, fillVector,
                                Rect(p - Point(0.1f, 0.1f), p + Point(0.1f, 0.1f)));  // Slightly extend Rect, it can be on the edge of zone

   for(S32 i = 0; i < fillVector.size(); i++)
   {
      // First a quick, crude elimination check then more comprehensive one
      // Since our zones are convex, we can use the faster method!  Yay!
      // Actually, we can't, as it is not reliable... reverting to more comprehensive (and working) version.
      BotNavMeshZone *zone = static_cast<BotNavMeshZone *>(fillVector[i]);

      if(zone->getExtent().contains(p) &&
            (polygonContainsPoint(zone->getOutline()->address(), zone->getOutline()->size(), p)))
         return zone->getZoneId();
   }

   return U16_MAX;
}


void ServerGame::setGameType(GameType *gameType)
{
   Parent::setGameType(gameType);

   if(mGameRecorderServer)
      mGameRecorderServer->objectLocalScopeAlways(gameType);
}


void ServerGame::onObjectAdded(BfObject *obj)
{
   if(mGameRecorderServer && obj->isGhostable())
      mGameRecorderServer->objectLocalScopeAlways(obj);
}


void ServerGame::onObjectRemoved(BfObject *obj)
{
   if(mGameRecorderServer && obj->isGhostable())
      mGameRecorderServer->objectLocalClearAlways(obj);   
}
GameRecorderServer *ServerGame::getGameRecorder()
{
   return mGameRecorderServer;
}


};
<|MERGE_RESOLUTION|>--- conflicted
+++ resolved
@@ -1676,16 +1676,8 @@
                   break;   
 
                case VoteSetTime:
-<<<<<<< HEAD
-                  getGameType()->extendGameTime(S32(mVoteNumber - getGameType()->getRemainingGameTimeInMs()));
+                  getGameType()->setGameTime(mVoteNumber);
                   getGameType()->broadcastNewRemainingTime();                                   
-=======
-                  if(mGameType)
-                  {
-                     mGameType->setGameTime(mVoteNumber);
-                     mGameType->broadcastNewRemainingTime();
-                  }
->>>>>>> 2b5f8a21
                   break;
 
                case VoteSetScore:
