//-----------------------------------------------------------------------------------
//
// Bitfighter - A multiplayer vector graphics space game
// Based on Zap demo released for Torque Network Library by GarageGames.com
//
// Derivative work copyright (C) 2008-2009 Chris Eykamp
// Original work copyright (C) 2004 GarageGames.com, Inc.
// Other code copyright as noted
//
// This program is free software; you can redistribute it and/or modify
// it under the terms of the GNU General Public License as published by
// the Free Software Foundation; either version 2 of the License, or
// (at your option) any later version.
//
// This program is distributed in the hope that it will be useful (and fun!),
// but WITHOUT ANY WARRANTY; without even the implied warranty of
// MERCHANTABILITY or FITNESS FOR A PARTICULAR PURPOSE.  See the
// GNU General Public License for more details.
//
// You should have received a copy of the GNU General Public License
// along with this program; if not, write to the Free Software
// Foundation, Inc., 59 Temple Place, Suite 330, Boston, MA  02111-1307  USA
//
//------------------------------------------------------------------------------------

#ifndef _GAME_H_
#define _GAME_H_

#include "tnlNetObject.h"
#include "tnlTypes.h"

#include "gameConnection.h"
#include "gridDB.h"
#include "timer.h"
#include "gameLoader.h"
#include "Rect.h"
#include "Color.h"
#include "shipItems.h"     // For moduleInfos

#include "dataConnection.h"      // For DataSender

#include "UIChat.h"

#ifdef TNL_OS_WIN32
#include <windows.h>   // For screensaver... windows only feature, I'm afraid!
#endif

#include <string>

///
/// Bitfighter - a 2D space game demonstrating the full capabilities of the
/// Torque Network Library.
///
/// The Bitfighter example game is a 2D vector-graphics game that utilizes
/// some of the more advanced features of the TNL.  Bitfighter also demonstrates
/// the use of client-side prediction, and interpolation to present
/// a consistent simulation to clients over a connection with perceptible
/// latency.
///
/// Bitfighter can run in 3 modes - as a client, a client and server, or a dedicated
/// server.  The dedicated server option is available only as a launch
/// parameter from the command line.
///
/// If it is run as a client, Bitfighter uses the GLUT library to perform
/// cross-platform window intialization, event processing and OpenGL setup.
///
/// Bitfighter implements a simple game framework.  The GameObject class is
/// the root class for all of the various objects in the Bitfighter world, including
/// Ship, Barrier and Projectile instances.  The Game class, which is instanced
/// once for the client and once for the server, manages the current
/// list of GameObject instances.
///
/// Bitfighter clients can connect to servers directly that are on the same LAN
/// or for which the IP address is known.  Bitfighter is also capable of talking
/// to the TNL master server and using its arranged connection functionality
/// to talk to servers.
///
/// The simplified user interface for Bitfighter is managed entirely through
/// subclasses of the UserInterface class.  Each UserInterface subclass
/// represents one "screen" in the UI.  The GameUserInterface is the most complicated,
/// being responsible for the user interface while the client is actually
/// playing a game.  The only other somewhat complicated UI is the
/// QueryServersUserInterface class, which implements a full server browser
/// for choosing from a list of LAN and master server queried servers.
///

using namespace std;

namespace Zap
{


// Some forward declarations
class MasterServerConnection;
class GameNetInterface;
class GameType;
class BfObject;
class GameObject;
class GameConnection;
class Ship;
class GameUserInterface;
struct UserInterfaceData;

/// Base class for server and client Game subclasses.  The Game
/// base class manages all the objects in the game simulation on
/// either the server or the client, and is responsible for
/// managing the passage of time as well as rendering.

class Game : public LevelLoader
{
private:
   F32 mGridSize;     

   U32 mTimeUnconnectedToMaster;      // Time that we've been unconnected to the master
   bool mHaveTriedToConnectToMaster;

   // Info about modules -- access via getModuleInfo()
   Vector<ModuleInfo> mModuleInfos;
   void buildModuleInfos();

protected:
   void cleanUp();
   U32 mNextMasterTryTime;
   bool mReadyToConnectToMaster;

   Rect mWorldExtents;     // Extents of everything

   string mLevelFileHash;  // MD5 hash of level file

   struct DeleteRef
   {
      SafePtr<GameObject> theObject;
      U32 delay;

      DeleteRef(GameObject *o = NULL, U32 d = 0);
   };

   GridDatabase mDatabase;

   Vector<DeleteRef> mPendingDeleteObjects;
   Vector<SafePtr<GameObject> > mScopeAlwaysList;
   U32 mCurrentTime;

   RefPtr<GameNetInterface> mNetInterface;

   SafePtr<MasterServerConnection> mConnectionToMaster;
   SafePtr<GameType> mGameType;

   bool mGameSuspended;                   // True if we're in "suspended animation" mode

public:
   static const S32 DefaultGridSize = 255;   // Size of "pages", represented by floats for intrapage locations (i.e. pixels per integer)
   static const S32 MIN_GRID_SIZE = 5;       // Ridiculous, it's true, but we step by our minimum value, so we can't make this too high
   static const S32 MAX_GRID_SIZE = 1000;    // A bit ridiculous too...  250-300 seems about right for normal use.  But we'll let folks experiment.

   static const S32 PLAYER_VISUAL_DISTANCE_HORIZONTAL = 600;    // How far player can see normally horizontally...
   static const S32 PLAYER_VISUAL_DISTANCE_VERTICAL = 450;     // ...and vertically

   static const S32 PLAYER_SCOPE_MARGIN = 150;

   static const S32 PLAYER_SENSOR_VISUAL_DISTANCE_HORIZONTAL = 1060;   // How far player can see with sensor activated horizontally...
   static const S32 PLAYER_SENSOR_VISUAL_DISTANCE_VERTICAL = 795;      // ...and vertically

   static const S32 PLAYER_COUNT_UNAVAILABLE = -1;

<<<<<<< HEAD
   Vector<SafePtr<GameObject>> mGameObjects;
=======
   Game(const Address &theBindAddress);      // Constructor
   virtual ~Game() { /* Do nothing */ };     // Destructor


   Vector<GameObject *> mGameObjects;
>>>>>>> 0f98078c

   Rect getWorldExtents() { return mWorldExtents; }

   virtual U32 getPlayerCount() = 0;         // Implemented differently on client and server

   virtual bool isTestServer() { return false; }     // Overridden in ServerGame

   virtual Color getTeamColor(S32 teamId) { return Color(1,1,1); }      // ClientGame and EditorGame will override


   ModuleInfo *getModuleInfo(ShipModule module) { return &mModuleInfos[(U32)module]; }
   
   void computeWorldObjectExtents();
   Rect computeBarrierExtents();

   Point computePlayerVisArea(Ship *ship);

   GridDatabase mDatabaseForBotZones;

   U32 getTimeUnconnectedToMaster() { return mTimeUnconnectedToMaster; }


   void processLevelLoadLine(U32 argc, U32 id, const char **argv);      // Only used by ServerGame and EditorGame
   bool processPseudoItem(S32 argc, const char **argv) { return false; }
   void setGameTime(F32 time);                                          // Only used during level load process


   void addToDeleteList(GameObject *theObject, U32 delay);

   // Client/ServerGame and EditorGame will each keep track of objects in a slightly different manner, using the same interface
   virtual void addToGameObjectList(BfObject *theObject) = 0;
   virtual void removeFromGameObjectList(BfObject *theObject) = 0;

   void deleteObjects(U32 typeMask);

   F32 getGridSize() { return mGridSize; }
   void setGridSize(F32 gridSize);

   static Point getScopeRange(bool sensorIsActive) { return sensorIsActive ? Point(PLAYER_SENSOR_VISUAL_DISTANCE_HORIZONTAL + PLAYER_SCOPE_MARGIN,
                                                                                   PLAYER_SENSOR_VISUAL_DISTANCE_VERTICAL  + PLAYER_SCOPE_MARGIN)
                                                                           : Point(PLAYER_VISUAL_DISTANCE_HORIZONTAL + PLAYER_SCOPE_MARGIN,
                                                                                   PLAYER_VISUAL_DISTANCE_VERTICAL  + PLAYER_SCOPE_MARGIN); }
   U32 getCurrentTime() { return mCurrentTime; }
   virtual bool isServer() = 0;              // Will be overridden by either clientGame (return false) or serverGame (return true)
   virtual void idle(U32 timeDelta) = 0;

   void checkConnectionToMaster(U32 timeDelta);
   MasterServerConnection *getConnectionToMaster();

   GameNetInterface *getNetInterface();
   GridDatabase *getGridDatabase() { return &mDatabase; }

   const Vector<SafePtr<GameObject> > &getScopeAlwaysList() { return mScopeAlwaysList; }

   void setScopeAlwaysObject(GameObject *theObject);
   GameType *getGameType();
   S32 getTeamCount();

   void setGameType(GameType *theGameType);
   void processDeleteList(U32 timeDelta);

   bool isSuspended() { return mGameSuspended; }

   void resetMasterConnectTimer() { mNextMasterTryTime = 0; }

   void setReadyToConnectToMaster(bool ready) { mReadyToConnectToMaster = ready; }

   S32 mObjectsLoaded;        // Objects in a given level, used for status bar.  On server it's objects loaded from file, on client, it's objects dl'ed from server.
};

////////////////////////////////////////
////////////////////////////////////////

struct LevelInfo
{
public:
   StringTableEntry levelFileName;  // File level is stored in
   StringTableEntry levelName;      // Level "in-game" names
   StringTableEntry levelType;      
   S32 minRecPlayers;               // Min recommended number of players for this level
   S32 maxRecPlayers;               // Max recommended number of players for this level

   
   LevelInfo() { /* Do nothing */ }    // Default constructor

   // Used on client side where we don't care about min/max players
   LevelInfo(StringTableEntry name, StringTableEntry type)     
   {
      levelName = name;  
      levelType = type; 
   }

   // Used on server side, augmented with setInfo method below
   LevelInfo(string levelFile)
   {
      levelFileName = levelFile.c_str();
   }

   // Used on server side
   void setInfo(StringTableEntry name, StringTableEntry type, S32 minPlayers, S32 maxPlayers)
   {
      levelName = name;  levelType = type;  minRecPlayers = minPlayers;  maxRecPlayers = maxPlayers; 
   }
};

////////////////////////////////////////
////////////////////////////////////////

// Provide a place for things we want in Client & Server Game, but not in EditorGame
// TODO: rename this Game, and rename Game something else...  Framework?

class GameGame : public Game
{
public:
   GameGame(const Address &theBindAddress) : Game(theBindAddress) { /* Do nothing */};      // Constructor
   virtual ~GameGame() { /* Do nothing */ };     // Destructor

   // Implementations for virtual methods in Game
   void addToGameObjectList(BfObject *theObject);
   void removeFromGameObjectList(BfObject *theObject);
};
 

////////////////////////////////////////
////////////////////////////////////////

class ClientRef;

class ServerGame : public GameGame
{
private:
   enum {
      LevelSwitchTime = 5000,
      UpdateServerStatusTime = 20000,      // How often we update our status on the master server (ms)
      CheckServerStatusTime = 5000,      // If it did not send updates, recheck after ms
   };

   U32 mMaxPlayers;
   bool mTestMode;           // True if being tested from editor
   string mHostName;
   string mHostDescr;

   // Info about levels
   Vector<LevelInfo> mLevelInfos;         // Info about the level

   U32 mCurrentLevelIndex;                // Index of level currently being played
   Timer mLevelSwitchTimer;               // Track how long after game has ended before we actually switch levels
   Timer mMasterUpdateTimer;              // Periodically let the master know how we're doing
   bool mShuttingDown;
   Timer mShutdownTimer;
   GameConnection *mShutdownOriginator;   // Who started the shutdown?

   S32 mLevelLoadIndex;                   // For keeping track of where we are in the level loading process.  NOT CURRENT LEVEL IN PLAY!

   GameConnection *mSuspendor;            // Player requesting suspension if game suspended by request

   U32 mPlayerCount;    

public:
   U32 mInfoFlags;           // Not used for much at the moment, but who knows? --> propagates to master
   ServerGame(const Address &theBindAddress, U32 maxPlayers, const char *hostName, bool testMode);    // Constructor
   ~ServerGame();   // Destructor

   U32 mVoteTimer;
   S32 mVoteType;
   S32 mVoteYes;
   S32 mVoteNo;
   S32 mVoteNumber;
   S32 mNextLevel;

   //SafePtr<GameConnection> mVoteClientConnection;
   StringTableEntry mVoteClientName;
   bool voteStart(GameConnection *client, S32 type, S32 number = 0);
   void voteClient(GameConnection *client, bool voteYes);

   enum HostingModePhases { NotHosting, LoadingLevels, DoneLoadingLevels, Hosting };      

   static const S32 NEXT_LEVEL = -1;
   static const S32 REPLAY_LEVEL = -2;
   static const S32 PREVIOUS_LEVEL = -3;
   static const S32 FIRST_LEVEL = 0;

   U32 getPlayerCount() { return mPlayerCount; }
   U32 getMaxPlayers() { return mMaxPlayers; }

   void setHostName(const char *name) { mHostName = name; }
   const char *getHostName() { return mHostName.c_str(); }

   void setHostDescr(const char *descr) { mHostDescr = descr; }
   const char *getHostDescr() { return mHostDescr.c_str(); }

   bool isFull() { return mPlayerCount == mMaxPlayers; }    // Room for more players?

   void addClient(GameConnection *theConnection);
   void removeClient(GameConnection *theConnection);

   void setShuttingDown(bool shuttingDown, U16 time, ClientRef *who, StringPtr reason);  

   void buildLevelList(Vector<string> &levelList);
   void resetLevelLoadIndex();
   void loadNextLevel();
   string getLastLevelLoadName();             // For updating the UI

   bool loadLevel(const string &fileName);    // Load a level

   bool processPseudoItem(S32 argc, const char **argv);      // Things like spawns that aren't really items

   void cycleLevel(S32 newLevelIndex = NEXT_LEVEL);

   StringTableEntry getLevelNameFromIndex(S32 indx);
   S32 getAbsoluteLevelIndex(S32 indx);      // Figures out the level index if the input is a relative index
   string getLevelFileNameFromIndex(S32 indx);

   StringTableEntry getCurrentLevelFileName();  // Return filename of level currently in play  
   StringTableEntry getCurrentLevelName();      // Return name of level currently in play
   StringTableEntry getCurrentLevelType();      // Return type of level currently in play

   bool isServer() { return true; }
   void idle(U32 timeDelta);
   void gameEnded();

   S32 getLevelNameCount();
   S32 getRobotCount();
   S32 getCurrentLevelIndex() { return mCurrentLevelIndex; }
   S32 getLevelCount() { return mLevelInfos.size(); }
   bool isTestServer() { return mTestMode; }

   DataSender dataSender;

   void suspendGame();
   void suspendGame(GameConnection *requestor);  // Suspend at player's request
   void unsuspendGame(bool remoteRequest);

   void suspenderLeftGame() { mSuspendor = NULL; }
   GameConnection *getSuspendor() { return mSuspendor; }

   S32 addLevelInfo(const char *filename, LevelInfo &info);

   HostingModePhases hostingModePhase;
};


////////////////////////////////////////
////////////////////////////////////////

class ClientGame : public GameGame
{
   typedef GameGame Parent;

private:
   enum {
      NumStars = 256,               // 256 stars should be enough for anybody!   -- Bill Gates
      CommanderMapZoomTime = 350,   // Transition time between regular map and commander's map; in ms, higher = slower
   };

   Point mStars[NumStars];

   SafePtr<GameConnection> mConnectionToServer; // If this is a client game, this is the connection to the server
   bool mInCommanderMap;

   U32 mCommanderZoomDelta;

   Timer mScreenSaverTimer;
   void supressScreensaver();

public:
   ClientGame(const Address &bindAddress);
   ~ClientGame();

   GameUserInterface *mGameUserInterface;
   UserInterfaceData *mUserInterfaceData;

   bool hasValidControlObject();
   bool isConnectedToServer();

   GameConnection *getConnectionToServer();
   void setConnectionToServer(GameConnection *connection);

   bool getInCommanderMap() { return mInCommanderMap; }
   void setInCommanderMap(bool inCommanderMap) { mInCommanderMap = inCommanderMap; }

   F32 getCommanderZoomFraction() { return mCommanderZoomDelta / F32(CommanderMapZoomTime); }
   Point worldToScreenPoint(Point p);
   void drawStars(F32 alphaFrac, Point cameraPos, Point visibleExtent);

   void render();             // Delegates to renderNormal, renderCommander, or renderSuspended, as appropriate
   void renderNormal();       // Render game in normal play mode
   void renderCommander();    // Render game in commander's map mode
   void renderSuspended();    // Render suspended game

   void renderOverlayMap();   // Render the overlay map in normal play mode
   void resetZoomDelta() { mCommanderZoomDelta = CommanderMapZoomTime; } 
   void clearZoomDelta() { mCommanderZoomDelta = 0; }
   bool isServer() { return false; }
   void idle(U32 timeDelta);
   void zoomCommanderMap();

   U32 getPlayerAndRobotCount();    // Returns number of human and robot players
   U32 getPlayerCount();            // Returns number of human players

   Color getTeamColor(S32 teamId);

   void suspendGame()   { mGameSuspended = true; }
   void unsuspendGame() { mGameSuspended = false; }
};


////////////////////////////////////////
////////////////////////////////////////

class WallSegmentManager;

class EditorGame : public Game
{
public:
   EditorGame();

   U32 getPlayerCount() { return 0; }
   bool isServer() { return false; }
   void idle(U32 timeDelta) { /* Do nothing */ }

   // TODO: Use this to manage mItems in editor
   void addToGameObjectList(BfObject *theObject) { };
   void removeFromGameObjectList(BfObject *theObject) { };

   Color getTeamColor(S32 teamId);

   bool processPseudoItem(S32 argc, const char **argv);

   WallSegmentManager *mWallSegmentManager;     
   WallSegmentManager *getWallSegmentManager() { return mWallSegmentManager; }
   void setWallSegmentManager(WallSegmentManager *wallSegmentManager) { mWallSegmentManager = wallSegmentManager; }
};


////////////////////////////////////////
////////////////////////////////////////


extern ServerGame *gServerGame;
extern ClientGame *gClientGame;
extern EditorGame *gEditorGame;

extern Vector<string> gMasterAddress;

extern void joinGame(Address remoteAddress, bool isFromMaster, bool local);
extern void endGame();

};


#endif
<|MERGE_RESOLUTION|>--- conflicted
+++ resolved
@@ -163,15 +163,11 @@
 
    static const S32 PLAYER_COUNT_UNAVAILABLE = -1;
 
-<<<<<<< HEAD
-   Vector<SafePtr<GameObject>> mGameObjects;
-=======
    Game(const Address &theBindAddress);      // Constructor
    virtual ~Game() { /* Do nothing */ };     // Destructor
 
 
    Vector<GameObject *> mGameObjects;
->>>>>>> 0f98078c
 
    Rect getWorldExtents() { return mWorldExtents; }
 
