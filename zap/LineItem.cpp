//------------------------------------------------------------------------------
// Copyright Chris Eykamp
// See LICENSE.txt for full copyright information
//------------------------------------------------------------------------------

#include "LineItem.h"
#include "game.h"
#include "ship.h"
#include "gameObjectRender.h"    // For renderPolyLineVertices()
#include "stringUtils.h"         // For itos
#include "tnlGhostConnection.h"

#ifndef ZAP_DEDICATED
#  include "ClientGame.h"
#  include "UIEditorMenus.h"     // For EditorAttributeMenuUI def
#endif


#include <math.h>

namespace Zap
{

using namespace LuaArgs;

TNL_IMPLEMENT_NETOBJECT(LineItem);

TNL_IMPLEMENT_NETOBJECT_RPC(LineItem, s2cSetGeom,
      (Vector<Point> geom), (geom),
      NetClassGroupGameMask, RPCGuaranteedOrderedBigData, RPCToGhost, 0)
{
   GeomObject::setGeom(geom);
   updateExtentInDatabase();
}

const S32 LineItem::MIN_LINE_WIDTH = 1;
const S32 LineItem::MAX_LINE_WIDTH = 255;

// Statics:
#ifndef ZAP_DEDICATED
   EditorAttributeMenuUI *LineItem::mAttributeMenuUI = NULL;
#endif

// Combined C++ / Lua constructor
/**
 * @luafunc LineItem::LineItem()
 * @luafunc LineItem::LineItem(geom)
 * @luafunc LineItem::LineItem(geom, teamIndex)
 */
LineItem::LineItem(lua_State *L)
{ 
   mNetFlags.set(Ghostable);
   setNewGeometry(geomPolyLine);
   mObjectTypeNumber = LineTypeNumber;

   mWidth = 2;
   mGlobal = true;

   LUAW_CONSTRUCTOR_INITIALIZATIONS;
   
   if(L)
   {
      static LuaFunctionArgList constructorArgList = { {{ END }, { SIMPLE_LINE, END }, { SIMPLE_LINE, TEAM_INDX, END }}, 3 };

      S32 profile = checkArgList(L, constructorArgList, "LineItem", "constructor");

      if(profile == 1)
         setGeom(L, 1);

      else if(profile == 2)
      {
         setGeom(L, 1);
         setTeam(lua_tointeger(L, -1)); 
      }
   }
}


// Destructor
LineItem::~LineItem()
{ 
   LUAW_DESTRUCTOR_CLEANUP;
}


LineItem *LineItem::clone() const
{
   return new LineItem(*this);
}


void LineItem::render()
{
#ifndef ZAP_DEDICATED
   if(shouldRender())
      renderLine(getOutline(), getColor());
#endif
}


bool LineItem::shouldRender() const
{
   if(mGlobal)
      return true;

#ifndef ZAP_DEDICATED
   ClientInfo *clientInfo = getGame()->getLocalRemoteClientInfo();

   // Don't render opposing team's text items... ship will only exist in-game
   if(clientInfo)
      return getTeam() == TEAM_NEUTRAL || getTeam() == clientInfo->getTeamIndex();

   // Render item regardless of team when in editor (local remote ClientInfo will be NULL)
#endif

   return true;
}


void LineItem::renderEditor(F32 currentScale, bool snappingToWallCornersEnabled, bool renderVertices)
{
#ifndef ZAP_DEDICATED
   const Color *color = NULL;       // HACK!  Should pass desired color into renderEditor instead of using NULL here

   if(!isSelected() && !isLitUp())           
      color = getEditorRenderColor();

   renderLine(getOutline(), color);
   if(renderVertices)
      renderPolyLineVertices(this, snappingToWallCornersEnabled, currentScale);
#endif
}


const Color *LineItem::getEditorRenderColor() 
{ 
   return getColor(); 
}


// This object should be drawn below others
S32 LineItem::getRenderSortValue()
{
   return 1;
}


// Create objects from parameters stored in level file
// LineItem <team> <width> <x> <y> ...
bool LineItem::processArguments(S32 argc, const char **argv, Game *game)
{
   if(argc < 6)
      return false;

   setTeam (atoi(argv[0]));
   setWidth(atoi(argv[1]));

   int firstCoord = 2;
   if(strcmp(argv[2], "Global") == 0)
   {
      mGlobal = true;
      firstCoord = 3;
   }
   else
      mGlobal = false;

   readGeom(argc, argv, firstCoord, game->getLegacyGridSize());

   computeExtent();

   return true;
}


string LineItem::toLevelCode() const
{
   string out = string(appendId(getClassName())) + " " + itos(getTeam()) + " " + itos(getWidth());

   if(mGlobal)
      out += " Global";

   out += " " + geomToLevelCode();

   return out;
}


void LineItem::onAddedToGame(Game *game)
{
   Parent::onAddedToGame(game);

   if(!isGhost())
      setScopeAlways();
}

void LineItem::onGhostAvailable(GhostConnection* connection)
{
   Parent::onGhostAvailable(connection);

   RefPtr<NetEvent> theEvent = TNL_RPC_CONSTRUCT_NETEVENT(this, s2cSetGeom, (*GeomObject::getOutline()));
   connection->postNetEvent(theEvent);
}

void LineItem::onGhostAddBeforeUpdate(GhostConnection* connection)
{
   Parent::onGhostAddBeforeUpdate(connection);
   updateExtentInDatabase();
}


// Bounding box for quick collision-possibility elimination, and display scoping purposes
void LineItem::computeExtent()
{
   updateExtentInDatabase();
}


const Vector<Point> *LineItem::getCollisionPoly() const
{
   return NULL;
}


// Handle collisions with a LineItem.  Easy, there are none.
bool LineItem::collide(BfObject *hitObject)
{
   return false;
}


void LineItem::idle(BfObject::IdleCallPath path)
{
   // Do nothing
}


U32 LineItem::packUpdate(GhostConnection *connection, U32 updateMask, BitStream *stream)
{
   //stream->writeRangedU32(mWidth, 0, MAX_LINE_WIDTH);
   writeThisTeam(stream);
   stream->write(mGlobal);

   return 0;
}


void LineItem::unpackUpdate(GhostConnection *connection, BitStream *stream)
{
   //mWidth = stream->readRangedU32(0, MAX_LINE_WIDTH);
   readThisTeam(stream);
   mGlobal = stream->readFlag();  // Set this client side
}


F32 LineItem::getUpdatePriority(GhostConnection *connection, U32 updateMask, S32 updateSkips)
{
   // Lower priority for initial update.  This is to work around network-heavy loading of levels
   // with many LineItems, which will stall the client and prevent you from moving your ship
   if(isInitialUpdate())
      return Parent::getUpdatePriority(connection, updateMask, updateSkips) - 1000.f;

   // Normal priority otherwise so Geom changes are immediately visible to all clients
   return Parent::getUpdatePriority(connection, updateMask, updateSkips);
}


S32 LineItem::getWidth() const
{
   return mWidth;
}


void LineItem::setWidth(S32 width, S32 min, S32 max)
{
   // Bounds check
   if(width < min)
      width = min;
   else if(width > max)
      width = max; 

   mWidth = width; 
}


void LineItem::setWidth(S32 width) 
{         
   setWidth(width, LineItem::MIN_LINE_WIDTH, LineItem::MAX_LINE_WIDTH);
}


void LineItem::changeWidth(S32 amt)
{
   S32 width = mWidth;

   if(amt > 0)
      width += amt - (S32) width % amt;    // Handles rounding
   else
   {
      amt *= -1;
      width -= ((S32) width % amt) ? (S32) width % amt : amt;      // Dirty, ugly thing
   }

   setWidth(width);
   onGeomChanged();
}


void LineItem::setGeom(lua_State *L, S32 stackIndex)
{
   Parent::setGeom(L, stackIndex);

   if(!isGhost())
      s2cSetGeom(*GeomObject::getOutline());
}


void LineItem::onGeomChanged()
{
<<<<<<< HEAD
   onPointsChanged();        // Recalculates centroid
=======
>>>>>>> 59905552
   Parent::onGeomChanged();
}


#ifndef ZAP_DEDICATED

EditorAttributeMenuUI *LineItem::getAttributeMenu()
{
   // Lazily initialize this -- if we're in the game, we'll never need this to be instantiated
   if(!mAttributeMenuUI)
   {
      ClientGame *clientGame = static_cast<ClientGame *>(getGame());

      mAttributeMenuUI = new EditorAttributeMenuUI(clientGame);

      mAttributeMenuUI->addMenuItem(new YesNoMenuItem("Global:", true, "Viewable by all teams"));

      // Add our standard save and exit option to the menu
      mAttributeMenuUI->addSaveAndQuitMenuItem();
   }

   return mAttributeMenuUI;
}


// Get the menu looking like what we want
void LineItem::startEditingAttrs(EditorAttributeMenuUI *attributeMenu)
{
   attributeMenu->getMenuItem(0)->setIntValue(mGlobal ? 1 : 0);
}


// Retrieve the values we need from the menu
void LineItem::doneEditingAttrs(EditorAttributeMenuUI *attributeMenu)
{
   mGlobal = attributeMenu->getMenuItem(0)->getIntValue();    // Returns 0 or 1
}


// Render some attributes when item is selected but not being edited
void LineItem::fillAttributesVectors(Vector<string> &keys, Vector<string> &values)
{
   keys.push_back("Global");    values.push_back(mGlobal ? "Yes" : "No");
}

#endif


const char *LineItem::getOnScreenName()     { return "Line";      }
const char *LineItem::getPrettyNamePlural() { return "LineItems"; }
const char *LineItem::getOnDockName()       { return "LineItem";  }
const char *LineItem::getEditorHelpString() { return "Draws a line on the map.  Visible only to team, or to all if neutral."; }

bool LineItem::hasTeam()      { return true; }
bool LineItem::canBeHostile() { return true; }
bool LineItem::canBeNeutral() { return true; }


/////
// Lua interface

/**
 * @luaclass LineItem
 * 
 * @brief Decorative line visible to one or all teams. Has no specific game
 * function.
 * 
 * @descr If a non-global LineItem is assigned to a team, it will only be
 * visible to players on that team. If the LineItem is neutral (that is, `team
 * == Team.Neutral`, the default), it will be visible to all players regardless
 * of team or globalness.
 * 
 * @geom The geometry of a LineItem is a polyline (i.e. 2 or more points)
 */
//               Fn name       Param profiles  Profile count                           
#define LUA_METHODS(CLASS, METHOD) \
      METHOD(CLASS, setGlobal, ARRAYDEF({{ BOOL,    END }}), 1 ) \
      METHOD(CLASS, getGlobal, ARRAYDEF({{          END }}), 1 ) \

GENERATE_LUA_METHODS_TABLE(LineItem, LUA_METHODS);
GENERATE_LUA_FUNARGS_TABLE(LineItem, LUA_METHODS);

#undef LUA_METHODS


/**
 * @luafunc void LineItem::setGlobal(bool global)
 *
 * @brief Sets the LineItem's global parameter.
 *
 * @descr LineItems are normally viewable by all players in a game. If you wish
 * to only let the LineItem be viewable to the owning team, set to `false`. Make
 * sure you call setTeam() on the LineItem first. Global is on by default.
 *
 * @param global `false` if this LineItem should be viewable only by the owning
 * team, otherwise viewable by all teams.
 */
S32 LineItem::lua_setGlobal(lua_State *L)
{
   checkArgList(L, functionArgs, "LineItem", "setGlobal");
   mGlobal = getBool(L, 1);

   setMaskBits(0x80000000);  // Update to clients,  dummy mask because of no mask bits used on packUpdate

   return 0;
}


/**
 * @luafunc bool LineItem::getGlobal()
 *
 * @brief Returns the LineItem's global parameter.
 *
 * @return `true` if global is enabled, `false` if not.
 */
S32 LineItem::lua_getGlobal(lua_State *L)
{
   return returnBool(L, mGlobal);
}


const char *LineItem::luaClassName = "LineItem";
REGISTER_LUA_SUBCLASS(LineItem, BfObject);

};<|MERGE_RESOLUTION|>--- conflicted
+++ resolved
@@ -316,10 +316,6 @@
 
 void LineItem::onGeomChanged()
 {
-<<<<<<< HEAD
-   onPointsChanged();        // Recalculates centroid
-=======
->>>>>>> 59905552
    Parent::onGeomChanged();
 }
 
