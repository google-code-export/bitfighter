//------------------------------------------------------------------------------
// Copyright Chris Eykamp
// See LICENSE.txt for full copyright information
//------------------------------------------------------------------------------

#ifndef _VERSION_H_
#define _VERSION_H_

#define ZAP_GAME_NAME "Bitfighter"

// Updated from 7 for 019
// Updated to 8 for 019a -- added master-generated IDs written after connect
#define MASTER_PROTOCOL_VERSION 8  // Change this when releasing an incompatible cm/sm protocol (must be int)
                                   // MASTER_PROTOCOL_VERSION = 4, client 015a and older (CS_PROTOCOL_VERSION <= 32) can not connect to our new master.

#define CS_PROTOCOL_VERSION 39     // Change this when releasing an incompatible cs protocol (must be int)
// 016 = 33 
// 017[ab] = 35
// 018[a] = 36
// 019 dev = 37
// 019 = 38
// 020 = 39

#define VERSION_016  3737
#define VERSION_017  4252
#define VERSION_017a 4265
#define VERSION_017b 4537
#define VERSION_018  6059
#define VERSION_018a 6800
#define VERSION_019  8814
#define VERSION_019a 9459
#define VERSION_019b 9517
#define VERSION_019c 9708
#define VERSION_019d 9888

<<<<<<< HEAD
#define BUILD_VERSION VERSION_019d // Version of the game according to hg, will be unique every release (must be int)
                                   // Get from "hg summary"

#define ZAP_GAME_RELEASE "019d"    // Change this with every release -- for display purposes only, string,
                                   // will also be used for name of installer on windows, so be careful with spaces  
                                   // Used for GameRecorder.cpp, buildGameRecorderExtension
=======
#define VERSION_019d 9710
#define VERSION_020  9923

#define BUILD_VERSION VERSION_020   // Version of the game according to hg, will be unique every release (must be int)
                                    // Get from "hg summary"

#define ZAP_GAME_RELEASE "020"      // Change this with every release -- for display purposes only, string,
                                    // will also be used for name of installer on windows, so be careful with spaces
                                    // Used for GameRecorder.cpp, buildGameRecorderExtension
>>>>>>> f6375f91

// ZAP_GAME_RELEASE_LONGSTRING is used for version display at main menu
#define ZAP_GAME_RELEASE_LONGSTRING ("Release " ZAP_GAME_RELEASE)
#define ZAP_GAME_DEV_LONGSTRING (ZAP_GAME_RELEASE " development")

#endif
<|MERGE_RESOLUTION|>--- conflicted
+++ resolved
@@ -32,16 +32,6 @@
 #define VERSION_019b 9517
 #define VERSION_019c 9708
 #define VERSION_019d 9888
-
-<<<<<<< HEAD
-#define BUILD_VERSION VERSION_019d // Version of the game according to hg, will be unique every release (must be int)
-                                   // Get from "hg summary"
-
-#define ZAP_GAME_RELEASE "019d"    // Change this with every release -- for display purposes only, string,
-                                   // will also be used for name of installer on windows, so be careful with spaces  
-                                   // Used for GameRecorder.cpp, buildGameRecorderExtension
-=======
-#define VERSION_019d 9710
 #define VERSION_020  9923
 
 #define BUILD_VERSION VERSION_020   // Version of the game according to hg, will be unique every release (must be int)
@@ -50,7 +40,6 @@
 #define ZAP_GAME_RELEASE "020"      // Change this with every release -- for display purposes only, string,
                                     // will also be used for name of installer on windows, so be careful with spaces
                                     // Used for GameRecorder.cpp, buildGameRecorderExtension
->>>>>>> f6375f91
 
 // ZAP_GAME_RELEASE_LONGSTRING is used for version display at main menu
 #define ZAP_GAME_RELEASE_LONGSTRING ("Release " ZAP_GAME_RELEASE)
