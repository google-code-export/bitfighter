//------------------------------------------------------------------------------
// Copyright Chris Eykamp
// See LICENSE.txt for full copyright information
//------------------------------------------------------------------------------

////////////////////////
//To do prior to 1.0 release
//
////////////////////////
// Nitnoid
// Make color defs below constant... need to change associated externs too!

// Some time
// Add mouse coords to diagnostics screen, raw key codes

// Long term
// Admin select level w/ preview(?)

//Test:
// Do ships remember their spawn points?  How about robots?
// Does chat now work properly when ship is dead?  no
// Do LuaShip proxies remain constant over time (i.e. does 013 fix for Buvet.bot now work?)
// Make sure things work when ship is deleted.  Do we get nils back (and not crashes)?


// Ideas for interactive help/tutorial:
//=======================================
// Mine: Explodes when ships fly too close
// Beware: Enemy mines are hard to see!        (plant your own w/ the mine layer weapon)
// Teleport: takes you to another location on the map
// Friendly FF: Lets friendly ships pass
// Enemy FF: Lets enemy ships pass - destroy by shooting the base
// Neutral FF: Claim it for your team by repairing with the repair module
// Friendly Turret: Targets enemies, but won't hurt you (on purpose)
// Enemy Turret: Defends enemy teritory.  Destroy with multiple shots
// Neutral turret: Claim it for your team by repairing with the repair module
// Timer shows time left in game
// Heatlh indicator shows health left
// basic controls:  x/x/x/x to move; use 1,2,3 to select weapons; <c> shows overview map
// Messages will appear here -->
// See current game info by pressing [F2]



// Random point in zone, random zone, isInCaptureZone should return actual capture zone
// backport player count stuff

/*
/shutdown enhancements: on screen timer after msg dismissed, instant dismissal of local notice, notice in join menu, shutdown after level, auto shutdown when quitting and players connected

*/

#ifdef _MSC_VER
#  pragma warning (disable: 4996)     // Disable POSIX deprecation, certain security warnings that seem to be specific to VC++
#endif

#include "IniFile.h"
#include "SystemFunctions.h"

#include "tnl.h"
#include "tnlRandom.h"
#include "tnlGhostConnection.h"
#include "tnlJournal.h"

#include "zapjournal.h"

#include "GameManager.h"

#include "StackTracer.h"

using namespace TNL;

#ifndef ZAP_DEDICATED
#  include "UIGame.h"
#  include "UINameEntry.h"
#  include "UIEditor.h"
#  include "UIErrorMessage.h"
#  include "UIManager.h"

#  include "Cursor.h"          // For cursor defs
#  include "Joystick.h"
#  include "Event.h"
#  include "SDL.h"

#  if defined(TNL_OS_MOBILE) || defined(BF_USE_GLES)
#    include "SDL_opengles.h"
#  else
#    include "SDL_opengl.h"
#  endif

#  include "VideoSystem.h"
#  include "ClientGame.h"
#  include "FontManager.h"
#endif

#include "ServerGame.h"
#include "version.h"       // For BUILD_VERSION def
#include "Colors.h"
#include "DisplayManager.h"
#include "stringUtils.h"
#include "BanList.h"
#include "game.h"
#include "SoundSystem.h"
#include "InputCode.h"     // initializeKeyNames()
#include "ClientInfo.h"
#include "Console.h"       // For access to console
#include "BotNavMeshZone.h"
#include "ship.h"
#include "LevelSource.h"

#include <math.h>
#include <stdarg.h>
#include <sys/stat.h>

#ifdef WIN32
// For writeToConsole()
#  include <windows.h>
#  include <io.h>
#  include <fcntl.h>
#  include <shellapi.h>

#  define USE_BFUP
#endif

#if defined(TNL_OS_MAC_OSX) || defined(TNL_OS_IOS)
#  include "Directory.h"
#  include <unistd.h>
#endif

#ifdef __MINGW32__
#  undef main
#endif


// Maybe don't enable by default?
//#if defined(TNL_OS_LINUX) && defined(ZAP_DEDICATED)
//#define USE_EXCEPTION_BACKTRACE
//#endif

#ifdef USE_EXCEPTION_BACKTRACE
#  include <execinfo.h>
#  include <signal.h>
#endif


namespace Zap
{

ZapJournal gZapJournal;          // Our main journaling object

void exitToOs(S32 errcode)
{
#ifdef TNL_OS_XBOX
   extern void xboxexit();
   xboxexit();
#else
   exit(errcode);
#endif
}


// Exit the game, back to the OS
void exitToOs()
{
   exitToOs(0);
}



// GCC thinks min isn't defined, VC++ thinks it is
#ifndef min
#  define min(a,b) ((a) <= (b) ? (a) : (b))
#endif


// All levels loaded, we're ready to go
void hostGame(ServerGame *serverGame)
{
   TNLAssert(serverGame, "Need a ServerGame to host, silly!");

   if(!serverGame->startHosting())
   {
      abortHosting_noLevels(serverGame);
      return;
   }

#ifndef ZAP_DEDICATED
   const Vector<ClientGame *> *clientGames = GameManager::getClientGames();

   for(S32 i = 0; i < clientGames->size(); i++)
   {
      clientGames->get(i)->getUIManager()->disableLevelLoadDisplay(true);
      clientGames->get(i)->joinLocalGame(serverGame->getNetInterface());  // ...then we'll play, too!
   }
#endif
}


#ifndef ZAP_DEDICATED

// Clear screen -- force clear of "black bars" area to avoid flickering on some video cards
static void clearScreen()
{
   bool scissorMode = glIsEnabled(GL_SCISSOR_TEST);

   if(scissorMode)
      glDisable(GL_SCISSOR_TEST);

   glClear(GL_COLOR_BUFFER_BIT);

   if(scissorMode)
      glEnable(GL_SCISSOR_TEST);
}


// Draw the screen
void display()
{
   clearScreen();

   glMatrixMode(GL_MODELVIEW);
   glLoadIdentity();

   const Vector<ClientGame *> *clientGames = GameManager::getClientGames();

   for(S32 i = 0; i < clientGames->size(); i++)
   {
      // Do any la-ti-da that we might need to get the viewport setup for the game we're about to run.  For example, if
      // we have two games, we might want to divide the screen into two viewports, configuring each before running the 
      // associated render method which follows...
      // Each viewport should have an aspect ratio of 800x600.  The aspect ratio of the entire window will likely need to be different.
      TNLAssert(i == 0, "You need a little tra-la-la here before you can do that!");
      clientGames->get(i)->getUIManager()->renderCurrent();
   }

   // Swap the buffers. This this tells the driver to render the next frame from the contents of the
   // back-buffer, and to set all rendering operations to occur on what was the front-buffer.
   // Double buffering prevents nasty visual tearing from the application drawing on areas of the
   // screen that are being updated at the same time.
#if SDL_VERSION_ATLEAST(2,0,0)
   SDL_GL_SwapWindow(DisplayManager::getScreenInfo()->sdlWindow);
#else
   SDL_GL_SwapBuffers();  // Use this if we convert to SDL
#endif
}

#endif // ZAP_DEDICATED


void shutdownBitfighter();    // Forward declaration

// If the server game exists, and is shutting down, close any ClientGame connections we might have to it, then delete it.
// If there are no client games, delete it and return to the OS.
void checkIfServerGameIsShuttingDown(U32 timeDelta)
{
#ifndef ZAP_DEDICATED
   const Vector<ClientGame *> *clientGames = GameManager::getClientGames();
#endif
   ServerGame *serverGame = GameManager::getServerGame();

   string shutdownReason;
   if(serverGame && serverGame->isReadyToShutdown(timeDelta, shutdownReason))
   {
#ifndef ZAP_DEDICATED
      // Disconnect any local clients, passing whatever reason string we have
      for(S32 i = 0; i < clientGames->size(); i++)
         clientGames->get(i)->closeConnectionToGameServer(shutdownReason.c_str());  

      if(clientGames->size() > 0)       // If there are any clients running...
         GameManager::deleteServerGame();
      else                                
#endif
         // Either we have no clients, or this is a dedicated build so...
         shutdownBitfighter();    // ...shut down the whole shebang, return to OS, never come back
   }
}


// Need to do this here because this is really the only place where we can pass information from
// a ServerGame directly to a ClientGame without any overly gross stuff.  But man, is this ugly!
void loadAnotherLevelOrStartHosting()
{
   if(!GameManager::getServerGame())
      return;

   if(GameManager::getHostingModePhase() == GameManager::LoadingLevels)
   {
      string levelName = GameManager::getServerGame()->loadNextLevelInfo();

#ifndef ZAP_DEDICATED
      const Vector<ClientGame *> *clientGames = GameManager::getClientGames();
      // Notify any client UIs on the hosting machine that the server has loaded a level
      for(S32 i = 0; i < clientGames->size(); i++)
         clientGames->get(i)->getUIManager()->serverLoadedLevel(levelName);
#endif
   }

   else if(GameManager::getHostingModePhase() == GameManager::DoneLoadingLevels)
      hostGame(GameManager::getServerGame());
}


// This is the master idle loop that is called on every game tick.
// This in turn calls the idle functions for all other objects in the game.
void idle()
{
   loadAnotherLevelOrStartHosting();

   // Acquire a settings object... from somewhere
   GameSettings *settings;

   if(GameManager::getServerGame())
      settings = GameManager::getServerGame()->getSettings();
#ifndef ZAP_DEDICATED
   else     // If there is no server game, and this code is running, there *MUST* be a client game
      settings = GameManager::getClientGames()->get(0)->getSettings();
#endif

   static S32 deltaT = 0;     // static, as we need to keep holding the value that was set... probably some reason this is S32?
   static U32 prevTimer = 0;

   U32 currentTimer = Platform::getRealMilliseconds();
   deltaT += currentTimer - prevTimer;    // Time elapsed since previous tick
   prevTimer = currentTimer;

   // Do some sanity checks
   if(deltaT < -500 || deltaT > 5000)
      deltaT = 10;

   U32 sleepTime = 1;

   bool dedicated = GameManager::getServerGame() && GameManager::getServerGame()->isDedicated();

   U32 maxFPS = dedicated ? settings->getSetting<U32>(IniKey::MaxFpsServer) : 
                            settings->getSetting<U32>(IniKey::MaxFpsClient);
   
   // If user specifies 0, run full-bore!
   if(maxFPS == 0 || deltaT >= S32(1000 / maxFPS))
   {
      checkIfServerGameIsShuttingDown(U32(deltaT));
      GameManager::idle(U32(deltaT));

#ifndef ZAP_DEDICATED
      if(!dedicated)
         display();          // Draw the screen if not dedicated
#endif
      deltaT = 0;

      if(!dedicated)
         sleepTime = 0;      
   }


#ifndef ZAP_DEDICATED
   // SDL requires an active polling loop.  We could use something like the following:
   SDL_Event event;

   while(SDL_PollEvent(&event))
   {
      const Vector<ClientGame *> *clientGames = GameManager::getClientGames();

      TNLAssert(clientGames->size() > 0, "Why are we here if there is no client game??");

      if(event.type == SDL_QUIT) // Handle quit here
         shutdownBitfighter();

      // Pass the event to all clientGames
      for(S32 i = 0; i < clientGames->size(); i++)
         Event::onEvent(clientGames->get(i), &event);
   }
   // END SDL event polling
#endif


   // Sleep a bit so we don't saturate the system. For a non-dedicated server,
   // sleep(0) helps reduce the impact of OpenGL on windows.

   // If there are no players, set sleepTime to 40 to further reduce impact on the server.
   // We'll only go into this longer sleep on dedicated servers when there are no players.
   if(dedicated && GameManager::getServerGame()->isSuspended())
      sleepTime = 40;     // The higher this number, the less accurate the ping is on server lobby when empty, but the less power consumed.

   Platform::sleep(sleepTime);

}  // end idle()


void dedicatedServerLoop()
{
   for(;;)        // Loop forever!
      idle();     // Idly!
}

////////////////////////////////////////
////////////////////////////////////////

// Include class here to avoid contaminating tnlLog with the filth that is oglConsole
// If BF_NO_CONSOLE is defined, console output will be merged into normal stdout logging elsewhere
class OglConsoleLogConsumer : public LogConsumer    // Dumps to oglConsole
{
private:
   void writeString(const char *string) 
   {
      gConsole.output(string);
   }
};


////////////////////////////////////////
////////////////////////////////////////
// Our logfiles
StdoutLogConsumer gStdoutLog;          // Logs to OS console, when there is one
#ifndef BF_NO_CONSOLE
   OglConsoleLogConsumer gOglConsoleLog;  // Logs to our in-game console, when available
#endif

FileLogConsumer gMainLog;
FileLogConsumer gServerLog;            // We'll apply a filter later on, in main()


////////////////////////////////////////
////////////////////////////////////////


// Run when we're quitting the game, returning to the OS.  Saves settings and does some final cleanup to keep things orderly.
// There are currently only 6 ways to get here (i.e. 6 legitimate ways to exit Bitfighter): 
// 1) Hit escape during initial name entry screen
// 2) Hit escape from the main menu
// 3) Choose Quit from main menu
// 4) Host a game with no levels as a dedicated server
// 5) Admin issues a shutdown command to a remote dedicated server
// 6) Click the X on the window to close the game window   <=== NOTE: This scenario fails for me when running a dedicated server on windows.
// and two illigitimate ways
// 7) Lua panics!!
// 8) Video system fails to initialize
void shutdownBitfighter()
{
   GameSettings *settings = NULL;

   // Avoid this function being called twice when we exit via methods 1-4 above
#ifndef ZAP_DEDICATED
   if(GameManager::getClientGames()->size() == 0)
#endif
      if(GameManager::getServerGame())
         exitToOs();

// Grab a pointer to settings wherever we can.  Note that all Games (client or server) currently refer to the same settings object.
#ifndef ZAP_DEDICATED
   if(GameManager::getClientGames()->size() > 0)
      settings = GameManager::getClientGames()->get(0)->getSettings();

   GameManager::deleteClientGames();

#endif

   if(GameManager::getServerGame())
   {
      settings = GameManager::getServerGame()->getSettings();
      GameManager::deleteServerGame();
   }


   TNLAssert(settings, "Should always have a value here!");

   EventManager::shutdown();
   LuaScriptRunner::shutdown();
   SoundSystem::shutdown();

   if(!settings->isDedicatedServer())
   {
#ifndef ZAP_DEDICATED
      Joystick::shutdownJoystick();

      // Save current window position if in windowed mode
      if(settings->getSetting<DisplayMode>(IniKey::WindowMode) == DISPLAY_MODE_WINDOWED)
         settings->setWindowPosition(VideoSystem::getWindowPositionX(), VideoSystem::getWindowPositionY());

      SDL_QuitSubSystem(SDL_INIT_VIDEO);

      FontManager::cleanup();
#endif
   }

#ifndef BF_NO_CONSOLE
   // Avoids annoying shutdown crashes when logging is still trying to output to oglconsole
   gOglConsoleLog.setMsgTypes(LogConsumer::LogNone);
#endif

   settings->save();                                  // Write settings to bitfighter.ini

   delete settings;

   DisplayManager::cleanup();

   NetClassRep::logBitUsage();
   logprintf("Bye!");

   exitToOs();    // Do not pass Go
}


void setupLogging(IniSettings *iniSettings)
{
   //                           Logging type               Setting where whether we log this type is stored
   gMainLog.setMsgType(LogConsumer::LogConnectionProtocol, iniSettings->mSettings.getVal<YesNo>(IniKey::LogConnectionProtocol));
   gMainLog.setMsgType(LogConsumer::LogNetConnection,      iniSettings->mSettings.getVal<YesNo>(IniKey::LogNetConnection));
   gMainLog.setMsgType(LogConsumer::LogEventConnection,    iniSettings->mSettings.getVal<YesNo>(IniKey::LogEventConnection));
   gMainLog.setMsgType(LogConsumer::LogGhostConnection,    iniSettings->mSettings.getVal<YesNo>(IniKey::LogGhostConnection));

   gMainLog.setMsgType(LogConsumer::LogNetInterface,       iniSettings->mSettings.getVal<YesNo>(IniKey::LogNetInterface));
   gMainLog.setMsgType(LogConsumer::LogPlatform,           iniSettings->mSettings.getVal<YesNo>(IniKey::LogPlatform));
   gMainLog.setMsgType(LogConsumer::LogNetBase,            iniSettings->mSettings.getVal<YesNo>(IniKey::LogNetBase));
   gMainLog.setMsgType(LogConsumer::LogUDP,                iniSettings->mSettings.getVal<YesNo>(IniKey::LogUDP));

   gMainLog.setMsgType(LogConsumer::LogFatalError,         iniSettings->mSettings.getVal<YesNo>(IniKey::LogFatalError)); 
   gMainLog.setMsgType(LogConsumer::LogError,              iniSettings->mSettings.getVal<YesNo>(IniKey::LogError)); 
   gMainLog.setMsgType(LogConsumer::LogWarning,            iniSettings->mSettings.getVal<YesNo>(IniKey::LogWarning)); 
   gMainLog.setMsgType(LogConsumer::ConfigurationError,    iniSettings->mSettings.getVal<YesNo>(IniKey::LogConfigurationError));
   gMainLog.setMsgType(LogConsumer::LogConnection,         iniSettings->mSettings.getVal<YesNo>(IniKey::LogConnection)); 

   gMainLog.setMsgType(LogConsumer::LogLevelLoaded,        iniSettings->mSettings.getVal<YesNo>(IniKey::LogLevelLoaded)); 
   gMainLog.setMsgType(LogConsumer::LogLevelError,         iniSettings->mSettings.getVal<YesNo>(IniKey::LogLevelError)); 
   gMainLog.setMsgType(LogConsumer::LogLuaObjectLifecycle, iniSettings->mSettings.getVal<YesNo>(IniKey::LogLuaObjectLifecycle)); 
   gMainLog.setMsgType(LogConsumer::LuaLevelGenerator,     iniSettings->mSettings.getVal<YesNo>(IniKey::LuaLevelGenerator)); 
   gMainLog.setMsgType(LogConsumer::LuaBotMessage,         iniSettings->mSettings.getVal<YesNo>(IniKey::LuaBotMessage)); 
   gMainLog.setMsgType(LogConsumer::ServerFilter,          iniSettings->mSettings.getVal<YesNo>(IniKey::ServerFilter)); 
}


void createClientGame(GameSettingsPtr settings)
{
#ifndef ZAP_DEDICATED
   if(!settings->isDedicatedServer())
   {
      // Grab some values from the settings
      U16    portNumber     = settings->getSetting<U16>(IniKey::ClientPortNumber);
      string lastEditorName = settings->getSetting<string>(IniKey::LastEditorName);
      string lastName       = settings->getSetting<string>(IniKey::LastName);

      // Create a new client, and let the system figure out IP address and assign a port
      // ClientGame destructor will clean up UIManager
      ClientGame *clientGame = new ClientGame(Address(IPProtocol, Address::Any, portNumber), settings, new UIManager());    

       // Put any saved filename into the editor file entry thingy
      clientGame->getUIManager()->getUI<LevelNameEntryUserInterface>()->setString(lastEditorName);

      Game::seedRandomNumberGenerator(lastName);
      clientGame->getClientInfo()->getId()->getRandom();

      GameManager::addClientGame(clientGame);

      //gClientGames.push_back(new ClientGame(Address(), settings));   //  !!! 2-player split-screen game in same game.

      // Set the intial UI
      if(settings->shouldShowNameEntryScreenOnStartup())
      {
         const Vector<ClientGame *> *clientGames = GameManager::getClientGames();
         for(S32 i = 0; i < clientGames->size(); i++)
            clientGames->get(i)->getUIManager()->activate<NameEntryUserInterface>();

         //if(gClientGame)
         //{
         //   gClientGame = gClientGame2;
         //   gClientGame1->mUserInterfaceData->get();
         //   gClientGame->getUIManager()->getUI<NameEntryUserInterface>()->activate();  <-- won't work no more!
         //   gClientGame2->mUserInterfaceData->get();
         //   gClientGame1->mUserInterfaceData->set();
         //   gClientGame = gClientGame1;
         //}
         //gClientGame->getUIManager()->getUI<NameEntryUserInterface>()->activate();     <-- won't work no more!
         Game::seedRandomNumberGenerator(settings->getSetting<string>(IniKey::LastName));
      }
      else  // Skipping startup screen
      {
         const Vector<ClientGame *> *clientGames = GameManager::getClientGames();
         for(S32 i = 0; i < clientGames->size(); i++)
         {
            clientGames->get(i)->getUIManager()->activate<MainMenuUserInterface>();
            clientGames->get(i)->setReadyToConnectToMaster(true);
         }

         //if(gClientGame2)
         //{
         //   gClientGame = gClientGame2;
         //   gClientGame1->mUserInterfaceData->get();

         //   gClientGame2->mUserInterfaceData->get();
         //   gClientGame1->mUserInterfaceData->set();
         //   gClientGame = gClientGame1;
         //}
         //gClientGame->getUIManager()->getUI<MainMenuUserInterface>()->activate();<-- won't work no more!

         //gClientGame->setReadyToConnectToMaster(true);         // Set elsewhere if in dedicated server mode
         Game::seedRandomNumberGenerator(settings->getPlayerName());
      }
   }
#endif
}


void setupLogging(const string &logDir)
{
   // Specify which events each logfile will listen for
   S32 events        = LogConsumer::AllErrorTypes | LogConsumer::LuaLevelGenerator | LogConsumer::LuaBotMessage | LogConsumer::LogConnection;
   S32 consoleEvents = LogConsumer::AllErrorTypes | LogConsumer::LuaLevelGenerator | LogConsumer::LuaBotMessage | LogConsumer::ConsoleMsg;

   gMainLog.init(joindir(logDir, "bitfighter.log"), "w");
   //gMainLog.setMsgTypes(events);  ==> set from INI settings     
   gMainLog.logprintf("------ Bitfighter Log File ------");

#ifndef BF_NO_CONSOLE
   gOglConsoleLog.setMsgTypes(consoleEvents);   // writes to in-game console
   gStdoutLog.setMsgTypes(events);              // writes to stdout
#else
   gStdoutLog.setMsgTypes(events | consoleEvents);              // writes to stdout
#endif

   gServerLog.init(joindir(logDir, "bitfighter_server.log"), "a");
   gServerLog.setMsgTypes(LogConsumer::AllErrorTypes | LogConsumer::ServerFilter | LogConsumer::StatisticsFilter); 
}


#ifdef USE_BFUP
#  include <direct.h>
#  include <stdlib.h>

// This block is Windows only, so it can do all sorts of icky stuff...
void launchWindowsUpdater(bool forceUpdate)
{
   string updaterPath = getExecutableDir() + "\\updater";
   string updaterFileName = updaterPath + "\\bfup.exe";

   S32 buildVersion = forceUpdate ? 0 : BUILD_VERSION;

   S64 result = (S64) ShellExecuteA( NULL, NULL, updaterFileName.c_str(), itos(buildVersion).c_str(), updaterPath.c_str(), SW_SHOW );

   string msg = "";

   switch(result)
   {
   case 0:
      msg = "The operating system is out of memory or resources.";
      break;
   case ERROR_FILE_NOT_FOUND:
      msg = "The specified file was not found (tried " + updaterFileName + ").";
      break;
   case ERROR_PATH_NOT_FOUND:
      msg = "The specified path was not found (tried " + updaterFileName + ").";
      break;
   case ERROR_BAD_FORMAT:
      msg = "The .exe file is invalid (non-Win32 .exe or error in .exe image --> tried " + updaterFileName + ").";
      break;
   case SE_ERR_ACCESSDENIED:
      msg = "The operating system denied access to the specified file (tried " + updaterFileName + ").";
      break;
   case SE_ERR_ASSOCINCOMPLETE:
      msg = "The file name association is incomplete or invalid (tried " + updaterFileName + ").";;
      break;
   case SE_ERR_DDEBUSY:
      msg = "The DDE transaction could not be completed because other DDE transactions were being processed.";
      break;
   case SE_ERR_DDEFAIL:
      msg = "The DDE transaction failed.";
      break;
   case SE_ERR_DDETIMEOUT:
      msg = "The DDE transaction could not be completed because the request timed out.";
      break;
   case SE_ERR_DLLNOTFOUND:
      msg = "The specified DLL was not found.";
      break;
   case SE_ERR_NOASSOC:
      msg = "There is no application associated with the given file name extension.";
      break;
   case SE_ERR_OOM:
      msg = "There was not enough memory to complete the operation.";
      break;
   case SE_ERR_SHARE:
      msg = "A sharing violation occurred.";
      break;
   }

   if(msg != "")
      logprintf(LogConsumer::LogError, "Could not launch updater, returned error: %s", msg.c_str());
}
#endif


void checkOnlineUpdate(GameSettings *settings)
{
   // Windows only
#ifdef USE_BFUP
   // Spawn external updater tool to check for new version of Bitfighter
   if(settings->getSetting<YesNo>(IniKey::UseUpdater))
      launchWindowsUpdater(settings->getForceUpdate());
#endif   // USE_BFUP

   // Mac OSX only
#ifdef TNL_OS_MAC_OSX
   checkForUpdates();  // From Directory.h
#endif
}


// Make sure we're in a sane working directory.  Mostly for properly running standalone builds
void normalizeWorkingDirectory()
{
#if defined(TNL_OS_MAC_OSX) || defined(TNL_OS_IOS)
   // Move to the application bundle's path (RDW)
   moveToAppPath();  // Directory.h
#else
   // Move to the executable directory.  Good for Windows.  Not so good for Linux since it
   // usually has the executable placed far from the installed resources
   chdir(getExecutableDir().c_str());
#endif
}


// This function returns the path from where game resources are loaded
string getUserDataDir()
{
   string path;

#if defined(TNL_OS_LINUX)
   path = string(getenv("HOME")) + "/.bitfighter";  // TODO: migrate to XDG standards?  Too much work for now!

#elif defined(TNL_OS_MAC_OSX)
   getApplicationSupportPath(path);  // Directory.h
   path += "/Bitfighter";

#elif defined(TNL_OS_IOS)
   // iOS uses the resources straight from the bundle
   getAppResourcePath(path);  // Directory.h
   
#elif defined(TNL_OS_WIN32)
   path = string(getenv("APPDATA")) + "\\Bitfighter";

#else
#  error "Path needs to be defined for this platform"
#endif
   
   return path;
}


void setDefaultPaths(Vector<string> &argv)
{
   // If we don't already have -rootdatadir specified on the command line
   if(!argv.contains("-rootdatadir"))
   {
      argv.push_back("-rootdatadir");
      argv.push_back(getUserDataDir());
   }

   // Same with -sfxdir
   if(!argv.contains("-sfxdir"))
   {
      argv.push_back("-sfxdir");
      argv.push_back(getInstalledDataDir() + getFileSeparator() + "sfx");
   }

   // And with -fontsdir
   if(!argv.contains("-fontsdir"))
   {
      argv.push_back("-fontsdir");
      argv.push_back(getInstalledDataDir() + getFileSeparator() + "fonts");
   }

   // iOS needs the INI in an editable location
#ifdef TNL_OS_IOS
   string fillPath;
   getDocumentsPath(fillPath);  // From Directory.h

   argv.push_back("-inidir");
   argv.push_back(fillPath);
#endif
}


void copyResourcesToUserData()
{
   // Just in case - no resource copying on mobile!
#if defined(TNL_OS_MOBILE)
   return;
#endif

   printf("Copying resources\n");

   // Everything but sfx
   Vector<string> dirArray;
   dirArray.push_back("levels");
   dirArray.push_back("robots");
   dirArray.push_back("scripts");
   dirArray.push_back("editor_plugins");
   dirArray.push_back("music");

   string userDataDir = getUserDataDir();
   string installDataDir = getInstalledDataDir();
   string fileSeparator = getFileSeparator();

   for(S32 i = 0; i < dirArray.size(); i++)
   {
      // Make sure each resource folder exists
      string userResourceDir = userDataDir + fileSeparator + dirArray[i];

//      printf("Setting up folder: %s\n", userResourceDir.c_str());
      if(!makeSureFolderExists(userResourceDir))
      {
         printf("Resource directory creation failed: %s\n", userResourceDir.c_str());
         return;
      }

      // Now copy all files.  First find all files in the installed data directory for this
      // Resource dir
      string installedResourceDir = installDataDir + fileSeparator + dirArray[i];

      Vector<string> fillFiles;
      getFilesFromFolder(installedResourceDir, fillFiles);

      for(S32 i = 0; i < fillFiles.size(); i++)
      {
         string sourceFile = installedResourceDir + fileSeparator + fillFiles[i];
//         printf("Attempting to copy file: %s\n", sourceFile.c_str());
         if(!copyFileToDir(sourceFile, userResourceDir))
         {
            printf("File copy failed.  File: %s to directory: %s\n", fillFiles[i].c_str(), userResourceDir.c_str());
            return;
         }
      }
   }

   // Copy the joystick_presets.ini, too
   string joystickPresetsFile = installDataDir + fileSeparator + "joystick_presets.ini";
   if(!copyFileToDir(joystickPresetsFile, userDataDir))
   {
      printf("File copy failed.  File: %s to directory: %s\n", joystickPresetsFile.c_str(), userDataDir.c_str());
      return;
   }
}


// Initial set-up actions taken if we discover this is the first time the game has been
// run by this user
void prepareFirstLaunch()
{
   string userDataDir = getUserDataDir();

   // Create our user data directory if it doesn't exist
   if(!makeSureFolderExists(userDataDir))
   {
      printf("User data directory creation failed: %s\n", userDataDir.c_str());
      return;
   }

   // Now copy resources from installed data directory to the newly created user data directory
   copyResourcesToUserData();

   // Do some other platform specific things
#ifdef TNL_OS_MAC_OSX
   prepareFirstLaunchMac();
#endif
}


void removeFile(const char *offendingFile)
{
   // Remove game.ogg  from music folder, if it exists...
   struct stat statbuff;
   if(stat(offendingFile, &statbuff) == 0)      // Check if exists
      if(remove(offendingFile) != 0)
         logprintf(LogConsumer::LogWarning, "Could not remove game.ogg from music folder during upgrade process." );
}


// Function to handle one-time update tasks
// Use this when upgrading, and changing something like the name of an INI parameter.  The old version is stored in
// IniSettings.version, and the new version is in BUILD_VERSION.
void checkIfThisIsAnUpdate(GameSettings *settings, bool isStandalone)
{
   // Previous version is what the INI currently says
   U32 previousVersion = settings->getSetting<U32>(IniKey::Version);

   // If we're at the same version as our INI, no need to update anything
   if(previousVersion >= BUILD_VERSION)
      return;

   logprintf("Bitfighter was recently updated.  Migrating user preferences...");

   // Wipe out all comments; they will be automatically replaced with any updates
   GameSettings::iniFile.deleteHeaderComments();
   GameSettings::iniFile.deleteAllSectionComments();

   // Now for the version specific changes.  This can only grow larger!
   // See version.h for short history of roughly what version corresponds to a game release

   // 016:
   if(previousVersion < 1840 && settings->getSetting<S32>(IniKey::MaxBots) == 127)
      settings->setSetting(IniKey::MaxBots, 10);

   if(previousVersion < VERSION_016)
   {
      // Master server changed
      settings->setSetting(IniKey::MasterServerAddressList, MASTER_SERVER_LIST_ADDRESS);

      // We added editor plugins
      GameSettings::iniFile.addSection("EditorPlugins");
      GameSettings::iniFile.SetValue("EditorPlugins", "Plugin0", "Ctrl+;|draw_arcs.lua|Make curves!");
   }

   // 017:  nothing to update anymore

   // 018:
   if(previousVersion < VERSION_018)  
   {
      // Remove game.ogg  from music folder, if it exists...
      FolderManager *folderManager = settings->getFolderManager();
      const char *offendingFile = joindir(folderManager->getMusicDir(), "game.ogg").c_str();
      
      removeFile(offendingFile);
   }

   // 018a:
   if(previousVersion < VERSION_018a)
   {
      // Fix a previous evil bug that hurt connection speed.  Reset it to 0 here
      settings->setSetting(IniKey::ConnectionSpeed, 0);
   }

   // 019:
   if(previousVersion < VERSION_019)
   {
      // Don't enable in-game help
      settings->setShowingInGameHelp(false);

      // Add new plugin
      GameSettings::iniFile.SetValue("EditorPlugins", "Plugin1", "Ctrl+'|draw_stars.lua|Create polygon/star");

      // Add back linesmoothing option
      settings->setSetting(IniKey::LineSmoothing, Yes);
   }

   // 019a:
   if(previousVersion < VERSION_019a)
   {
      // Rename BotsBalanceTeams to AddRobots in [Host] --> BotsBalanceTeams was introduced in 019, renamed in 019a
      if(GameSettings::iniFile.hasKey("Host", "BotsBalanceTeams"))
      {
         bool oldval = GameSettings::iniFile.GetValueYN("Host", "BotsBalanceTeams", false);
         GameSettings::iniFile.setValueYN("Host", "AddRobots", oldval, true);
         GameSettings::iniFile.deleteKey("Host", "BotsBalanceTeams");
      }

      // Remove option that is no longer used, added in 019 
      GameSettings::iniFile.deleteKey("Host", "BotsAlwaysBalanceTeams");

      // Remove item_select.lua plugin, it was superseded by filter.lua
      FolderManager *folderManager = settings->getFolderManager();
      const char *offendingFile = joindir(folderManager->getPluginDir(), "item_select.lua").c_str();

      removeFile(offendingFile);
   }

<<<<<<< HEAD
   // 019b, 019c, 019d - no major changes with preferences
=======
   // 019b: Nothing to update

   // 020:
   if(previousVersion < VERSION_019d)
   {
      // VerboseHelpMessages was removed
      GameSettings::iniFile.deleteKey("Settings", "VerboseHelpMessages");

      // Testing::OldGoalFlash --> Testing::GoalZoneFlashStyle
      string val = GameSettings::iniFile.GetValueYN("Testing", "OldGoalFlash", Yes) ? "Original" : "Experimental";
      GameSettings::iniFile.SetValue("Testing", "GoalZoneFlashStyle", val, true);

      // We converted QueryServerSortAscending to YesNo from a 0/1 boolean setting.  Read the old
      // value and write the updated version.
      bool oldval = GameSettings::iniFile.GetValueB("Settings", "QueryServerSortAscending", true);
      GameSettings::iniFile.setValueYN("Settings", "QueryServerSortAscending", oldval, false);
   }
>>>>>>> acbf1811


   // Now copy over resources to user's preference directory.  This will overwrite the previous
   // resources with same names.  Dont do this if it is a standalone bundle
   if(!isStandalone)
      copyResourcesToUserData();
}

 
static bool standaloneDetected()
{
#if defined(TNL_OS_MAC_OSX) || defined(TNL_OS_MOBILE)
   return false;   // Standalone unavailable on Mac and mobile platforms
#else

   bool isStandalone = false;

   // If we did a debug compile, default standalone mode
#ifdef TNL_DEBUG
   isStandalone = true;   // XXX Comment this out to test resource copying in debug build
#endif

   FILE *fp;
   if(fileExists("bitfighter.ini"))       // Check if bitfighter.ini exists locally
   {
      fp = fopen("bitfighter.ini", "a");  // if this file can be open as append mode, we can use this local one to load and save our configuration.
      if(fp)
      {
         fclose(fp);
         isStandalone = true;
      }
   }

   // Or, if no INI, specify it will be a standalone install with a predefined file
   // This way an INI can still be built from scratch and we won't have to distribute one
   if(fileExists(".standalone") || fileExists("standalone.txt"))
      isStandalone = true;

   return isStandalone;
#endif
}


};  // namespace Zap


#ifdef USE_EXCEPTION_BACKTRACE
void exceptionHandler(int sig) {
   void *stack[20];
   size_t size;
   char **functions;

   signal(SIGSEGV, NULL);   // turn off our handler


   // get void*'s for all entries on the stack
   size = backtrace(stack, 20);  // note, this uses malloc which may cause this to freeze if it segfault inside malloc

   // print and log all the frames
   logprintf(LogConsumer::LogError, "Error: signal %d:", sig);
   functions = backtrace_symbols(stack, size);

   for(size_t i=0; i < size; i++)
      logprintf(LogConsumer::LogError, "%d: %s", i, functions[i]);

   free(functions);
   //exit(1); // let it die (or use debugger) the normal way, after we turn off our handler
}
#endif


using namespace Zap;

#if defined(_WIN32_WINNT) && _WIN32_WINNT >= 0x0500  // windows 2000 or later
#  define USE_HIDING_CONSOLE
#endif

#ifdef USE_HIDING_CONSOLE
// with some help of searching and finding this:
// http://stackoverflow.com/questions/8610489/distinguish-if-program-runs-by-clicking-on-the-icon-typing-its-name-in-the-cons
static bool thisProgramHasCreatedConsoleWindow()
{
   HWND consoleWindow = GetConsoleWindow();
   if (consoleWindow != NULL)
   {
      DWORD windowCreatorProcessId;
      GetWindowThreadProcessId(consoleWindow, &windowCreatorProcessId);
      return (windowCreatorProcessId == GetCurrentProcessId()) ? true : false;
   }
   return false;
}
#endif


#ifndef BF_NO_STACKTRACE
// Get the StackTracer up and running, ready to handle all our crash tracing needs!
StackTracer stackTracer;
#endif


////////////////////////////////////////
////////////////////////////////////////
// main()
////////////////////////////////////////
////////////////////////////////////////

#if defined(TNL_OS_XBOX) || defined(BITFIGHTER_TEST)
int zapmain(int argc, char **argv)
#else
int main(int argc, char **argv)
#endif
{
   // The following will induce a crash when the silver joystick is plugged in
   //SDL_Init(0);                               
   //SDL_JoystickEventState(SDL_ENABLE);
   //SDL_InitSubSystem(SDL_INIT_JOYSTICK);
   //SDL_Joystick *x = SDL_JoystickOpen(0);
   //SDL_JoystickClose(x);
   //
   //SDL_QuitSubSystem(SDL_INIT_JOYSTICK);
   //exit(0);

// Enable some heap checking stuff for Windows... slow... do not include in release version!!
//_CrtSetDbgFlag(_CRTDBG_ALLOC_MEM_DF | _CRTDBG_LEAK_CHECK_DF | _CRTDBG_CHECK_ALWAYS_DF );

#ifdef TEST1  // #ifndef ZAP_DEDICATED
   // Command line screenshot making from level, more work needed
   if(argc >= 2 && argv[0] == "-makescreenshot")
   {
      const char* levelpath = argv[1];
      if(argc >= 3) LevelDatabaseUploadThread::UploadScreenshotFilename = argv[2];

      DisplayManager::initialize();
      SDL_Init(0);
      if(!VideoSystem::init())
         return 1;  // error

      VideoSystem::actualizeScreenMode(&gSettings, false, false);
      FontManager::setFont(FontRoman);
      gConsole.initialize();

      ClientGame game(Address(), new UIManager());
      game.getUIManager()->getUI<EditorUserInterface>()->setLevelFileName(levelpath);
      game.getUIManager()->activate<EditorUserInterface>(false);
      game.getUIManager()->getUI<EditorUserInterface>()->createNormalizedScreenshot(&game);
      return 0;
   }
#endif


#ifdef USE_EXCEPTION_BACKTRACE
   signal(SIGSEGV, exceptionHandler);   // install our handler
#endif

   // Everything seems to need ScreenInfo from the DisplayManager
   DisplayManager::initialize();

   GameSettingsPtr settings = GameSettingsPtr(new GameSettings());      // Autodeleted

   // Put all cmd args into a Vector for easier processing
   Vector<string> argVector(argc - 1);

   for(S32 i = 1; i < argc; i++)
      argVector.push_back(argv[i]);

   // We change our current directory to be useful, usually to the location the executable resides
   normalizeWorkingDirectory();

   bool isStandalone = standaloneDetected();
   bool isFirstLaunchEver = false;  // Is this the first time we've run for this user?

   // Set default -rootdatadir, -sfxdir, and others if they are not set already, unless
   // we're in standalone mode.  This allows use to have default environment setups on
   // each platform
   if(!isStandalone)
   {
      // Copy resources to user data if it doesn't exist
      if(!fileExists(getUserDataDir()))
      {
         isFirstLaunchEver = true;

         prepareFirstLaunch();
      }

      // Set the default paths
      setDefaultPaths(argVector);
   }
   //else
   //   printf("Standalone run detected\n");

   settings->setExecutablePath(string(argv[0]));
   settings->readCmdLineParams(argVector);      // Read cmd line params, needed to resolve folder locations
   settings->resolveDirs();                     // Figures out where all our folders are (except leveldir)

   FolderManager *folderManager = settings->getFolderManager();

   // Before we go any further, we should get our log files in order.  We know where they'll be, as the 
   // only way to specify a non-standard location is via the command line, which we've now read.
   setupLogging(folderManager->getLogDir());

   InputCodeManager::initializeKeyNames();      // Used by loadSettingsFromINI()

   // Load our primary settings file
   GameSettings::iniFile.SetPath(joindir(folderManager->getIniDir(), "bitfighter.ini"));
   loadSettingsFromINI(&GameSettings::iniFile, settings.get());

   // Load the user settings file
   GameSettings::userPrefs.SetPath(joindir(folderManager->getIniDir(), "usersettings.ini"));
   IniSettings::loadUserSettingsFromINI(&GameSettings::userPrefs, settings.get());

   // Time to check if there is an online update (for any relevant platforms)
   if(!isStandalone)
      checkOnlineUpdate(settings.get());

   // Make any adjustments needed when we run for the first time after an upgrade
   // Skip if this is the first run
   if(!isFirstLaunchEver)
      checkIfThisIsAnUpdate(settings.get(), isStandalone);

   // Start Lua, or die trying
   if(!LuaScriptRunner::startLua(folderManager->getLuaDir()))  // Create single "L" instance which all scripts will use
   {
      logprintf(LogConsumer::LogFatalError, "Could not start Lua interpreter; Exiting.");
      exitToOs(1);
   }

   setupLogging(settings->getIniSettings());    // Turns various logging options on and off

   Ship::computeMaxFireDelay();                 // Look over weapon info and get some ranges, which we'll need before we start sending data

   settings->runCmdLineDirectives();            // If we specified a directive on the cmd line, like -help, attend to that now


   // Even dedicated server needs sound these days
   SoundSystem::init(settings->getSetting<SfxSet>(IniKey::SFXSet), folderManager->getSfxDir(),
                     folderManager->getMusicDir(), settings->getMusicVolume());
   
   if(settings->isDedicatedServer())
   {
#ifndef ZAP_DEDICATED
      // Dedicated ClientGame needs fonts, but not external ones
      FontManager::initialize(settings.get(), false);
#endif
      ServerGame *serverGame = GameManager::getServerGame();
      
      // Now even the dedicated server can make use of playlist files...
      // TODO: test if playlist files work with the dedicated server
      LevelSourcePtr levelSource = LevelSourcePtr(settings->chooseLevelSource(serverGame));

      // Figure out what levels we'll be playing with, and start hosting  
      initHosting(settings, levelSource, false, true, settings->isCmdLineParamSpecified(HOST_ON_DEDICATED));
   }
   else
   {
#ifndef ZAP_DEDICATED

      InputCodeManager::resetStates();    // Reset keyboard state mapping to show no keys depressed

      Joystick::loadJoystickPresets(settings.get());     // Load joystick presets from INI first
      SDL_Init(0);                                       // Allows Joystick and VideoSystem to work.
      Joystick::initJoystick(settings.get());            // Initialize joystick system
      Joystick::enableJoystick(settings.get(), false);   

#ifdef TNL_OS_MAC_OSX
      // On OS X, make sure we're in the right directory (again)
      moveToAppPath();
#endif

      if(!VideoSystem::init())                // Initialize video and window system
         shutdownBitfighter();

#if SDL_VERSION_ATLEAST(2,0,0)
      SDL_StartTextInput();
#else
      SDL_EnableUNICODE(1);   // Activate unicode ==> http://sdl.beuc.net/sdl.wiki/SDL_EnableUNICODE
      SDL_EnableKeyRepeat(SDL_DEFAULT_REPEAT_DELAY, SDL_DEFAULT_REPEAT_INTERVAL);      // SDL_DEFAULT_REPEAT_DELAY defined as 500
#endif

      Cursor::init();

      settings->getIniSettings()->oldDisplayMode = DISPLAY_MODE_UNKNOWN;   // We don't know what the old one was
      VideoSystem::actualizeScreenMode(settings.get(), false, false);      // Create a display window

      // Instantiate ClietGame -- this should be done after actualizeScreenMode() because the client game in turn instantiates some of the
      // user interface code which triggers a long series of cascading events culminating in something somewhere determining the width
      // of a string.  Which will crash if the fonts haven't been loaded, which happens as part of actualizeScreenMode.  So there.
      createClientGame(settings);         

      gConsole.initialize();     // Initialize console *after* the screen mode has been actualized

      // Fonts are initialized in VideoSystem::actualizeScreenMode because of OpenGL + texture loss/creation
      FontManager::setFont(FontRoman);     // Default font

      // Now show any error messages from start-up
      Vector<string> configurationErrors = settings->getConfigurationErrors();
      if(configurationErrors.size() > 0)
      {
         const Vector<ClientGame *> *clientGames = GameManager::getClientGames();
         for(S32 i = 0; i < clientGames->size(); i++)
         {
            UIManager *uiManager = clientGames->get(i)->getUIManager();
            ErrorMessageUserInterface *ui = uiManager->getUI<ErrorMessageUserInterface>();

            ui->reset();
            ui->setTitle("CONFIGURATION ERROR");

            string msg = "";
            for(S32 i = 0; i < configurationErrors.size(); i++)
               msg += itos(i + 1) + ".  " + configurationErrors[i] + "\n";

            ui->setMessage(msg);

            uiManager->activate(ui);
         }
      }

#endif   // !ZAP_DEDICATED

#if defined(USE_HIDING_CONSOLE) && !defined(TNL_DEBUG)
      // This basically hides the newly created console window only if double-clicked from icon
      // No freeConsole when started from command (cmd) to continues outputting text to console
      if(thisProgramHasCreatedConsoleWindow())
         FreeConsole();
#endif
   }

   // We made it!
   gStdoutLog.logprintf("Welcome to Bitfighter!");

   dedicatedServerLoop();              // Loop forever, running the idle command endlessly

   return 0;
}
<|MERGE_RESOLUTION|>--- conflicted
+++ resolved
@@ -959,9 +959,8 @@
       removeFile(offendingFile);
    }
 
-<<<<<<< HEAD
    // 019b, 019c, 019d - no major changes with preferences
-=======
+
    // 019b: Nothing to update
 
    // 020:
@@ -979,7 +978,6 @@
       bool oldval = GameSettings::iniFile.GetValueB("Settings", "QueryServerSortAscending", true);
       GameSettings::iniFile.setValueYN("Settings", "QueryServerSortAscending", oldval, false);
    }
->>>>>>> acbf1811
 
 
    // Now copy over resources to user's preference directory.  This will overwrite the previous
