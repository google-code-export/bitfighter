//------------------------------------------------------------------------------
// Copyright Chris Eykamp
// See LICENSE.txt for full copyright information
//------------------------------------------------------------------------------

////////////////////////
//To do prior to 1.0 release
//
////////////////////////
// Nitnoid
// Make color defs below constant... need to change associated externs too!

// Some time
// Add mouse coords to diagnostics screen, raw key codes

// Long term
// Admin select level w/ preview(?)

//Test:
// Do ships remember their spawn points?  How about robots?
// Does chat now work properly when ship is dead?  no
// Do LuaShip proxies remain constant over time (i.e. does 013 fix for Buvet.bot now work?)
// Make sure things work when ship is deleted.  Do we get nils back (and not crashes)?


// Ideas for interactive help/tutorial:
//=======================================
// Mine: Explodes when ships fly too close
// Beware: Enemy mines are hard to see!        (plant your own w/ the mine layer weapon)
// Teleport: takes you to another location on the map
// Friendly FF: Lets friendly ships pass
// Enemy FF: Lets enemy ships pass - destroy by shooting the base
// Neutral FF: Claim it for your team by repairing with the repair module
// Friendly Turret: Targets enemies, but won't hurt you (on purpose)
// Enemy Turret: Defends enemy teritory.  Destroy with multiple shots
// Neutral turret: Claim it for your team by repairing with the repair module
// Timer shows time left in game
// Heatlh indicator shows health left
// basic controls:  x/x/x/x to move; use 1,2,3 to select weapons; <c> shows overview map
// Messages will appear here -->
// See current game info by pressing [F2]



// Random point in zone, random zone, isInCaptureZone should return actual capture zone
// backport player count stuff

/*
/shutdown enhancements: on screen timer after msg dismissed, instant dismissal of local notice, notice in join menu, shutdown after level, auto shutdown when quitting and players connected

*/

#ifdef _MSC_VER
#  pragma warning (disable: 4996)     // Disable POSIX deprecation, certain security warnings that seem to be specific to VC++
#endif

#include "IniFile.h"
#include "SystemFunctions.h"

#include "tnl.h"
#include "tnlRandom.h"
#include "tnlGhostConnection.h"
#include "tnlJournal.h"

#include "zapjournal.h"

#include "GameManager.h"

#include "StackTracer.h"

using namespace TNL;

#ifndef ZAP_DEDICATED
#  include "UIGame.h"
#  include "UINameEntry.h"
#  include "UIEditor.h"
#  include "UIErrorMessage.h"
#  include "UIManager.h"

#  include "Cursor.h"          // For cursor defs
#  include "Joystick.h"
#  include "Event.h"
#  include "SDL.h"

#  if defined(TNL_OS_MOBILE) || defined(BF_USE_GLES)
#    include "SDL_opengles.h"
#  else
#    include "SDL_opengl.h"
#  endif

#  include "VideoSystem.h"
#  include "ClientGame.h"
#  include "FontManager.h"
#endif

#include "ServerGame.h"
#include "version.h"       // For BUILD_VERSION def
#include "Colors.h"
#include "DisplayManager.h"
#include "stringUtils.h"
#include "BanList.h"
#include "game.h"
#include "SoundSystem.h"
#include "InputCode.h"     // initializeKeyNames()
#include "ClientInfo.h"
#include "Console.h"       // For access to console
#include "BotNavMeshZone.h"
#include "ship.h"
#include "LevelSource.h"

#include <math.h>
#include <stdarg.h>
#include <sys/stat.h>

#ifdef WIN32
// For writeToConsole()
#  include <windows.h>
#  include <io.h>
#  include <fcntl.h>
#  include <shellapi.h>

#  define USE_BFUP
#endif

#if defined(TNL_OS_MAC_OSX) || defined(TNL_OS_IOS)
#  include "Directory.h"
#  include <unistd.h>
#endif

#ifdef __MINGW32__
#  undef main
#endif


// Maybe don't enable by default?
//#if defined(TNL_OS_LINUX) && defined(ZAP_DEDICATED)
//#define USE_EXCEPTION_BACKTRACE
//#endif

#ifdef USE_EXCEPTION_BACKTRACE
#  include <execinfo.h>
#  include <signal.h>
#endif


namespace Zap
{

ZapJournal gZapJournal;          // Our main journaling object

void exitToOs(S32 errcode)
{
#ifdef TNL_OS_XBOX
   extern void xboxexit();
   xboxexit();
#else
   exit(errcode);
#endif
}


// Exit the game, back to the OS
void exitToOs()
{
   exitToOs(0);
}



// GCC thinks min isn't defined, VC++ thinks it is
#ifndef min
#  define min(a,b) ((a) <= (b) ? (a) : (b))
#endif


// All levels loaded, we're ready to go
void hostGame(ServerGame *serverGame)
{
   TNLAssert(serverGame, "Need a ServerGame to host, silly!");

   if(!serverGame->startHosting())
   {
      abortHosting_noLevels(serverGame);
      return;
   }

#ifndef ZAP_DEDICATED
   const Vector<ClientGame *> *clientGames = GameManager::getClientGames();

   for(S32 i = 0; i < clientGames->size(); i++)
   {
      clientGames->get(i)->getUIManager()->disableLevelLoadDisplay(true);
      clientGames->get(i)->joinLocalGame(serverGame->getNetInterface());  // ...then we'll play, too!
   }
#endif
}


#ifndef ZAP_DEDICATED

// Clear screen -- force clear of "black bars" area to avoid flickering on some video cards
static void clearScreen()
{
   bool scissorMode = glIsEnabled(GL_SCISSOR_TEST);

   if(scissorMode)
      glDisable(GL_SCISSOR_TEST);

   glClear(GL_COLOR_BUFFER_BIT);

   if(scissorMode)
      glEnable(GL_SCISSOR_TEST);
}


// Draw the screen
void display()
{
   clearScreen();

   glMatrixMode(GL_MODELVIEW);
   glLoadIdentity();

   const Vector<ClientGame *> *clientGames = GameManager::getClientGames();

   for(S32 i = 0; i < clientGames->size(); i++)
   {
      // Do any la-ti-da that we might need to get the viewport setup for the game we're about to run.  For example, if
      // we have two games, we might want to divide the screen into two viewports, configuring each before running the 
      // associated render method which follows...
      // Each viewport should have an aspect ratio of 800x600.  The aspect ratio of the entire window will likely need to be different.
      TNLAssert(i == 0, "You need a little tra-la-la here before you can do that!");
      clientGames->get(i)->getUIManager()->renderCurrent();
   }

   // Swap the buffers. This this tells the driver to render the next frame from the contents of the
   // back-buffer, and to set all rendering operations to occur on what was the front-buffer.
   // Double buffering prevents nasty visual tearing from the application drawing on areas of the
   // screen that are being updated at the same time.
#if SDL_VERSION_ATLEAST(2,0,0)
   SDL_GL_SwapWindow(DisplayManager::getScreenInfo()->sdlWindow);
#else
   SDL_GL_SwapBuffers();  // Use this if we convert to SDL
#endif
}

#endif // ZAP_DEDICATED


void shutdownBitfighter();    // Forward declaration

// If the server game exists, and is shutting down, close any ClientGame connections we might have to it, then delete it.
// If there are no client games, delete it and return to the OS.
void checkIfServerGameIsShuttingDown(U32 timeDelta)
{
#ifndef ZAP_DEDICATED
   const Vector<ClientGame *> *clientGames = GameManager::getClientGames();
#endif
   ServerGame *serverGame = GameManager::getServerGame();

   string shutdownReason;
   if(serverGame && serverGame->isReadyToShutdown(timeDelta, shutdownReason))
   {
#ifndef ZAP_DEDICATED
      // Disconnect any local clients, passing whatever reason string we have
      for(S32 i = 0; i < clientGames->size(); i++)
         clientGames->get(i)->closeConnectionToGameServer(shutdownReason.c_str());  

      if(clientGames->size() > 0)       // If there are any clients running...
         GameManager::deleteServerGame();
      else                                
#endif
         // Either we have no clients, or this is a dedicated build so...
         shutdownBitfighter();    // ...shut down the whole shebang, return to OS, never come back
   }
}


// Need to do this here because this is really the only place where we can pass information from
// a ServerGame directly to a ClientGame without any overly gross stuff.  But man, is this ugly!
void loadAnotherLevelOrStartHosting()
{
   if(!GameManager::getServerGame())
      return;

   if(GameManager::getHostingModePhase() == GameManager::LoadingLevels)
   {
      string levelName = GameManager::getServerGame()->loadNextLevelInfo();

#ifndef ZAP_DEDICATED
      const Vector<ClientGame *> *clientGames = GameManager::getClientGames();
      // Notify any client UIs on the hosting machine that the server has loaded a level
      for(S32 i = 0; i < clientGames->size(); i++)
         clientGames->get(i)->getUIManager()->serverLoadedLevel(levelName);
#endif
   }

   else if(GameManager::getHostingModePhase() == GameManager::DoneLoadingLevels)
      hostGame(GameManager::getServerGame());
}


// This is the master idle loop that is called on every game tick.
// This in turn calls the idle functions for all other objects in the game.
void idle()
{
   loadAnotherLevelOrStartHosting();

   // Acquire a settings object... from somewhere
   GameSettings *settings;

   if(GameManager::getServerGame())
      settings = GameManager::getServerGame()->getSettings();
#ifndef ZAP_DEDICATED
   else     // If there is no server game, and this code is running, there *MUST* be a client game
      settings = GameManager::getClientGames()->get(0)->getSettings();
#endif

   static S32 deltaT = 0;     // static, as we need to keep holding the value that was set... probably some reason this is S32?
   static U32 prevTimer = 0;

   U32 currentTimer = Platform::getRealMilliseconds();
   deltaT += currentTimer - prevTimer;    // Time elapsed since previous tick
   prevTimer = currentTimer;

   // Do some sanity checks
   if(deltaT < -500 || deltaT > 5000)
      deltaT = 10;

   U32 sleepTime = 1;

   bool dedicated = GameManager::getServerGame() && GameManager::getServerGame()->isDedicated();

   U32 maxFPS = dedicated ? settings->getSetting<U32>(IniKey::MaxFpsServer) : 
                            settings->getSetting<U32>(IniKey::MaxFpsClient);
   
   // If user specifies 0, run full-bore!
   if(maxFPS == 0 || deltaT >= S32(1000 / maxFPS))
   {
      checkIfServerGameIsShuttingDown(U32(deltaT));
      GameManager::idle(U32(deltaT));

#ifndef ZAP_DEDICATED
      if(!dedicated)
         display();          // Draw the screen if not dedicated
#endif
      deltaT = 0;

      if(!dedicated)
         sleepTime = 0;      
   }


#ifndef ZAP_DEDICATED
   // SDL requires an active polling loop.  We could use something like the following:
   SDL_Event event;

   while(SDL_PollEvent(&event))
   {
      const Vector<ClientGame *> *clientGames = GameManager::getClientGames();

      TNLAssert(clientGames->size() > 0, "Why are we here if there is no client game??");

      if(event.type == SDL_QUIT) // Handle quit here
         shutdownBitfighter();

      // Pass the event to all clientGames
      for(S32 i = 0; i < clientGames->size(); i++)
         Event::onEvent(clientGames->get(i), &event);
   }
   // END SDL event polling
#endif


   // Sleep a bit so we don't saturate the system. For a non-dedicated server,
   // sleep(0) helps reduce the impact of OpenGL on windows.

   // If there are no players, set sleepTime to 40 to further reduce impact on the server.
   // We'll only go into this longer sleep on dedicated servers when there are no players.
   if(dedicated && GameManager::getServerGame()->isSuspended())
      sleepTime = 40;     // The higher this number, the less accurate the ping is on server lobby when empty, but the less power consumed.

   Platform::sleep(sleepTime);

}  // end idle()


void dedicatedServerLoop()
{
   for(;;)        // Loop forever!
      idle();     // Idly!
}

////////////////////////////////////////
////////////////////////////////////////

// Include class here to avoid contaminating tnlLog with the filth that is oglConsole
// If BF_NO_CONSOLE is defined, console output will be merged into normal stdout logging elsewhere
class OglConsoleLogConsumer : public LogConsumer    // Dumps to oglConsole
{
private:
   void writeString(const char *string) 
   {
      gConsole.output(string);
   }
};


////////////////////////////////////////
////////////////////////////////////////
// Our logfiles
StdoutLogConsumer gStdoutLog;          // Logs to OS console, when there is one
#ifndef BF_NO_CONSOLE
   OglConsoleLogConsumer gOglConsoleLog;  // Logs to our in-game console, when available
#endif

FileLogConsumer gMainLog;
FileLogConsumer gServerLog;            // We'll apply a filter later on, in main()


////////////////////////////////////////
////////////////////////////////////////


// Run when we're quitting the game, returning to the OS.  Saves settings and does some final cleanup to keep things orderly.
// There are currently only 6 ways to get here (i.e. 6 legitimate ways to exit Bitfighter): 
// 1) Hit escape during initial name entry screen
// 2) Hit escape from the main menu
// 3) Choose Quit from main menu
// 4) Host a game with no levels as a dedicated server
// 5) Admin issues a shutdown command to a remote dedicated server
// 6) Click the X on the window to close the game window   <=== NOTE: This scenario fails for me when running a dedicated server on windows.
// and two illigitimate ways
// 7) Lua panics!!
// 8) Video system fails to initialize
void shutdownBitfighter()
{
   GameSettings *settings = NULL;

   // Avoid this function being called twice when we exit via methods 1-4 above
#ifndef ZAP_DEDICATED
   if(GameManager::getClientGames()->size() == 0)
#endif
      if(GameManager::getServerGame())
         exitToOs();

// Grab a pointer to settings wherever we can.  Note that all Games (client or server) currently refer to the same settings object.
#ifndef ZAP_DEDICATED
   if(GameManager::getClientGames()->size() > 0)
      settings = GameManager::getClientGames()->get(0)->getSettings();

   GameManager::deleteClientGames();

#endif

   if(GameManager::getServerGame())
   {
      settings = GameManager::getServerGame()->getSettings();
      GameManager::deleteServerGame();
   }


   TNLAssert(settings, "Should always have a value here!");

   EventManager::shutdown();
   LuaScriptRunner::shutdown();
   SoundSystem::shutdown();

   if(!settings->isDedicatedServer())
   {
#ifndef ZAP_DEDICATED
      Joystick::shutdownJoystick();

      // Save current window position if in windowed mode
      if(settings->getSetting<DisplayMode>(IniKey::WindowMode) == DISPLAY_MODE_WINDOWED)
         settings->setWindowPosition(VideoSystem::getWindowPositionX(), VideoSystem::getWindowPositionY());

      SDL_QuitSubSystem(SDL_INIT_VIDEO);

      FontManager::cleanup();
#endif
   }

#ifndef BF_NO_CONSOLE
   // Avoids annoying shutdown crashes when logging is still trying to output to oglconsole
   gOglConsoleLog.setMsgTypes(LogConsumer::LogNone);
#endif

   settings->save();                                  // Write settings to bitfighter.ini

   delete settings;

   DisplayManager::cleanup();

   NetClassRep::logBitUsage();
   logprintf("Bye!");

   exitToOs();    // Do not pass Go
}


void setupLogging(IniSettings *iniSettings)
{
   //                           Logging type               Setting where whether we log this type is stored
   gMainLog.setMsgType(LogConsumer::LogConnectionProtocol, iniSettings->mSettings.getVal<YesNo>(IniKey::LogConnectionProtocol));
   gMainLog.setMsgType(LogConsumer::LogNetConnection,      iniSettings->mSettings.getVal<YesNo>(IniKey::LogNetConnection));
   gMainLog.setMsgType(LogConsumer::LogEventConnection,    iniSettings->mSettings.getVal<YesNo>(IniKey::LogEventConnection));
   gMainLog.setMsgType(LogConsumer::LogGhostConnection,    iniSettings->mSettings.getVal<YesNo>(IniKey::LogGhostConnection));

   gMainLog.setMsgType(LogConsumer::LogNetInterface,       iniSettings->mSettings.getVal<YesNo>(IniKey::LogNetInterface));
   gMainLog.setMsgType(LogConsumer::LogPlatform,           iniSettings->mSettings.getVal<YesNo>(IniKey::LogPlatform));
   gMainLog.setMsgType(LogConsumer::LogNetBase,            iniSettings->mSettings.getVal<YesNo>(IniKey::LogNetBase));
   gMainLog.setMsgType(LogConsumer::LogUDP,                iniSettings->mSettings.getVal<YesNo>(IniKey::LogUDP));

   gMainLog.setMsgType(LogConsumer::LogFatalError,         iniSettings->mSettings.getVal<YesNo>(IniKey::LogFatalError)); 
   gMainLog.setMsgType(LogConsumer::LogError,              iniSettings->mSettings.getVal<YesNo>(IniKey::LogError)); 
   gMainLog.setMsgType(LogConsumer::LogWarning,            iniSettings->mSettings.getVal<YesNo>(IniKey::LogWarning)); 
   gMainLog.setMsgType(LogConsumer::ConfigurationError,    iniSettings->mSettings.getVal<YesNo>(IniKey::LogConfigurationError));
   gMainLog.setMsgType(LogConsumer::LogConnection,         iniSettings->mSettings.getVal<YesNo>(IniKey::LogConnection)); 

   gMainLog.setMsgType(LogConsumer::LogLevelLoaded,        iniSettings->mSettings.getVal<YesNo>(IniKey::LogLevelLoaded)); 
   gMainLog.setMsgType(LogConsumer::LogLevelError,         iniSettings->mSettings.getVal<YesNo>(IniKey::LogLevelError)); 
   gMainLog.setMsgType(LogConsumer::LogLuaObjectLifecycle, iniSettings->mSettings.getVal<YesNo>(IniKey::LogLuaObjectLifecycle)); 
   gMainLog.setMsgType(LogConsumer::LuaLevelGenerator,     iniSettings->mSettings.getVal<YesNo>(IniKey::LuaLevelGenerator)); 
   gMainLog.setMsgType(LogConsumer::LuaBotMessage,         iniSettings->mSettings.getVal<YesNo>(IniKey::LuaBotMessage)); 
   gMainLog.setMsgType(LogConsumer::ServerFilter,          iniSettings->mSettings.getVal<YesNo>(IniKey::ServerFilter)); 
}


void createClientGame(GameSettingsPtr settings)
{
#ifndef ZAP_DEDICATED
   if(!settings->isDedicatedServer())
   {
      // Grab some values from the settings
      U16    portNumber     = settings->getSetting<U16>(IniKey::ClientPortNumber);
      string lastEditorName = settings->getSetting<string>(IniKey::LastEditorName);
      string lastName       = settings->getSetting<string>(IniKey::LastName);

      // Create a new client, and let the system figure out IP address and assign a port
      // ClientGame destructor will clean up UIManager
      ClientGame *clientGame = new ClientGame(Address(IPProtocol, Address::Any, portNumber), settings, new UIManager());    

       // Put any saved filename into the editor file entry thingy
      clientGame->getUIManager()->getUI<LevelNameEntryUserInterface>()->setString(lastEditorName);

      Game::seedRandomNumberGenerator(lastName);
      clientGame->getClientInfo()->getId()->getRandom();

      GameManager::addClientGame(clientGame);

      //gClientGames.push_back(new ClientGame(Address(), settings));   //  !!! 2-player split-screen game in same game.

      // Set the intial UI
      if(settings->shouldShowNameEntryScreenOnStartup())
      {
         const Vector<ClientGame *> *clientGames = GameManager::getClientGames();
         for(S32 i = 0; i < clientGames->size(); i++)
            clientGames->get(i)->getUIManager()->activate<NameEntryUserInterface>();

         //if(gClientGame)
         //{
         //   gClientGame = gClientGame2;
         //   gClientGame1->mUserInterfaceData->get();
         //   gClientGame->getUIManager()->getUI<NameEntryUserInterface>()->activate();  <-- won't work no more!
         //   gClientGame2->mUserInterfaceData->get();
         //   gClientGame1->mUserInterfaceData->set();
         //   gClientGame = gClientGame1;
         //}
         //gClientGame->getUIManager()->getUI<NameEntryUserInterface>()->activate();     <-- won't work no more!
         Game::seedRandomNumberGenerator(settings->getSetting<string>(IniKey::LastName));
      }
      else  // Skipping startup screen
      {
         const Vector<ClientGame *> *clientGames = GameManager::getClientGames();
         for(S32 i = 0; i < clientGames->size(); i++)
         {
            clientGames->get(i)->getUIManager()->activate<MainMenuUserInterface>();
            clientGames->get(i)->setReadyToConnectToMaster(true);
         }

         //if(gClientGame2)
         //{
         //   gClientGame = gClientGame2;
         //   gClientGame1->mUserInterfaceData->get();

         //   gClientGame2->mUserInterfaceData->get();
         //   gClientGame1->mUserInterfaceData->set();
         //   gClientGame = gClientGame1;
         //}
         //gClientGame->getUIManager()->getUI<MainMenuUserInterface>()->activate();<-- won't work no more!

         //gClientGame->setReadyToConnectToMaster(true);         // Set elsewhere if in dedicated server mode
         Game::seedRandomNumberGenerator(settings->getPlayerName());
      }
   }
#endif
}


void setupLogging(const string &logDir)
{
   // Specify which events each logfile will listen for
   S32 events        = LogConsumer::AllErrorTypes | LogConsumer::LuaLevelGenerator | LogConsumer::LuaBotMessage | LogConsumer::LogConnection;
   S32 consoleEvents = LogConsumer::AllErrorTypes | LogConsumer::LuaLevelGenerator | LogConsumer::LuaBotMessage | LogConsumer::ConsoleMsg;

   gMainLog.init(joindir(logDir, "bitfighter.log"), "w");
   //gMainLog.setMsgTypes(events);  ==> set from INI settings     
   gMainLog.logprintf("------ Bitfighter Log File ------");

#ifndef BF_NO_CONSOLE
   gOglConsoleLog.setMsgTypes(consoleEvents);   // writes to in-game console
   gStdoutLog.setMsgTypes(events);              // writes to stdout
#else
   gStdoutLog.setMsgTypes(events | consoleEvents);              // writes to stdout
#endif

   gServerLog.init(joindir(logDir, "bitfighter_server.log"), "a");
   gServerLog.setMsgTypes(LogConsumer::AllErrorTypes | LogConsumer::ServerFilter | LogConsumer::StatisticsFilter); 
}


#ifdef USE_BFUP
#  include <direct.h>
#  include <stdlib.h>

// This block is Windows only, so it can do all sorts of icky stuff...
void launchWindowsUpdater(bool forceUpdate)
{
   string updaterPath = getExecutableDir() + "\\updater";
   string updaterFileName = updaterPath + "\\bfup.exe";

   S32 buildVersion = forceUpdate ? 0 : BUILD_VERSION;

   S64 result = (S64) ShellExecuteA( NULL, NULL, updaterFileName.c_str(), itos(buildVersion).c_str(), updaterPath.c_str(), SW_SHOW );

   string msg = "";

   switch(result)
   {
   case 0:
      msg = "The operating system is out of memory or resources.";
      break;
   case ERROR_FILE_NOT_FOUND:
      msg = "The specified file was not found (tried " + updaterFileName + ").";
      break;
   case ERROR_PATH_NOT_FOUND:
      msg = "The specified path was not found (tried " + updaterFileName + ").";
      break;
   case ERROR_BAD_FORMAT:
      msg = "The .exe file is invalid (non-Win32 .exe or error in .exe image --> tried " + updaterFileName + ").";
      break;
   case SE_ERR_ACCESSDENIED:
      msg = "The operating system denied access to the specified file (tried " + updaterFileName + ").";
      break;
   case SE_ERR_ASSOCINCOMPLETE:
      msg = "The file name association is incomplete or invalid (tried " + updaterFileName + ").";;
      break;
   case SE_ERR_DDEBUSY:
      msg = "The DDE transaction could not be completed because other DDE transactions were being processed.";
      break;
   case SE_ERR_DDEFAIL:
      msg = "The DDE transaction failed.";
      break;
   case SE_ERR_DDETIMEOUT:
      msg = "The DDE transaction could not be completed because the request timed out.";
      break;
   case SE_ERR_DLLNOTFOUND:
      msg = "The specified DLL was not found.";
      break;
   case SE_ERR_NOASSOC:
      msg = "There is no application associated with the given file name extension.";
      break;
   case SE_ERR_OOM:
      msg = "There was not enough memory to complete the operation.";
      break;
   case SE_ERR_SHARE:
      msg = "A sharing violation occurred.";
      break;
   }

   if(msg != "")
      logprintf(LogConsumer::LogError, "Could not launch updater, returned error: %s", msg.c_str());
}
#endif


void checkOnlineUpdate(GameSettings *settings)
{
   // Windows only
#ifdef USE_BFUP
   // Spawn external updater tool to check for new version of Bitfighter
   if(settings->getSetting<YesNo>(IniKey::UseUpdater))
      launchWindowsUpdater(settings->getForceUpdate());
#endif   // USE_BFUP

   // Mac OSX only
#ifdef TNL_OS_MAC_OSX
   checkForUpdates();  // From Directory.h
#endif
}


// Make sure we're in a sane working directory.  Mostly for properly running standalone builds
void normalizeWorkingDirectory()
{
#if defined(TNL_OS_MAC_OSX) || defined(TNL_OS_IOS)
   // Move to the application bundle's path (RDW)
   moveToAppPath();  // Directory.h
#else
   // Move to the executable directory.  Good for Windows.  Not so good for Linux since it
   // usually has the executable placed far from the installed resources
   chdir(getExecutableDir().c_str());
#endif
}


// This function returns the path from where game resources are loaded
string getUserDataDir()
{
   string path;

#if defined(TNL_OS_LINUX)
   path = string(getenv("HOME")) + "/.bitfighter";  // TODO: migrate to XDG standards?  Too much work for now!

#elif defined(TNL_OS_MAC_OSX)
   getApplicationSupportPath(path);  // Directory.h
   path += "/Bitfighter";

#elif defined(TNL_OS_IOS)
   // iOS uses the resources straight from the bundle
   getAppResourcePath(path);  // Directory.h
   
#elif defined(TNL_OS_WIN32)
   path = string(getenv("APPDATA")) + "\\Bitfighter";

#else
#  error "Path needs to be defined for this platform"
#endif
   
   return path;
}


void setDefaultPaths(Vector<string> &argv)
{
   // If we don't already have -rootdatadir specified on the command line
   if(!argv.contains("-rootdatadir"))
   {
      argv.push_back("-rootdatadir");
      argv.push_back(getUserDataDir());
   }

   // Same with -sfxdir
   if(!argv.contains("-sfxdir"))
   {
      argv.push_back("-sfxdir");
      argv.push_back(getInstalledDataDir() + getFileSeparator() + "sfx");
   }

   // And with -fontsdir
   if(!argv.contains("-fontsdir"))
   {
      argv.push_back("-fontsdir");
      argv.push_back(getInstalledDataDir() + getFileSeparator() + "fonts");
   }

   // iOS needs the INI in an editable location
#ifdef TNL_OS_IOS
   string fillPath;
   getDocumentsPath(fillPath);  // From Directory.h

   argv.push_back("-inidir");
   argv.push_back(fillPath);
#endif
}


void copyResourcesToUserData()
{
   // Just in case - no resource copying on mobile!
#if defined(TNL_OS_MOBILE)
   return;
#endif

   printf("Copying resources\n");

   // Everything but sfx
   Vector<string> dirArray;
   dirArray.push_back("levels");
   dirArray.push_back("robots");
   dirArray.push_back("scripts");
   dirArray.push_back("editor_plugins");
   dirArray.push_back("music");

   string userDataDir = getUserDataDir();
   string installDataDir = getInstalledDataDir();
   string fileSeparator = getFileSeparator();

   for(S32 i = 0; i < dirArray.size(); i++)
   {
      // Make sure each resource folder exists
      string userResourceDir = userDataDir + fileSeparator + dirArray[i];

//      printf("Setting up folder: %s\n", userResourceDir.c_str());
      if(!makeSureFolderExists(userResourceDir))
      {
         printf("Resource directory creation failed: %s\n", userResourceDir.c_str());
         return;
      }

      // Now copy all files.  First find all files in the installed data directory for this
      // Resource dir
      string installedResourceDir = installDataDir + fileSeparator + dirArray[i];

      Vector<string> fillFiles;
      getFilesFromFolder(installedResourceDir, fillFiles);

      for(S32 i = 0; i < fillFiles.size(); i++)
      {
         string sourceFile = installedResourceDir + fileSeparator + fillFiles[i];
//         printf("Attempting to copy file: %s\n", sourceFile.c_str());
         if(!copyFileToDir(sourceFile, userResourceDir))
         {
            printf("File copy failed.  File: %s to directory: %s\n", fillFiles[i].c_str(), userResourceDir.c_str());
            return;
         }
      }
   }

   // Copy the joystick_presets.ini, too
   string joystickPresetsFile = installDataDir + fileSeparator + "joystick_presets.ini";
   if(!copyFileToDir(joystickPresetsFile, userDataDir))
   {
      printf("File copy failed.  File: %s to directory: %s\n", joystickPresetsFile.c_str(), userDataDir.c_str());
      return;
   }
}


// Initial set-up actions taken if we discover this is the first time the game has been
// run by this user
void prepareFirstLaunch()
{
   string userDataDir = getUserDataDir();

   // Create our user data directory if it doesn't exist
   if(!makeSureFolderExists(userDataDir))
   {
      printf("User data directory creation failed: %s\n", userDataDir.c_str());
      return;
   }

   // Now copy resources from installed data directory to the newly created user data directory
   copyResourcesToUserData();

   // Do some other platform specific things
#ifdef TNL_OS_MAC_OSX
   prepareFirstLaunchMac();
#endif
}


void removeFile(const string &offendingFile)
{
   const char *file = offendingFile.c_str();

   struct stat statbuff;
   if(stat(file, &statbuff) == 0)      // Check if exists
      if(remove(file) != 0)
         logprintf(LogConsumer::LogWarning, "Could not remove file: %s, during upgrade process.", file);
}


// Function to handle one-time update tasks
// Use this when upgrading, and changing something like the name of an INI parameter.  The old version is stored in
// IniSettings.version, and the new version is in BUILD_VERSION.
void checkIfThisIsAnUpdate(GameSettings *settings, bool isStandalone)
{
   // Previous version is what the INI currently says
   U32 previousVersion = settings->getSetting<U32>(IniKey::Version);

   // If we're at the same version as our INI, no need to update anything
   if(previousVersion >= BUILD_VERSION)
      return;

   logprintf("Bitfighter was recently updated.  Migrating user preferences...");

   // Wipe out all comments; they will be automatically replaced with any updates
   GameSettings::iniFile.deleteHeaderComments();
   GameSettings::iniFile.deleteAllSectionComments();

   // Now for the version specific changes.  This can only grow larger!
   // See version.h for short history of roughly what version corresponds to a game release

   // 016:
   if(previousVersion < 1840 && settings->getSetting<S32>(IniKey::MaxBots) == 127)
      settings->setSetting(IniKey::MaxBots, 10);

   if(previousVersion < VERSION_016)
   {
      // Master server changed
      settings->setSetting(IniKey::MasterServerAddressList, MASTER_SERVER_LIST_ADDRESS);

      // We added editor plugins
      GameSettings::iniFile.addSection("EditorPlugins");
      GameSettings::iniFile.SetValue("EditorPlugins", "Plugin0", "Ctrl+;|draw_arcs.lua|Make curves!");
   }

   // 017:  nothing to update anymore

   // 018:
   if(previousVersion < VERSION_018)  
   {
      // Remove game.ogg  from music folder, if it exists...
      FolderManager *folderManager = settings->getFolderManager();
<<<<<<< HEAD
      const char *offendingFile = joindir(folderManager->getMusicDir(), "game.ogg").c_str();
=======
      string offendingFile = joindir(folderManager->musicDir, "game.ogg");
>>>>>>> 12ccdea2
      
      removeFile(offendingFile);
   }

   // 018a:
   if(previousVersion < VERSION_018a)
   {
      // Fix a previous evil bug that hurt connection speed.  Reset it to 0 here
      settings->setSetting(IniKey::ConnectionSpeed, 0);
   }

   // 019:
   if(previousVersion < VERSION_019)
   {
      // Don't enable in-game help
      settings->setShowingInGameHelp(false);

      // Add new plugin
      GameSettings::iniFile.SetValue("EditorPlugins", "Plugin1", "Ctrl+'|draw_stars.lua|Create polygon/star");

      // Add back linesmoothing option
      settings->setSetting(IniKey::LineSmoothing, Yes);
   }

   // 019a:
   if(previousVersion < VERSION_019a)
   {
      // Rename BotsBalanceTeams to AddRobots in [Host] --> BotsBalanceTeams was introduced in 019, renamed in 019a
      if(GameSettings::iniFile.hasKey("Host", "BotsBalanceTeams"))
      {
         bool oldval = GameSettings::iniFile.GetValueYN("Host", "BotsBalanceTeams", false);
         GameSettings::iniFile.setValueYN("Host", "AddRobots", oldval, true);
         GameSettings::iniFile.deleteKey("Host", "BotsBalanceTeams");
      }

      // Remove option that is no longer used, added in 019 
      GameSettings::iniFile.deleteKey("Host", "BotsAlwaysBalanceTeams");

      // Remove item_select.lua plugin, it was superseded by filter.lua
      FolderManager *folderManager = settings->getFolderManager();
<<<<<<< HEAD
      const char *offendingFile = joindir(folderManager->getPluginDir(), "item_select.lua").c_str();
=======
      string offendingFile = joindir(folderManager->pluginDir, "item_select.lua");
>>>>>>> 12ccdea2

      removeFile(offendingFile);
   }

   // 019b, 019c, 019d - no major changes with preferences

   // 019b: Nothing to update

   // 020:
   if(previousVersion < VERSION_019d)
   {
      // VerboseHelpMessages was removed
      GameSettings::iniFile.deleteKey("Settings", "VerboseHelpMessages");

      // Testing::OldGoalFlash --> Testing::GoalZoneFlashStyle
      string val = GameSettings::iniFile.GetValueYN("Testing", "OldGoalFlash", Yes) ? "Original" : "Experimental";
      GameSettings::iniFile.SetValue("Testing", "GoalZoneFlashStyle", val, true);

      // We converted QueryServerSortAscending to YesNo from a 0/1 boolean setting.  Read the old
      // value and write the updated version.
      bool oldval = GameSettings::iniFile.GetValueB("Settings", "QueryServerSortAscending", true);
      GameSettings::iniFile.setValueYN("Settings", "QueryServerSortAscending", oldval, false);
   }


   // Now copy over resources to user's preference directory.  This will overwrite the previous
   // resources with same names.  Dont do this if it is a standalone bundle
   if(!isStandalone)
      copyResourcesToUserData();
}

 
static bool standaloneDetected()
{
#if defined(TNL_OS_MAC_OSX) || defined(TNL_OS_MOBILE)
   return false;   // Standalone unavailable on Mac and mobile platforms
#else

   bool isStandalone = false;

   // If we did a debug compile, default standalone mode
#ifdef TNL_DEBUG
   isStandalone = true;   // XXX Comment this out to test resource copying in debug build
#endif

   FILE *fp;
   if(fileExists("bitfighter.ini"))       // Check if bitfighter.ini exists locally
   {
      fp = fopen("bitfighter.ini", "a");  // if this file can be open as append mode, we can use this local one to load and save our configuration.
      if(fp)
      {
         fclose(fp);
         isStandalone = true;
      }
   }

   // Or, if no INI, specify it will be a standalone install with a predefined file
   // This way an INI can still be built from scratch and we won't have to distribute one
   if(fileExists(".standalone") || fileExists("standalone.txt"))
      isStandalone = true;

   return isStandalone;
#endif
}


};  // namespace Zap


#ifdef USE_EXCEPTION_BACKTRACE
void exceptionHandler(int sig) {
   void *stack[20];
   size_t size;
   char **functions;

   signal(SIGSEGV, NULL);   // turn off our handler


   // get void*'s for all entries on the stack
   size = backtrace(stack, 20);  // note, this uses malloc which may cause this to freeze if it segfault inside malloc

   // print and log all the frames
   logprintf(LogConsumer::LogError, "Error: signal %d:", sig);
   functions = backtrace_symbols(stack, size);

   for(size_t i=0; i < size; i++)
      logprintf(LogConsumer::LogError, "%d: %s", i, functions[i]);

   free(functions);
   //exit(1); // let it die (or use debugger) the normal way, after we turn off our handler
}
#endif


using namespace Zap;

#if defined(_WIN32_WINNT) && _WIN32_WINNT >= 0x0500  // windows 2000 or later
#  define USE_HIDING_CONSOLE
#endif

#ifdef USE_HIDING_CONSOLE
// with some help of searching and finding this:
// http://stackoverflow.com/questions/8610489/distinguish-if-program-runs-by-clicking-on-the-icon-typing-its-name-in-the-cons
static bool thisProgramHasCreatedConsoleWindow()
{
   HWND consoleWindow = GetConsoleWindow();
   if (consoleWindow != NULL)
   {
      DWORD windowCreatorProcessId;
      GetWindowThreadProcessId(consoleWindow, &windowCreatorProcessId);
      return (windowCreatorProcessId == GetCurrentProcessId()) ? true : false;
   }
   return false;
}
#endif


#ifndef BF_NO_STACKTRACE
// Get the StackTracer up and running, ready to handle all our crash tracing needs!
StackTracer stackTracer;
#endif


////////////////////////////////////////
////////////////////////////////////////
// main()
////////////////////////////////////////
////////////////////////////////////////

#if defined(TNL_OS_XBOX) || defined(BITFIGHTER_TEST)
int zapmain(int argc, char **argv)
#else
int main(int argc, char **argv)
#endif
{
   // The following will induce a crash when the silver joystick is plugged in
   //SDL_Init(0);                               
   //SDL_JoystickEventState(SDL_ENABLE);
   //SDL_InitSubSystem(SDL_INIT_JOYSTICK);
   //SDL_Joystick *x = SDL_JoystickOpen(0);
   //SDL_JoystickClose(x);
   //
   //SDL_QuitSubSystem(SDL_INIT_JOYSTICK);
   //exit(0);

// Enable some heap checking stuff for Windows... slow... do not include in release version!!
//_CrtSetDbgFlag(_CRTDBG_ALLOC_MEM_DF | _CRTDBG_LEAK_CHECK_DF | _CRTDBG_CHECK_ALWAYS_DF );

#ifdef TEST1  // #ifndef ZAP_DEDICATED
   // Command line screenshot making from level, more work needed
   if(argc >= 2 && argv[0] == "-makescreenshot")
   {
      const char* levelpath = argv[1];
      if(argc >= 3) LevelDatabaseUploadThread::UploadScreenshotFilename = argv[2];

      DisplayManager::initialize();
      SDL_Init(0);
      if(!VideoSystem::init())
         return 1;  // error

      VideoSystem::actualizeScreenMode(&gSettings, false, false);
      FontManager::setFont(FontRoman);
      gConsole.initialize();

      ClientGame game(Address(), new UIManager());
      game.getUIManager()->getUI<EditorUserInterface>()->setLevelFileName(levelpath);
      game.getUIManager()->activate<EditorUserInterface>(false);
      game.getUIManager()->getUI<EditorUserInterface>()->createNormalizedScreenshot(&game);
      return 0;
   }
#endif


#ifdef USE_EXCEPTION_BACKTRACE
   signal(SIGSEGV, exceptionHandler);   // install our handler
#endif

   // Everything seems to need ScreenInfo from the DisplayManager
   DisplayManager::initialize();

   GameSettingsPtr settings = GameSettingsPtr(new GameSettings());      // Autodeleted

   // Put all cmd args into a Vector for easier processing
   Vector<string> argVector(argc - 1);

   for(S32 i = 1; i < argc; i++)
      argVector.push_back(argv[i]);

   // We change our current directory to be useful, usually to the location the executable resides
   normalizeWorkingDirectory();

   bool isStandalone = standaloneDetected();
   bool isFirstLaunchEver = false;  // Is this the first time we've run for this user?

   // Set default -rootdatadir, -sfxdir, and others if they are not set already, unless
   // we're in standalone mode.  This allows use to have default environment setups on
   // each platform
   if(!isStandalone)
   {
      // Copy resources to user data if it doesn't exist
      if(!fileExists(getUserDataDir()))
      {
         isFirstLaunchEver = true;

         prepareFirstLaunch();
      }

      // Set the default paths
      setDefaultPaths(argVector);
   }
   //else
   //   printf("Standalone run detected\n");

   settings->setExecutablePath(string(argv[0]));
   settings->readCmdLineParams(argVector);      // Read cmd line params, needed to resolve folder locations
   settings->resolveDirs();                     // Figures out where all our folders are (except leveldir)

   FolderManager *folderManager = settings->getFolderManager();

   // Before we go any further, we should get our log files in order.  We know where they'll be, as the 
   // only way to specify a non-standard location is via the command line, which we've now read.
   setupLogging(folderManager->getLogDir());

   InputCodeManager::initializeKeyNames();      // Used by loadSettingsFromINI()

   // Load our primary settings file
   GameSettings::iniFile.SetPath(joindir(folderManager->getIniDir(), "bitfighter.ini"));
   loadSettingsFromINI(&GameSettings::iniFile, settings.get());

   // Load the user settings file
   GameSettings::userPrefs.SetPath(joindir(folderManager->getIniDir(), "usersettings.ini"));
   IniSettings::loadUserSettingsFromINI(&GameSettings::userPrefs, settings.get());

   // Time to check if there is an online update (for any relevant platforms)
   if(!isStandalone)
      checkOnlineUpdate(settings.get());

   // Make any adjustments needed when we run for the first time after an upgrade
   // Skip if this is the first run
   if(!isFirstLaunchEver)
      checkIfThisIsAnUpdate(settings.get(), isStandalone);

   // Start Lua, or die trying
   if(!LuaScriptRunner::startLua(folderManager->getLuaDir()))  // Create single "L" instance which all scripts will use
   {
      logprintf(LogConsumer::LogFatalError, "Could not start Lua interpreter; Exiting.");
      exitToOs(1);
   }

   setupLogging(settings->getIniSettings());    // Turns various logging options on and off

   Ship::computeMaxFireDelay();                 // Look over weapon info and get some ranges, which we'll need before we start sending data

   settings->runCmdLineDirectives();            // If we specified a directive on the cmd line, like -help, attend to that now


   // Even dedicated server needs sound these days
   SoundSystem::init(settings->getSetting<SfxSet>(IniKey::SFXSet), folderManager->getSfxDir(),
                     folderManager->getMusicDir(), settings->getMusicVolume());
   
   if(settings->isDedicatedServer())
   {
#ifndef ZAP_DEDICATED
      // Dedicated ClientGame needs fonts, but not external ones
      FontManager::initialize(settings.get(), false);
#endif
      ServerGame *serverGame = GameManager::getServerGame();
      
      // Now even the dedicated server can make use of playlist files...
      // TODO: test if playlist files work with the dedicated server
      LevelSourcePtr levelSource = LevelSourcePtr(settings->chooseLevelSource(serverGame));

      // Figure out what levels we'll be playing with, and start hosting  
      initHosting(settings, levelSource, false, true, settings->isCmdLineParamSpecified(HOST_ON_DEDICATED));
   }
   else
   {
#ifndef ZAP_DEDICATED

      InputCodeManager::resetStates();    // Reset keyboard state mapping to show no keys depressed

      Joystick::loadJoystickPresets(settings.get());     // Load joystick presets from INI first
      SDL_Init(0);                                       // Allows Joystick and VideoSystem to work.
      Joystick::initJoystick(settings.get());            // Initialize joystick system
      Joystick::enableJoystick(settings.get(), false);   

#ifdef TNL_OS_MAC_OSX
      // On OS X, make sure we're in the right directory (again)
      moveToAppPath();
#endif

      if(!VideoSystem::init())                // Initialize video and window system
         shutdownBitfighter();

#if SDL_VERSION_ATLEAST(2,0,0)
      SDL_StartTextInput();
#else
      SDL_EnableUNICODE(1);   // Activate unicode ==> http://sdl.beuc.net/sdl.wiki/SDL_EnableUNICODE
      SDL_EnableKeyRepeat(SDL_DEFAULT_REPEAT_DELAY, SDL_DEFAULT_REPEAT_INTERVAL);      // SDL_DEFAULT_REPEAT_DELAY defined as 500
#endif

      Cursor::init();

      settings->getIniSettings()->oldDisplayMode = DISPLAY_MODE_UNKNOWN;   // We don't know what the old one was
      VideoSystem::actualizeScreenMode(settings.get(), false, false);      // Create a display window

      // Instantiate ClietGame -- this should be done after actualizeScreenMode() because the client game in turn instantiates some of the
      // user interface code which triggers a long series of cascading events culminating in something somewhere determining the width
      // of a string.  Which will crash if the fonts haven't been loaded, which happens as part of actualizeScreenMode.  So there.
      createClientGame(settings);         

      gConsole.initialize();     // Initialize console *after* the screen mode has been actualized

      // Fonts are initialized in VideoSystem::actualizeScreenMode because of OpenGL + texture loss/creation
      FontManager::setFont(FontRoman);     // Default font

      // Now show any error messages from start-up
      Vector<string> configurationErrors = settings->getConfigurationErrors();
      if(configurationErrors.size() > 0)
      {
         const Vector<ClientGame *> *clientGames = GameManager::getClientGames();
         for(S32 i = 0; i < clientGames->size(); i++)
         {
            UIManager *uiManager = clientGames->get(i)->getUIManager();
            ErrorMessageUserInterface *ui = uiManager->getUI<ErrorMessageUserInterface>();

            ui->reset();
            ui->setTitle("CONFIGURATION ERROR");

            string msg = "";
            for(S32 i = 0; i < configurationErrors.size(); i++)
               msg += itos(i + 1) + ".  " + configurationErrors[i] + "\n";

            ui->setMessage(msg);

            uiManager->activate(ui);
         }
      }

#endif   // !ZAP_DEDICATED

#if defined(USE_HIDING_CONSOLE) && !defined(TNL_DEBUG)
      // This basically hides the newly created console window only if double-clicked from icon
      // No freeConsole when started from command (cmd) to continues outputting text to console
      if(thisProgramHasCreatedConsoleWindow())
         FreeConsole();
#endif
   }

   // We made it!
   gStdoutLog.logprintf("Welcome to Bitfighter!");

   dedicatedServerLoop();              // Loop forever, running the idle command endlessly

   return 0;
}
<|MERGE_RESOLUTION|>--- conflicted
+++ resolved
@@ -914,11 +914,7 @@
    {
       // Remove game.ogg  from music folder, if it exists...
       FolderManager *folderManager = settings->getFolderManager();
-<<<<<<< HEAD
-      const char *offendingFile = joindir(folderManager->getMusicDir(), "game.ogg").c_str();
-=======
-      string offendingFile = joindir(folderManager->musicDir, "game.ogg");
->>>>>>> 12ccdea2
+      string offendingFile = joindir(folderManager->getMusicDir(), "game.ogg");
       
       removeFile(offendingFile);
    }
@@ -959,11 +955,7 @@
 
       // Remove item_select.lua plugin, it was superseded by filter.lua
       FolderManager *folderManager = settings->getFolderManager();
-<<<<<<< HEAD
-      const char *offendingFile = joindir(folderManager->getPluginDir(), "item_select.lua").c_str();
-=======
-      string offendingFile = joindir(folderManager->pluginDir, "item_select.lua");
->>>>>>> 12ccdea2
+      string offendingFile = joindir(folderManager->getPluginDir(), "item_select.lua");
 
       removeFile(offendingFile);
    }
