//-----------------------------------------------------------------------------------
//
// Bitfighter - A multiplayer vector graphics space game
// Based on Zap demo released for Torque Network Library by GarageGames.com
//
// Derivative work copyright (C) 2008-2009 Chris Eykamp
// Original work copyright (C) 2004 GarageGames.com, Inc.
// Other code copyright as noted
//
// This program is free software; you can redistribute it and/or modify
// it under the terms of the GNU General Public License as published by
// the Free Software Foundation; either version 2 of the License, or
// (at your option) any later version.
//
// This program is distributed in the hope that it will be useful (and fun!),
// but WITHOUT ANY WARRANTY; without even the implied warranty of
// MERCHANTABILITY or FITNESS FOR A PARTICULAR PURPOSE.  See the
// GNU General Public License for more details.
//
// You should have received a copy of the GNU General Public License
// along with this program; if not, write to the Free Software
// Foundation, Inc., 59 Temple Place, Suite 330, Boston, MA  02111-1307  USA
//
//------------------------------------------------------------------------------------

#include "item.h"
#include "ship.h"
#include "goalZone.h"
#include "gameType.h"
#include "flagItem.h"
#include "UI.h"
#include "game.h"

#include "SDL/SDL_opengl.h"

namespace Zap
{

static U32 sItemId = 1;

// Constructor
Item::Item(Point p, bool collideable, float radius, float mass) : MoveObject(p, radius, mass)
{
   mIsMounted = false;
   mIsCollideable = collideable;
   mObjectTypeMask = MoveableType | CommandMapVisType;
   mInitial = false;

   //if(getGame()->isServer())
   //{
      mItemId = sItemId;
      sItemId++;
   //}
   //else  // is client
   //   mItemId = 0;
   updateTimer = 0;
}


// Server only
bool Item::processArguments(S32 argc, const char **argv, Game *game)
{
   if(argc < 2)
      return false;

   Point pos;
   pos.read(argv);
   pos *= game->getGridSize();
   setVert(pos, 0);

   for(U32 i = 0; i < MoveStateCount; i++)
      mMoveState[i].pos = pos;

   updateExtent();

   return true;
}


// Server only
string Item::toString(F32 gridSize) const
{
   return string(getClassName()) + " " + geomToString(gridSize);
}


////////////////////////////////////////
////////////////////////////////////////

// TODO: merge with simpleLine values, put in editor
static const S32 INSTRUCTION_TEXTSIZE = 9;      
static const S32 INSTRUCTION_TEXTGAP = 3;
static const Color INSTRUCTION_TEXTCOLOR(1,1,1);      // TODO: Put in editor


 // Constructor
EditorPointObject::EditorPointObject(GameObjectType objectType) : EditorObject(objectType) 
{ 
   mGeometry = boost::shared_ptr<Geometry>(new PointGeometry); 
}     


// Copy constructor -- make sure each copy gets its own geometry object
//EditorPointObject::EditorPointObject(const EditorPointObject &epo)
//{
//   mGeometry = boost::shared_ptr<Geometry>(new PointGeometry(*((PointGeometry *)epo.mGeometry.get())));  
//}



// Offset: negative below the item, positive above
void EditorPointObject::renderItemText(const char *text, S32 offset, F32 currentScale, const Point &currentOffset)
{
   glColor(INSTRUCTION_TEXTCOLOR);
   S32 off = (INSTRUCTION_TEXTSIZE + INSTRUCTION_TEXTGAP) * offset - 10 - ((offset > 0) ? 5 : 0);

   Point pos = getVert(0) * currentScale + currentOffset;

   UserInterface::drawCenteredString(pos.x, pos.y - off, INSTRUCTION_TEXTSIZE, text);
}


void EditorPointObject::addToDock(Game *game, const Point &point)
{
   setVert(point, 0);
   Parent::addToDock(game, point);
}


////////////////////////////////////////
////////////////////////////////////////

string EditorItem::toString(F32 gridSize) const
{
   return string(getClassName()) + " " + geomToString(gridSize);
}


// Client only, in-game
void Item::render()
{
   // If the item is mounted, renderItem will be called from the ship it is mounted to
   if(mIsMounted)
      return;

   renderItem(mMoveState[RenderState].pos);
}


void Item::setVert(const Point &point, S32 index) 
{ 
<<<<<<< HEAD
   //TNLAssert(getGame() == NULL || getGame() == gEditorGame, "Where is setVert used outside editor context???");
=======
>>>>>>> 7fd8c1a6
   Parent::setVert(point, index);
   mMoveState[RenderState].pos = point;      // Keep render state in-sync with the geom
}

// This scaling factor allows us to draw actual item, letting it grow and shrink with editor scale, but places a limit on how small it will get
F32 EditorItem::getEditorRenderScaleFactor(F32 currentScale)
{
   const F32 thresh = 0.5;      // Size at which we'll stop rendering actual size, to keep item from getting too small

   return (currentScale < thresh) ? thresh / currentScale : 1;
}


void EditorItem::renderEditor(F32 currentScale)
{
   F32 scaleFact = getEditorRenderScaleFactor(currentScale);

   glPushMatrix();
      glScale(scaleFact);

      renderItem(getVert(0) / scaleFact);                    
   glPopMatrix();
}


F32 EditorItem::getEditorRadius(F32 currentScale)
{
   return (getRadius() + 2) * currentScale * getEditorRenderScaleFactor(currentScale);
}


// Runs on both client and server, comes from collision() on the server and the colliding client, and from
// unpackUpdate() in the case of all clients
//
// theShip could be NULL here, and this could still be legit (e.g. flag is in scope, and ship is out of scope)
void Item::mountToShip(Ship *theShip)     
{
   TNLAssert(isGhost() || isInDatabase(), "Error, mount item not in database.");

   if(mMount.isValid() && mMount == theShip)    // Already mounted on ship!  Nothing to do!
      return;

   if(mMount.isValid())                         // Mounted on something else; dismount!
      dismount();

   mMount = theShip;
   if(theShip)
      theShip->mMountedItems.push_back(this);

   mIsMounted = true;
   setMaskBits(MountMask);
}


void Item::onMountDestroyed()
{
   dismount();
}


// Runs on client & server, via different code paths
void Item::onItemDropped()
{
   if(!getGame())    // Can happen on game startup
      return;

   GameType *gt = getGame()->getGameType();
   if(!gt || !mMount.isValid())
      return;

   if(!isGhost())    // Server only; on client calls onItemDropped from dismount
   {
      gt->itemDropped(mMount, this);
      dismount();
   }

   mDroppedTimer.reset(DROP_DELAY);
}


// Client & server, called via different paths
void Item::dismount()
{
   if(mMount.isValid())      // Mount could be null if mount is out of scope, but is dropping an always-in-scope item
   {
      for(S32 i = 0; i < mMount->mMountedItems.size(); i++)
         if(mMount->mMountedItems[i].getPointer() == this)
         {
            mMount->mMountedItems.erase(i);     // Remove mounted item from our mount's list of mounted things
            break;
         }
   }

   if(isGhost())     // Client only; on server, we came from onItemDropped()
      onItemDropped();

   mMount = NULL;
   mIsMounted = false;
   setMaskBits(MountMask | PositionMask);    // Sending position fixes the super annoying "flag that can't be picked up" bug
}


void Item::setActualPos(const Point &p)
{
   mMoveState[ActualState].pos = p;
   mMoveState[ActualState].vel.set(0,0);
   setMaskBits(WarpPositionMask | PositionMask);
}


void Item::setActualVel(const Point &vel)
{
   mMoveState[ActualState].vel = vel;
   setMaskBits(WarpPositionMask | PositionMask);
}


Ship *Item::getMount()
{
   return mMount;
}


void Item::setZone(GoalZone *theZone)
{
   // If the item on which we're setting the zone is a flag (which, at this point, it always will be),
   // we want to make sure to update the zone itself.  This is mostly a convenience for robots searching
   // for objects that meet certain criteria, such as for zones that contain a flag.
   FlagItem *flag = dynamic_cast<FlagItem *>(this);

   if(flag)
   {
      GoalZone *z = ((theZone == NULL) ? flag->getZone() : theZone);

      if(z)
         z->mHasFlag = ((theZone == NULL) ? false : true );
   }

   // Now we can get around to setting the zone, like we came here to do
   mZone = theZone;
   setMaskBits(ZoneMask);
}


void Item::idle(GameObject::IdleCallPath path)
{
   if(!isInDatabase())
      return;

   Parent::idle(path);

   if(mIsMounted)    // Item is mounted on something else
   {
      if(mMount.isNull() || mMount->hasExploded)
      {
         if(!isGhost())    // Server only
            dismount();
      }
      else
      {
         mMoveState[RenderState].pos = mMount->getRenderPos();
         mMoveState[ActualState].pos = mMount->getActualPos();
      }
   }
   else              // Not mounted
   {
      float time = mCurrentMove.time * 0.001f;
      move(time, ActualState, false);
      if(path == GameObject::ServerIdleMainLoop)
      {
         // Only update if it's actually moving...
         if(mMoveState[ActualState].vel.lenSquared() != 0)
         {
            // Update less often on slow moving item, more often on fast moving item, and update when we change velocity.
            // Update at most every 5 seconds.
            updateTimer -= (mMoveState[ActualState].vel.len() + 20) * time;
            if(updateTimer < 0 || mMoveState[ActualState].vel.distSquared(prevMoveVelocity) > 100)
            {
               setMaskBits(PositionMask);
               updateTimer = 100;
               prevMoveVelocity = mMoveState[ActualState].vel;
            }
         }
         else if(prevMoveVelocity.lenSquared() != 0)
         {
            setMaskBits(PositionMask);  // update to client that this item is no longer moving.
            prevMoveVelocity.set(0,0);
         }

         mMoveState[RenderState] = mMoveState[ActualState];

      }
      else
         updateInterpolation();
   }
   updateExtent();

   // Server only...
   U32 deltaT = mCurrentMove.time;
   mDroppedTimer.update(deltaT);
}


static const S32 VEL_POINT_SEND_BITS = 511;     // 511 = 2^9 - 1, the biggest int we can pack into 9 bits.

U32 Item::packUpdate(GhostConnection *connection, U32 updateMask, BitStream *stream)
{
   U32 retMask = 0;
   if(stream->writeFlag(updateMask & InitialMask))
   {
      // Send id in inital packet
      stream->writeRangedU32(mItemId, 0, U16_MAX);
   }
   if(stream->writeFlag(updateMask & PositionMask))
   {
      ((GameConnection *) connection)->writeCompressedPoint(mMoveState[ActualState].pos, stream);
      writeCompressedVelocity(mMoveState[ActualState].vel, VEL_POINT_SEND_BITS, stream);      
      stream->writeFlag(updateMask & WarpPositionMask);
   }
   if(stream->writeFlag(updateMask & MountMask) && stream->writeFlag(mIsMounted))      // mIsMounted gets written iff MountMask is set  
   {
      S32 index = connection->getGhostIndex(mMount);     // Index of ship with item mounted

      if(stream->writeFlag(index != -1))                 // True if some ship has item, false if nothing is mounted
         stream->writeInt(index, GhostConnection::GhostIdBitSize);
      else
         retMask |= MountMask;
   }
   if(stream->writeFlag(updateMask & ZoneMask))
   {
      if(mZone.isValid())
      {
         S32 index = connection->getGhostIndex(mZone);
         if(stream->writeFlag(index != -1))
            stream->writeInt(index, GhostConnection::GhostIdBitSize);
         else
            retMask |= ZoneMask;
      }
      else
         stream->writeFlag(false);
   }
   return retMask;
}


void Item::unpackUpdate(GhostConnection *connection, BitStream *stream)
{
   bool interpolate = false;
   bool positionChanged = false;

   mInitial = stream->readFlag();

   if(mInitial)     // InitialMask
   {
      mItemId = stream->readRangedU32(0, U16_MAX);
   }

   if(stream->readFlag())     // PositionMask
   {
      ((GameConnection *) connection)->readCompressedPoint(mMoveState[ActualState].pos, stream);
      readCompressedVelocity(mMoveState[ActualState].vel, VEL_POINT_SEND_BITS, stream);   
      positionChanged = true;
      interpolate = !stream->readFlag();
   }

   if(stream->readFlag())     // MountMask
   {
      bool isMounted = stream->readFlag();
      if(isMounted)
      {
         Ship *theShip = NULL;
         
         if(stream->readFlag())
            theShip = dynamic_cast<Ship *>(connection->resolveGhost(stream->readInt(GhostConnection::GhostIdBitSize)));

         mountToShip(theShip);
      }
      else
         dismount();
   }

   if(stream->readFlag())     // ZoneMask
   {
      bool hasZone = stream->readFlag();
      if(hasZone)
         mZone = (GoalZone *) connection->resolveGhost(stream->readInt(GhostConnection::GhostIdBitSize));
      else
         mZone = NULL;
   }

   if(positionChanged)
   {
      if(interpolate)
      {
         mInterpolating = true;
         move(connection->getOneWayTime() * 0.001f, ActualState, false);
      }
      else
      {
         mInterpolating = false;
         mMoveState[RenderState] = mMoveState[ActualState];
      }
   }
}


bool Item::collide(GameObject *otherObject)
{
   return mIsCollideable && !mIsMounted;
}


S32 Item::getCaptureZone(lua_State *L) { if(mZone.isValid()) {mZone->push(L); return 1;} else return returnNil(L); }
S32 Item::getShip(lua_State *L) { if(mMount.isValid()) {mMount->push(L); return 1;} else return returnNil(L); }


////////////////////////////////////////
////////////////////////////////////////

EditorItem::EditorItem(Point p, bool collideable, F32 radius, F32 repopDelay) : Item(p, collideable, radius, repopDelay)
{
   // Do nothing
}


////////////////////////////////////////
////////////////////////////////////////

PickupItem::PickupItem(Point p, float radius, S32 repopDelay) : EditorItem(p, false, radius, 1)
{
   mRepopDelay = repopDelay;
   mIsVisible = true;
   mIsMomentarilyVisible = false;

   mNetFlags.set(Ghostable);
}


void PickupItem::idle(GameObject::IdleCallPath path)
{
   if(!mIsVisible && path == GameObject::ServerIdleMainLoop)
   {
      if(mRepopTimer.update(mCurrentMove.time))
      {
         setMaskBits(PickupMask);
         mIsVisible = true;

         // Check if there is a ship sitting on this item... it so, ship gets the repair!
         GameType *gt = getGame()->getGameType();
         if(gt)
         {
            for(S32 i = 0; i < gt->getClientCount(); i++)
            {
               SafePtr<GameConnection> connection = gt->getClient(i)->clientConnection;

               TNLAssert(connection, "Defunct client connection in item.cpp!");

               if(!connection)    // <-- not sure this ever happens
                  continue;

               Ship *client_ship = dynamic_cast<Ship *>(connection->getControlObject());

               if(!client_ship)
                  continue;
               if(client_ship->isOnObject(this)) {
                  S32 i = 1;
               }
               if(client_ship->isOnObject(this))
               {
                  collide(client_ship);
                  mIsMomentarilyVisible = true;
               }
            }
         }
      }
   }

   updateExtent();
}


bool PickupItem::processArguments(S32 argc, const char **argv, Game *game)
{
   if(argc < 2)
      return false;
   else if(!Parent::processArguments(argc, argv, game))
      return false;

   if(argc == 3)
   {
      S32 repopDelay = atoi(argv[2]) * 1000;    // 3rd param is time for this to regenerate in seconds
      if(repopDelay > 0)
         mRepopDelay = repopDelay;
      else
         mRepopDelay = -1;
   }

   return true;
}


string PickupItem::toString(F32 gridSize) const
{
   return string(getClassName()) + " " + geomToString(gridSize) + " " + (mRepopDelay != -1 ? itos(mRepopDelay / 1000) : "");
}


U32 PickupItem::packUpdate(GhostConnection *connection, U32 updateMask, BitStream *stream)
{
   U32 retMask = Parent::packUpdate(connection, updateMask, stream);
   stream->writeFlag(updateMask & InitialMask);
   stream->writeFlag(mIsVisible || mIsMomentarilyVisible);

   if(mIsMomentarilyVisible)
   {
      mIsMomentarilyVisible = false;
      setMaskBits(PickupMask);
   }

   return retMask;
}


void PickupItem::unpackUpdate(GhostConnection *connection, BitStream *stream)
{
   Parent::unpackUpdate(connection, stream);
   bool isInitial = stream->readFlag();
   bool visible = stream->readFlag();

   if(!isInitial && !visible && mIsVisible)
      onClientPickup();
   mIsVisible = visible;
}

// Runs on both client and server, but does nothing on client
bool PickupItem::collide(GameObject *otherObject)
{
   if(mIsVisible && !isGhost() && otherObject->getObjectTypeMask() & (ShipType | RobotType))
   {
      if(pickup(dynamic_cast<Ship *>(otherObject)))
      {
         setMaskBits(PickupMask);
         mRepopTimer.reset(getRepopDelay());
         mIsVisible = false;
      }
   }
   return false;
}


};

<|MERGE_RESOLUTION|>--- conflicted
+++ resolved
@@ -149,10 +149,6 @@
 
 void Item::setVert(const Point &point, S32 index) 
 { 
-<<<<<<< HEAD
-   //TNLAssert(getGame() == NULL || getGame() == gEditorGame, "Where is setVert used outside editor context???");
-=======
->>>>>>> 7fd8c1a6
    Parent::setVert(point, index);
    mMoveState[RenderState].pos = point;      // Keep render state in-sync with the geom
 }
