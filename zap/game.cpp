//-----------------------------------------------------------------------------------
//
// Bitfighter - A multiplayer vector graphics space game
// Based on Zap demo released for Torque Network Library by GarageGames.com
//
// Derivative work copyright (C) 2008-2009 Chris Eykamp
// Original work copyright (C) 2004 GarageGames.com, Inc.
// Other code copyright as noted
//
// This program is free software; you can redistribute it and/or modify
// it under the terms of the GNU General Public License as published by
// the Free Software Foundation; either version 2 of the License, or
// (at your option) any later version.
//
// This program is distributed in the hope that it will be useful,
// but WITHOUT ANY WARRANTY; without even the implied warranty of
// MERCHANTABILITY or FITNESS FOR A PARTICULAR PURPOSE.  See the
// GNU General Public License for more details.
//
// You should have received a copy of the GNU General Public License
// along with this program; if not, write to the Free Software
// Foundation, Inc., 59 Temple Place, Suite 330, Boston, MA  02111-1307  USA
//
//------------------------------------------------------------------------------------

#include "barrier.h"
#include "config.h"
#include "EngineeredItem.h"      // For EngineerModuleDeployer
#include "game.h"
#include "gameLoader.h"
#include "gameNetInterface.h"
#include "gameObject.h"
#include "gameObjectRender.h"
#include "gameType.h"
#include "masterConnection.h"
#include "move.h"
#include "moveObject.h"
#include "projectile.h"          // For SpyBug class
#include "SoundSystem.h"
#include "SharedConstants.h"     // For ServerInfoFlags enum
#include "ship.h"
#include "GeomUtils.h"
#include "luaLevelGenerator.h"
#include "robot.h"
#include "shipItems.h"           // For moduleInfos
#include "stringUtils.h"
#include "NexusGame.h"           // For creating new NexusFlagItem
#include "teamInfo.h"            // For TeamManager def
#include "playerInfo.h"

#include "IniFile.h"             // For CIniFile def
#include "BanList.h"             // For banList kick duration

#include "BotNavMeshZone.h"      // For zone clearing code

#include "WallSegmentManager.h"

#ifndef ZAP_DEDICATED
#include "voiceCodec.h"
#endif

#include "tnl.h"
#include "tnlRandom.h"
#include "tnlGhostConnection.h"
#include "tnlNetInterface.h"

#include "md5wrapper.h"

#include <boost/shared_ptr.hpp>
#include <sys/stat.h>
#include <cmath>


#include "soccerGame.h"


#ifdef PRINT_SOMETHING
#include "ClientGame.h"  // only used to print some variables in ClientGame...
#endif


using namespace TNL;

namespace Zap
{

// Constructor
ClientInfo::ClientInfo()
{
   mPlayerInfo = NULL;

   mScore = 0;
   mTotalScore = 0;
   mTeamIndex = (NO_TEAM + 0);
   mPing = 0;
   mIsAdmin = false;
   mIsLevelChanger = false;
   mIsRobot = false;
   mIsAuthenticated = false;
   mBadges = NO_BADGES;
   mNeedToCheckAuthenticationWithMaster = false;     // Does client report that they are verified
   mSpawnDelayed = false;
   mIsBusy = false;
}


// Destructor
ClientInfo::~ClientInfo()
{
   delete mPlayerInfo;
}


void ClientInfo::setAuthenticated(bool isAuthenticated, Int<BADGE_COUNT> badges)
{
   mNeedToCheckAuthenticationWithMaster = false;     // Once we get here, we'll treat the ruling as definitive
   mIsAuthenticated = isAuthenticated; 
   mBadges = badges;
}


Int<BADGE_COUNT> ClientInfo::getBadges()
{
   return mBadges;
}


bool ClientInfo::hasBadge(MeritBadges badge)
{
   return mBadges & BIT(badge);
}


const StringTableEntry ClientInfo::getName()
{
   return mName;
}


void ClientInfo::setName(const StringTableEntry &name)
{
   mName = name;
}


S32 ClientInfo::getScore()
{
   return mScore;
}


void ClientInfo::setScore(S32 score)
{
   mScore = score;
}


void ClientInfo::addScore(S32 score)
{
   mScore += score;
}


void ClientInfo::setShip(Ship *ship)
{
   mShip = ship;
}


Ship *ClientInfo::getShip()
{
   return mShip;
}


void ClientInfo::setNeedToCheckAuthenticationWithMaster(bool needToCheck)
{
   mNeedToCheckAuthenticationWithMaster = needToCheck;
}


bool ClientInfo::getNeedToCheckAuthenticationWithMaster()
{
   return mNeedToCheckAuthenticationWithMaster;
}


// Check if player is "on hold" due to inactivity; bots are never on hold.  Server only!
bool ClientInfo::shouldDelaySpawn()
{
   return mIsRobot ? false : getConnection()->getTimeSinceLastMove() > 20000;    // 20 secs -- includes time between games
}


// Returns true if spawn has actually been delayed 
bool ClientInfo::isSpawnDelayed()
{
   return mSpawnDelayed;
}


// Returns true if spawn has actually been delayed 
bool ClientInfo::isBusy()
{
   return mIsBusy;
}


void ClientInfo::setIsBusy(bool isBusy)
{
   mIsBusy = isBusy;
}


void ClientInfo::resetLoadout(bool levelHasLoadoutZone)
{
   mOldLoadout.clear();

   // Save current loadout to put on-deck
   Vector<U32> loadout = getLoadout();

   resetLoadout();

   // If the current level has a loadout zone, put last level's load-out on-deck
   if(levelHasLoadoutZone)
      sRequestLoadout(loadout);
}


void ClientInfo::resetLoadout()
{
   mLoadout.clear();

   for(S32 i = 0; i < ShipModuleCount + ShipWeaponCount; i++)
      mLoadout.push_back(DefaultLoadout[i]);
}


const Vector<U32> &ClientInfo::getLoadout()
{
   return mLoadout;
}


S32 ClientInfo::getPing()
{
   return mPing;
}


void ClientInfo::setPing(S32 ping)
{
   mPing = ping;
}


S32 ClientInfo::getTeamIndex()
{
   return mTeamIndex;
}


void ClientInfo::setTeamIndex(S32 teamIndex)
{
   mTeamIndex = teamIndex;
}


bool ClientInfo::isAuthenticated()
{
   return mIsAuthenticated;
}


bool ClientInfo::isLevelChanger()
{
   return mIsLevelChanger;
}


void ClientInfo::setIsLevelChanger(bool isLevelChanger)
{
   mIsLevelChanger = isLevelChanger;
}


bool ClientInfo::isAdmin()
{
   return mIsAdmin;
}


void ClientInfo::setIsAdmin(bool isAdmin)
{
   mIsAdmin = isAdmin;
}


bool ClientInfo::isRobot()
{
   return mIsRobot;
}


F32 ClientInfo::getCalculatedRating()
{
   return mStatistics.getCalculatedRating();
}


// Resets stats and the like
void ClientInfo::endOfGameScoringHandler()
{
   mStatistics.addGamePlayed();
   mStatistics.resetStatistics();
}


LuaPlayerInfo *ClientInfo::getPlayerInfo()
{
   // Lazily initialize
   if(!mPlayerInfo)
      mPlayerInfo = new PlayerInfo(this);   // Deleted in destructor

   return mPlayerInfo;
}

// Server only, robots can run this, bypassing the net interface. Return true if successfuly deployed. // TODO: Move this elsewhere
bool ClientInfo::sEngineerDeployObject(U32 type)
{
   Ship *ship = dynamic_cast<Ship *>(getShip());
   if(!ship)                                          // Not a good sign...
      return false;                                   // ...bail

   GameType *gameType = ship->getGame()->getGameType();

   if(!gameType->isEngineerEnabled())          // Something fishy going on here...
      return false;                                   // ...bail

   EngineerModuleDeployer deployer;

   if(!deployer.canCreateObjectAtLocation(ship->getGame()->getGameObjDatabase(), ship, type))
   {
      if(!isRobot())
         getConnection()->s2cDisplayErrorMessage(deployer.getErrorMessage().c_str());
   }
   else if(deployer.deployEngineeredItem(ship->getClientInfo(), type))
   {
      // Announce the build
      StringTableEntry msg( "%e0 has engineered a %e1." );

      Vector<StringTableEntry> e;
      e.push_back(getName());
      e.push_back(type == EngineeredTurret ? "turret" : "force field");
   

      gameType->broadcastMessage(GameConnection::ColorAqua, SFXNone, msg, e);

      return true;
   }

   // else... fail silently?
   return false;
}


void ClientInfo::sRequestLoadout(Vector<U32> &loadout)
{
   mLoadout = loadout;
   GameType *gt = gServerGame->getGameType();
   if(gt)
      gt->SRV_clientRequestLoadout(this, mLoadout);    // This will set loadout if ship is in loadout zone

   // Check if ship is in a loadout zone, in which case we'll make the loadout take effect immediately
   //Ship *ship = dynamic_cast<Ship *>(this->getControlObject());

   //if(ship && ship->isInZone(LoadoutZoneType))
      //ship->setLoadout(loadout);
}



// Return pointer to statistics tracker 
Statistics *ClientInfo::getStatistics()
{
   return &mStatistics;
}


Nonce *ClientInfo::getId()
{
   return &mId;
}


////////////////////////////////////////
////////////////////////////////////////

// Constructor
FullClientInfo::FullClientInfo(GameConnection *gameConnection, bool isRobot) : ClientInfo()
{
   mClientConnection = gameConnection;
   mIsRobot = isRobot;
}


// Destructor
FullClientInfo::~FullClientInfo()
{
   // Do nothing
}


void FullClientInfo::setAuthenticated(bool isAuthenticated, Int<BADGE_COUNT> badges)
{
   TNLAssert(isAuthenticated || badges == NO_BADGES, "Unauthenticated players should never have badges!");
   Parent::setAuthenticated(isAuthenticated, badges);

   // Broadcast new connection status to all clients, except the client that is authenticated.  Presumably they already know.  
   //  ===> This may now be wrong <=== It does seem a little roundabout to use the game server to communicate
   // between the FullClientInfo and the RemoteClientInfo on each client; we could contact the RemoteClientInfo directly and
   // then not send a message to the client being authenticated below.  But I think this is cleaner architecturally, and this
   // message is not sent often.
   if(mClientConnection && mClientConnection->isConnectionToClient())      
      for(S32 i = 0; i < gServerGame->getClientCount(); i++)
         if(gServerGame->getClientInfo(i)->getName() != mName && gServerGame->getClientInfo(i)->getConnection())
            gServerGame->getClientInfo(i)->getConnection()->s2cSetAuthenticated(mName, isAuthenticated, badges);
}


F32 FullClientInfo::getRating()
{
   // Initial case: no one has scored
   if(mTotalScore == 0)      
      return .5;

   // Standard case: 
   else   
      return F32(mScore) / F32(mTotalScore);
}


// Server only -- RemoteClientInfo has a client-side override
// Can pass NULL for game if level just changed and remote clients won't have player list yet
void FullClientInfo::setSpawnDelayed(const Game *game, bool spawnDelayed)
{
   if(spawnDelayed == mSpawnDelayed)
      return;

   if(spawnDelayed && !mSpawnDelayed)
      getConnection()->s2cPlayerSpawnDelayed();    // Tell client their spawn has been delayed

<<<<<<< HEAD
   game->getGameType()->s2cSetIsIdle(mName, spawnDelayed);
=======
   if(game)
   {
      for(S32 i = 0; i < game->getClientCount(); i++)
      {
         ClientInfo *clientInfo = game->getClientInfo(i);

         if(clientInfo->isRobot())
            continue;

         clientInfo->getConnection()->s2cSetIsSpawnDelayed(mName, spawnDelayed);
      }
   }
>>>>>>> 25dfdbd5

   mSpawnDelayed = spawnDelayed;
}


GameConnection *FullClientInfo::getConnection()
{
   return mClientConnection;
}


void FullClientInfo::setConnection(GameConnection *conn)
{
   mClientConnection = conn;
}


void FullClientInfo::setRating(F32 rating)
{
   TNLAssert(false, "Ratings can't be set for this class!");
}


SoundEffect *FullClientInfo::getVoiceSFX()
{
   TNLAssert(false, "Can't access VoiceSFX from this class!");
   return NULL;
}


VoiceDecoder *FullClientInfo::getVoiceDecoder()
{
   TNLAssert(false, "Can't access VoiceDecoder from this class!");
   return NULL;
}


////////////////////////////////////////
////////////////////////////////////////


#ifndef ZAP_DEDICATED
// Constructor
RemoteClientInfo::RemoteClientInfo(const StringTableEntry &name, bool isAuthenticated, Int<BADGE_COUNT> badges, 
                                   bool isRobot, bool isAdmin, bool isSpawnDelayed, bool isBusy) : ClientInfo()
{
   mName = name;
   mIsAuthenticated = isAuthenticated;
   mIsRobot = isRobot;
   mIsAdmin = isAdmin;
   mTeamIndex = NO_TEAM;
   mRating = 0;
   mBadges = badges;
   mSpawnDelayed = isSpawnDelayed;
   mIsBusy = isBusy;

   // Initialize speech stuff
   mDecoder = new SpeexVoiceDecoder();                                  // Deleted in destructor
   mVoiceSFX = new SoundEffect(SFXVoice, NULL, 1, Point(), Point());    // RefPtr, will self-delete
}


// Destructor
RemoteClientInfo::~RemoteClientInfo()
{
   delete mDecoder;
}


GameConnection *RemoteClientInfo::getConnection()
{
   TNLAssert(false, "Can't get a GameConnection from a RemoteClientInfo!");
   return NULL;
}


void RemoteClientInfo::setConnection(GameConnection *conn)
{
   TNLAssert(false, "Can't set a GameConnection on a RemoteClientInfo!");
}


// game is only needed for signature compatibility
void RemoteClientInfo::setSpawnDelayed(const Game *game, bool spawnDelayed)
{
   mSpawnDelayed = spawnDelayed;
}


F32 RemoteClientInfo::getRating()
{
   return mRating;
}


void RemoteClientInfo::setRating(F32 rating)
{
   mRating = rating;
}


// Voice chat stuff -- these will be invalid on the server side
SoundEffect *RemoteClientInfo::getVoiceSFX()
{
   return mVoiceSFX;
}


VoiceDecoder *RemoteClientInfo::getVoiceDecoder()
{
   return mDecoder;
}

#endif


////////////////////////////////////////
////////////////////////////////////////

// Constructor
NameToAddressThread::NameToAddressThread(const char *address_string) : mAddress_string(address_string)
{
   mDone = false;
}

// Destructor
NameToAddressThread::~NameToAddressThread()
{
   // Do nothing
}


U32 NameToAddressThread::run()
{
   // This can take a lot of time converting name (such as "bitfighter.org:25955") into IP address.
   mAddress.set(mAddress_string);
   mDone = true;
   return 0;
}


////////////////////////////////////////
////////////////////////////////////////

#ifndef ZAP_DEDICATED
class ClientGame;
extern ClientGame *gClientGame; // only used to see if we have a ClientGame, for buildBotMeshZones
#endif

// Global Game objects
ServerGame *gServerGame = NULL;

static Vector<DatabaseObject *> fillVector2;


//-----------------------------------------------------------------------------------
//-----------------------------------------------------------------------------------

// Constructor
Game::Game(const Address &theBindAddress, GameSettings *settings) : mGameObjDatabase(new GridDatabase())      //? was without new
{
   mSettings = settings;

   mNextMasterTryTime = 0;
   mReadyToConnectToMaster = false;

   mCurrentTime = 0;
   mGameSuspended = false;

   mRobotCount = 0;
   mPlayerCount = 0;

   mTimeUnconnectedToMaster = 0;

   mNetInterface = new GameNetInterface(theBindAddress, this);
   mHaveTriedToConnectToMaster = false;

   mNameToAddressThread = NULL;

   mTeamManager = new TeamManager;                    // gets deleted in destructor 
   mActiveTeamManager = mTeamManager;
}


// Destructor
Game::~Game()
{
   delete mTeamManager;

   if(mNameToAddressThread)
      delete mNameToAddressThread;
}


F32 Game::getGridSize() const
{
   return mGridSize;
}


void Game::setGridSize(F32 gridSize) 
{ 
   mGridSize = max(min(gridSize, F32(MAX_GRID_SIZE)), F32(MIN_GRID_SIZE));
}


U32 Game::getCurrentTime()
{
   return mCurrentTime;
}


const Vector<SafePtr<GameObject> > &Game::getScopeAlwaysList()
{
   return mScopeAlwaysList;
}


void Game::setScopeAlwaysObject(GameObject *theObject)
{
   mScopeAlwaysList.push_back(theObject);
}


GameSettings *Game::getSettings()
{
   return mSettings;
}


bool Game::isSuspended()
{
   return mGameSuspended;
}


void Game::resetMasterConnectTimer()
{
   mNextMasterTryTime = 0;
}


void Game::setReadyToConnectToMaster(bool ready)
{
   mReadyToConnectToMaster = ready;
}


Point Game::getScopeRange(S32 sensorStatus)
{
   switch(sensorStatus)
   {
      case Ship::SensorStatusPassive:
         return Point(PLAYER_SENSOR_PASSIVE_VISUAL_DISTANCE_HORIZONTAL + PLAYER_SCOPE_MARGIN,
               PLAYER_SENSOR_PASSIVE_VISUAL_DISTANCE_VERTICAL + PLAYER_SCOPE_MARGIN);

      case Ship::SensorStatusActive:
         return Point(PLAYER_SENSOR_ACTIVE_VISUAL_DISTANCE_HORIZONTAL + PLAYER_SCOPE_MARGIN,
               PLAYER_SENSOR_ACTIVE_VISUAL_DISTANCE_VERTICAL + PLAYER_SCOPE_MARGIN);

      case Ship::SensorStatusOff:
      default:
         return Point(PLAYER_VISUAL_DISTANCE_HORIZONTAL + PLAYER_SCOPE_MARGIN,
               PLAYER_VISUAL_DISTANCE_VERTICAL + PLAYER_SCOPE_MARGIN);
   }
}


S32 Game::getClientCount() const
{
   return mClientInfos.size();
}


S32 Game::getPlayerCount() const
{
   return mPlayerCount;
}


S32 Game::getAuthenticatedPlayerCount() const
{
   S32 count = 0;
   for(S32 i = 0; i < mClientInfos.size(); i++)
      if(!mClientInfos[i]->isRobot() && mClientInfos[i]->isAuthenticated())
         count++;

   return count;
}


S32 Game::getRobotCount() const
{
   return mRobotCount;
}


ClientInfo *Game::getClientInfo(S32 index) const
{ 
   return mClientInfos[index]; 
}


const Vector<ClientInfo *> *Game::getClientInfos()
{
   return &mClientInfos;
}


// ClientInfo will be a RemoteClientInfo in ClientGame and a FullClientInfo in ServerGame
void Game::addToClientList(ClientInfo *clientInfo) 
{ 
   mClientInfos.push_back(clientInfo);

   if(clientInfo->isRobot())
      mRobotCount++;
   else
      mPlayerCount++;
}     


// Helper function for other find functions
S32 Game::findClientIndex(const StringTableEntry &name)
{
   for(S32 i = 0; i < mClientInfos.size(); i++)
      if(mClientInfos[i]->getName() == name) 
         return i;

   return -1;     // Not found
}


void Game::removeFromClientList(const StringTableEntry &name)
{
   S32 index = findClientIndex(name);

   if(index >= 0)
   {
      if(mClientInfos[index]->isRobot())
         mRobotCount--;
      else
         mPlayerCount--;

      mClientInfos.erase_fast(index);
   }
}


void Game::removeFromClientList(ClientInfo *clientInfo)
{
   for(S32 i = 0; i < mClientInfos.size(); i++)
      if(mClientInfos[i] == clientInfo)
      {
         if(mClientInfos[i]->isRobot())
            mRobotCount--;
         else
            mPlayerCount--;

         mClientInfos.erase_fast(i);
         return;
      }
}


void Game::clearClientList() 
{ 
   mClientInfos.clear(); 

   mRobotCount = 0;
   mPlayerCount = 0;
}


// Find clientInfo given a player name
ClientInfo *Game::findClientInfo(const StringTableEntry &name)
{
   S32 index = findClientIndex(name);

   return index >= 0 ? mClientInfos[index] : NULL;
}


GameNetInterface *Game::getNetInterface()
{
   return mNetInterface;
}


GridDatabase *Game::getGameObjDatabase()
{
   return mGameObjDatabase.get();
}


MasterServerConnection *Game::getConnectionToMaster()
{
   return mConnectionToMaster;
}


GameType *Game::getGameType() const
{
   return mGameType;    // This is a safePtr, so it can be NULL, but will never point off into space
}


S32 Game::getTeamCount() const
{
   return mActiveTeamManager->getTeamCount();
}


AbstractTeam *Game::getTeam(S32 team) const
{
   return mActiveTeamManager->getTeam(team);
}


// Sorts teams by score, high to low
S32 QSORT_CALLBACK teamScoreSort(Team **a, Team **b)
{
   return (*b)->getScore() - (*a)->getScore();  
}


Vector<Team *> *Game::getSortedTeamList_score() const
{
   static Vector<Team *> teams;     // Static, since we return a pointer, and the object pointed to needs to outlive this function scope

   S32 teamCount = getTeamCount();

   teams.resize(teamCount);

   for(S32 i = 0; i < teamCount; i++)
   {
      teams[i] = (Team *)getTeam(i);
      teams[i]->mId = i;
   }

   teams.sort(teamScoreSort);

   return &teams;
}


// There is a bigger need to use StringTableEntry and not const char *
//    mainly to prevent errors on CTF neutral flag and out of range team number.
StringTableEntry Game::getTeamName(S32 teamIndex) const
{
   if(teamIndex >= 0 && teamIndex < getTeamCount())
      return getTeam(teamIndex)->getName();
   else if(teamIndex == TEAM_HOSTILE)
      return StringTableEntry("Hostile");
   else if(teamIndex == TEAM_NEUTRAL)
      return StringTableEntry("Neutral");
   else
      return StringTableEntry("UNKNOWN");
}


// Given a player's name, return his team
S32 Game::getTeamIndex(const StringTableEntry &playerName)
{
   ClientInfo *clientInfo = findClientInfo(playerName);              // Returns NULL if player can't be found
   
   return clientInfo ? clientInfo->getTeamIndex() : TEAM_NEUTRAL;    // If we can't find the team, let's call it neutral
}


// The following just delegate their work to the TeamManager
void Game::removeTeam(S32 teamIndex) { mActiveTeamManager->removeTeam(teamIndex); }

void Game::addTeam(AbstractTeam *team) { mActiveTeamManager->addTeam(team); }

void Game::addTeam(AbstractTeam *team, S32 index) { mActiveTeamManager->addTeam(team, index); }

void Game::replaceTeam(AbstractTeam *team, S32 index) { mActiveTeamManager->replaceTeam(team, index); }

void Game::clearTeams() { mActiveTeamManager->clearTeams(); }


// Makes sure that the mTeams[] structure has the proper player counts
// Needs to be called manually before accessing the structure
// Rating may only work on server... not tested on client
void Game::countTeamPlayers()
{
   for(S32 i = 0; i < getTeamCount(); i++)
   {
      TNLAssert(dynamic_cast<Team *>(getTeam(i)), "Invalid team");      // Assert for safety
      static_cast<Team *>(getTeam(i))->clearStats();                    // static_cast for speed
   }

   for(S32 i = 0; i < getClientCount(); i++)
   {
      ClientInfo *clientInfo =  getClientInfo(i);

      S32 teamIndex = clientInfo->getTeamIndex();

      if(teamIndex >= 0 && teamIndex < getTeamCount())
      { 
         // Robot could be neutral or hostile, skip out of range team numbers
         TNLAssert(dynamic_cast<Team *>(getTeam(teamIndex)), "Invalid team");
         Team *team = static_cast<Team *>(getTeam(teamIndex));            

         if(clientInfo->isRobot())
            team->incrementBotCount();
         else
            team->incrementPlayerCount();

         // The following bit won't work on the client... 
         if(isServer())
         {
            const F32 BASE_RATING = .1f;
            team->addRating(max(clientInfo->getCalculatedRating(), BASE_RATING));    
         }
      }
   }
}


void Game::setGameType(GameType *theGameType)      // TODO==> Need to store gameType as a shared_ptr or auto_ptr
{
   //delete mGameType;          // Cleanup, if need be
   mGameType = theGameType;
}


U32 Game::getTimeUnconnectedToMaster()
{
   return mTimeUnconnectedToMaster;
}


// Note: lots of stuff for this method in child classes!
void Game::onConnectedToMaster()
{
   getSettings()->saveMasterAddressListInIniUnlessItCameFromCmdLine();
}


void Game::resetLevelInfo()
{
   setGridSize((F32)DefaultGridSize);
}


// Process a single line of a level file, loaded in gameLoader.cpp
// argc is the number of parameters on the line, argv is the params themselves
// Used by ServerGame and the editor
void Game::processLevelLoadLine(U32 argc, U32 id, const char **argv, GridDatabase *database, bool inEditor, const string &levelFileName)
{
   S32 strlenCmd = (S32) strlen(argv[0]);

   // This is a legacy from the old Zap! days... we do bots differently in Bitfighter, so we'll just ignore this line if we find it.
   if(!stricmp(argv[0], "BotsPerTeam"))
      return;

   else if(!stricmp(argv[0], "GridSize"))      // GridSize requires a single parameter (an int specifiying how many pixels in a grid cell)
   {                                           
      if(argc < 2)
         logprintf(LogConsumer::LogLevelError, "Improperly formed GridSize parameter");
      else
         setGridSize((F32)atof(argv[1]));

      return;
   }

   // Parse GameType line... All game types are of form XXXXGameType
   else if(strlenCmd >= 8 && !strcmp(argv[0] + strlenCmd - 8, "GameType"))
   {
      // validateGameType() will return a valid GameType string -- either what's passed in, or the default if something bogus was specified
      TNL::Object *theObject;
      if(!strcmp(argv[0], "HuntersGameType"))
         theObject = new NexusGameType();
      else
         theObject = TNL::Object::create(GameType::validateGameType(argv[0]));

      GameType *gt = dynamic_cast<GameType *>(theObject);  // Force our new object to be a GameObject

      if(gt)
      {
         bool validArgs = gt->processArguments(argc - 1, argv + 1, NULL);
         if(!validArgs)
            logprintf(LogConsumer::LogLevelError, "GameType have incorrect parameters");

         gt->addToGame(this, database);    
      }
      else
         logprintf(LogConsumer::LogLevelError, "Could not create a GameType");
      
      return;
   }

   if(getGameType() && processLevelParam(argc, argv)) 
   {
      // Do nothing here
   }
   else if(getGameType() && processPseudoItem(argc, argv, levelFileName, database))
   {
      // Do nothing here
   }
   
   else
   {
      char obj[LevelLoader::MaxArgLen + 1];

      // Convert any NexusFlagItem into FlagItem, only NexusFlagItem will show up on ship
      if(!stricmp(argv[0], "HuntersFlagItem") || !stricmp(argv[0], "NexusFlagItem"))
         strcpy(obj, "FlagItem");

      // Convert legacy Hunters* objects
      else if(!stricmp(argv[0], "HuntersNexusObject"))
         strcpy(obj, "NexusObject");

      else
         strncpy(obj, argv[0], LevelLoader::MaxArgLen);

      obj[LevelLoader::MaxArgLen] = '\0';
      TNL::Object *theObject = TNL::Object::create(obj);          // Create an object of the type specified on the line

      SafePtr<GameObject> object  = dynamic_cast<GameObject *>(theObject);  // Force our new object to be a GameObject
      EditorObject *eObject = dynamic_cast<EditorObject *>(theObject);


      if(!object && !eObject)    // Well... that was a bad idea!
      {
         logprintf(LogConsumer::LogLevelError, "Unknown object type \"%s\" in level \"%s\"", obj, levelFileName.c_str());
         delete theObject;
      }
      else  // object was valid
      {
         computeWorldObjectExtents();    // Make sure this is current if we process a robot that needs this for intro code

         bool validArgs = object->processArguments(argc - 1, argv + 1, this);

         // Mark the item as being a ghost (client copy of a server object) so that the object will not trigger server-side tests
         // The only time this code is run on the client is when loading into the editor.
         if(inEditor)
            object->markAsGhost();

         if(validArgs)
         {
            if(object.isValid())  // processArguments might delete this object (teleporter)
               object->addToGame(this, database);
         }
         else
         {
            logprintf(LogConsumer::LogLevelError, "Invalid arguments in object \"%s\" in level \"%s\"", obj, levelFileName.c_str());
            object->destroySelf();
         }
      }
   }
}


// Returns true if we've handled the line (even if it handling it means that the line was bogus); returns false if
// caller needs to create an object based on the line
bool Game::processLevelParam(S32 argc, const char **argv)
{
   if(!stricmp(argv[0], "Team"))
      onReadTeamParam(argc, argv);

   // TODO: Create better way to change team details from level scripts: https://code.google.com/p/bitfighter/issues/detail?id=106
   else if(!stricmp(argv[0], "TeamChange"))   // For level script. Could be removed when there is a better way to change team names and colors.
      onReadTeamChangeParam(argc, argv);

   else if(!stricmp(argv[0], "Specials"))
      onReadSpecialsParam(argc, argv);

   else if(!strcmp(argv[0], "Script"))
      onReadScriptParam(argc, argv);

   else if(!stricmp(argv[0], "LevelName"))
      onReadLevelNameParam(argc, argv);
   
   else if(!stricmp(argv[0], "LevelDescription"))
      onReadLevelDescriptionParam(argc, argv);

   else if(!stricmp(argv[0], "LevelCredits"))
      onReadLevelCreditsParam(argc, argv);
   else if(!stricmp(argv[0], "MinPlayers"))     // Recommend a min number of players for this map
   {
      if(argc > 1)
         getGameType()->setMinRecPlayers(atoi(argv[1]));
   }
   else if(!stricmp(argv[0], "MaxPlayers"))     // Recommend a max number of players for this map
   {
      if(argc > 1)
         getGameType()->setMaxRecPlayers(atoi(argv[1]));
   }
   else
      return false;     // Line not processed; perhaps the caller can handle it?

   return true;         // Line processed; caller can ignore it
}


// Write out the game processed above; returns multiline string
string Game::toString()
{
   string str;

   GameType *gameType = getGameType();

   str = gameType->toString() + "\n";

   str += string("LevelName ") + writeLevelString(gameType->getLevelName()->getString()) + "\n";
   str += string("LevelDescription ") + writeLevelString(gameType->getLevelDescription()->getString()) + "\n";
   str += string("LevelCredits ") + writeLevelString(gameType->getLevelCredits()->getString()) + "\n";

   str += string("GridSize ") + ftos(mGridSize) + "\n";

   for(S32 i = 0; i < mActiveTeamManager->getTeamCount(); i++)
      str += mActiveTeamManager->getTeam(i)->toString() + "\n";

   str += gameType->getSpecialsLine() + "\n";

   if(gameType->getScriptName() != "")
      str += "Script " + gameType->getScriptLine() + "\n";

   str += string("MinPlayers") + (gameType->getMinRecPlayers() > 0 ? " " + itos(gameType->getMinRecPlayers()) : "") + "\n";
   str += string("MaxPlayers") + (gameType->getMaxRecPlayers() > 0 ? " " + itos(gameType->getMaxRecPlayers()) : "") + "\n";

   return str;
}


// Only occurs in scripts; could be in editor or on server
void Game::onReadTeamChangeParam(S32 argc, const char **argv)
{
   if(argc >= 2)   // Enough arguments?
   {
      S32 teamNumber = atoi(argv[1]);   // Team number to change

      if(teamNumber >= 0 && teamNumber < getTeamCount())
      {
         AbstractTeam *team = getNewTeam();
         team->processArguments(argc-1, argv+1);          // skip one arg
         replaceTeam(team, teamNumber);
      }
   }
}


void Game::onReadSpecialsParam(S32 argc, const char **argv)
{         
   for(S32 i = 1; i < argc; i++)
      if(!getGameType()->processSpecialsParam(argv[i]))
         logprintf(LogConsumer::LogLevelError, "Invalid specials parameter: %s", argv[i]);
}


void Game::onReadScriptParam(S32 argc, const char **argv)
{
   Vector<string> args;

   // argv[0] is always "Script"
   for(S32 i = 1; i < argc; i++)
      args.push_back(argv[i]);

   getGameType()->setScript(args);
}


static string getString(S32 argc, const char **argv)
{
   string s;
   for(S32 i = 1; i < argc; i++)
   {
      s += argv[i];
      if(i < argc - 1)
         s += " ";
   }

   return s;
}


void Game::onReadLevelNameParam(S32 argc, const char **argv)
{
   string s = getString(argc, argv);
   getGameType()->setLevelName(s.substr(0, MAX_GAME_NAME_LEN).c_str());
}


void Game::onReadLevelDescriptionParam(S32 argc, const char **argv)
{
   string s = getString(argc, argv);
   getGameType()->setLevelDescription(s.substr(0, MAX_GAME_DESCR_LEN).c_str());
}


void Game::onReadLevelCreditsParam(S32 argc, const char **argv)
{
   string s = getString(argc, argv);
   getGameType()->setLevelCredits(s.substr(0, MAX_GAME_DESCR_LEN).c_str());
}


// Only used during level load process...  actually, used at all?  If so, should be combined with similar code in gameType
// Not used during normal game load... perhaps by lua loader?
void Game::setGameTime(F32 time)
{
   GameType *gt = getGameType();

   TNLAssert(gt, "Null gametype!");

   if(gt)
      gt->setGameTime(time * 60);
}


bool Game::runLevelGenScript(const FolderManager *folderManager, const string &scriptName, const Vector<string> &scriptArgs, 
                                   GridDatabase *targetDatabase)
{
   string fullname = folderManager->findLevelGenScript(scriptName);  // Find full name of levelgen script

   if(fullname == "")
   {
      Vector<StringTableEntry> e;
      e.push_back(scriptName.c_str());
      getGameType()->broadcastMessage(GameConnection::ColorRed, SFXNone, "!!! Error running levelgen %e0: Could not find file", e);
      logprintf(LogConsumer::LogWarning, "Warning: Could not find script \"%s\"", scriptName.c_str());
      return false;
   }

   // The script file will be the first argument, subsequent args will be passed on to the script
   LuaLevelGenerator levelgen = LuaLevelGenerator(fullname, folderManager->luaDir, scriptArgs, getGridSize(), 
                                                  targetDatabase, this);
   if(!levelgen.runScript())
   {
      Vector<StringTableEntry> e;
      e.push_back(scriptName.c_str());

      getGameType()->broadcastMessage(GameConnection::ColorRed, SFXNone, "!!! Error running levelgen %e0: See server log for details", e);
      return false;
   }

   return true;
}


// If there is no valid connection to master server, perodically try to create one.
// If user is playing a game they're hosting, they should get one master connection
// for the client and one for the server.
// Called from both clientGame and serverGame idle fuctions, so think of this as a kind of idle
void Game::checkConnectionToMaster(U32 timeDelta)
{
   if(mConnectionToMaster.isValid() && mConnectionToMaster->isEstablished())
      mTimeUnconnectedToMaster = 0;
   else if(mReadyToConnectToMaster)
      mTimeUnconnectedToMaster += timeDelta;

   if(!mConnectionToMaster.isValid())      // It's valid if it isn't null, so could be disconnected and would still be valid
   {
      Vector<string> *masterServerList = mSettings->getMasterServerList();

      if(masterServerList->size() == 0)
         return;

      if(mNextMasterTryTime < timeDelta && mReadyToConnectToMaster)
      {
         if(!mNameToAddressThread)
         {
            if(mHaveTriedToConnectToMaster && masterServerList->size() >= 2)
            {  
               // Rotate the list so as to try each one until we find one that works...
               masterServerList->push_back(string(masterServerList->get(0)));  // don't remove string(...), or else this line is a mystery why push_back an empty string.
               masterServerList->erase(0);
            }

            const char *addr = masterServerList->get(0).c_str();

            mHaveTriedToConnectToMaster = true;
            logprintf(LogConsumer::LogConnection, "%s connecting to master [%s]", isServer() ? "Server" : "Client", addr);

            mNameToAddressThread = new NameToAddressThread(addr);
            mNameToAddressThread->start();
         }
         else
         {
            if(mNameToAddressThread->mDone)
            {
               if(mNameToAddressThread->mAddress.isValid())
               {
                  TNLAssert(!mConnectionToMaster.isValid(), "Already have connection to master!");
                  mConnectionToMaster = new MasterServerConnection(this);
                  mConnectionToMaster->connect(mNetInterface, mNameToAddressThread->mAddress);
               }
   
               mNextMasterTryTime = GameConnection::MASTER_SERVER_FAILURE_RETRY_TIME;     // 10 secs, just in case this attempt fails
               delete mNameToAddressThread;
               mNameToAddressThread = NULL;
            }
         }
      }
      else if(!mReadyToConnectToMaster)
         mNextMasterTryTime = 0;
      else
         mNextMasterTryTime -= timeDelta;
   }
}

Game::DeleteRef::DeleteRef(GameObject *o, U32 d)
{
   theObject = o;
   delay = d;
}


void Game::addToDeleteList(GameObject *theObject, U32 delay)
{
   mPendingDeleteObjects.push_back(DeleteRef(theObject, delay));
}


// Cycle through our pending delete list, and either delete an object or update its timer
void Game::processDeleteList(U32 timeDelta)
{
   for(S32 i = 0; i < mPendingDeleteObjects.size(); )    // no i++
   {     // braces required
      if(timeDelta > mPendingDeleteObjects[i].delay)
      {
         GameObject *g = mPendingDeleteObjects[i].theObject;
         delete g;
         mPendingDeleteObjects.erase_fast(i);
      }
      else
      {
         mPendingDeleteObjects[i].delay -= timeDelta;
         i++;
      }
   }
}


// Delete all objects of specified type  --> currently only used to remove all walls from the game
void Game::deleteObjects(U8 typeNumber)
{
   fillVector.clear();
   mGameObjDatabase->findObjects(typeNumber, fillVector);
   for(S32 i = 0; i < fillVector.size(); i++)
   {
      GameObject *obj = dynamic_cast<GameObject *>(fillVector[i]);
      obj->deleteObject(0);
   }
}


// Not currently used
void Game::deleteObjects(TestFunc testFunc)
{
   fillVector.clear();
   mGameObjDatabase->findObjects(testFunc, fillVector);
   for(S32 i = 0; i < fillVector.size(); i++)
   {
      GameObject *obj = dynamic_cast<GameObject *>(fillVector[i]);
      obj->deleteObject(0);
   }
}


const ModuleInfo *Game::getModuleInfo(ShipModule module)
{
   TNLAssert(U32(module) < U32(ModuleCount), "out of range module");
   return &gModuleInfo[(U32) module];
}


void Game::computeWorldObjectExtents()
{
   mWorldExtents = mGameObjDatabase->getExtents();
}


Rect Game::computeBarrierExtents()
{
   Rect theRect;

   fillVector.clear();
   mGameObjDatabase->findObjects((TestFunc)isWallType, fillVector);

   for(S32 i = 0; i < fillVector.size(); i++)
      theRect.unionRect(fillVector[i]->getExtent());

   return theRect;
}


Point Game::computePlayerVisArea(Ship *ship) const
{
   F32 activeFraction = ship->getSensorActiveZoomFraction();
   F32 equipFraction = ship->getSensorEquipZoomFraction();

   F32 fraction = 0;

   Point regVis(PLAYER_VISUAL_DISTANCE_HORIZONTAL, PLAYER_VISUAL_DISTANCE_VERTICAL);
   Point sensPassiveVis(PLAYER_SENSOR_PASSIVE_VISUAL_DISTANCE_HORIZONTAL, PLAYER_SENSOR_PASSIVE_VISUAL_DISTANCE_VERTICAL);
   Point sensActiveVis(PLAYER_SENSOR_ACTIVE_VISUAL_DISTANCE_HORIZONTAL, PLAYER_SENSOR_ACTIVE_VISUAL_DISTANCE_VERTICAL);

   Point *comingFrom;
   Point *goingTo;

   // This trainwreck is how to determine our visibility based on the tri-state sensor module
   // It depends on the last sensor status, which is determined if one of the two timers is still
   // running
   switch(ship->getSensorStatus())
   {
      case Ship::SensorStatusPassive:
         if (equipFraction < 1)
         {
            comingFrom = &regVis;
            goingTo = &sensPassiveVis;
            fraction = equipFraction;
         }
         else if(activeFraction < 1)
         {
            goingTo = &sensPassiveVis;
            comingFrom = &sensActiveVis;
            fraction = activeFraction;
         }
         else
         {
            goingTo = &sensPassiveVis;
            comingFrom = &sensPassiveVis;
            fraction = 1;
         }
         break;

      case Ship::SensorStatusActive:
         goingTo = &sensActiveVis;
         comingFrom = &sensPassiveVis;
         fraction = activeFraction;
         break;

      case Ship::SensorStatusOff:
      default:
         if (activeFraction < 1)
            comingFrom = &sensActiveVis;
         else
            comingFrom = &sensPassiveVis;
         goingTo = &regVis;
         fraction = equipFraction;
         break;
   }

   // Ugly
   return *comingFrom + (*goingTo - *comingFrom) * fraction;
}


// Make sure name is unique.  If it's not, make it so.  The problem is that then the client doesn't know their official name.
// This makes the assumption that we'll find a unique name before numstr runs out of space (allowing us to try 999,999,999 or so combinations)
string Game::makeUnique(const char *name)
{
   U32 index = 0;
   string proposedName = name;

   bool unique = false;

   while(!unique)
   {
      unique = true;

      for(S32 i = 0; i < getClientCount(); i++)
      {
         if(proposedName == getClientInfo(i)->getName().getString())     // Collision detected!
         {
            unique = false;

            char numstr[10];
            sprintf(numstr, ".%d", index);

            // Max length name can be such that when number is appended, it's still less than MAX_PLAYER_NAME_LENGTH
            S32 maxNamePos = MAX_PLAYER_NAME_LENGTH - (S32)strlen(numstr); 
            proposedName = string(name).substr(0, maxNamePos) + numstr;     // Make sure name won't grow too long

            index++;
            break;
         }
      }
   }

   return proposedName;
}


////////////////////////////////////////
////////////////////////////////////////

// Constructor
LevelInfo::LevelInfo()      
{
   initialize();
}


// Constructor, only used on client
LevelInfo::LevelInfo(const StringTableEntry &name, GameTypeId type)
{
   initialize();

   levelName = name;  
   levelType = type; 
}


// Constructor
LevelInfo::LevelInfo(const string &levelFile)
{
   initialize();

   levelFileName = levelFile.c_str();
}


void LevelInfo::initialize()
{
   levelName = "";
   levelType = BitmatchGame;
   levelFileName = "";
   minRecPlayers = 0;
   maxRecPlayers = 0;
}


////////////////////////////////////////
////////////////////////////////////////

// Constructor
ServerGame::ServerGame(const Address &address, GameSettings *settings, bool testMode, bool dedicated) : 
      Game(address, settings)
{
   mVoteTimer = 0;
   mNextLevel = NEXT_LEVEL;

   mShuttingDown = false;

   EventManager::get()->setPaused(false);

   hostingModePhase = ServerGame::NotHosting;

   mInfoFlags = 0;                  // Currently only used to specify test mode
   mCurrentLevelIndex = 0;

   if(testMode)
      mInfoFlags = TestModeFlag;

   mTestMode = testMode;

   mNetInterface->setAllowsConnections(true);
   mMasterUpdateTimer.reset(UpdateServerStatusTime);

   mSuspendor = NULL;

#ifdef ZAP_DEDICATED
   TNLAssert(dedicated, "Dedicated should be true here!");
#endif

   mDedicated = dedicated;

   mGameSuspended = true; // server starts at zero players

   U32 stutter = mSettings->getSimulatedStutter();

   mStutterTimer.reset(1001 - stutter);    // Use 1001 to ensure timer is never set to 0
   mStutterSleepTimer.reset(stutter);
   mAccumulatedSleepTime = 0;
}


// Destructor
ServerGame::~ServerGame()
{
   cleanUp();
}


// Called when ClientGame and ServerGame are destructed, and new levels are loaded on the server
void Game::cleanUp()
{
   // Delete any objects on the delete list
   processDeleteList(0xFFFFFFFF);

   // Delete any game objects that may exist  --> not sure this will be needed when we're using shared_ptr
   // sam: should be deleted to properly get removed from server's database and to remove client's net objects.
   fillVector.clear();
   mGameObjDatabase->findObjects(fillVector);

   for(S32 i = 0; i < fillVector.size(); i++)
   {
      mGameObjDatabase->removeFromDatabase(fillVector[i], fillVector[i]->getExtent());
      delete dynamic_cast<Object *>(fillVector[i]); // dynamic_cast might be needed to avoid errors
   }

   mActiveTeamManager->clearTeams();

   if(mGameType.isValid() && !mGameType->isGhost())
      delete mGameType.getPointer();
}


void ServerGame::cleanUp()
{
   fillVector.clear();
   mDatabaseForBotZones.findObjects(fillVector);

   for(S32 i = 0; i < fillVector.size(); i++)
      delete dynamic_cast<Object *>(fillVector[i]);

   Parent::cleanUp();
}


// Return true when handled
bool ServerGame::voteStart(ClientInfo *clientInfo, S32 type, S32 number)
{
   GameConnection *conn = clientInfo->getConnection();

   if(!mSettings->getIniSettings()->voteEnable)
      return false;

   U32 VoteTimer;
   if(type == 4) // change team
      VoteTimer = mSettings->getIniSettings()->voteLengthToChangeTeam * 1000;
   else
      VoteTimer = mSettings->getIniSettings()->voteLength * 1000;
   if(VoteTimer == 0)
      return false;

   if(mVoteTimer != 0)
   {
      conn->s2cDisplayErrorMessage("Can't start a new vote when there is one pending.");
      return true;
   }

   if(conn->mVoteTime != 0)
   {
      Vector<StringTableEntry> e;
      Vector<StringPtr> s;
      Vector<S32> i;

      i.push_back(conn->mVoteTime / 1000);
      conn->s2cDisplayMessageESI(GameConnection::ColorRed, SFXNone, "Can't start vote, try again %i0 seconds later.", e, s, i);

      return true;
   }

   mVoteTimer = VoteTimer;
   mVoteType = type;
   mVoteNumber = number;
   mVoteClientName = clientInfo->getName();

   for(S32 i = 0; i < getClientCount(); i++)
      if(getClientInfo(i)->getConnection())  // robots don't have GameConnection
         getClientInfo(i)->getConnection()->mVote = 0;

   conn->mVote = 1;
   conn->s2cDisplayMessage(GameConnection::ColorAqua, SFXNone, "Vote started, waiting for others to vote.");
   return true;
}


void ServerGame::voteClient(ClientInfo *clientInfo, bool voteYes)
{
   GameConnection *conn = clientInfo->getConnection();

   if(mVoteTimer == 0)
      conn->s2cDisplayErrorMessage("!!! Nothing to vote on");
   else if(conn->mVote == (voteYes ? 1 : 2))
      conn->s2cDisplayErrorMessage("!!! Already voted");
   else if(conn->mVote == 0)
      conn->s2cDisplayMessage(GameConnection::ColorGreen, SFXNone, voteYes ? "Voted Yes" : "Voted No");
   else
      conn->s2cDisplayMessage(GameConnection::ColorGreen, SFXNone, voteYes ? "Changed vote to Yes" : "Changed vote to No");

   conn->mVote = voteYes ? 1 : 2;
}


S32 ServerGame::getLevelNameCount()
{
   return mLevelInfos.size();
}


S32 ServerGame::getCurrentLevelIndex()
{
   return mCurrentLevelIndex;
}


S32 ServerGame::getLevelCount()
{
   return mLevelInfos.size();
}


LevelInfo ServerGame::getLevelInfo(S32 index)
{
   return mLevelInfos[index];
}


void ServerGame::clearLevelInfos()
{
   mLevelInfos.clear();
}


void ServerGame::addLevelInfo(const LevelInfo &levelInfo)
{
   mLevelInfos.push_back(levelInfo);
}


bool ServerGame::isTestServer()
{
   return mTestMode;
}


AbstractTeam *ServerGame::getNewTeam()
{
   return new Team;
}


// Creates a set of LevelInfos that are empty except for the filename.  They will be fleshed out later.
// This gets called when you first load the host menu
void ServerGame::buildBasicLevelInfoList(const Vector<string> &levelList)
{
   mLevelInfos.clear();

   for(S32 i = 0; i < levelList.size(); i++)
      mLevelInfos.push_back(LevelInfo(levelList[i]));
}


void ServerGame::resetLevelLoadIndex()
{
   mLevelLoadIndex = 0;
}


// This is only used while we're building a list of levels to display on the host during loading.
string ServerGame::getLastLevelLoadName()
{
   if(mLevelInfos.size() == 0)     // Could happen if there are no valid levels specified wtih -levels param, for example
      return "";
   else if(mLevelLoadIndex == 0)    // Still not sure when this would happen
      return "";
   else
      return mLevelInfos[mLevelLoadIndex - 1].levelName.getString();
}


// Return true if the only client connected is the one we passed; don't consider bots
bool ServerGame::onlyClientIs(GameConnection *client)
{
   GameType *gameType = getGameType();

   if(!gameType)
      return false;

   for(S32 i = 0; i < getClientCount(); i++)
      if(!mClientInfos[i]->isRobot() && mClientInfos[i]->getConnection() != client)
         return false;

   return true;
}



// Control whether we're in shut down mode or not
void ServerGame::setShuttingDown(bool shuttingDown, U16 time, GameConnection *who, StringPtr reason)
{
   mShuttingDown = shuttingDown;
   if(shuttingDown)
   {
      mShutdownOriginator = who;
      const char *name = mShutdownOriginator->getClientInfo()->getName().getString();

      // If there's no other clients, then just shutdown now
      if(onlyClientIs(mShutdownOriginator))
      {
         logprintf(LogConsumer::ServerFilter, "Server shutdown requested by %s.  No other players, so shutting down now.", name);
         mShutdownTimer.reset(1);
      }
      else
      {
         logprintf(LogConsumer::ServerFilter, "Server shutdown in %d seconds, requested by %s, for reason [%s].", time, name, reason.getString());
         mShutdownTimer.reset(time * 1000);
      }
   }
   else
      logprintf(LogConsumer::ServerFilter, "Server shutdown canceled.");
}


// Parse through the chunk of data passed in and find parameters to populate levelInfo with
// This is only used on the server to provide quick level information without having to load the level
// (like with playlists or menus)
// Warning: Mungs chunk!
LevelInfo getLevelInfoFromFileChunk(char *chunk, S32 size, LevelInfo &levelInfo)
{
   S32 cur = 0;
   S32 startingCur = 0;

   bool foundGameType = false;
   bool foundLevelName = false;
   bool foundMinPlayers = false;
   bool foundMaxPlayers = false;

   while(cur < size && !(foundGameType && foundLevelName && foundMinPlayers && foundMaxPlayers))
   {
      if(chunk[cur] < 32)
      {
         if(cur - startingCur > 5)
         {
            char c = chunk[cur];
            chunk[cur] = 0;
            Vector<string> list = parseString(&chunk[startingCur]);
            chunk[cur] = c;

            if(list.size() >= 1 && list[0].find("GameType") != string::npos)
            {
               // Convert legacy Hunters game
               if(!stricmp(list[0].c_str(), "HuntersGameType"))
                  list[0] = "NexusGameType";

               TNL::Object *theObject = TNL::Object::create(list[0].c_str());  // Instantiate a gameType object
               GameType *gt = dynamic_cast<GameType*>(theObject);              // and cast it
               if(gt)
               {
                  levelInfo.levelType = gt->getGameTypeId();
                  delete gt;
                  foundGameType = true;
               }
            }
            else if(list.size() >= 2 && list[0] == "LevelName")
            {
               string levelName = list[1];

               for(S32 i = 2; i < list.size(); i++)
                  levelName += " " + list[i];

               levelInfo.levelName = levelName;

               foundLevelName = true;
            }
            else if(list.size() >= 2 && list[0] == "MinPlayers")
            {
               levelInfo.minRecPlayers = atoi(list[1].c_str());
               foundMinPlayers = true;
            }
            else if(list.size() >= 2 && list[0] == "MaxPlayers")
            {
               levelInfo.maxRecPlayers = atoi(list[1].c_str());
               foundMaxPlayers = true;
            }
         }
         startingCur = cur + 1;
      }
      cur++;
   }
   return levelInfo;
}


void ServerGame::loadNextLevelInfo()
{
   FolderManager *folderManager = getSettings()->getFolderManager();

   string levelFile = folderManager->findLevelFile(mLevelInfos[mLevelLoadIndex].levelFileName.getString());

   if(getLevelInfo(levelFile, mLevelInfos[mLevelLoadIndex]))    // Populate mLevelInfos[i] with data from levelFile
      mLevelLoadIndex++;
   else
      mLevelInfos.erase(mLevelLoadIndex);

   if(mLevelLoadIndex == mLevelInfos.size())
      hostingModePhase = DoneLoadingLevels;
}


// Populates levelInfo with data from fullFilename
bool ServerGame::getLevelInfo(const string &fullFilename, LevelInfo &levelInfo)
{
   TNLAssert(levelInfo.levelFileName != "", "Invalid assumption");

   FILE *f = fopen(fullFilename.c_str(), "rb");

   if(f)
   {
      char data[1024 * 4];  // 4 kb should be enough to fit all parameters at the beginning of level; we don't need to read everything
      S32 size = (S32)fread(data, 1, sizeof(data), f);
      fclose(f);

      getLevelInfoFromFileChunk(data, size, levelInfo);

      // Provide a default levelname
      if(levelInfo.levelName == "")
         levelInfo.levelName = levelInfo.levelFileName;     // was mLevelInfos[mLevelLoadIndex].levelFileName

      return true;
   }
   else
   {
      // was mLevelInfos[mLevelLoadIndex].levelFileName.getString()
      logprintf(LogConsumer::LogWarning, "Could not load level %s [%s].  Skipping...", levelInfo.levelFileName.getString(), fullFilename.c_str());
      return false;
   }
}


// Helps resolve meta-indices such as NEXT_LEVEL.  If you pass it a normal level index, you'll just get that back.
S32 ServerGame::getAbsoluteLevelIndex(S32 indx)
{
   if(indx == NEXT_LEVEL)
      return (mCurrentLevelIndex + 1) % mLevelInfos.size();

   else if(indx == PREVIOUS_LEVEL)
   {
      indx = mCurrentLevelIndex - 1;
      return (indx >= 0) ? indx : mLevelInfos.size() - 1;
   }

   else if(indx == REPLAY_LEVEL)
      return mCurrentLevelIndex;

   else if(indx < 0 || indx >= mLevelInfos.size())    // Out of bounds index specified
      return 0;

   return indx;
}


// Get the level name, as defined in the level file
StringTableEntry ServerGame::getLevelNameFromIndex(S32 indx)
{
   return mLevelInfos[getAbsoluteLevelIndex(indx)].levelName;
}


// Get the filename the level is saved under
string ServerGame::getLevelFileNameFromIndex(S32 indx)
{
   if(indx < 0 || indx >= mLevelInfos.size())
      return "";
   else
      return mLevelInfos[indx].levelFileName.getString();
}


// Return filename of level currently in play
StringTableEntry ServerGame::getCurrentLevelFileName()
{
   return mLevelInfos[mCurrentLevelIndex].levelFileName;
}


// Return name of level currently in play
StringTableEntry ServerGame::getCurrentLevelName()
{
   return mLevelInfos[mCurrentLevelIndex].levelName;
}


// Return type of level currently in play
GameTypeId ServerGame::getCurrentLevelType()
{
   return mLevelInfos[mCurrentLevelIndex].levelType;
}


StringTableEntry ServerGame::getCurrentLevelTypeName()
{
   return GameType::getGameTypeName(getCurrentLevelType());
}


bool ServerGame::processPseudoItem(S32 argc, const char **argv, const string &levelFileName, GridDatabase *database)
{
   if(!stricmp(argv[0], "Spawn"))
   {
      if(argc >= 4)
      {
         S32 teamIndex = atoi(argv[1]);
         Point p;
         p.read(argv + 2);
         p *= getGridSize();

         if(teamIndex >= 0 && teamIndex < getTeamCount())   // Normal teams; ignore if invalid
            ((Team *)getTeam(teamIndex))->addSpawnPoint(p);
         else if(teamIndex == -1)                           // Neutral spawn point, add to all teams
            for(S32 i = 0; i < getTeamCount(); i++)
               ((Team *)getTeam(i))->addSpawnPoint(p);
      }
   }
   else if(!stricmp(argv[0], "FlagSpawn"))      // FlagSpawn <team> <x> <y> [timer]
   {
      if(argc >= 4)
      {
         S32 teamIndex = atoi(argv[1]);
         Point p;
         p.read(argv + 2);
         p *= getGridSize();
   
         S32 time = (argc > 4) ? atoi(argv[4]) : FlagSpawn::DEFAULT_RESPAWN_TIME;
   
         FlagSpawn spawn = FlagSpawn(p, time);
   
         // Following works for Nexus & Soccer games because they are not TeamFlagGame.  Currently, the only
         // TeamFlagGame is CTF.
   
         if(getGameType()->isTeamFlagGame() && (teamIndex >= 0 && teamIndex < getTeamCount()) )   // If we can't find a valid team...
            ((Team *)getTeam(teamIndex))->addFlagSpawn(spawn);
         else
            getGameType()->addFlagSpawn(spawn);                                                   // ...then put it in the non-team list
      }
   }
   else if(!stricmp(argv[0], "AsteroidSpawn"))      // AsteroidSpawn <x> <y> [timer]      // TODO: Move this to AsteroidSpawn class?
   {
      AsteroidSpawn *spawn = new AsteroidSpawn();

      if(spawn->processArguments(argc - 1, argv + 1, this))   // processArguments don't like "AsteroidSpawn" as argv[0]
         getGameType()->addItemSpawn(spawn);
   }
   else if(!stricmp(argv[0], "CircleSpawn"))      // CircleSpawn <x> <y> [timer]      // TODO: Move this to CircleSpawn class?
   {
      CircleSpawn *spawn = new CircleSpawn();

      if(spawn->processArguments(argc - 1, argv + 1, this))
         getGameType()->addItemSpawn(spawn);
   }
   else if(!stricmp(argv[0], "BarrierMaker"))
   {
      // Use WallItem's ProcessGeometry method to read the points; this will let us put us all our error handling
      // and geom processing in our place.
      WallItem wallItem;
      if(wallItem.processArguments(argc, argv, this))    // Returns true if wall was successfully processed
      {
         // Convert the wallItem in to a wallRec, an abbreviated form of wall that represents both regular walls and polywalls, and 
         // is convenient to transmit to the clients
         WallRec wallRec(wallItem);
         getGameType()->addWall(wallRec, this);
         }
      }
   else if(!stricmp(argv[0], "BarrierMakerS") || !stricmp(argv[0], "PolyWall"))
   {
      PolyWall polyWall;
      if(polyWall.processArguments(argc, argv, this))    // Returns true if wall was successfully processed
      {
         // Convert the wallItem in to a wallRec, an abbreviated form of wall that represents both regular walls and polywalls, and 
         // is convenient to transmit to the clients
         WallRec wallRec(polyWall);
         getGameType()->addWall(wallRec, this);
      }
   }
   else 
      return false;

   return true;
}


// Sort by order in which players should be added to teams
// Highest ratings first -- runs on server only, so these should be FullClientInfos
// Return 1 if a is above b, -1 if b is above a, and 0 if they are equal
static S32 QSORT_CALLBACK AddOrderSort(ClientInfo **a, ClientInfo **b)
{
   bool aIsIdle = !(*a)->getConnection()->getObjectMovedThisGame();
   bool bIsIdle = !(*b)->getConnection()->getObjectMovedThisGame();

   // If either player is idle, put them at the bottom of the list
   if(aIsIdle && !bIsIdle)
      return -1;

   if(!aIsIdle && bIsIdle)
      return 1;

   // If neither (or both) are idle, sort by ranking
   F32 diff = (*a)->getCalculatedRating() - (*b)->getCalculatedRating();

   if(diff == 0) 
      return 0;

   return diff > 0 ? 1 : -1;
}


// Pass -1 to go to next level, otherwise pass an absolute level number
void ServerGame::cycleLevel(S32 nextLevel)
{

   cleanUp();
   mLevelSwitchTimer.clear();
   mScopeAlwaysList.clear();

   for(S32 i = 0; i < getClientCount(); i++)
   {
      ClientInfo *clientInfo = getClientInfo(i);
      GameConnection *conn = clientInfo->getConnection();

      conn->resetGhosting();
      conn->switchedTeamCount = 0;

      clientInfo->setScore(0); // Reset player scores, for non team game types
   }
   
   setCurrentLevelIndex(nextLevel, getPlayerCount());
   
   string levelFile = getLevelFileNameFromIndex(mCurrentLevelIndex);

   logprintf(LogConsumer::ServerFilter, "Loading %s [%s]... \\", getLevelNameFromIndex(mCurrentLevelIndex).getString(), levelFile.c_str());

   // Load the level for real this time (we loaded it once before, when we started the server, but only to grab a few params)
   loadLevel(levelFile);

   // Make sure we have a gameType... if we don't we'll add a default one here
   if(!getGameType())   // loadLevel can fail (missing file) and not create GameType
   {
      logprintf(LogConsumer::LogLevelError, "Warning: Missing game type parameter in level \"%s\"", levelFile.c_str());

      GameType *gameType = new GameType;
      gameType->addToGame(this, getGameObjDatabase());
   }

   if(getGameType()->makeSureTeamCountIsNotZero())
      logprintf(LogConsumer::LogLevelError, "Warning: Missing team in level \"%s\"", levelFile.c_str());

   logprintf(LogConsumer::ServerFilter, "Done. [%s]", getTimeStamp().c_str());

   computeWorldObjectExtents();                       // Compute world Extents nice and early

   // Try and load Bot Zones for this level, set flag if failed
   // We need to run buildBotMeshZones in order to set mAllZones properly, which is why I (sort of) disabled the use of hand-built zones in level files
#ifdef ZAP_DEDICATED
   mGameType->mBotZoneCreationFailed = !BotNavMeshZone::buildBotMeshZones(this, false);
#else
   TNLAssert((gClientGame != NULL) == (!isDedicated()), "Pretty sure this is true -- if this triggers, replace !isDedicated() below with gClientGame != NULL and make a note.");
   mGameType->mBotZoneCreationFailed = !BotNavMeshZone::buildBotMeshZones(this, !isDedicated());
#endif

   // Clear team info for all clients
   resetAllClientTeams();

   // Reset loadouts now that we have GameType set up
   bool levelHasLoadoutZone = getGameType()->levelHasLoadoutZone();
   for(S32 i = 0; i < getClientCount(); i++)
      getClientInfo(i)->resetLoadout(levelHasLoadoutZone);
  


   // Now add players to the gameType, from highest rating to lowest in an attempt to create ratings-based teams
   // Sorting also puts idle players at the end of the list, regardless of their rating
   mClientInfos.sort(AddOrderSort);

   if(mGameType.isValid())
      for(S32 i = 0; i < getClientCount(); i++)
      {
         ClientInfo *clientInfo = getClientInfo(i);
         TNLAssert(!clientInfo->isRobot(), "We have bots here!!  Who knew?   Please add a comment noting this.  Otherwise, add a note that there are no bots here and remove this assert!");
         mGameType->serverAddClient(clientInfo);

         GameConnection *connection = clientInfo->getConnection();
         connection->setObjectMovedThisGame(false);
         connection->activateGhosting();                 // Tell clients we're done sending objects and are ready to start playing
      }

   sendLevelStatsToMaster();     // Give the master some information about this level for its database

   suspendIfNoActivePlayers();   // Does nothing if we're already suspended
}


void ServerGame::onConnectedToMaster()
{
   Parent::onConnectedToMaster();

   // Check if we have any clients that need to have their authentication status checked; might happen if we've lost touch with master 
   // and clients have connected in the meantime.  In some rare circumstances, could lead to double-verification, but I don't think this
   // would be a real problem
   for(S32 i = 0; i < getClientCount(); i++)
      if(!getClientInfo(i)->isRobot())
         getClientInfo(i)->getConnection()->requestAuthenticationVerificationFromMaster();

   sendLevelStatsToMaster();    // We're probably in a game, and we should send the level details to the master

   logprintf(LogConsumer::MsgType(LogConsumer::LogConnection | LogConsumer::ServerFilter), "Server established connection with Master Server");
}


void ServerGame::sendLevelStatsToMaster()
{
   // Send level stats to master, but don't bother in test mode -- don't want to gum things up with a bunch of one-off levels
   if(mTestMode)
      return;

   MasterServerConnection *masterConn = getConnectionToMaster();

   if(!(masterConn && masterConn->isEstablished()))
      return;

   // Check if we've already sent these stats... if so, no need to waste bandwidth and resend
   // TODO: Is there a standard container that would make this process simpler?  like a sorted hash or whatnot?
   for(S32 i = 0; i < mSentHashes.size(); i++)
      if(mSentHashes[i] == mLevelFileHash)
         return;

   S32 teamCountU8 = getTeamCount();

   if(teamCountU8 > U8_MAX)            // Should never happen!
      teamCountU8 = U8_MAX;

   bool hasLevelGen = getGameType()->getScriptName() != "";

   masterConn->s2mSendLevelInfo(mLevelFileHash, mGameType->getLevelName()->getString(), mGameType->getLevelCredits()->getString(), 
                                GameType::getGameTypeName(mGameType->getGameTypeId()), hasLevelGen, (U8)teamCountU8, 
                                mGameType->getWinningScore(), mGameType->getRemainingGameTime());

   mSentHashes.push_back(mLevelFileHash);
}


// Resets all player team assignments
void ServerGame::resetAllClientTeams()
{
   for(S32 i = 0; i < getClientCount(); i++)
      getClientInfo(i)->setTeamIndex(NO_TEAM);
}


// Set mCurrentLevelIndex to refer to the next level we'll play
void ServerGame::setCurrentLevelIndex(S32 nextLevel, S32 playerCount)
{
   if(nextLevel >= FIRST_LEVEL)          // Go to specified level
      mCurrentLevelIndex = (nextLevel < mLevelInfos.size()) ? nextLevel : FIRST_LEVEL;

   else if(nextLevel == NEXT_LEVEL)      // Next level
   {
      // If game is supended, then we are waiting for another player to join.  That means that (probably)
      // there are either 0 or 1 players, so the next game will need to be good for 1 or 2 players.
      if(mGameSuspended)
         playerCount++;

      bool first = true;
      bool found = false;

      U32 currLevel = mCurrentLevelIndex;

      // Cycle through the levels looking for one that matches our player counts
      while(first || mCurrentLevelIndex != currLevel)
      {
         mCurrentLevelIndex = (mCurrentLevelIndex + 1) % mLevelInfos.size();

         S32 minPlayers = mLevelInfos[mCurrentLevelIndex].minRecPlayers;
         S32 maxPlayers = mLevelInfos[mCurrentLevelIndex].maxRecPlayers;

         if(maxPlayers <= 0)        // i.e. limit doesn't apply or is invalid (note if limit doesn't apply on the minPlayers, 
            maxPlayers = S32_MAX;   // then it works out because the smallest number of players is 1).

         if(playerCount >= minPlayers && playerCount <= maxPlayers)
         {
            found = true;
            break;
         }

         // else do nothing to play the next level, which we found above
         first = false;
      }

      // We didn't find a suitable level... just proceed to the next one in the list
      if(!found)
      {
         mCurrentLevelIndex++;
         if(S32(mCurrentLevelIndex) >= mLevelInfos.size())
            mCurrentLevelIndex = FIRST_LEVEL;
      }
   } 
   else if(nextLevel == PREVIOUS_LEVEL)
      mCurrentLevelIndex = mCurrentLevelIndex > 0 ? mCurrentLevelIndex - 1 : mLevelInfos.size() - 1;

   //else if(nextLevel == REPLAY_LEVEL)    // Replay level, do nothing
   //   mCurrentLevelIndex += 0;
}


// Enter suspended animation mode
void ServerGame::suspendGame()
{
   mGameSuspended = true;
   cycleLevel(NEXT_LEVEL);    // Advance to beginning of next level
}


 // Suspend at player's request
void ServerGame::suspendGame(GameConnection *requestor)
{
   if(getPlayerCount() > 1)        // Should never happen, but will protect against hacked clients
      return;

   mGameSuspended = true;    
   mSuspendor = requestor;
   //mCommanderZoomDelta = CommanderMapZoomTime;     // When suspended, we show cmdr's map, need to make sure it's fully zoomed out

   cycleLevel(REPLAY_LEVEL);  // Restart current level to make setting traps more difficult
}

 
// Resume game after it is no longer suspended
void ServerGame::unsuspendGame(bool remoteRequest)
{
   if(!mGameSuspended)
      return;

   mGameSuspended = false;
   if(mSuspendor && !remoteRequest)     // If the request is from remote server, don't need to alert that server!
      mSuspendor->s2cUnsuspend();


   // Alert any spawn-delayed clients that the game has resumed without them...
   for(S32 i = 0; i < getClientCount(); i++)
      if(getClientInfo(i)->isSpawnDelayed())
         if(mSuspendor != getClientInfo(i)->getConnection())
            getClientInfo(i)->getConnection()->s2cSuspendGame(true);

   mSuspendor = NULL;
}


void ServerGame::suspenderLeftGame()
{
   mSuspendor = NULL;
}


GameConnection *ServerGame::getSuspendor()
{
   return mSuspendor;
}


// Check to see if there are any players who are active; suspend the game if not.  Server only.
void ServerGame::suspendIfNoActivePlayers()
{
   if(mGameSuspended)
      return;

   for(S32 i = 0; i < getClientCount(); i++)
   {
      ClientInfo *clientInfo = getClientInfo(i);

      if(!clientInfo->isRobot() && !clientInfo->isSpawnDelayed())
         return;
   }

   // No active players at the moment... mark game as suspended, and alert players
   mGameSuspended = true;

   if(getPlayerCount() == 0)
      suspendGame();
   else
   {
      // Alert any connected players
      for(S32 i = 0; i < getClientCount(); i++)
         if(!getClientInfo(i)->isRobot())  
            getClientInfo(i)->getConnection()->s2cSuspendGame(false);          
   }
}


// Need to handle both forward and backward slashes... will return pathname with trailing delimeter.
inline string getPathFromFilename(const string &filename)
{
   size_t pos1 = filename.rfind("/");
   size_t pos2 = filename.rfind("\\");

   if(pos1 == string::npos)
      pos1 = 0;

   if(pos2 == string::npos)
      pos2 = 0;

   return filename.substr( 0, max(pos1, pos2) + 1 );
}


extern md5wrapper md5;

bool ServerGame::loadLevel(const string &levelFileName)
{
   FolderManager *folderManager = getSettings()->getFolderManager();

   resetLevelInfo();

   mObjectsLoaded = 0;

   string filename = folderManager->findLevelFile(levelFileName);

   //cleanUp();
   if(filename == "")
   {
      logprintf("Unable to find level file \"%s\".  Skipping...", levelFileName.c_str());
      return false;
   }

#ifdef PRINT_SOMETHING
   logprintf("1 server: %d, client %d", gServerGame->getGameObjDatabase()->getObjectCount(),gClientGame->getGameObjDatabase()->getObjectCount());
#endif
   if(loadLevelFromFile(filename, false, getGameObjDatabase()))
      mLevelFileHash = md5.getHashFromFile(filename);    // TODO: Combine this with the reading of the file we're doing anyway in initLevelFromFile()
   else
   {
      logprintf("Unable to process level file \"%s\".  Skipping...", levelFileName.c_str());
      return false;
   }
#ifdef PRINT_SOMETHING
   logprintf("2 server: %d, client %d", gServerGame->getGameObjDatabase()->getObjectCount(),gClientGame->getGameObjDatabase()->getObjectCount());
#endif

   // We should have a gameType by the time we get here... but in case we don't, we'll add a default one now
   if(!getGameType())
   {
      logprintf(LogConsumer::LogWarning, "Warning: Missing game type parameter in level \"%s\"", levelFileName.c_str());
      GameType *gameType = new GameType;
      gameType->addToGame(this, getGameObjDatabase());
   }


   // If there was a script specified in the level file, now might be a fine time to try running it!
   string scriptName = getGameType()->getScriptName();

   if(scriptName != "")
      runLevelGenScript(folderManager, scriptName, *getGameType()->getScriptArgs(), getGameObjDatabase());

   // Script specified in INI globalLevelLoadScript
   if(mSettings->getIniSettings()->globalLevelScript != "")
      runLevelGenScript(folderManager, mSettings->getIniSettings()->globalLevelScript, *getGameType()->getScriptArgs(), getGameObjDatabase());

   //  Check after script, script might add Teams
   if(getGameType()->makeSureTeamCountIsNotZero())
      logprintf(LogConsumer::LogWarning, "Warning: Missing Team in level \"%s\"", levelFileName.c_str());

   getGameType()->onLevelLoaded();

   return true;
}


void ServerGame::addClient(ClientInfo *clientInfo)
{
   TNLAssert(!clientInfo->isRobot(), "This only gets called for players");

   GameConnection *conn = clientInfo->getConnection();

   // If client has level change or admin permissions, send a list of levels and their types to the connecting client
   if(clientInfo->isLevelChanger() || clientInfo->isAdmin())
      conn->sendLevelList();

   // If we're shutting down, display a notice to the user... but still let them connect normally
   if(mShuttingDown)
      conn->s2cInitiateShutdown(mShutdownTimer.getCurrent() / 1000, mShutdownOriginator->getClientInfo()->getName(), 
                                         "Sorry -- server shutting down", false);

   if(mGameType.isValid())
   {
      mGameType->serverAddClient(clientInfo);
      addToClientList(clientInfo);
   }
   
   // When a new player joins, game is always unsuspended!
   if(mGameSuspended)
      unsuspendGame(false);


   if(mDedicated)
      SoundSystem::playSoundEffect(SFXPlayerJoined, 1);
}


void ServerGame::removeClient(ClientInfo *clientInfo)
{
   if(mGameType.isValid())
      mGameType->serverRemoveClient(clientInfo);

   if(mDedicated)
      SoundSystem::playSoundEffect(SFXPlayerLeft, 1);
}


GridDatabase *ServerGame::getBotZoneDatabase()
{
   return &mDatabaseForBotZones;
}


U32 ServerGame::getMaxPlayers()
{
   return mSettings->getMaxPlayers();
}


bool ServerGame::isDedicated()
{
   return mDedicated;
}


void ServerGame::setDedicated(bool dedicated)
{
   mDedicated = dedicated;
}


bool ServerGame::isFull()
{
   return (U32) getPlayerCount() >= mSettings->getMaxPlayers();
}


// Only called from outside ServerGame
bool ServerGame::isReadyToShutdown(U32 timeDelta)
{
   return mShuttingDown && (mShutdownTimer.update(timeDelta) || onlyClientIs(mShutdownOriginator));
}


bool ServerGame::isServer()
{
   return true;
}


// Top-level idle loop for server, runs only on the server by definition
void ServerGame::idle(U32 timeDelta)
{
   // Simulate CPU stutter without impacting gClientGame
   if(mSettings->getSimulatedStutter() > 0)
   {
      if(mStutterTimer.getCurrent() > 0)      
      {
         if(mStutterTimer.update(timeDelta))
            mStutterSleepTimer.reset();               // Go to sleep
      }
      else     // We're sleeping
      {
         if(mStutterSleepTimer.update(timeDelta))     // Wake up!
         {
            mStutterTimer.reset();
            timeDelta += mAccumulatedSleepTime;       // Give serverGame credit for time we slept
            mAccumulatedSleepTime = 0;
         }
         else
         {
            mAccumulatedSleepTime += timeDelta;
            return;
         }
      }
   }

   if(mVoteTimer != 0)
   {
      if(timeDelta < mVoteTimer)  // voting continue
      {
         if((mVoteTimer-timeDelta) % 1000 > mVoteTimer % 1000) // show message
         {
            Vector<StringTableEntry> e;
            Vector<StringPtr> s;
            Vector<S32> i;
            StringTableEntry msg;
            i.push_back(mVoteTimer / 1000);
            switch(mVoteType)
            {
            case 0:
               msg = "/YES or /NO : %i0 : Change Level to %e0";
               e.push_back(getLevelNameFromIndex(mVoteNumber));
               break;
            case 1:
               msg = "/YES or /NO : %i0 : Add time %i1 minutes";
               i.push_back(mVoteNumber / 60000);
               break;
            case 2:
               msg = "/YES or /NO : %i0 : Set time %i1 minutes %i2 seconds";
               i.push_back(mVoteNumber / 60000);
               i.push_back((mVoteNumber / 1000) % 60);
               break;
            case 3:
               msg = "/YES or /NO : %i0 : Set score %i1";
               i.push_back(mVoteNumber);
               break;
            case 4:
               msg = "/YES or /NO : %i0 : Change team %e0 to %e1";
               e.push_back(mVoteClientName);
               e.push_back(getTeamName(mVoteNumber));
               break;
            case 5:
               msg = "/YES or /NO : %i0 : %s0";
               s.push_back(mVoteString);
               break;
            }
            
            bool WaitingToVote = false;

            for(S32 i2 = 0; i2 < getClientCount(); i2++)
            {
               ClientInfo *clientInfo = getClientInfo(i2);
               GameConnection *conn = clientInfo->getConnection();

               if(conn && conn->mVote == 0 && !clientInfo->isRobot())
               {
                  WaitingToVote = true;
                  conn->s2cDisplayMessageESI(GameConnection::ColorAqua, SFXNone, msg, e, s, i);
               }
            }

            if(!WaitingToVote)
               mVoteTimer = timeDelta + 1;  // no more waiting when everyone have voted.
         }
         mVoteTimer -= timeDelta;
      }
      else                        // Vote ends
      {
         S32 voteYes = 0;
         S32 voteNo = 0;
         S32 voteNothing = 0;
         mVoteTimer = 0;

         for(S32 i = 0; i < getClientCount(); i++)
         {
            ClientInfo *clientInfo = getClientInfo(i);
            GameConnection *conn = clientInfo->getConnection();

            if(conn && conn->mVote == 1)
               voteYes++;
            else if(conn && conn->mVote == 2)
               voteNo++;
            else if(conn && !clientInfo->isRobot())
               voteNothing++;
         }

         bool votePass = voteYes     * mSettings->getIniSettings()->voteYesStrength + 
                         voteNo      * mSettings->getIniSettings()->voteNoStrength  + 
                         voteNothing * mSettings->getIniSettings()->voteNothingStrength > 0;
         if(votePass)
         {
            mVoteTimer = 0;
            switch(mVoteType)
            {
               case 0:
                  mNextLevel = mVoteNumber;
                  if(mGameType)
                     mGameType->gameOverManGameOver();
                  break;
               case 1:
                  if(mGameType)
                  {
                     mGameType->extendGameTime(mVoteNumber);                           // Increase "official time"
                     mGameType->broadcastNewRemainingTime();   
                  }
                  break;   
               case 2:
                  if(mGameType)
                  {
                     mGameType->extendGameTime(S32(mVoteNumber - mGameType->getRemainingGameTimeInMs()));
                     mGameType->broadcastNewRemainingTime();                                   
                  }
                  break;
               case 3:
                  if(mGameType)
                  {
                     mGameType->setWinningScore(mVoteNumber);
                     mGameType->s2cChangeScoreToWin(mVoteNumber, mVoteClientName);     // Broadcast score to clients
                  }
                  break;
               case 4:
                  if(mGameType)
                  {
                     for(S32 i = 0; i < getClientCount(); i++)
                     {
                        ClientInfo *clientInfo = getClientInfo(i);

                        if(clientInfo->getName() == mVoteClientName)
                           mGameType->changeClientTeam(clientInfo, mVoteNumber);
                     }
                  }
                  break;
               case 5:
                  if(mGameType)
                  {
                     for(S32 i = 0; i < getClientCount(); i++)
                     {
                        ClientInfo *clientInfo = getClientInfo(i);

                        if(clientInfo->getName() == mVoteClientName)
                           mGameType->changeClientTeam(clientInfo, mVoteNumber);
                     }
                  }
                  break;
               default:
                  TNLAssert(false, "Invalid option in switch statement!");
                  break;
            } // switch
         } // if


         Vector<StringTableEntry> e;
         Vector<StringPtr> s;
         Vector<S32> i;

         i.push_back(voteYes);
         i.push_back(voteNo);
         i.push_back(voteNothing);
         e.push_back(votePass ? "Pass" : "Fail");

         for(S32 i2 = 0; i2 < getClientCount(); i2++)
         {
            ClientInfo *clientInfo = getClientInfo(i2);
            GameConnection *conn = clientInfo->getConnection();

            if(conn)
            {
               conn->s2cDisplayMessageESI(GameConnection::ColorAqua, SFXNone, "Vote %e0 - %i0 yes, %i1 no, %i2 did not vote", e, s, i);

               if(!votePass && clientInfo->getName() == mVoteClientName)
                  conn->mVoteTime = mSettings->getIniSettings()->voteRetryLength * 1000;
            }
         }
      }
   }

   // If there are no players on the server, we can enter "suspended animation" mode, but not during the first half-second of hosting.
   // This will prevent locally hosted game from immediately suspending for a frame, giving the local client a chance to 
   // connect.  A little hacky, but works!
      /*if(getPlayerCount() == 0 && !mGameSuspended && mCurrentTime != 0)
         suspendGame();
   */
   if(timeDelta > 2000)   // Prevents timeDelta from going too high, usually when after the server was frozen
      timeDelta = 100;

   mNetInterface->checkIncomingPackets();
   checkConnectionToMaster(timeDelta);                   // Connect to master server if not connected

   mSettings->getBanList()->updateKickList(timeDelta);   // Unban players who's bans have expired

   // Periodically update our status on the master, so they know what we're doing...
   if(mMasterUpdateTimer.update(timeDelta))
   {
      MasterServerConnection *masterConn = getConnectionToMaster();

      static StringTableEntry prevCurrentLevelName;      // Using static, so it holds the value when it comes back here.
      static GameTypeId prevCurrentLevelType;
      static S32 prevRobotCount;
      static S32 prevPlayerCount;

      if(masterConn && masterConn->isEstablished())
      {
         // Only update if something is different
         if(prevCurrentLevelName != getCurrentLevelName() || prevCurrentLevelType != getCurrentLevelType() || 
            prevRobotCount != getRobotCount()             || prevPlayerCount != getPlayerCount())
         {
            prevCurrentLevelName = getCurrentLevelName();
            prevCurrentLevelType = getCurrentLevelType();
            prevRobotCount = getRobotCount();
            prevPlayerCount = getPlayerCount();

            masterConn->updateServerStatus(getCurrentLevelName(), getCurrentLevelTypeName(), getRobotCount(), 
                                           getPlayerCount(), mSettings->getMaxPlayers(), mInfoFlags);
            mMasterUpdateTimer.reset(UpdateServerStatusTime);
         }
         else
            mMasterUpdateTimer.reset(CheckServerStatusTime);
      }
      else
      {
         prevPlayerCount = -1;   //Not sure if needed, but if disconnected, we need to update to master.
         mMasterUpdateTimer.reset(CheckServerStatusTime);
      }
   }

   mNetInterface->processConnections();

   // If we have a data transfer going on, process it
   if(!dataSender.isDone())
      dataSender.sendNextLine();


   if(mGameSuspended)     // If game is suspended, we need do nothing more
      return;

   mCurrentTime += timeDelta;


   for(S32 i = 0; i < getClientCount(); i++)
   {
      ClientInfo *clientInfo = getClientInfo(i);

      if(!clientInfo->isRobot())
      {
         GameConnection *conn = clientInfo->getConnection();

         if(conn->mChatTimer > timeDelta)
            conn->mChatTimer -= timeDelta;
         else
         {
            conn->mChatTimer = 0;
            conn->mChatTimerBlocked = false;
         }

         conn->addToTimeCredit(timeDelta);
         conn->updateAuthenticationTimer(timeDelta);

         if(conn->mVoteTime <= timeDelta)
            conn->mVoteTime = 0;
         else
            conn->mVoteTime -= timeDelta;
      }
   }

   // Compute new world extents -- these might change if a ship flies far away, for example...
   // In practice, we could probably just set it and forget it when we load a level.
   // Compute it here to save recomputing it for every robot and other method that relies on it.
   computeWorldObjectExtents();

   // Clear all old bot moves, so that if the bot does nothing, it doesn't just continue with what it was doing before
   Robot::clearBotMoves();           

   // Fire TickEvent, in case anyone is listening
   EventManager::get()->fireEvent(EventManager::TickEvent, timeDelta);

   fillVector2.clear();  // Don't want to clobber fillVector here...
   mGameObjDatabase->findObjects(fillVector2);


   // Visit each game object, handling moves and running its idle method
   for(S32 i = 0; i < fillVector2.size(); i++)
   {
      if(fillVector2[i]->isDeleted())
         continue;

      GameObject *obj = dynamic_cast<GameObject *>(fillVector2[i]);
      TNLAssert(obj, "Bad cast!");

      // Here is where the time gets set for all the various object moves
      Move thisMove = obj->getCurrentMove();
      thisMove.time = timeDelta;

      // Give the object its move, then have it idle
      obj->setCurrentMove(thisMove);
      obj->idle(GameObject::ServerIdleMainLoop);
   }

   if(mGameType)
      mGameType->idle(GameObject::ServerIdleMainLoop, timeDelta);

   processDeleteList(timeDelta);


   // Load a new level if the time is out on the current one
   if(mLevelSwitchTimer.update(timeDelta))
   {
      // Normalize ratings for this game
      getGameType()->updateRatings();
      cycleLevel(mNextLevel);
      mNextLevel = NEXT_LEVEL;
   }


   // Lastly, play any sounds server might have made...
   if(isDedicated())   // non-dedicated will process sound in client side.
      SoundSystem::processAudio(mSettings->getIniSettings()->alertsVolLevel);    // No music or voice on server!
}


bool ServerGame::startHosting()
{
   if(mSettings->getFolderManager()->levelDir == "")     // Never did resolve a leveldir... no hosting for you!
      return false;

   hostingModePhase = Hosting;

   for(S32 i = 0; i < getLevelNameCount(); i++)
      logprintf(LogConsumer::ServerFilter, "\t%s [%s]", getLevelNameFromIndex(i).getString(), 
                getLevelFileNameFromIndex(i).c_str());

   if(!getLevelNameCount())      // No levels loaded... we'll crash if we try to start a game       
      return false;      

   cycleLevel(FIRST_LEVEL);      // Start with the first level

   return true;
}


void ServerGame::gameEnded()
{
   mLevelSwitchTimer.reset(LevelSwitchTime);
}


S32 ServerGame::addUploadedLevelInfo(const char *filename, LevelInfo &levelInfo)
{
   if(levelInfo.levelName == "")            // Make sure we have something in the name field
      levelInfo.levelName = filename;

   levelInfo.levelFileName = filename; 

   // Check if we already have this one
   for(S32 i = 0; i < mLevelInfos.size(); i++)
      if(mLevelInfos[i].levelFileName == levelInfo.levelFileName)
         return i;

   // We don't... so add it!
   mLevelInfos.push_back(levelInfo);

   // Let levelChangers know about the new level

   for(S32 i = 0; i < getClientCount(); i++)
   {
      ClientInfo *clientInfo = getClientInfo(i);

      if(clientInfo->isLevelChanger())
         clientInfo->getConnection()->s2cAddLevel(levelInfo.levelName, levelInfo.levelType);
   }

   return mLevelInfos.size() - 1;
}


Rect Game::getWorldExtents()
{
   return mWorldExtents;
}


bool Game::isTestServer()
{
   return false;
}


const Color *Game::getTeamColor(S32 teamId) const
{
   return mActiveTeamManager->getTeamColor(teamId);
}


void Game::onReadTeamParam(S32 argc, const char **argv)
{
   if(getTeamCount() < GameType::MAX_TEAMS)     // Too many teams?
   {
      AbstractTeam *team = getNewTeam();
      if(team->processArguments(argc, argv))
         addTeam(team);
   }
}


void Game::setActiveTeamManager(TeamManager *teamManager)
{
   mActiveTeamManager = teamManager;
}

};

<|MERGE_RESOLUTION|>--- conflicted
+++ resolved
@@ -450,22 +450,7 @@
    if(spawnDelayed && !mSpawnDelayed)
       getConnection()->s2cPlayerSpawnDelayed();    // Tell client their spawn has been delayed
 
-<<<<<<< HEAD
    game->getGameType()->s2cSetIsIdle(mName, spawnDelayed);
-=======
-   if(game)
-   {
-      for(S32 i = 0; i < game->getClientCount(); i++)
-      {
-         ClientInfo *clientInfo = game->getClientInfo(i);
-
-         if(clientInfo->isRobot())
-            continue;
-
-         clientInfo->getConnection()->s2cSetIsSpawnDelayed(mName, spawnDelayed);
-      }
-   }
->>>>>>> 25dfdbd5
 
    mSpawnDelayed = spawnDelayed;
 }
