--- conflicted
+++ resolved
@@ -39,121 +39,62 @@
 
 namespace Zap {
 
-<<<<<<< HEAD
-struct WeaponStats 
-{
-   WeaponType weaponType;
-   U16 shots;
-   U16 hits;
-};
-
-
-struct PlayerStats
-{
-   string name;
-   bool isAuthenticated;
-   Nonce nonce;  // used for authentication
-   bool isRobot;
-   string gameResult;
-   S32 points;
-   S32 kills;
-   S32 deaths;
-   S32 suicides;
-   bool switchedTeams;
-   S32 switchedTeamCount;
-   Vector<WeaponStats> weaponStats;
-
-   bool isAdmin;
-   bool isLevelChanger; // might not be needed...
-};
-
-
-struct TeamStats 
-{
-   U32 color_bin; // To send as number, not string
-   string color;
-   string name;
-   S32 score;
-   string gameResult;     // 'W', 'L', 'T'
-   Vector<PlayerStats> playerStats;    // Info about all players on this team
-};
-
-
-struct GameStats
-{
-   string serverName;
-   string serverIP;
-   S32 cs_protocol_version;
-
-   S32 build_version;
-
-   string gameType;
-   string levelName;
-   bool isOfficial;
-   S32 playerCount;
-   S32 duration;     // game length in seconds
-   bool isTeamGame;
-   S32 teamCount;
-   bool isTied;
-   Vector<TeamStats> teamStats;     // for team games
-=======
-struct WeaponStats 
-{
-   WeaponType weaponType;
-   U16 shots;
-   U16 hits;
-};
-
-
-struct PlayerStats
-{
-   string name;
-   bool isAuthenticated;
-   Nonce nonce;  // used for authentication
-   bool isRobot;
-   string gameResult;
-   S32 points;
-   S32 kills;
-   S32 deaths;
-   S32 suicides;
-   bool switchedTeams;
-   S32 switchedTeamCount;
-   Vector<WeaponStats> weaponStats;
-
-   bool isAdmin;
-   bool isLevelChanger; // might not be needed...
-};
-
-
-struct TeamStats 
-{
-   U32 intColor; // To send as number, not string
-   string hexColor;
-   string name;
-   S32 score;
-   string gameResult;     // 'W', 'L', 'T'
-   Vector<PlayerStats> playerStats;    // Info about all players on this team
-};
-
-
-struct GameStats
-{
-   string serverName;
-   string serverIP;
-   S32 cs_protocol_version;
-
-   S32 build_version;
-
-   string gameType;
-   string levelName;
-   bool isOfficial;
-   S32 playerCount;
-   S32 duration;     // game length in seconds
-   bool isTeamGame;
-   S32 teamCount;
-   bool isTied;
-   Vector<TeamStats> teamStats;     // for team games
->>>>>>> 81ce7d35
+struct WeaponStats 
+{
+   WeaponType weaponType;
+   U16 shots;
+   U16 hits;
+};
+
+
+struct PlayerStats
+{
+   string name;
+   bool isAuthenticated;
+   Nonce nonce;  // used for authentication
+   bool isRobot;
+   string gameResult;
+   S32 points;
+   S32 kills;
+   S32 deaths;
+   S32 suicides;
+   bool switchedTeams;
+   S32 switchedTeamCount;
+   Vector<WeaponStats> weaponStats;
+
+   bool isAdmin;
+   bool isLevelChanger; // might not be needed...
+};
+
+
+struct TeamStats 
+{
+   U32 intColor; // To send as number, not string
+   string hexColor;
+   string name;
+   S32 score;
+   string gameResult;     // 'W', 'L', 'T'
+   Vector<PlayerStats> playerStats;    // Info about all players on this team
+};
+
+
+struct GameStats
+{
+   string serverName;
+   string serverIP;
+   S32 cs_protocol_version;
+
+   S32 build_version;
+
+   string gameType;
+   string levelName;
+   bool isOfficial;
+   S32 playerCount;
+   S32 duration;     // game length in seconds
+   bool isTeamGame;
+   S32 teamCount;
+   bool isTied;
+   Vector<TeamStats> teamStats;     // for team games
 };
 
 
