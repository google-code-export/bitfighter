// NOTE: This file includes edits from https://bitbucket.org/alexames/luawrapper/commits
//       through 3c54015

/*
 * Copyright (c) 2010-2013 Alexander Ames
 * Alexander.Ames@gmail.com
 * See Copyright Notice at the end of this file
 */

// API Summary:
//
// LuaWrapper is a library designed to help bridge the gab between Lua and
// C++. It is designed to be small (a single header file), simple, fast,
// and typesafe. It has no external dependencies, and does not need to be
// precompiled; the header can simply be dropped into a project and used
// immediately. It even supports class inheritance to a certain degree. Objects
// can be created in either Lua or C++, and passed back and forth.
//
// The main functions of interest are the following:
//  luaW_is<T>
//  luaW_to<T>
//  luaW_check<T>
//  luaW_push<T>
//  luaW_register<T>
//  luaW_setfuncs<T>
//  luaW_extend<T, U>
//  luaW_hold<T>
//  luaW_release<T>
//
// These functions allow you to manipulate arbitrary classes just like you
// would the primitive types (e.g. numbers or strings). If you are familiar
// with the normal Lua API the behavior of these functions should be very
// intuative.
//
// For more information see the README and the comments below

#ifndef LUA_WRAPPER_H_
#define LUA_WRAPPER_H_

// If you are linking against Lua compiled in C++, define LUAW_NO_EXTERN_C
#ifndef LUAW_NO_EXTERN_C
extern "C"
{
#endif // LUAW_NO_EXTERN_C

<<<<<<< HEAD
#  include "lua.h"
#  include "lauxlib.h"
=======
#  include <lua.h>
#  include <lauxlib.h>
>>>>>>> 1b605ce0

#ifndef LUAW_NO_EXTERN_C
}
#endif // LUAW_NO_EXTERN_C

#include "LuaBase.h"   
#include "LuaException.h"   

#include <string>
#include <vector>
#include <map>
#include <cstring>

using namespace Zap;


#define LUAW_POSTCTOR_KEY  "__postctor"
#define LUAW_EXTENDS_KEY   "__extends"
#define LUAW_STORAGE_KEY   "storage"
#define LUAW_CACHE_KEY     "cache"
#define LUAW_CACHE_METATABLE_KEY "cachemetatable"
#define LUAW_HOLDS_KEY     "holds"
#define LUAW_WRAPPER_KEY   "LuaWrapper"
#define LUAW_USING_PROXY_KEY "usingproxy"
#define LUAW_USING_PROXY_METATABLE_KEY "usingproxymetatable"

// A simple utility function to adjust a given index
// Useful for when a parameter index needs to be adjusted
// after pushing or popping things off the stack
inline int luaW_correctindex(lua_State* L, int index, int correction)
{
    return index < 0 ? index - correction : index;
}


// Forward declaration
template <class T> class LuaProxy;


// Here we will specify whether to use our proxy system for objects managed in LuaW
// or use (mostly) upstream behavior
inline bool luaW_shouldCreateProxy(lua_State* L)
{
   // We don't want proxies with editor plugins because they end up creating dangling
   // pointers to LuaProxy objects (when copying the GridDatabse in undo/redo)
   return getScriptContext(L) != PluginContext;
}


// These are the default allocator and deallocator. If you would prefer an
// alternative option, you may select a different function when registering
// your class.
template <typename T>
T* luaW_defaultallocator(lua_State *L)
{
    return new T(L);
}
template <typename T>
void luaW_defaultdeallocator(lua_State*, T* obj)
{
    delete obj;
}

// The identifier function is responsible for pushing a value unique to each
// object on to the stack. Most of the time, this can simply be the address
// of the pointer, but sometimes that is not adaquate. For example, if you
// are using shared_ptr you would need to push the address of the object the
// shared_ptr represents, rather than the address of the shared_ptr itself.
template <typename T>
void luaW_defaultidentifier(lua_State* L, T* obj)
{
    lua_pushlightuserdata(L, obj);
}

// This class is what is used by LuaWrapper to contain the userdata. data
// stores a pointer to the object itself, and cast is used to cast toward the
// base class if there is one and it is necessary. Rather than use RTTI and
// typid to compare types, I use the clever trick of using the cast to compare
// types. Because there is at most one cast per type, I can use it to identify
// when and object is the type I want. This is only used internally.
struct luaW_Userdata
{
    luaW_Userdata(void* vptr = NULL, luaW_Userdata (*udcast)(const luaW_Userdata&) = NULL)
        : data(vptr), cast(udcast) {}
    void* data;
    luaW_Userdata (*cast)(const luaW_Userdata&);
};

// This class cannot actually to be instantiated. It is used only hold the
// table name and other information.
template <typename T>
class LuaWrapper
{
public:
    static const char* classname;
    static void (*identifier)(lua_State*, T*);
    static T* (*allocator)(lua_State*);
    static void (*deallocator)(lua_State*, T*);
    static luaW_Userdata (*cast)(const luaW_Userdata&);
private:
    LuaWrapper();
};
template <typename T> const char* LuaWrapper<T>::classname;
template <typename T> void (*LuaWrapper<T>::identifier)(lua_State*, T*);
template <typename T> T* (*LuaWrapper<T>::allocator)(lua_State*);
template <typename T> void (*LuaWrapper<T>::deallocator)(lua_State*, T*);
template <typename T> luaW_Userdata (*LuaWrapper<T>::cast)(const luaW_Userdata&);

// Cast from an object of type T to an object of type U. This template
// function is instantiated by calling luaW_extend<T, U>(L). This is only used
// internally.
template <typename T, typename U>
luaW_Userdata luaW_cast(const luaW_Userdata& obj)
{
    return luaW_Userdata(static_cast<U*>(static_cast<T*>(obj.data)), LuaWrapper<U>::cast);
}

template <typename T, typename U>
void luaW_identify(lua_State* L, T* obj)
{
    LuaWrapper<U>::identifier(L, static_cast<U*>(obj));
}

// Get a field from the LuaWrapper table, put it on top of the stack
template <typename T>
inline void luaW_wrapperfield(lua_State* L, const char* field)
{
    lua_getfield(L, LUA_REGISTRYINDEX, LUAW_WRAPPER_KEY); // ... LuaWrapper
    lua_getfield(L, -1, field);                           // ... LuaWrapper LuaWrapper.field
    lua_getfield(L, -1, LuaWrapper<T>::classname); // ... LuaWrapper LuaWrapper.field LuaWrapper.field.class
    lua_replace(L, -3); // ... LuaWrapper.field.class LuaWrapper.field
    lua_pop(L, 1); // ... LuaWrapper.field.class
}

// Analogous to lua_is(boolean|string|*)
//
// Returns 1 if the value at the given acceptable index is of type T (or if
// strict is false, convertable to type T) and 0 otherwise.
//
// Stack should have two elements: a userdata and a function name (e.g. -- <userdata> 'getRad')
template <typename T>
bool luaW_is(lua_State *L, int index, bool strict = false)
{
    bool equal = false;// lua_isnil(L, index);
    if (!equal && lua_isuserdata(L, index) && lua_getmetatable(L, index))
    {
        // ... ud ... udmt
        luaL_getmetatable(L, LuaWrapper<T>::classname); // ... ud ... udmt Tmt
        equal = lua_rawequal(L, -1, -2) != 0;
        if (!equal && !strict)
        {
            lua_getfield(L, -2, LUAW_EXTENDS_KEY); // ... ud ... udmt Tmt udmt.extends
            for (lua_pushnil(L); lua_next(L, -2); lua_pop(L, 1))
            {
                // ... ud ... udmt Tmt udmt.extends k v
                equal = lua_rawequal(L, -1, -4) != 0;
                if (equal)
                {
                    lua_pop(L, 2); // ... ud ... udmt Tmt udmt.extends
                    break;
                }
            }
            lua_pop(L, 1); // ... ud ... udmt Tmt
        }
        lua_pop(L, 2); // ... ud ...
    }
    return equal;
}


// Check to see if an object is using a proxy or not.  The luaW_userdata is passed in here
// and is looked up in the usingproxy table on whether or not it has a proxy associated
template <typename T>
inline bool luaW_isUsingProxy(lua_State* L, void *objptr)
{
   luaW_wrapperfield<T>(L, LUAW_USING_PROXY_KEY);     // -- ... usingproxy_table
   lua_pushlightuserdata(L, objptr);                  // -- ... usingproxy_table, &luaW_Userdata
   lua_rawget(L, -2);                                 // -- ... usingproxy_table, bool

   TNLAssert(!lua_isnil(L, -1) || dumpStack(L), "Expected non-nil value!");
   bool usingProxy = lua_toboolean(L, -1);            // -- ... usingproxy_table, bool

   lua_pop(L, 2);                                     // -- ...

   return usingProxy;
}


// Set whether or not our object uses a proxy
template <typename T>
void luaW_setUsingProxy(lua_State* L, T* obj, bool usingProxy)
{
   luaW_wrapperfield<T>(L, LUAW_USING_PROXY_KEY);     // -- ... usingproxy_table

   // If we're using a proxy, then use that as the usingproxy table key.  This is because
   // we use the luaW_Userdata to find out if an object is using a proxy.  luaW_Userdata
   // will contain the proxy for proxied object otherwise it contains the object itself
   if(usingProxy)
   {
      LuaProxy<T> *proxy = obj->getLuaProxy();
      lua_pushlightuserdata(L, proxy);                // -- ... usingproxy_table, &proxy
   }
   else
      lua_pushlightuserdata(L, obj);                  // -- ... usingproxy_table, &obj

   lua_pushboolean(L, usingProxy);                    // -- ... usingproxy_table, &obj_or_proxy, bool
   lua_rawset(L, -3);                                 // -- ... usingproxy_table
   lua_pop(L, 1);                                     // -- ...
}


// Here we clean-up references in our usingproxy table
template <typename T>
inline void luaW_clearUsingProxy(lua_State* L, void *objptr)
{
   luaW_wrapperfield<T>(L, LUAW_USING_PROXY_KEY);     // -- ... usingproxy_table
   lua_pushlightuserdata(L, objptr);                  // -- ... usingproxy_table, &luaW_Userdata
   lua_pushnil(L);                                    // -- ... usingproxy_table, &luaW_Userdata, nil

   lua_rawset(L, -3);                                 // -- ... usingproxy_table
   lua_pop(L, 1);                                     // -- ...
}


// Analogous to lua_to(boolean|string|*)
//
// Converts the given acceptable index to a T*. That value must be of (or
// convertable to) type T; otherwise, returns NULL.
template <typename T>
T* luaW_to(lua_State* L, int index, bool strict = false)
{
    if (luaW_is<T>(L, index, strict))
    {
        luaW_Userdata* pud = static_cast<luaW_Userdata*>(lua_touserdata(L, index));
        luaW_Userdata ud;
        while (!strict && LuaWrapper<T>::cast != pud->cast)
        {
            ud = pud->cast(*pud);
            pud = &ud;
        }

        if(luaW_isUsingProxy<T>(L, pud->data))
        {
           LuaProxy<T> *proxy = static_cast<LuaProxy<T> *>(pud->data);

           if(!proxy->isDefunct())
              return proxy->getProxiedObject();
        }
        else
           return static_cast<T*>(pud->data);
    }

    return NULL;
}


// As above, but returns the proxy instead of the object itself
template <typename T>
LuaProxy<T>* luaW_toProxy(lua_State* L, int index, bool strict = false)
{
    if (luaW_is<T>(L, index, strict))
    {
        luaW_Userdata* pud = (luaW_Userdata*)lua_touserdata(L, index);
        luaW_Userdata ud;
        while (!strict && LuaWrapper<T>::cast != pud->cast)
        {
            ud = pud->cast(*pud);
            pud = &ud;
        }
        return static_cast<LuaProxy<T> *>(pud->data);
    }

    return NULL;
}

// Analogous to luaL_check(boolean|string|*)
//
// Converts the given acceptable index to a T*. That value must be of (or
// convertable to) type T; otherwise, an error is raised.
template <typename T>
T* luaW_check(lua_State* L, int index, bool strict = false)
{
    T* obj = NULL;
    if (luaW_is<T>(L, index, strict))
    {
        luaW_Userdata* pud = (luaW_Userdata*)lua_touserdata(L, index);
        luaW_Userdata ud;
        while (!strict && LuaWrapper<T>::cast != pud->cast)
        {
            ud = pud->cast(*pud);
            pud = &ud;
        }

        if(luaW_isUsingProxy<T>(L, pud->data))
        {
           LuaProxy<T> *proxy = static_cast<LuaProxy<T>*>(pud->data);

           if(!proxy->isDefunct())
              obj = proxy->getProxiedObject();
        }
        else
           obj = static_cast<T*>(pud->data);
    }
    else
    {
       const char *msg = lua_pushfstring(L, "%s expected, got %s", LuaWrapper<T>::classname, luaL_typename(L, index));
       luaL_argerror(L, index, msg);
    }
    return obj;
}

template <typename T>
T* luaW_opt(lua_State* L, int index, T* fallback = NULL, bool strict = false)
{
    if (lua_isnil(L, index))
        return fallback;
    else
        return luaW_check<T>(L, index, strict);
}

// Forward declaration
template <typename T>
bool luaW_hold(lua_State* L, T* obj);

// Analogous to lua_push(boolean|string|*)
//
// Pushes a userdata of type T onto the stack. If this object already exists in
// the Lua environment, it will assign the existing storage table to it.
// Otherwise, a new storage table will be created for it.
template <typename T>
void luaW_push(lua_State* L, T* obj)
{
   if(!obj)
   {
      lua_pushnil(L);
      return;
   }

   // Should we be using proxies for our objects?
   if(luaW_shouldCreateProxy(L))
   {
      // Get the object's proxy, or create one if it doesn't yet exist
      LuaProxy<T> *proxy = obj->getLuaProxy();

      if(proxy)         // Retrieve the userdata for this proxy from our cache table
      {
         luaW_wrapperfield<T>(L, LUAW_CACHE_KEY);        // -- cache_table
         LuaWrapper<T>::identifier(L, obj);              // -- cache_table, id

         // lua_gettable pushes onto the stack the value t[k], where t is the value at the given valid
         // index and k is the value at the top of the stack.  Pops k, triggers metamethods.
         // Here: retrieves and pushes cache_table[id]
         lua_gettable(L, -2);                            // -- cache_table, userdata

         TNLAssert(lua_isuserdata(L, -1) ||
               dumpStack(L, "Expect table, userdata") || dumpTable(L, -2, "Cached Userdatas"),
               "Expected userdata!");
         TNLAssert(proxy == luaW_toProxy<T>(L, -1), "Cached object is not the one we expect!");

         // Clean up the stack
         lua_remove(L, -2);                              // -- userdata
      }
      else
      {
         // Create a new proxy
         proxy = new LuaProxy<T>(obj);

         // Add a new entry to our cache table (a weak table; more about those here: http://lua-users.org/wiki/WeakTablesTutorial).
         // Note that from here on down, we'll fall back on the normal LuaW push code, except for the bit at the end where
         // we add it to the table.
         LuaWrapper<T>::identifier(L, obj);                 // -- id
         luaW_wrapperfield<T>(L, LUAW_CACHE_KEY);           // -- id, cache_table

         lua_pushvalue(L, -2);                              // -- id, cache_table, id

         // Create the new luaW_userdata and place it in the cache
         lua_pop(L, 1); // ... id cache
         lua_insert(L, -2); // ... cache id
         luaW_Userdata* ud = static_cast<luaW_Userdata*>(lua_newuserdata(L, sizeof(luaW_Userdata))); // ... cache id obj
         ud->data = proxy;
         ud->cast = LuaWrapper<T>::cast;
         lua_pushvalue(L, -1); // ... cache id obj obj
         lua_insert(L, -4); // ... obj cache id obj
         lua_settable(L, -3); // ... obj cache

         // Set the class metatable on userdata
         luaL_getmetatable(L, LuaWrapper<T>::classname); // ... obj cache mt
         lua_setmetatable(L, -3); // ... obj cache

         // Cleanup
         lua_pop(L, 1); // ... obj
         TNLAssert(lua_isuserdata(L, -1) || dumpStack(L, "Expect userdata"), "Expected userdata!");

         luaW_setUsingProxy(L, obj, true);
         luaW_hold<T>(L, obj);     // Tell luaW to collect the proxy when it's done with it
      }
   }  // useLuaProxy

   // No proxy: Use upstream behavior
   else
   {
      LuaWrapper<T>::identifier(L, obj); // ... id
      luaW_wrapperfield<T>(L, LUAW_CACHE_KEY); // ... id cache
      lua_pushvalue(L, -2); // ... id cache id
      lua_gettable(L, -2); // ... id cache obj
      if (lua_isnil(L, -1))
      {
          // Create the new luaW_userdata and place it in the cache
          lua_pop(L, 1); // ... id cache
          lua_insert(L, -2); // ... cache id
          luaW_Userdata* ud = static_cast<luaW_Userdata*>(lua_newuserdata(L, sizeof(luaW_Userdata))); // ... cache id obj
          ud->data = obj;
          ud->cast = LuaWrapper<T>::cast;
          lua_pushvalue(L, -1); // ... cache id obj obj
          lua_insert(L, -4); // ... obj cache id obj
          lua_settable(L, -3); // ... obj cache

          luaL_getmetatable(L, LuaWrapper<T>::classname); // ... obj cache mt
          lua_setmetatable(L, -3); // ... obj cache

          lua_pop(L, 1); // ... obj

          luaW_setUsingProxy(L, obj, false);
          luaW_hold<T>(L, obj);     // Tell luaW to manage this object
      }
      else
      {
          lua_replace(L, -3); // ... obj cache
          lua_pop(L, 1); // ... obj
      }
   }
}


// Instructs LuaWrapper that it owns the userdata, and can manage its memory.
// When all references to the object are removed, Lua is free to garbage
// collect it and delete the object.
//
// Returns true if luaW_hold took hold of the object, and false if it was
// already held
template <typename T>
bool luaW_hold(lua_State* L, T* obj)
{
    luaW_wrapperfield<T>(L, LUAW_HOLDS_KEY); // ... holds
    LuaWrapper<T>::identifier(L, obj); // ... holds id
    lua_pushvalue(L, -1); // ... holds id id
    lua_gettable(L, -3); // ... holds id hold
    // If it's not held, hold it
    if (!lua_toboolean(L, -1))
    {
        // Apply hold boolean
        lua_pop(L, 1); // ... holds id
        lua_pushboolean(L, true); // ... holds id true
        lua_settable(L, -3); // ... holds
        lua_pop(L, 1); // ...
        return true;
    }
    lua_pop(L, 3); // ...
    return false;
}

// Releases LuaWrapper's hold on an object. This allows the user to remove
// all references to an object in Lua and ensure that Lua will not attempt to
// garbage collect it.
//
// This function takes the index of the identifier for an object rather than
// the object itself. This is because needs to be able to run after the object
// has already been deallocated. A wrapper is provided for when it is more
// convenient to pass in the object directly.
template <typename T>
void luaW_release(lua_State* L, int index)
{
    luaW_wrapperfield<T>(L, LUAW_HOLDS_KEY); // ... id ... holds
    lua_pushvalue(L, luaW_correctindex(L, index, 1)); // ... id ... holds id
    lua_pushnil(L); // ... id ... holds id nil
    lua_settable(L, -3); // ... id ... holds
    lua_pop(L, 1); // ... id ...
}

template <typename T>
void luaW_release(lua_State* L, T* obj)
{
    LuaWrapper<T>::identifier(L, obj); // ... id
    luaW_release<T>(L, -1); // ... id
    lua_pop(L, 1); // ...
}

// This function is called from Lua, not C++
//
// Calls the lua post-constructor (LUAW_POSTCTOR_KEY or "__postctor") on a
// userdata. Assumes the userdata is on top of the stack, and numargs arguments
// are below it. This runs the LUAW_POSTCTOR_KEY function on T's metatable,
// using the object as the first argument and whatever else is below it as
// the rest of the arguments This exists to allow types to adjust values in
// thier storage table, which can not be created until after the constructor is
// called.
template <typename T>
void luaW_postconstructor(lua_State* L, int numargs)
{
   // ... args... ud
   lua_getfield(L, -1, LUAW_POSTCTOR_KEY); // ... args... ud ud.__postctor
   if (lua_type(L, -1) == LUA_TFUNCTION)
   {
      lua_pushvalue(L, -2);        // ... args... ud ud.__postctor ud
      lua_insert(L, -3 - numargs); // ... ud args... ud ud.__postctor
      lua_insert(L, -3 - numargs); // ... ud.__postctor ud args... ud
      lua_insert(L, -3 - numargs); // ... ud ud.__postctor ud args...
      lua_call(L, numargs + 1, 0); // ... ud
   }
   else
   {
      lua_pop(L, 1); // ... ud
   }
}

// This function is generally called from Lua, not C++
//
// Creates an object of type T using the constructor and subsequently calls the
// post-constructor on it.
template <typename T>
inline int luaW_new(lua_State* L, int args)
{
    T* obj = LuaWrapper<T>::allocator(L);
    luaW_push<T>(L, obj);
//    luaW_hold<T>(L, obj);  // luaW_hold is called in luaW_push with our proxy system in place
    luaW_postconstructor<T>(L, args);
    return 1;
}

template <typename T>
int luaW_new(lua_State* L)
{
    return luaW_new<T>(L, lua_gettop(L));
}

// This function is called from Lua, not C++
//
// The default metamethod to call when indexing into lua userdata representing
// an object of type T. This will first check the userdata's environment table
// and if it's not found there it will check the metatable. This is done so
// individual userdata can be treated as a table, and can hold thier own
// values.
template <typename T>
int luaW_index(lua_State* L)
{
    // obj key
    T* obj = luaW_to<T>(L, 1);
    luaW_wrapperfield<T>(L, LUAW_STORAGE_KEY); // obj key storage
    LuaWrapper<T>::identifier(L, obj); // obj key storage id
    lua_gettable(L, -2); // obj key storage store

    // Check if storage table exists
    if (!lua_isnil(L, -1))
    {
        lua_pushvalue(L, -3); // obj key storage store key
        lua_gettable(L, -2); // obj key storage store store[k]
    }

    // If either there is no storage table or the key wasn't found
    // then fall back to the metatable
    if (lua_isnil(L, -1))
    {
        lua_settop(L, 2); // obj key
        lua_getmetatable(L, -2); // obj key mt
        lua_pushvalue(L, -2); // obj key mt k
        lua_gettable(L, -2); // obj key mt mt[k]
    }
    return 1;
}

// This function is called from Lua, not C++
//
// The default metamethod to call when creating a new index on lua userdata
// representing an object of type T. This will index into the the userdata's
// environment table that it keeps for personal storage. This is done so
// individual userdata can be treated as a table, and can hold thier own
// values.
template <typename T>
int luaW_newindex(lua_State* L)
{
    // obj key value
    T* obj = luaW_check<T>(L, 1);
    luaW_wrapperfield<T>(L, LUAW_STORAGE_KEY); // obj key value storage
    LuaWrapper<T>::identifier(L, obj); // obj key value storage id
    lua_pushvalue(L, -1); // obj key value storage id id
    lua_gettable(L, -3); // obj key value storage id store

    // Add the storage table if there isn't one already
    if (lua_isnil(L, -1))
    {
        lua_pop(L, 1); // obj key value storage id
        lua_newtable(L); // obj key value storage id store
        lua_pushvalue(L, -1); // obj key value storage id store store
        lua_insert(L, -3); // obj key value storage store id store
        lua_settable(L, -4); // obj key value storage store
    }

    lua_pushvalue(L, 2); // obj key value ... store key
    lua_pushvalue(L, 3); // obj key value ... store key value
    lua_settable(L, -3); // obj key value ... store

    return 0;
}

// This function is called from Lua, not C++
//
// The __gc metamethod handles cleaning up userdata. The userdata's reference
// count is decremented and if this is the final reference to the userdata its
// environment table is nil'd and pointer deleted with the destructor callback.
template <typename T>
int luaW_gc(lua_State* L)
{
   // NOTE
   //
   // We have hijacked the upstream luaW_gc() method to only clean-up proxies. This
   // means that *any* c++ object created through luaW_new() (e.g. calling .new() in
   // a Lua script) MUST be cleaned up in c++ also, otherwise it will leak.
   //
   // Right now all TNL game objects (e.g. Asteroid, TestItem, etc.) are cleaned up
   // automatically at the end of a game.  Other objects, like LuaPlayerInfo, are
   // deleted when its owning ClientInfo object is cleaned up.  This pattern must be
   // followed
   luaW_Userdata* pud = static_cast<luaW_Userdata*>(lua_touserdata(L, 1));

   if(luaW_isUsingProxy<T>(L, pud->data))
   {
      LuaProxy<T>* proxy = luaW_toProxy<T>(L, 1);
      TNLAssert(proxy, "Expected a proxy!");

      if(proxy)
         delete proxy;
   }

   // Else we're not using proxies, handle the object with the upstream code.
   //
   // NOTE
   // The deallocator (delete) is disabled here because we've decided to manage object
   // memory in the c++ classes themselves, not in the LuaW lifecycle.
   else
   {
      // obj
      T* obj = luaW_to<T>(L, 1);
      LuaWrapper<T>::identifier(L, obj); // obj key value storage id
      luaW_wrapperfield<T>(L, LUAW_HOLDS_KEY); // obj id counts count holds
      lua_pushvalue(L, 2); // obj id counts count holds id
      lua_gettable(L, -2); // obj id counts count holds hold
//      if (lua_toboolean(L, -1) && LuaWrapper<T>::deallocator)
//      {
//          LuaWrapper<T>::deallocator(L, obj);
//      }

      luaW_wrapperfield<T>(L, LUAW_STORAGE_KEY); // obj id counts count holds hold storage
      lua_pushvalue(L, 2); // obj id counts count holds hold storage id
      lua_pushnil(L); // obj id counts count holds hold storage id nil
      lua_settable(L, -3); // obj id counts count holds hold storage

      luaW_release<T>(L, 2);
   }

   luaW_clearUsingProxy<T>(L, pud->data);
   return 0;
}

// Takes two tables and registers them with Lua to the table on the top of the
// stack. 
//
// This function is only called from LuaWrapper internally. 
inline void luaW_registerfuncs(lua_State* L, const luaL_Reg defaulttable[], const luaL_Reg table[])
{
    // ... T
#if LUA_VERSION_NUM == 502
    if (defaulttable)
        luaL_setfuncs(L, defaulttable, 0); // ... T
    if (table)
        luaL_setfuncs(L, table, 0); // ... T
#else
    if (defaulttable)
        luaL_register(L, NULL, defaulttable); // ... T
    if (table)
        luaL_register(L, NULL, table); // ... T
#endif
}

// Initializes the LuaWrapper tables used to track internal state. 
//
// This function is only called from LuaWrapper internally. 
inline void luaW_initialize(lua_State* L)
{
    // Ensure that the LuaWrapper table is set up
    lua_getfield(L, LUA_REGISTRYINDEX, LUAW_WRAPPER_KEY); // ... LuaWrapper
    if (lua_isnil(L, -1))
    {
        lua_newtable(L); // ... nil {}
        lua_pushvalue(L, -1); // ... nil {} {}
        lua_setfield(L, LUA_REGISTRYINDEX, LUAW_WRAPPER_KEY); // ... nil LuaWrapper

        // Create a storage table 
        lua_newtable(L); // ... LuaWrapper nil {}
        lua_setfield(L, -2, LUAW_STORAGE_KEY); // ... nil LuaWrapper

        // Create a holds table
        lua_newtable(L); // ... LuaWrapper {}
        lua_setfield(L, -2, LUAW_HOLDS_KEY); // ... nil LuaWrapper
        
        // Create the usingProxy table -- make it a weak table
        lua_newtable(L); // ... nil LuaWrapper {}
        lua_setfield(L, -2, LUAW_USING_PROXY_KEY); // ... nil LuaWrapper

        lua_newtable(L); // ... nil LuaWrapper {}
        lua_pushstring(L, "v"); // ... nil LuaWrapper {} "v"
        lua_setfield(L, -2, "__mode"); // ... nil LuaWrapper {}
        lua_setfield(L, -2, LUAW_USING_PROXY_METATABLE_KEY); // ... nil LuaWrapper

        // Create a cache table, with weak values so that the userdata will not
        // be ref counted
        lua_newtable(L); // ... nil LuaWrapper {}
        lua_setfield(L, -2, LUAW_CACHE_KEY); // ... nil LuaWrapper

        lua_newtable(L); // ... nil LuaWrapper {}
        lua_pushstring(L, "v"); // ... nil LuaWrapper {} "v"
        lua_setfield(L, -2, "__mode"); // ... nil LuaWrapper {}
        lua_setfield(L, -2, LUAW_CACHE_METATABLE_KEY); // ... nil LuaWrapper

        lua_pop(L, 1); // ... nil
    }
    lua_pop(L, 1); // ...
}

// Run luaW_register or luaW_setfuncs to create a table and metatable for your
// class.  These functions create a table with filled with the function from
// the table argument in addition to the functions new and build (This is
// generally for things you think of as static methods in C++). The given
// metatable argument becomes a metatable for each object of your class. These
// can be thought of as member functions or methods.
//
// You may also supply constructors and destructors for classes that do not
// have a default constructor or that require special set up or tear down. You
// may specify NULL as the constructor, which means that you will not be able
// to call the new function on your class table. You will need to manually push
// objects from C++. By default, the default constructor is used to create
// objects and a simple call to delete is used to destroy them.
//
// By default LuaWrapper uses the address of C++ object to identify unique
// objects. In some cases this is not desired, such as in the case of
// shared_ptrs. Two shared_ptrs may themselves have unique locations in memory
// but still represent the same object. For cases like that, you may specify an
// identifier function which is responsible for pushing a key representing your
// object on to the stack.
// 
// luaW_register will set table as the new value of the global of the given
// name. luaW_setfuncs is identical to luaW_register, but it does not set the
// table globally.  As with luaL_register and luaL_setfuncs, both funcstions
// leave the new table on the top of the stack.
// Allocator -> constructor, Deallocator => destructor
template <typename T>
void luaW_setfuncs(lua_State* L, const char* classname, const luaL_Reg* table, 
                   const luaL_Reg* metatable, 
                   T* (*allocator)(lua_State*)         = luaW_defaultallocator<T>, 
                   void (*deallocator)(lua_State*, T*) = luaW_defaultdeallocator<T>, 
                   void (*identifier)(lua_State*, T*)  = luaW_defaultidentifier<T>)
{
    luaW_initialize(L);

    LuaWrapper<T>::classname   = classname;
    LuaWrapper<T>::identifier  = identifier;
    LuaWrapper<T>::allocator   = allocator;
    LuaWrapper<T>::deallocator = deallocator;

    const luaL_Reg defaulttable[] =
    {
        { "new", luaW_new<T> },
        { NULL, NULL }
    };
    const luaL_Reg defaultmetatable[] = 
    { 
        { "__index",    luaW_index<T> }, 
        { "__newindex", luaW_newindex<T> }, 
        { "__gc",       luaW_gc<T> }, 
        { NULL,         NULL } 
    };

    // Set up per-type tables
    lua_getfield(L, LUA_REGISTRYINDEX, LUAW_WRAPPER_KEY); // ... LuaWrapper

    lua_getfield(L, -1, LUAW_STORAGE_KEY); // ... LuaWrapper LuaWrapper.storage
    lua_newtable(L); // ... LuaWrapper LuaWrapper.storage {}
    lua_setfield(L, -2, LuaWrapper<T>::classname); // ... LuaWrapper LuaWrapper.storage
    lua_pop(L, 1); // ... LuaWrapper

    lua_getfield(L, -1, LUAW_HOLDS_KEY); // ... LuaWrapper LuaWrapper.holds
    lua_newtable(L); // ... LuaWrapper LuaWrapper.holds {}
    lua_setfield(L, -2, LuaWrapper<T>::classname); // ... LuaWrapper LuaWrapper.holds
    lua_pop(L, 1); // ... LuaWrapper

    lua_getfield(L, -1, LUAW_CACHE_KEY); // ... LuaWrapper LuaWrapper.cache
    lua_newtable(L); // ... LuaWrapper LuaWrapper.cache {}
    luaW_wrapperfield<T>(L, LUAW_CACHE_METATABLE_KEY); // ... LuaWrapper LuaWrapper.cache {} cmt
    lua_setmetatable(L, -2); // ... LuaWrapper LuaWrapper.cache {}
    lua_setfield(L, -2, LuaWrapper<T>::classname); // ... LuaWrapper LuaWrapper.cache
    lua_pop(L, 1); // ... LuaWrapper

    lua_getfield(L, -1, LUAW_USING_PROXY_KEY); // ... LuaWrapper LuaWrapper.usingproxy
    lua_newtable(L); // ... LuaWrapper LuaWrapper.usingproxy {}
    luaW_wrapperfield<T>(L, LUAW_USING_PROXY_METATABLE_KEY); // ... LuaWrapper LuaWrapper.usingproxy {} upmt
    lua_setmetatable(L, -2); // ... LuaWrapper LuaWrapper.usingproxy {}
    lua_setfield(L, -2, LuaWrapper<T>::classname); // ... LuaWrapper LuaWrapper.usingproxy

    lua_pop(L, 2); // ...

    // Open table
    lua_newtable(L); // ... T
    luaW_registerfuncs(L, allocator ? defaulttable : NULL, table); // ... T

    // Open metatable, set up extends table
    luaL_newmetatable(L, classname); // ... T mt
    lua_newtable(L); // ... T mt {}
    lua_setfield(L, -2, LUAW_EXTENDS_KEY); // ... T mt
    luaW_registerfuncs(L, defaultmetatable, metatable); // ... T mt
    lua_setfield(L, -2, "metatable"); // ... T
}

template <typename T>
void luaW_register(lua_State* L, const char* classname, const luaL_Reg* table, const luaL_Reg* metatable, T* (*allocator)(lua_State*) = luaW_defaultallocator<T>, void (*deallocator)(lua_State*, T*) = luaW_defaultdeallocator<T>, void (*identifier)(lua_State*, T*) = luaW_defaultidentifier<T>)
{
    luaW_setfuncs(L, classname, table, metatable, allocator, deallocator, identifier); // ... T
    lua_pushvalue(L, -1); // ... T T
    lua_setglobal(L, classname); // ... T
}

// luaW_extend is used to declare that class T inherits from class U. All
// functions in the base class will be available to the derived class (except
// when they share a function name, in which case the derived class's function
// wins). This also allows luaW_to<T> to cast your object apropriately, as
// casts straight through a void pointer do not work.
template <typename T, typename U>
void luaW_extend(lua_State* L)
{
    if(!LuaWrapper<T>::classname)
        luaL_error(L, "attempting to call extend on a type that has not been registered");

    if(!LuaWrapper<U>::classname)
        luaL_error(L, "attempting to extend %s by a type that has not been registered", LuaWrapper<T>::classname);

    LuaWrapper<T>::cast = luaW_cast<T, U>;
    LuaWrapper<T>::identifier = luaW_identify<T, U>;

    luaL_getmetatable(L, LuaWrapper<T>::classname); // mt
    luaL_getmetatable(L, LuaWrapper<U>::classname); // mt emt

    // Point T's metatable __index at U's metatable for inheritance
    lua_newtable(L); // mt emt {}
    lua_pushvalue(L, -2); // mt emt {} emt
    lua_setfield(L, -2, "__index"); // mt emt {}
    lua_setmetatable(L, -3); // mt emt

    // Set up per-type tables to point at parent type
    lua_getfield(L, LUA_REGISTRYINDEX, LUAW_WRAPPER_KEY); // ... LuaWrapper

    lua_getfield(L, -1, LUAW_STORAGE_KEY); // ... LuaWrapper LuaWrapper.storage
    lua_getfield(L, -1, LuaWrapper<U>::classname); // ... LuaWrapper LuaWrapper.storage U
    lua_setfield(L, -2, LuaWrapper<T>::classname); // ... LuaWrapper LuaWrapper.storage
    lua_pop(L, 1); // ... LuaWrapper

    lua_getfield(L, -1, LUAW_HOLDS_KEY); // ... LuaWrapper LuaWrapper.holds
    lua_getfield(L, -1, LuaWrapper<U>::classname); // ... LuaWrapper LuaWrapper.holds U
    lua_setfield(L, -2, LuaWrapper<T>::classname); // ... LuaWrapper LuaWrapper.holds
    lua_pop(L, 1); // ... LuaWrapper

    lua_getfield(L, -1, LUAW_CACHE_KEY); // ... LuaWrapper LuaWrapper.cache
    lua_getfield(L, -1, LuaWrapper<U>::classname); // ... LuaWrapper LuaWrapper.cache U
    lua_setfield(L, -2, LuaWrapper<T>::classname); // ... LuaWrapper LuaWrapper.cache
    lua_pop(L, 1); // ... LuaWrapper

    lua_getfield(L, -1, LUAW_USING_PROXY_KEY); // ... LuaWrapper LuaWrapper.usingproxy
    lua_getfield(L, -1, LuaWrapper<U>::classname); // ... LuaWrapper LuaWrapper.usingproxy U
    lua_setfield(L, -2, LuaWrapper<T>::classname); // ... LuaWrapper LuaWrapper.usingproxy

    lua_pop(L, 2); // ...

    // Make a list of all types that inherit from U, for type checking
    lua_getfield(L, -2, LUAW_EXTENDS_KEY); // mt emt mt.extends
    lua_pushvalue(L, -2); // mt emt mt.extends emt
    lua_setfield(L, -2, LuaWrapper<U>::classname); // mt emt mt.extends
    lua_getfield(L, -2, LUAW_EXTENDS_KEY); // mt emt mt.extends emt.extends
    for (lua_pushnil(L); lua_next(L, -2); lua_pop(L, 1))
    {
        // mt emt mt.extends emt.extends k v
        lua_pushvalue(L, -2); // mt emt mt.extends emt.extends k v k
        lua_pushvalue(L, -2); // mt emt mt.extends emt.extends k v k
        lua_rawset(L, -6); // mt emt mt.extends emt.extends k v
    }

    lua_pop(L, 4); // mt emt
}


// Class to facilitate the semi-autonomous self-registration of LuaW classes.
// To use this system, classes must implement the following:
//    class name:  const char *luaClassName
//    method list: const luaL_reg Item::luaMethods[] = { }
// Then, somewhere in the class definition (.cpp file), add the line:
//    REGISTER_LUA_CLASS(className);
// or
//    REGISTER_LUA_SUBCLASS(className, parentClass);
// When you actually create your Lua instance (L), call LuaW_Registrar::registerClasses(L)
// to make your methods available.
// And with that, your class will be registered with LuaWrapper.
//
// A quick overview of how the registration system works is REGISTER_LUA_CLASS and REGISTER_LUA_SUBCLASS 
// are actually dummy declarations that during initialization, build lists of registration functions 
// called registrationFunctions and extensionFunctions.  When you actually create your L object and 
// want to register your methods with it, calling registerClass() uses those lists to call the 
// appropriate LuaW registration/extension methods.  
class LuaW_Registrar
{
private:
   typedef void (*luaW_regFunc)(lua_State *);

   struct ClassParent { 
      const char *name;   
      const char *parent; 
   };

   typedef std::pair<ClassName, luaW_regFunc> NameFunctionPair;
   typedef std::map <ClassName, luaW_regFunc> FunctionMap;     // Map of class name and registration functions

   typedef std::pair<ClassName, const LuaFunctionProfile *> NameArgumentListPair;


   // List of registration functions
   static FunctionMap &getRegistrationFunctions()
   {
      static FunctionMap registrationFunctions;
      return registrationFunctions;
   }


   // List of extension functions
   static FunctionMap &getExtensionFunctions()
   {
      static FunctionMap extensionFunctions;
      return extensionFunctions;
   }


   // Mapping of function name to arguments to various defined functions
   static ArgMap &getArgMap()
   {
      static ArgMap argMap;
      return argMap;
   }


   // Unordered list of classes
   static std::vector<ClassParent> &getUnorderedClassList()
   {
      static std::vector<ClassParent> unorderedClassList;
      return unorderedClassList;
   }


   // List of classes sorted by initialization order
   static std::vector<ClassName> &getOrderedClassList()
   {
      static std::vector<ClassName> orderedClassList;
      return orderedClassList;
   }


   // Helper function -- return true if name is found in orderedClassList
   static bool findInOrderedClassList(const char *name)
   {
      for(int i = 0; i < (int)getOrderedClassList().size(); i++)
         if(strcmp(name, getOrderedClassList()[i]) == 0)
            return true;

      return false;
   }


   // Helper function -- move function from unorderdClassList to orderedClassList list 
   static void moveToOrderedList(int i)
   {
      getOrderedClassList().push_back(getUnorderedClassList()[i].name);
      getUnorderedClassList().erase(getUnorderedClassList().begin() + i);
   }


   // Sort vector of classes so parents of each class are listed before their children
   static void sortClassList()
   {
      std::size_t itemsRemainingInList;

      itemsRemainingInList = getUnorderedClassList().size();     

      // Iterate through unordered objects -- these should all have parents that are already in orderedClassList
      while(itemsRemainingInList > 0)
      {
         bool foundAtLeastOneThisIteration = false;      // For detecting and preventing endless loops due to hiearchy problems

         for(int i = (int)getUnorderedClassList().size() - 1; i >= 0; i--)    // Descending order for greater efficiency
            // If parent is in orderedClassList, we can move the item to the orderedClassList
            if(findInOrderedClassList(getUnorderedClassList()[i].parent))
            {
               moveToOrderedList(i);
               foundAtLeastOneThisIteration = true;
            }

         // Make sure we move at least one item per iteration; if we don't, we're stuck.  This block should nevever run.
         TNLAssert(foundAtLeastOneThisIteration, "Registering items is stuck -- check luaW class/subclass declarations!");

         if(!foundAtLeastOneThisIteration)
            for(int i = (int)getUnorderedClassList().size() - 1; i > -1; i--)
               moveToOrderedList(i);

         itemsRemainingInList = getUnorderedClassList().size();   
      }  // end while
   }


   // registerClass() helper
   template<class T>
   static void saveRegistration()
   {
      NameFunctionPair regPair(T::luaClassName, &registerClass<T>);
      getRegistrationFunctions().insert(regPair);

      // The following are only used when dumping the lua documentation with -luadoc
      NameArgumentListPair argPair(T::luaClassName, T::functionArgs);
      getArgMap().insert(argPair);
   }

protected:
   template<class T>
   static void registerClass(lua_State *L)
   {
      luaW_register<T>(L, T::luaClassName, NULL, T::luaMethods);
      lua_pop(L, 1);       // Remove metatable from stack
   }


   template<class T>
   static void registerClass()
   {
      getOrderedClassList().push_back(T::luaClassName);        // No parent, so add it to front of ordered list (no sorting needed)
      saveRegistration<T>();
   }

   template<class T, class U>
   static void registerClass()
   {
      ClassParent key = {T::luaClassName, U::luaClassName};    // This class has a parent and needs to be
      getUnorderedClassList().push_back(key);                  // registered after parent (will require sorting)

      saveRegistration<T>();

      // T extends U
      NameFunctionPair extPair(T::luaClassName, &luaW_extend<T, U>);
      getExtensionFunctions()   .insert(extPair);
   }

public:
   static void registerClasses(lua_State *L)
   {
      sortClassList();
      std::vector<ClassName> &orderedClassList = getOrderedClassList();

      // Register all our classes
      for(unsigned int i = 0; i < orderedClassList.size(); i++)
         getRegistrationFunctions()[orderedClassList[i]](L);

      // Extend those that need extending
      for(unsigned int i = 0; i < orderedClassList.size(); i++)
      {
         // Skip base classes
         if(getExtensionFunctions()[orderedClassList[i]] == NULL)
            continue;

         getExtensionFunctions()[orderedClassList[i]](L);
      }
   }
};


// Helper classes that extend LuaW_Registrar.  These are intended for use
// only by one of the two macro definitions below.
template<class T>
class LuaW_Registrar1Arg : public LuaW_Registrar
{
public:
   LuaW_Registrar1Arg() { registerClass<T>(); }
};


template<class T, class U>
class LuaW_Registrar2Args : public LuaW_Registrar
{
public:
   LuaW_Registrar2Args() { registerClass<T, U>(); }
};


#define REGISTER_LUA_CLASS(cls) \
   static LuaW_Registrar1Arg<cls> luaclass_##cls

#define REGISTER_LUA_SUBCLASS(cls, parent) \
   static LuaW_Registrar2Args<cls, parent> luaclass_##cls



template <class T>
class LuaProxy
{
private:
    bool mDefunct;
    T *mProxiedObject;

public:
    // Default constructor
    LuaProxy() { TNLAssert(false, "Not used"); }

    // Typical constructor
    explicit LuaProxy(T *obj)
    {
      mProxiedObject = obj;
      obj->setLuaProxy(this);
      mDefunct = false;
    }

   // Destructor
   ~LuaProxy()
   {
      if(!mDefunct)
         mProxiedObject->mLuaProxy = NULL;
   }


   T   *getProxiedObject() { return mProxiedObject; }
   bool isDefunct()        { return mDefunct;       }

   void setDefunct(bool isDefunct) { mDefunct = isDefunct; }
};


// This goes in the constructor of the "wrapped class"
#define LUAW_CONSTRUCTOR_INITIALIZATIONS \
   mLuaProxy = NULL



// The following macros are used in the header of the 'wrapped class'.  Each one sets up the class
// in a slightly different manner

// This macro is used for a normal class that will have it's own Lua constructor and can be
// instantiated and accessed from Lua (pushed from c++)
#define  LUAW_DECLARE_CLASS_CUSTOM_CONSTRUCTOR(className) \
   LuaProxy<className> *mLuaProxy; \
   LuaProxy<className> *getLuaProxy() { return mLuaProxy; } \
   virtual void setLuaProxy(LuaProxy<className> *obj) { mLuaProxy = obj; } \
   virtual void push(lua_State *L) { luaW_push(L, this); }

// This one is for an abstract class and cannot be instantiated or returned as an object in Lua
#define  LUAW_DECLARE_ABSTRACT_CLASS(className) \
   LuaProxy<className> *mLuaProxy; \
   LuaProxy<className> *getLuaProxy() { return mLuaProxy; } \
   virtual void setLuaProxy(LuaProxy<className> *obj) { mLuaProxy = obj; } \
   className(lua_State *L) { throw LuaException("Illegal attempt to instantiate abstract class!"); }

// This is used for a class that you want to access (return as an object) but NOT instantiated (like PlayerInfo)
#define  LUAW_DECLARE_NON_INSTANTIABLE_CLASS(className) \
   LuaProxy<className> *mLuaProxy; \
   LuaProxy<className> *getLuaProxy() { return mLuaProxy; } \
   virtual void setLuaProxy(LuaProxy<className> *obj) { mLuaProxy = obj; } \
   virtual void push(lua_State *L) { luaW_push(L, this); } \
   className(lua_State *L) { throw LuaException("Illegal attempt to instantiate a non-instantiable class!"); }

// This is the same as the CUSTOM_CONSTRUCTOR variant, except it sets up a constructor for you.  It
// allows instantiation and access from Lua
// TODO- Convert everything to use the above, rename it, and get rid of this one -- what? i don't understand ~raptor
#define  LUAW_DECLARE_CLASS(className) \
   LUAW_DECLARE_CLASS_CUSTOM_CONSTRUCTOR(className) \
   className(lua_State *L) { LUAW_CONSTRUCTOR_INITIALIZATIONS; } 



// And this goes in the destructor of the "wrapped class"
#define LUAW_DESTRUCTOR_CLEANUP \
   if(mLuaProxy) mLuaProxy->setDefunct(true)



// Runs a method on a proxied object.  Returns nil if the proxied object no longer exists, so Lua scripts may need to check for this.
// Wraps a standard method (one that takes L as a single parameter) within a proxy check. 
template <typename T, int (T::*methodName)(lua_State * )>
int luaW_doMethod(lua_State *L)
{
   T *w = luaW_check<T>(L, 1);
   if(w) 
   {
      lua_remove(L, 1);
      return (w->*methodName)(L);
   }

   lua_pushnil(L);
   return 1;
}

/*
 * Copyright (c) 2010-2013 Alexander Ames
 *
 * Permission is hereby granted, free of charge, to any person obtaining a copy
 * of this software and associated documentation files (the "Software"), to
 * deal in the Software without restriction, including without limitation the
 * rights to use, copy, modify, merge, publish, distribute, sublicense, and/or
 * sell copies of the Software, and to permit persons to whom the Software is
 * furnished to do so, subject to the following conditions:
 *
 * The above copyright notice and this permission notice shall be included in
 * all copies or substantial portions of the Software.
 *
 * THE SOFTWARE IS PROVIDED "AS IS", WITHOUT WARRANTY OF ANY KIND, EXPRESS OR
 * IMPLIED, INCLUDING BUT NOT LIMITED TO THE WARRANTIES OF MERCHANTABILITY,
 * FITNESS FOR A PARTICULAR PURPOSE AND NONINFRINGEMENT. IN NO EVENT SHALL THE
 * AUTHORS OR COPYRIGHT HOLDERS BE LIABLE FOR ANY CLAIM, DAMAGES OR OTHER
 * LIABILITY, WHETHER IN AN ACTION OF CONTRACT, TORT OR OTHERWISE, ARISING
 * FROM OUT OF OR IN CONNECTION WITH THE SOFTWARE OR THE USE OR OTHER DEALINGS
 * IN THE SOFTWARE.
 */

#endif // LUA_WRAPPER_H_<|MERGE_RESOLUTION|>--- conflicted
+++ resolved
@@ -43,13 +43,8 @@
 {
 #endif // LUAW_NO_EXTERN_C
 
-<<<<<<< HEAD
-#  include "lua.h"
-#  include "lauxlib.h"
-=======
 #  include <lua.h>
 #  include <lauxlib.h>
->>>>>>> 1b605ce0
 
 #ifndef LUAW_NO_EXTERN_C
 }
