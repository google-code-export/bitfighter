//------------------------------------------------------------------------------
// Copyright Chris Eykamp
// See LICENSE.txt for full copyright information
//------------------------------------------------------------------------------

#include "MasterServerConnection.h"

#include "master.h"
#include "database.h"
#include "DatabaseAccessThread.h"
#include "authenticator.h"
#include "GameJoltConnector.h"

#include "../zap/version.h"
#include "../zap/stringUtils.h"
#include "../zap/LevelDatabase.h"


#include <boost/shared_ptr.hpp>

using namespace DbWriter;

namespace Master 
{


class MasterThreadEntry : public ThreadEntry
{
protected:
   const MasterSettings *mSettings;

public:
   MasterThreadEntry(const MasterSettings *settings) { mSettings = settings; } // Quickie constructor
   virtual ~MasterThreadEntry() {};
};


// Define some statics
HighScores MasterServerConnection::highScores;
MasterServer *MasterServerConnection::mMaster = NULL;


static S32 getNextId()
{
   static S32 nextId = 0;
   nextId++;

   // Negative range reserved for self-generated IDs, and 0 will never be issued
   if(nextId == S32_MAX)
      nextId = 1;

   return nextId;
}


/// Constructor initializes the linked list info with "safe" values
/// so we don't explode if we destruct right away.
MasterServerConnection::MasterServerConnection()
{
   mStrikeCount = 0; 
   mLastActivityTime = 0;
   setIsConnectionToClient();
   setIsAdaptive();
   isInGlobalChat = false;
   mAuthenticated = false;
   mIsDebugClient = false;
   mIsIgnoredFromList = false;
   mIsMasterAdmin = false;
   mLoggingStatus = "Not_Connected";
   mConnectionType = MasterConnectionTypeNone;

   mClientId = getNextId();
}


/// Destructor removes the connection from the doubly linked list of server connections
MasterServerConnection::~MasterServerConnection()
{
   // If we're in global chat, announce to anyone else in global chat that we are leaving
   if(isInGlobalChat)
   {
      const Vector<MasterServerConnection *> *clientList = mMaster->getClientList();

      for(S32 i = 0; i < clientList->size(); i++)
         if(clientList->get(i)->isInGlobalChat && clientList->get(i) != this)
            clientList->get(i)->m2cPlayerLeftGlobalChat(mPlayerOrServerName);
   }


   // Remove this from the client/server lists
   if(mConnectionType == MasterConnectionTypeClient)
   {
      S32 index = mMaster->getClientList()->getIndex(this);
      if(index > -1)
         mMaster->removeClient(index);

   }
   else if(mConnectionType == MasterConnectionTypeServer)
   {
      S32 index = mMaster->getServerList()->getIndex(this);
      if(index > -1)
         mMaster->removeServer (index);
   }

   if(mLoggingStatus != "")
   {
      // CONNECT_FAILED | timestamp | address | logging status
      logprintf(LogConsumer::LogConnection, "CONNECT_FAILED\t%s\t%s\t%s", getTimeStamp().c_str(), 
                                                                           getNetAddress().toString(), 
                                                                           mLoggingStatus.c_str());
   }
   else if(mConnectionType == MasterConnectionTypeServer)
   {
      // SERVER_DISCONNECT | timestamp | server name
      logprintf(LogConsumer::LogConnection, "SERVER_DISCONNECT\t%s\t%s", getTimeStamp().c_str(), 
                                                                           mPlayerOrServerName.getString());
   }
   else if(mConnectionType == MasterConnectionTypeClient)
   {
      // CLIENT_DISCONNECT | timestamp | player name
      logprintf(LogConsumer::LogConnection, "CLIENT_DISCONNECT\t%s\t%s", getTimeStamp().c_str(), 
                                                                           mPlayerOrServerName.getString());
      GameJolt::onPlayerQuit(mMaster->getSettings(), this);
   }

   mMaster->writeJsonNow();
}


bool MasterServerConnection::isAuthenticated() { return mAuthenticated; }


// Check username & password against database
MasterServerConnection::PHPBB3AuthenticationStatus MasterServerConnection::verifyCredentials(string &username, string password)

#ifdef VERIFY_PHPBB3    // Defined in Linux Makefile, not in VC++ project
{
   Authenticator authenticator;

   // Security levels: 0 = no security (no checking for sql-injection attempts, not recommended unless you add your own security)
   //          1 = basic security (prevents the use of any of these characters in the username: "(\"*^';&></) " including the space)
   //        1 = very basic security (prevents the use of double quote character)  <=== also level 1????   I think this can be deleted --> see comments in authenticator.initialize
   //          2 = alphanumeric (only allows alphanumeric characters in the username)
   //
   // We'll use level 1 for now, so users can put special characters in their username
   authenticator.initialize(mMaster->getSetting<string>("MySqlAddress"), 
                              mMaster->getSetting<string>("DbUsername"), 
                              mMaster->getSetting<string>("DbPassword"), 
                              mMaster->getSetting<string>("Phpbb3Database"), 
                              mMaster->getSetting<string>("Phpbb3TablePrefix"), 
                              1);

   S32 errorcode;
   if(authenticator.authenticate(username, password, errorcode))   // returns true if the username was found and the password is correct
      return Authenticated;
   else
   {
      switch(errorcode)
      {
         case 0:  return CantConnect;
         case 1:  return UnknownUser;
         case 2:  return WrongPassword;
         case 3:  return InvalidUsername;
         default: return UnknownStatus;
      }
   }
}
#else // verifyCredentials
{
   return Unsupported;
}
#endif


class MasterSettings;


struct Auth_Stats : public MasterThreadEntry
{
   SafePtr<MasterServerConnection> client;
   Int<BADGE_COUNT> badges;
   U16 gamesPlayed;
   MasterServerConnection::PHPBB3AuthenticationStatus stat;
   string playerName;
   char password[256];


   Auth_Stats(const MasterSettings *settings): MasterThreadEntry(settings) {}    // Quickie constructor

   void run()
   {
      stat = MasterServerConnection::verifyCredentials(playerName, password);
      if(stat == MasterServerConnection::Authenticated)
      {
         DatabaseWriter databaseWriter = getDatabaseWriter(mSettings);
         badges = databaseWriter.getAchievements(playerName.c_str());
         gamesPlayed = databaseWriter.getGamesPlayed(playerName.c_str());
      }
      else
      {
         badges = NO_BADGES;
         gamesPlayed = 0;
      }
   }
   void finish()
   {
      StringTableEntry playerNameSTE(playerName.c_str());
      if(client) // Check for NULL, Sometimes, a client disconnects very fast
         client->processAutentication(playerNameSTE, stat, badges, gamesPlayed);
   }
};


MasterServerConnection::PHPBB3AuthenticationStatus MasterServerConnection::checkAuthentication(const char *password, bool doNotDelay)
{
   // Don't let username start with spaces or be zero length.
   if(mPlayerOrServerName.getString()[0] == ' ' || mPlayerOrServerName.getString()[0] == 0)
      return InvalidUsername;

   RefPtr<Auth_Stats> auth = new Auth_Stats(mMaster->getSettings());
   auth->client = this;
   auth->playerName = mPlayerOrServerName.getString();
   strncpy(auth->password, password, sizeof(auth->password));
   auth->stat = UnknownStatus;
   mMaster->getDatabaseAccessThread()->addEntry(auth);

   if(doNotDelay)  // Wait up to 1000 milliseconds so we can return some value, for clients version 017 and older
   {
      U32 timer = Platform::getRealMilliseconds();
      while(Platform::getRealMilliseconds() - timer < 1000 && auth->stat == UnknownStatus)
      {
         Platform::sleep(5);
      }
      return auth->stat;
   }
   return UnknownStatus;
}


Vector<string> master_admins;  // --> move to settings struct


void MasterServerConnection::processAutentication(StringTableEntry newName, PHPBB3AuthenticationStatus stat, 
                                                  TNL::Int<32> badges, U16 gamesPlayed)
{
   mBadges = NO_BADGES;
   if(stat == WrongPassword)
   {
      logprintf(LogConsumer::LogConnection, "User %s provided the wrong password", mPlayerOrServerName.getString());
      disconnect(ReasonBadLogin, "");
   }
   else if(stat == InvalidUsername)
   {
      logprintf(LogConsumer::LogConnection, "User name %s contains illegal characters", mPlayerOrServerName.getString());
      // Send message back to client to request new username/password
      disconnect(ReasonInvalidUsername, "");
   }
   else if(stat == Authenticated)
   {
      mIsIgnoredFromList = false;   // Just for authenticating
      logprintf(LogConsumer::LogConnection, "Authenticated user %s", mPlayerOrServerName.getString());
      mAuthenticated = true;
      mMaster->writeJsonNow();      // Make sure JSON shows authenticated state
      GameJolt::onPlayerAuthenticated(mMaster->getSettings(), this);

      if(mPlayerOrServerName != newName)
      {
         if(isInGlobalChat)         // Need to tell clients new name, in case of delayed authentication
         {
            const Vector<MasterServerConnection *> *clientList = mMaster->getClientList();

            for(S32 i = 0; i < clientList->size(); i++)
            {
               MasterServerConnection *client = clientList->get(i);

               if(client != this && client->isInGlobalChat)
               {
                  client->m2cPlayerLeftGlobalChat(mPlayerOrServerName);
                  client->m2cPlayerJoinedGlobalChat(newName);
               }
            }
         }
         mPlayerOrServerName = newName;
      }

      mBadges = badges;
      mGamesPlayed = gamesPlayed;

      if(mCMProtocolVersion <= 6)      // 018a ==> 6, 019 ==> 7
         m2cSetAuthenticated((U32)AuthenticationStatusAuthenticatedName, badges, newName.getString());
      else
         m2cSetAuthenticated_019((U32)AuthenticationStatusAuthenticatedName, badges, gamesPlayed, newName.getString());

      for(S32 i = 0; i < master_admins.size(); i++)  // check for master admin
         if(newName == master_admins[i])
         {
            mIsMasterAdmin = true;
            break;
         }
   }
   else if(stat == UnknownUser || stat == Unsupported)
   {
      if(mCMProtocolVersion <= 6)
         m2cSetAuthenticated(AuthenticationStatusUnauthenticatedName, NO_BADGES, "");
      else
         m2cSetAuthenticated_019(AuthenticationStatusUnauthenticatedName, NO_BADGES, 0, "");
   }

   else  // stat == CantConnect || stat == UnknownStatus
   {
      if(mCMProtocolVersion <= 6)
         m2cSetAuthenticated(AuthenticationStatusFailed, NO_BADGES, "");
      else
         m2cSetAuthenticated_019(AuthenticationStatusFailed, NO_BADGES, 0, "");
   }
}


// Client has contacted us and requested a list of active servers
// that match their criteria.
//
// The query server method builds a piecewise list of servers
// that match the client's particular filter criteria and
// sends it to the client, followed by a QueryServersDone RPC.
TNL_IMPLEMENT_RPC_OVERRIDE(MasterServerConnection, c2mQueryServers, (U32 queryId))
{
   c2mQueryServersOption(queryId, false);
}
TNL_IMPLEMENT_RPC_OVERRIDE(MasterServerConnection, c2mQueryHostServers, (U32 queryId))
{
   c2mQueryServersOption(queryId, true);
}
void MasterServerConnection::c2mQueryServersOption(U32 queryId, bool hostonly)
{
   Vector<IPAddress> addresses(IP_MESSAGE_ADDRESS_COUNT);
   Vector<S32> serverIdList(IP_MESSAGE_ADDRESS_COUNT);
   

   const Vector<MasterServerConnection *> *serverList = mMaster->getServerList();

   for(S32 i = 0; i < serverList->size(); i++)
   {
      // Hide hidden servers
      if(serverList->get(i)->mIsIgnoredFromList)  
         continue;

      // Skip servers with incompatible versions
      if(serverList->get(i)->mCSProtocolVersion != mCSProtocolVersion)  
         continue;

      // Skip servers with host mode
      if(((serverList->get(i)->mInfoFlags & HostModeFlag) != 0) != hostonly)
         continue;

      // Add us to the results list
      addresses.push_back(serverList->get(i)->getNetAddress().toIPAddress());
      serverIdList.push_back(serverList->get(i)->getClientId());

      // If we get a packet's worth, send it to the client and empty our buffer...
      if(addresses.size() == IP_MESSAGE_ADDRESS_COUNT)
      {
         sendM2cQueryServersResponse(queryId, addresses, serverIdList);
         
         addresses.clear();
         serverIdList.clear();
      }
   }

   // Send the final packet
   sendM2cQueryServersResponse(queryId, addresses, serverIdList);

   // If we sent any with the previous message, send another list with no servers
   if(addresses.size())
   {
      addresses.clear();
      serverIdList.clear();

      sendM2cQueryServersResponse(queryId, addresses, serverIdList);
   }
}


// Wrapper around m2cQueryServersResponse to handle the different versions we need to use
void MasterServerConnection::sendM2cQueryServersResponse(U32 queryId, const Vector<IPAddress> &addresses, 
                                                                      const Vector<S32> &serverIdList)
{
   if(mCMProtocolVersion >= 8)
      m2cQueryServersResponse_019a(queryId, addresses, serverIdList);
   else
      m2cQueryServersResponse(queryId, addresses);
}


void MasterServerConnection::setMasterServer(MasterServer *master)
{
   mMaster = master;
}


S32 MasterServerConnection::getClientId() const
{
   return mClientId;
}


/// checkActivityTime validates that this particular connection is
/// not issuing too many requests at once in an attempt to DOS
/// by flooding either the master server or any other server
/// connected to it.  A client whose last activity time falls
/// within the specified delta gets a strike... 3 strikes and
/// you're out!  Strikes go away after being good for a while.
bool MasterServerConnection::checkActivityTime(U32 timeDeltaMinimum)
{
   U32 currentTime = Platform::getRealMilliseconds();
   if(currentTime - mLastActivityTime < timeDeltaMinimum)
   {
      mStrikeCount++;
      if(mStrikeCount == 3)
      {
         logprintf(LogConsumer::LogConnection, "User %s Disconnect due to flood control set at %i milliseconds", 
                                                mPlayerOrServerName.getString(), timeDeltaMinimum);
         disconnect(ReasonFloodControl, "");
         return false;
      }
   }
   else if(mStrikeCount > 0)
      mStrikeCount--;

   mLastActivityTime = currentTime;
   return true;
}


void MasterServerConnection::removeConnectRequest(GameConnectRequest *gcr)
{
   for(S32 j = 0; j < mConnectList.size(); j++)
   {
      if(gcr == mConnectList[j])
      {
         mConnectList.erase_fast(j);
         break;
      }
   }
}


GameConnectRequest *MasterServerConnection::findAndRemoveRequest(U32 requestId)
{
   GameConnectRequest *req = NULL;
   for(S32 j = 0; j < mConnectList.size(); j++)
   {
      if(mConnectList[j]->hostQueryId == requestId)
      {
         req = mConnectList[j];
         mConnectList.erase_fast(j);
         break;
      }
   }
   if(!req)
      return NULL;

   if(req->initiator.isValid())
      req->initiator->removeConnectRequest(req);
   for(S32 j = 0; j < gConnectList.size(); j++)
   {
      if(gConnectList[j] == req)
      {
         gConnectList.erase_fast(j);
         break;
      }
   }
   return req;
}


MasterServerConnection *MasterServerConnection::findClient(Nonce &clientId)   // Should be const, but that won't compile for reasons not yet determined!!
{
   if(!clientId.isValid())
      return NULL;

   const Vector<MasterServerConnection *> *clientList = mMaster->getClientList();

   for(S32 i = 0; i < clientList->size(); i++)
      if(clientList->get(i)->mPlayerId == clientId)
         return clientList->get(i);

   return NULL;
}


static bool listClient(MasterServerConnection *client)
{
   if(client->mIsIgnoredFromList)     // Skip clients with ignored flag set
      return false;

   if(client->mIsDebugClient)         // Skip clients running in debug mode
      return false;

   return true;
}


// Write a current count of clients/servers for display on a website, using JSON format
// This gets updated whenever we gain or lose a server, at most every 5 seconds (currently)
void MasterServerConnection::writeClientServerList_JSON()
{
   string jsonfile = mMaster->getSetting<string>(IniKey::JsonOutfile);

   // Don't write if we don't have a file
   if(jsonfile == "")
      return;

   bool first = true;
   S32 playerCount = 0;
   S32 serverCount = 0;

   FILE *f = fopen(jsonfile.c_str(), "w");
   if(f)
   {
      // First the servers
      fprintf(f, "{\n\t\"servers\": [");

      const Vector<MasterServerConnection *> *serverList = mMaster->getServerList();

      for(S32 i = 0; i < serverList->size(); i++)
      {
         MasterServerConnection *server = serverList->get(i);

         if(server->mIsIgnoredFromList)
            continue;

         fprintf(f, "%s\n\t\t{\n\t\t\t\"serverName\": \"%s\",\n\t\t\t\"protocolVersion\": %d,\n\t\t\t\"currentLevelName\": \"%s\",\n\t\t\t\"currentLevelType\": \"%s\",\n\t\t\t\"playerCount\": %d\n\t\t}",
                     first ? "" : ", ", sanitizeForJson(server->mPlayerOrServerName.getString()).c_str(),
                     server->mCSProtocolVersion, server->mLevelName.getString(), server->mLevelType.getString(), server->mPlayerCount);
         playerCount += server->mPlayerCount;
         serverCount++;
         first = false;
      }

      // Next the player names      // "players": [ "chris", "colin", "fred", "george", "Peter99" ],
      fprintf(f, "\n\t],\n\t\"players\": [");
      first = true;

      const Vector<MasterServerConnection *> *clientList = mMaster->getClientList();

      for(S32 i = 0; i < clientList->size(); i++)
      {
         if(listClient(clientList->get(i)))
         {
            fprintf(f, "%s\"%s\"", first ? "" : ", ", sanitizeForJson(clientList->get(i)->mPlayerOrServerName.getString()).c_str());
            first = false;
         }
      }

      // Authentication status      // "authenticated": [ true, false, false, true, true ],
      fprintf(f, "],\n\t\"authenticated\": [");
      first = true;

      for(S32 i = 0; i < clientList->size(); i++)
      {
         if(listClient(clientList->get(i)))
         {
            fprintf(f, "%s%s", first ? "" : ", ", clientList->get(i)->mAuthenticated ? "true" : "false");
            first = false;
         }
      }

      // Finally, the player and server counts
      fprintf(f, "],\n\t\"serverCount\": %d,\n\t\"playerCount\": %d,\n", serverCount, playerCount);

      // And the message-of-the-day
      fprintf(f, "\t\"motd\": \"%s\"\n}\n", sanitizeForJson(mMaster->getSettings()->getMotd().c_str()).c_str());

      fflush(f);
      fclose(f);
   }
   else
      logprintf(LogConsumer::LogError, "Could not write to JSON file \"%s\"", jsonfile.c_str());
}

/*  Resulting JSON data should look like this:
{
   "servers": [
      {
         "serverName": "Spang",
         "protocolVersion": 23,
         "currentLevelName": "Triple Threat",
         "currentLevelType": "CTF",
         "playerCount": 2w
      },
      {
         "serverName": "Ramst",
         "protocolVersion": 23,
         "currentLevelName": "Kaptor",
         "currentLevelType": "Hunters",
         "playerCount": 3
      }
   ],
   "players": [ "chris", "colin", "fred", "george", "Peter99" ],
   "authenticated": [ true, false, false, true, true ],
   "serverCount": 2,
   "playerCount": 5,
   "motd": "Welcome to Bitfighter!"
}
*/


// This is called when a client wishes to arrange a connection with a server
TNL_IMPLEMENT_RPC_OVERRIDE(MasterServerConnection, c2mRequestArrangedConnection, 
                           (U32 requestId, IPAddress remoteAddress, IPAddress internalAddress, ByteBufferPtr connectionParameters) )
{
   // First, make sure that we're connected with the server that they're requesting a connection with
   MasterServerConnection *conn = (MasterServerConnection *) mMaster->getNetInterface()->findConnection(remoteAddress);
   if(!conn)
   {
      ByteBufferPtr ptr = new ByteBuffer((U8 *) MasterNoSuchHost, (U32) strlen(MasterNoSuchHost) + 1);
      m2cArrangedConnectionRejected(requestId, ptr);
      return;
   }

   // Record the request...
   GameConnectRequest *req = new GameConnectRequest;
   req->initiator = this;
   req->host = conn;
   req->initiatorQueryId = requestId;
   req->hostQueryId = mLastQueryId++;
   req->requestTime = Platform::getRealMilliseconds();

 
   logprintf(LogConsumer::LogConnectionManager, "Client: %s requested connection to %s", 
                                                      getNetAddress().toString(), conn->getNetAddress().toString());

   // Add the request to the relevant lists (the global list, this connection's list,
   // and the other connection's list).
   mConnectList.push_back(req);
   conn->mConnectList.push_back(req);
   gConnectList.push_back(req);

   // Do some DOS checking...
   checkActivityTime(TWO_SECONDS);      

   // Get our address...
   Address theAddress = getNetAddress();

   // Record some different addresses to try...
   Vector<IPAddress> possibleAddresses;

   // The address, but port+1
   theAddress.port++;
   possibleAddresses.push_back(theAddress.toIPAddress());

   // The address, with the original port
   theAddress.port--;
   possibleAddresses.push_back(theAddress.toIPAddress());

   // Or the address the port thinks it's talking to.
   // (That is, if it's not the any address.)
   Address theInternalAddress(internalAddress);
   Address anyAddress;
   if(!theInternalAddress.isEqualAddress(anyAddress) && theInternalAddress != theAddress)
      possibleAddresses.push_back(internalAddress);

   conn->m2sClientRequestedArrangedConnection(req->hostQueryId, possibleAddresses, connectionParameters);
}


/// s2mAcceptArrangedConnection is sent by a server to notify the master that it will accept the connection
/// request from a client.  The requestId parameter sent by the MasterServer in m2sClientRequestedArrangedConnection
/// should be sent back as the requestId field.  The internalAddress is the server's self-determined IP address.

// Called to indicate a connect request is being accepted.
TNL_IMPLEMENT_RPC_OVERRIDE(MasterServerConnection, s2mAcceptArrangedConnection, (U32 requestId, IPAddress internalAddress, ByteBufferPtr connectionData))
{
   GameConnectRequest *req = findAndRemoveRequest(requestId);
   if(!req)
      return;

   Address theAddress = getNetAddress();
   Vector<IPAddress> possibleAddresses;

   theAddress.port++;
   possibleAddresses.push_back(theAddress.toIPAddress());

   theAddress.port--;
   possibleAddresses.push_back(theAddress.toIPAddress());

   Address theInternalAddress(internalAddress);
   Address anyAddress;
   if(!theInternalAddress.isEqualAddress(anyAddress) && theInternalAddress != theAddress)
      possibleAddresses.push_back(internalAddress);


   char buffer[256];
   strcpy(buffer, getNetAddress().toString());

   logprintf(LogConsumer::LogConnectionManager, "[%s] Server: %s accepted connection request from %s", getTimeStamp().c_str(), buffer, 
                                                      req->initiator.isValid() ? req->initiator->getNetAddress().toString() : "Unknown");

   // If we still know about the requestor, tell him his connection was accepted...
   if(req->initiator.isValid())
      req->initiator->m2cArrangedConnectionAccepted(req->initiatorQueryId, possibleAddresses, connectionData);

   delete req;
}



// s2mRejectArrangedConnection notifies the Master Server that the server is rejecting the arranged connection
// request specified by the requestId.  The rejectData will be passed along to the requesting client.
// Called to indicate a connect request is being rejected.
TNL_IMPLEMENT_RPC_OVERRIDE(MasterServerConnection, s2mRejectArrangedConnection, (U32 requestId, ByteBufferPtr rejectData))
{
   GameConnectRequest *req = findAndRemoveRequest(requestId);
   if(!req)
      return;

   logprintf(LogConsumer::LogConnectionManager, "[%s] Server: %s reject connection request from %s",
                                                      getTimeStamp().c_str(), getNetAddress().toString(),
                                                      req->initiator.isValid() ? req->initiator->getNetAddress().toString() : "Unknown");

   if(req->initiator.isValid())
      req->initiator->m2cArrangedConnectionRejected(req->initiatorQueryId, rejectData);

   delete req;
}


// s2mUpdateServerStatus updates the status of a server to the Master Server, specifying the current game
// and mission types, any player counts and the current info flags.
// Updates the master with the current status of a game server.
TNL_IMPLEMENT_RPC_OVERRIDE(MasterServerConnection, s2mUpdateServerStatus, (StringTableEntry levelName, StringTableEntry levelType,
                                                   U32 botCount, U32 playerCount, U32 maxPlayers, U32 infoFlags))
{
   // Only accept updates from game servers
   if(mConnectionType != MasterConnectionTypeServer)
      return;

   // Only update if anything has changed
   if(mLevelName   != levelName   || mLevelType  != levelType  || mNumBots   != botCount   || 
      mPlayerCount != playerCount || mMaxPlayers != maxPlayers || mInfoFlags != infoFlags )
   {
      mLevelName = levelName;
      mLevelType = levelType;

      mNumBots     = botCount;
      mPlayerCount = playerCount;
      mMaxPlayers  = maxPlayers;
      mInfoFlags   = infoFlags;

      // Check to ensure we're not getting flooded with these requests
      checkActivityTime(FOUR_SECONDS);

      mMaster->writeJsonNow();
   }
}


////////////////////////////////////////
////////////////////////////////////////

Int<BADGE_COUNT> MasterServerConnection::getBadges()
{
   if(mCSProtocolVersion <= 35) // bitfighter 017 limited to display only some badges
      return mBadges & (BIT(DEVELOPER_BADGE) | BIT(FIRST_VICTORY) | BIT(BADGE_TWENTY_FIVE_FLAGS));

   return mBadges;
}


U16 MasterServerConnection::getGamesPlayed()
{
   return mGamesPlayed;
}


void MasterServerConnection::processIsAuthenticated(GameStats *gameStats)
{
   for(S32 i = 0; i < gameStats->teamStats.size(); i++)
   {
      Vector<PlayerStats> *playerStats = &gameStats->teamStats[i].playerStats;

      for(S32 j = 0; j < playerStats->size(); j++)
      {
         Nonce playerId = playerStats->get(j).nonce;
         MasterServerConnection *client = findClient(playerId);
         playerStats->get(j).isAuthenticated = (client && client->isAuthenticated());
      }
   }
}



struct AddGameReport : public MasterThreadEntry
{
   GameStats mStats;

   AddGameReport(const MasterSettings *settings) : MasterThreadEntry(settings) { }    // Quickie constructor

   void run()
   {
      DatabaseWriter databaseWriter = getDatabaseWriter(mSettings);
      // Will fail if compiled without database support and gWriteStatsToDatabase is true
      databaseWriter.insertStats(mStats);
   }
};

void MasterServerConnection::writeStatisticsToDb(VersionedGameStats &stats)
{
   if(!checkActivityTime(SIX_SECONDS))
      return;

   if(!stats.valid)
   {
      logprintf(LogConsumer::LogWarning, "Invalid stats: version %d, %s %s", stats.version, getNetAddressString(), mPlayerOrServerName.getString());
      return;
   }

   GameStats *gameStats = &stats.gameStats;

   gameStats->serverIP = getNetAddressString();
   gameStats->serverName = mPlayerOrServerName.getString();
   gameStats->cs_protocol_version = mCSProtocolVersion;

   processIsAuthenticated(gameStats);
   processStatsResults(gameStats);

   RefPtr<AddGameReport> gameReport = new AddGameReport(mMaster->getSettings());
   gameReport->mStats = *gameStats;  // copy so we keep data during a thread
   mMaster->getDatabaseAccessThread()->addEntry(gameReport);
}

   
struct AchievementWriter : public MasterThreadEntry
{
   U8 achievementId;
   StringTableEntry playerNick;
   StringTableEntry mPlayerOrServerName;
   string addressString;

   AchievementWriter(const MasterSettings *settings) : MasterThreadEntry(settings) { }    // Quickie constructor

   void run()
   {
      DatabaseWriter databaseWriter = getDatabaseWriter(mSettings);
      // Will fail if compiled without database support and gWriteStatsToDatabase is true
      databaseWriter.insertAchievement(achievementId, playerNick.getString(), mPlayerOrServerName.getString(), addressString);
   }
};


void MasterServerConnection::writeAchievementToDb(U8 achievementId, const StringTableEntry &playerNick)
{
   if(!checkActivityTime(6 * 1000))  // 6 seconds
      return;

   // Basic sanity check
   if(playerNick == "")
      return;

   RefPtr<AchievementWriter> a_writer = new AchievementWriter(mMaster->getSettings());
   a_writer->achievementId = achievementId;
   a_writer->playerNick = playerNick;
   a_writer->mPlayerOrServerName = mPlayerOrServerName;
   a_writer->addressString = getNetAddressString();
   mMaster->getDatabaseAccessThread()->addEntry(a_writer);
}


struct LevelInfoWriter : public MasterThreadEntry
{
   string hash;
   string levelName;
   string creator;
   StringTableEntry gameType;
   bool hasLevelGen;
   U8 teamCount;
   S32 winningScore;
   S32 gameDurationInSeconds;

   LevelInfoWriter(const MasterSettings *settings) : MasterThreadEntry(settings) { }    // Quickie constructor

   void run()
   {
      DatabaseWriter databaseWriter = getDatabaseWriter(mSettings);
      // Will fail if compiled without database support and gWriteStatsToDatabase is true
      databaseWriter.insertLevelInfo(hash, levelName, creator, gameType.getString(), hasLevelGen, teamCount, winningScore, gameDurationInSeconds);
   }
};


void MasterServerConnection::writeLevelInfoToDb(const string &hash, const string &levelName, const string &creator, 
                                                const StringTableEntry &gameType, bool hasLevelGen, U8 teamCount, S32 winningScore, 
                                                S32 gameDurationInSeconds)
{
   if(!checkActivityTime(SIX_SECONDS))
      return;

   // Basic sanity check
   if(hash == "" || gameType == "")
      return;

   RefPtr<LevelInfoWriter> l_writer = new LevelInfoWriter(mMaster->getSettings());
   l_writer->hash = hash;
   l_writer->levelName = levelName;
   l_writer->creator = creator;
   l_writer->gameType = gameType;
   l_writer->hasLevelGen = hasLevelGen;
   l_writer->teamCount = teamCount;
   l_writer->winningScore = winningScore;
   l_writer->gameDurationInSeconds = gameDurationInSeconds;
   mMaster->getDatabaseAccessThread()->addEntry(l_writer);
}


struct HighScoresReader : public MasterThreadEntry
{
   S32 scoresPerGroup;

   // Constructor
   HighScoresReader(const MasterSettings *settings, S32 scoresPerGroup) : MasterThreadEntry(settings)        
   {
      this->scoresPerGroup = scoresPerGroup;
   }

   void run()
   {
      DatabaseWriter databaseWriter = getDatabaseWriter(mSettings);

      // Client will display these in two columns, row by row

      MasterServerConnection::highScores.groupNames.clear();
      MasterServerConnection::highScores.names.clear();
      MasterServerConnection::highScores.scores.clear();

      MasterServerConnection::highScores.groupNames.push_back("Official Wins Last Week");
      databaseWriter.getTopPlayers("v_last_week_top_player_official_wins", "win_count",  
                                    scoresPerGroup, MasterServerConnection::highScores.names, 
                                    MasterServerConnection::highScores.scores);

      MasterServerConnection::highScores.groupNames.push_back("Official Wins This Week, So Far");
      databaseWriter.getTopPlayers("v_current_week_top_player_official_wins", "win_count",  
                                    scoresPerGroup, MasterServerConnection::highScores.names, 
                                    MasterServerConnection::highScores.scores);

      MasterServerConnection::highScores.groupNames.push_back("Games Played Last Week");
      databaseWriter.getTopPlayers("v_last_week_top_player_games", "game_count", 
                                    scoresPerGroup, MasterServerConnection::highScores.names, 
                                    MasterServerConnection::highScores.scores);

      MasterServerConnection::highScores.groupNames.push_back("Games Played This Week, So Far");
      databaseWriter.getTopPlayers("v_current_week_top_player_games", "game_count", 
                                    scoresPerGroup, MasterServerConnection::highScores.names,
                                    MasterServerConnection::highScores.scores);

      MasterServerConnection::highScores.groupNames.push_back("Latest BBB Winners");
      databaseWriter.getTopPlayers("v_latest_bbb_winners", "rank", 
                                    scoresPerGroup, MasterServerConnection::highScores.names, 
                                    MasterServerConnection::highScores.scores);

      MasterServerConnection::highScores.scoresPerGroup = scoresPerGroup;
   }


   void finish()
   {
      MasterServerConnection::highScores.isBusy = false;

      for(S32 i = 0; i < MasterServerConnection::highScores.waitingClients.size(); i++)
         if(MasterServerConnection::highScores.waitingClients[i])
            MasterServerConnection::highScores.waitingClients[i]->m2cSendHighScores(MasterServerConnection::highScores.groupNames, 
                                                                                    MasterServerConnection::highScores.names, 
                                                                                    MasterServerConnection::highScores.scores);
      MasterServerConnection::highScores.waitingClients.clear();
   }
};


////////////////////////////////////////
////////////////////////////////////////

typedef map<U32, boost::shared_ptr<TotalLevelRating> > TotalLevelRatingsMap;
static TotalLevelRatingsMap totalLevelRatingsCache;

   
struct TotalLevelRatingsReader : public MasterThreadEntry
{
   U32 dbId;
   S16 rating;

   TotalLevelRatingsReader(const MasterSettings *settings, U32 databaseId) : MasterThreadEntry(settings)    // Constructor
   {
      dbId = databaseId;
   }

   // If, while we are running, we get some updated data from the client, receivedUpdateByClientWhileBusy 
   // will be set to true.  If that happens, we need to re-run the database query to get 
   // the latest data.
   void run()
   {
      TotalLevelRating *totalRating = totalLevelRatingsCache[dbId].get();
      
      do 
      {
         totalRating->receivedUpdateByClientWhileBusy = false;
         rating = getDatabaseWriter(mSettings).getLevelRating(dbId);    // rating could be a magic number!
      } 
      while(totalRating->receivedUpdateByClientWhileBusy);
   }


   void finish()
   {
      TotalLevelRating *totalRating = totalLevelRatingsCache[dbId].get();

      totalRating->setRatingMagicValue(rating);  // Because, as noted above, rating could be a magic number
      totalRating->isBusy = false;

      for(S32 i = 0; i < totalRating->waitingClients.size(); i++)
         if(totalRating->waitingClients[i])
            totalRating->waitingClients[i]->m2cSendTotalLevelRating(dbId, rating);

         totalRating->waitingClients.clear();
   }
};


////////////////////////////////////////
////////////////////////////////////////

typedef pair<U32, StringTableEntry> DbIdPlayerNamePair;
typedef map<DbIdPlayerNamePair, boost::shared_ptr<PlayerLevelRating> > PlayerLevelRatingsMap;
static PlayerLevelRatingsMap playerLevelRatingsCache;


struct PlayerLevelRatingsReader : public MasterThreadEntry
{
   U32 dbId;
   StringTableEntry playerName;
   S32 rating;

   // Constructor
   PlayerLevelRatingsReader(const MasterSettings *settings, U32 databaseId, const StringTableEntry &playerName) : 
         MasterThreadEntry(settings), 
         playerName(playerName)
   {
      dbId = databaseId;
   }

   void run()
   {
      rating = getDatabaseWriter(mSettings).getLevelRating(dbId, playerName);
   }

   void finish()
   {
      PlayerLevelRating *playerRating = playerLevelRatingsCache[DbIdPlayerNamePair(dbId, playerName)].get();

      TNLAssert(playerRating, "playerRating should not be NULL!");

      // If this rating item was updated by the client while we were retrieving data fom the database,
      // we'll treat that as authoritative and not overwrite it with (likely) stale data from the database.
      if(!playerRating->receivedUpdateByClientWhileBusy)
         playerRating->setRating(rating);

      playerRating->receivedUpdateByClientWhileBusy = false;
      playerRating->isBusy = false;

      for(S32 i = 0; i < playerRating->waitingClients.size(); i++)
         if(playerRating->waitingClients[i])
            playerRating->waitingClients[i]->sendPlayerLevelRating(dbId, rating);

      playerRating->waitingClients.clear();
   }
};


////////////////////////////////////////
////////////////////////////////////////

HighScores *MasterServerConnection::getHighScores(S32 scoresPerGroup)
{
   // Remember... highScores is static!
   if(!highScores.isValid || highScores.isExpired() || scoresPerGroup != highScores.scoresPerGroup)
      if(!highScores.isBusy)
      {
         highScores.isBusy = true;
         highScores.isValid = true;
         highScores.resetClock();

         RefPtr<HighScoresReader> highScoreReader = new HighScoresReader(mMaster->getSettings(), scoresPerGroup);
         mMaster->getDatabaseAccessThread()->addEntry(highScoreReader);
      }
      
   return &highScores;
}


// Note: Will return NULL if databaseId == NOT_IN_DATABASE.  Otherwise, will not.
TotalLevelRating *MasterServerConnection::getLevelRating(U32 databaseId)
{
   if(!LevelDatabase::isLevelInDatabase(databaseId))
      return NULL;

   // Note that while map[xxx] will create an entry if it does not exist, in this case, it will create a boost::shared_ptr
   // wrapping a NULL object.  So rating, which points to that object, will also be NULL.  Viva la confusion!
   TotalLevelRating *rating = totalLevelRatingsCache[databaseId].get();

   if(!rating)    // i.e. not in cache
   {
      boost::shared_ptr<TotalLevelRating> newRating = boost::shared_ptr<TotalLevelRating>(new TotalLevelRating());
      totalLevelRatingsCache[databaseId] = newRating;
      rating = newRating.get();
   }

   if(!rating->isValid || rating->isExpired() || rating->getRating() == UnknownRating)
      if(!rating->isBusy)
      {
         rating->isBusy = true;
         rating->isValid = true;
         rating->resetClock();

         // Queue the request!
         RefPtr<TotalLevelRatingsReader> totalLevelRatingsReader = 
                           new TotalLevelRatingsReader(mMaster->getSettings(), databaseId);
         mMaster->getDatabaseAccessThread()->addEntry(totalLevelRatingsReader);
      }

   return rating;
}


static PlayerLevelRating *createNewPlayerRating(U32 databaseId, const StringTableEntry &playerName)
{
   boost::shared_ptr<PlayerLevelRating> newRating = boost::shared_ptr<PlayerLevelRating>(new PlayerLevelRating());
   playerLevelRatingsCache[DbIdPlayerNamePair(databaseId, playerName)] = newRating;

   PlayerLevelRating *rating = newRating.get();

   rating->databaseId = databaseId;
   rating->playerName = playerName;
   rating->setRatingMagicValue(UnknownRating);

   return rating;
}


// Send this connection the level rating for the specified player
// Note: Will return NULL if databaseId == NOT_IN_DATABASE.  Otherwise, will not.
PlayerLevelRating *MasterServerConnection::getLevelRating(U32 databaseId, const StringTableEntry &playerName)
{
   if(!LevelDatabase::isLevelInDatabase(databaseId))
      return NULL;

   // Note that while map[xxx] will create an entry if it does not exist, in this case, it will create a boost::shared_ptr
   // wrapping a NULL object.  So rating, which points to that object, will also be NULL.  Viva la confusion!
   PlayerLevelRating *rating = playerLevelRatingsCache[DbIdPlayerNamePair(databaseId, playerName)].get();

   if(!rating)
      rating = createNewPlayerRating(databaseId, playerName);
   
   if(!rating->isValid || rating->isExpired() || rating->getRating() == UnknownRating)
      if(!rating->isBusy)
      {
         rating->isBusy = true;
         rating->isValid = true;
         rating->resetClock();

         // Queue the request
         RefPtr<PlayerLevelRatingsReader> playerLevelRatingsReader =
                        new PlayerLevelRatingsReader(mMaster->getSettings(), databaseId, playerName);
         mMaster->getDatabaseAccessThread()->addEntry(playerLevelRatingsReader);
      }

   return rating;
}



// Cycle through and remove expired cache entries -- static method
// Items are deleted if they are expired and are not busy
void MasterServerConnection::removeOldEntriesFromRatingsCache()
{
   {
      TotalLevelRatingsMap::iterator it;

      for(TotalLevelRatingsMap::iterator it = totalLevelRatingsCache.begin(); it != totalLevelRatingsCache.end(); it++)
         if(it->second->isValid && !it->second->isBusy && it->second->isExpired())
            totalLevelRatingsCache.erase(it);
   }

   {
   PlayerLevelRatingsMap::iterator it;

   for(PlayerLevelRatingsMap::iterator it = playerLevelRatingsCache.begin(); it != playerLevelRatingsCache.end(); it++)
      if(it->second->isValid && !it->second->isBusy && it->second->isExpired())
         playerLevelRatingsCache.erase(it);
   }
}


////////////////////////////////////////
////////////////////////////////////////


TNL_IMPLEMENT_RPC_OVERRIDE(MasterServerConnection, s2mSendStatistics, (VersionedGameStats stats))
{
   writeStatisticsToDb(stats);
   highScores.isValid = false;
}


TNL_IMPLEMENT_RPC_OVERRIDE(MasterServerConnection, s2mAcheivementAchieved, (U8 achievementId, StringTableEntry playerNick))
{
   if(achievementId > BADGE_COUNT)  // Check for out of range badges
      return;

   writeAchievementToDb(achievementId, playerNick);

   GameJolt::onPlayerAwardedAchievement(mMaster->getSettings(), playerNick.getString(), achievementId);

   const Vector<MasterServerConnection *> *clientList = mMaster->getClientList();

   for(S32 i = 0; i < clientList->size(); i++)
      if(clientList->get(i)->mPlayerOrServerName == playerNick)
      {
         clientList->get(i)->mBadges = mBadges | BIT(achievementId); // Add to local variable without needing to reload from database
         break;
      }
}


TNL_IMPLEMENT_RPC_OVERRIDE(MasterServerConnection, s2mSendLevelInfo, 
                           (string hash, string levelName, string creator, 
                              StringTableEntry gameType, bool hasLevelGen, U8 teamCount, S32 winningScore, S32 gameDurationInSeconds))
{
   writeLevelInfoToDb(hash, levelName, creator, gameType, hasLevelGen, teamCount, winningScore, gameDurationInSeconds);
}


TNL_IMPLEMENT_RPC_OVERRIDE(MasterServerConnection, c2mRequestHighScores, ())
{
   HighScores *highScoreGroup = getHighScores(3);

   if(!highScoreGroup->isBusy)     // Not busy, so value must be cached.  Send the scores now.
      m2cSendHighScores(highScoreGroup->groupNames, highScoreGroup->names, highScoreGroup->scores);

   else                       // In the process of retrieving... highScores will send later when retrieval is complete
      highScoreGroup->addClientToWaitingList(this);
}


// We got a request to send the server's rating for the current level.  We will send two messages in response, one with the
// individual rating, on with the overall average rating.
TNL_IMPLEMENT_RPC_OVERRIDE(MasterServerConnection, c2mRequestLevelRating, (U32 databaseId))
{
   // If client sent us a bogus id, do nothing
   if(!LevelDatabase::isLevelInDatabase(databaseId))
      return;

   TotalLevelRating *totalRating = getLevelRating(databaseId);

   TNLAssert(totalRating, "totalRating should not be NULL!");

   if(!totalRating->isBusy)   // Not busy, so value must be cached.  Send it now.
      m2cSendTotalLevelRating(databaseId, totalRating->getRating());
   else                       // Otherwise, add it to the list to send when the database request is complete
      totalRating->addClientToWaitingList(this);


   /////

   PlayerLevelRating *playerRating = getLevelRating(databaseId, mPlayerOrServerName);

   TNLAssert(playerRating, "playerRating should not be NULL!");

   // If playerRating is not busy, it means we have the value at hand and can send it immediately
   if(!playerRating->isBusy)
      sendPlayerLevelRating(databaseId, playerRating->getRating());

   // Otherwise, it is busy, and we need to add ourselves to the list of clients waiting for it to
   // finish its work, at which time the rating value will be available.  Note we check here to make
   // sure that the same client isn't added twice.
   else
      playerRating->addClientToWaitingList(this);
}


////////////////////////////////////////
////////////////////////////////////////

ThreadingStruct::ThreadingStruct()
{
   isValid = false;
   isBusy = false;
   lastClock = 0;
} // Quickie constructor


ThreadingStruct::~ThreadingStruct()
{
   // Do nothing
}


void ThreadingStruct::resetClock()
{
   lastClock = Platform::getRealMilliseconds();
}


bool ThreadingStruct::isExpired()
{
   return Platform::getRealMilliseconds() - lastClock > getCacheExpiryTime();
}


void ThreadingStruct::addClientToWaitingList(MasterServerConnection *connection)
{
   for(S32 i = 0; i < waitingClients.size(); i++)
      if(waitingClients[i] == connection)
         return;     // Already on the list!

   waitingClients.push_back(connection);
}


LevelRating::LevelRating()
{
   databaseId = LevelDatabase::NOT_IN_DATABASE;
   setRatingMagicValue(UnknownRating);
   receivedUpdateByClientWhileBusy = false;
}


S16 LevelRating::getRating()
{
   return mRating;
}


void LevelRating::setRating(S16 rating)
{
   mRating = MAX(rating, MinumumLegitimateRating);
}


// Use this method for ratings that could be special values (though might not be)
void LevelRating::setRatingMagicValue(S16 rating)
{
   mRating = rating;
}


U32 HighScores::getCacheExpiryTime() { return TWO_HOURS; }

U32 TotalLevelRating::getCacheExpiryTime() { return TEN_MINUTES; }

U32 PlayerLevelRating::getCacheExpiryTime() { return TEN_MINUTES; }

////////////////////////////////////////
////////////////////////////////////////

// The client has rated the level and sent it to us
TNL_IMPLEMENT_RPC_OVERRIDE(MasterServerConnection, c2mSetLevelRating, (U32 databaseId, RangedU32<0, 2> rating))
{
   // Do nothing if client sent us an invalid id
   if(!LevelDatabase::isLevelInDatabase(databaseId))
      return;

   S32 denormalizedPlayerRating = rating - 1;

   // Update the cache -- there could be some weirdness if at the same time, the player were requesting a rating and the database
   // thread was busy... but that seems unlikely, as the player would have to be logged in multiple times.  In any event, this 
   // situation is handled by setting the receivedUpdateByClientWhileBusy flag
   PlayerLevelRating *playerRating = playerLevelRatingsCache[DbIdPlayerNamePair(databaseId, mPlayerOrServerName)].get();

   // If item is not in the cache, we'll need to create an entry for it
   if(!playerRating)
   {
      playerRating = createNewPlayerRating(databaseId, mPlayerOrServerName);
      playerRating->isValid = true;
   }

   S32 oldRating = playerRating->getRating();
   playerRating->resetClock();
   playerRating->setRating(denormalizedPlayerRating);

   if(playerRating->isBusy)
      playerRating->receivedUpdateByClientWhileBusy = true;

   // Adjust the total level rating while we're at it
   totalLevelRatingsCache[databaseId]->setRating(
         totalLevelRatingsCache[databaseId]->getRating() + denormalizedPlayerRating - oldRating);

   if(totalLevelRatingsCache[databaseId]->isBusy)
      totalLevelRatingsCache[databaseId]->receivedUpdateByClientWhileBusy = true;

   // If we wanted to alert the other players that the level has just been rated, this would be the place to do it
   // ==>  <== Right here
}


void MasterServerConnection::sendPlayerLevelRating(U32 databaseId, S32 rating)
{
   // Don't send ratings outside the -1 -> 1 range.  This means that "rating unknown" will not be sent.
   if(rating < -1)      return;
   else if(rating > 1)  return;

   // Normalize to the datatype needed for sending
   RangedU32<0, 2> normalizedRating = rating + 1;

   m2cSendPlayerLevelRating(databaseId, normalizedRating);
}


TNL_IMPLEMENT_RPC_OVERRIDE(MasterServerConnection, c2mRequestMOTD, ())
{
   sendMotd();
}


// Game server wants to know if user name has been verified
TNL_IMPLEMENT_RPC_OVERRIDE(MasterServerConnection, s2mRequestAuthentication, (Vector<U8> id, StringTableEntry name))
{
   Nonce clientId(id);     // Reconstitute our id

   const Vector<MasterServerConnection *> *clientList = mMaster->getClientList();

   for(S32 i = 0; i < clientList->size(); i++)
   {
      MasterServerConnection *client = clientList->get(i);
      if(client->mPlayerId == clientId)
      {
         AuthenticationStatus status;

         // Need case insensitive comparison here
         if(!stricmp(name.getString(), client->mPlayerOrServerName.getString()) && client->isAuthenticated())
            status = AuthenticationStatusAuthenticatedName;

         // If server just restarted, clients will need to reauthenticate, and that may take some time.
         // We'll give them 90 seconds.
         else if(Platform::getRealMilliseconds() - mMaster->getStartTime() < 90 * 1000)
            status = AuthenticationStatusTryAgainLater;
         else
            status = AuthenticationStatusUnauthenticatedName;

         if(mCMProtocolVersion <= 6)      // 018a ==> 6, 019 ==> 7
            m2sSetAuthenticated(id, client->mPlayerOrServerName, status, client->getBadges());
         else
            m2sSetAuthenticated_019(id, client->mPlayerOrServerName, status, client->getBadges(), client->getGamesPlayed());
         break;
      }
   }
}


// Remove leading/trailing spaces, provide default if name is empty
string MasterServerConnection::cleanName(string name)    // Makes copy of name that we can alter
{
   trim(name);
   if(name == "")
      return "ChumpChange";

   return name;
}


void MasterServerConnection::sendMotd()
{
   // Figure out which MOTD to send to client, based on game version (stored in mVersionString)
   string motdString = mMaster->getSettings()->getMotd(mClientBuild);

   m2cSetMOTD(mMaster->getSetting<string>(IniKey::ServerName), motdString.c_str());     // Even level 0 clients can handle this
}


Vector<Address> gListAddressHide;  // --> move to settings struct


// Must match MasterServerConnection::writeConnectRequest()!!
bool MasterServerConnection::readConnectRequest(BitStream *bstream, NetConnection::TerminationReason &reason)
{
   if(!Parent::readConnectRequest(bstream, reason))
   {
      mLoggingStatus = "Parent::readConnectRequest failed";
      return false;
   }

   // Note that if player is hosting a game interactively (i.e. with host option on main menu), they
   // will create two connections here, one for the host, and one for the client instance.
   char readstr[256]; // to hold the string being read

   bstream->read(&mCMProtocolVersion);    // Version of protocol we'll use with the client
   if(mCMProtocolVersion < 4 || mCMProtocolVersion > MASTER_PROTOCOL_VERSION) // check for unsupported version
   {
      mLoggingStatus = "Bad version";
      return false;
   }

   bstream->read(&mCSProtocolVersion);    // Protocol this client uses for C-S communication
   bstream->read(&mClientBuild);          // Client's build number

   // In protocol 6 we've added the concept of a connection type
   if(mCMProtocolVersion >= 6)
      mConnectionType = (MasterConnectionType) bstream->readEnum(MasterConnectionTypeCount);

   // Protocol 5 and earlier only sent 1 bit to determine if it was a game server
   else
   {
      if(bstream->readFlag())
         mConnectionType = MasterConnectionTypeServer;
      else
         mConnectionType = MasterConnectionTypeClient;
   }

   // Now read the bitstream and do other logic according to the connection type
   switch(mConnectionType)
   {
      // If it's a game server, read status info...
      case MasterConnectionTypeServer:
      {
         bstream->read(&mNumBots);
         bstream->read(&mPlayerCount);
         bstream->read(&mMaxPlayers);
         bstream->read(&mInfoFlags);

         bstream->readString(readstr);    // Current level name
         mLevelName = readstr;

         bstream->readString(readstr);    // Current level type (hunters, ctf, soccer, etc.)
         mLevelType = readstr;

         bstream->readString(readstr);
         mPlayerOrServerName = cleanName(readstr).c_str();

         bstream->readString(readstr);
         mServerDescr = readstr;

         mMaster->addServer(this);
         mMaster->writeJsonNow();

         // SERVER_CONNECT | timestamp | server name | server description
         logprintf(LogConsumer::LogConnection, "SERVER_CONNECT\t%s\t%s\t%s", getTimeStamp().c_str(), 
                                               mPlayerOrServerName.getString(), mServerDescr.getString());
      }
      break;

      case MasterConnectionTypeClient:
      {
         bstream->readString(readstr);          // Client's joystick autodetect string
         mAutoDetectStr = readstr;

         bstream->readString(readstr);
         mPlayerOrServerName = cleanName(readstr).c_str();

         bstream->readString(readstr); // the last "readstr" for "password" in startAuthentication

         // Read client flags -- only the first is currently used
         if(mCMProtocolVersion >= 6)
         {
            U8 flags = bstream->readInt(8);
            mIsDebugClient = flags & ClientDebugModeFlag;
         }

         mPlayerId.read(bstream);

         // Probably redundant, but let's cycle through all our clients and make sure the playerId is unique.
         // With 2^64 possibilities, it most likely will be.
         const Vector<MasterServerConnection *> *clientList = mMaster->getClientList();

         for(S32 i = 0; i < clientList->size(); i++)
            if(clientList->get(i) != this && clientList->get(i)->mPlayerId == mPlayerId)
            {
               logprintf(LogConsumer::LogConnection, "User %s provided duplicate id to %s", mPlayerOrServerName.getString(),
                                                     clientList->get(i)->mPlayerOrServerName.getString());
               disconnect(ReasonDuplicateId, "");
               reason = ReasonDuplicateId;

               mLoggingStatus = "Duplicate ID";
               return false;
            }

         // Start the authentication by reading database on seperate thread
         // On clients 017 and older, they completely ignore any disconnect reason once fully connected,
         // so we pause waiting for database instead of fully connecting yet.

         for(S32 i = 0; i < gListAddressHide.size(); i++)
            if(getNetAddress().isEqualAddress(gListAddressHide[i]))
               mIsIgnoredFromList = true;

         switch(checkAuthentication(readstr, mCSProtocolVersion <= 35)) // readstr is password
         {
            case WrongPassword:   
               reason = ReasonBadLogin;        
               mLoggingStatus = "Wrong password";
               return false;

            case InvalidUsername: 
               reason = ReasonInvalidUsername; 
               mLoggingStatus = "Invalid username";
               return false;

            case UnknownStatus: 
               mMaster->addClient(this);

               // CLIENT_CONNECT | timestamp | player name
               logprintf(LogConsumer::LogConnection, "CLIENT_CONNECT\t%s\t%s", 
                                                     getTimeStamp().c_str(), mPlayerOrServerName.getString());

               // Delay writing JSON to reduce chances of incorrectly showing new player as unauthenticated
               mMaster->writeJsonDelayed();  
               break;

            case Authenticated: 
               mMaster->addClient(this);

               // CLIENT_CONNECT | timestamp | player name
               logprintf(LogConsumer::LogConnection, "CLIENT_CONNECT\t%s\t%s", 
                                                     getTimeStamp().c_str(), mPlayerOrServerName.getString());

               mMaster->writeJsonNow();      // Write immediately  
               break;

            case CantConnect:
            case UnknownUser:
            case Unsupported:
               // Do nothing
               break;
         }
<<<<<<< HEAD
=======

         // If client needs to upgrade, tell them
         m2cSendUpdgradeStatus(mMaster->getSetting<U32>(IniKey::LatestReleasedCSProtocol)  > mCSProtocolVersion || 
                               mMaster->getSetting<U32>(IniKey::LatestReleasedBuildVersion)> mClientBuild);

         // Send message of the day
         sendMotd();
>>>>>>> f6375f91
      }
      break;

      case MasterConnectionTypeAnonymous:
      default:
         // Do nothing!
         break;
   }


   // Log our connection if from client or server
   if(mConnectionType == MasterConnectionTypeServer || mConnectionType == MasterConnectionTypeClient)
   {
      // CLIENT/SERVER_INFO | timestamp | protocol version | build number | address | controller
      logprintf(LogConsumer::LogConnection, "%s\t%s\t%d\t%d\t%s\t%s",
            mConnectionType == MasterConnectionTypeServer ? "SERVER_INFO" : "CLIENT_INFO",
            getTimeStamp().c_str(), mCMProtocolVersion, mClientBuild, getNetAddress().toString(),
            strcmp(mAutoDetectStr.getString(), "") ? mAutoDetectStr.getString():"<None>");
   }

   mLoggingStatus = "";  // No issues!

   return true;
}


// Server side writes ConnectAccept
void MasterServerConnection::writeConnectAccept(BitStream *stream)
{
   Parent::writeConnectAccept(stream);

   if(mCMProtocolVersion >= 8)
      stream->write(mClientId);
}

void MasterServerConnection::onConnectionEstablished()
{
   Parent::onConnectionEstablished();

   if(mConnectionType == MasterConnectionTypeClient)
   {
      // If client needs to upgrade, tell them
      m2cSendUpdgradeStatus(mMaster->getSetting<U32>("LatestReleasedCSProtocol")   > mCSProtocolVersion || 
                            mMaster->getSetting<U32>("LatestReleasedBuildVersion") > mClientBuild);

      // Send message of the day
      sendMotd();

      // for "Host on server" 019d and later, Maybe improve this to only show it when server is available...
      m2cHostOnServerAvailable(true);
   }
}


TNL_IMPLEMENT_RPC_OVERRIDE(MasterServerConnection, c2mJoinGlobalChat, ())
{
   Vector<StringTableEntry> names;

   const Vector<MasterServerConnection *> *clientList = mMaster->getClientList();

   for(S32 i = 0; i < clientList->size(); i++)
      if(clientList->get(i) != this && clientList->get(i)->isInGlobalChat)
         names.push_back(clientList->get(i)->mPlayerOrServerName);

   if(names.size() > 0)
      m2cPlayersInGlobalChat(names);   // Send to this client, to avoid blank name list of quickly leave/join

   if(mIsIgnoredFromList)              // don't list name in lobby, too.
      return;

   mLeaveGlobalChatTimer = 0;          // don't continue with delayed chat leave.
   if(isInGlobalChat)                  // Already in Global Chat
      return;

   isInGlobalChat = true;
      
   for(S32 i = 0; i < clientList->size(); i++)
      if(clientList->get(i) != this && clientList->get(i)->isInGlobalChat)
         clientList->get(i)->m2cPlayerJoinedGlobalChat(mPlayerOrServerName);
}


TNL_IMPLEMENT_RPC_OVERRIDE(MasterServerConnection, c2mLeaveGlobalChat, ())
{
   if(!isInGlobalChat)  // was not in Global Chat
      return;

   // using delayed leave, to avoid quickly join / leave problem.
   mLeaveGlobalChatTimer = Platform::getRealMilliseconds() - 20; // "-20" make up for inaccurate getRealMilliseconds going backwards by 1 or 2 milliseconds.
   gLeaveChatTimerList.push_back(this);

   //isInGlobalChat = false;
   //Vector<MasterServerConnection *> *clientList = mMaster->getClientList();
   //for(S32 i = 0; i < clientList->size(); i++)
   //   if (clientList->get(i) != this && clientList->get(i)->isInGlobalChat)
   //      clientList->get(i)->m2cPlayerLeftGlobalChat(mPlayerOrServerName);
}


// Got out-of-game chat message from client, need to relay it to others
TNL_IMPLEMENT_RPC_OVERRIDE(MasterServerConnection, c2mSendChat, (StringPtr message))
{
   // Variables needed for private message handling
   bool isPrivate = false;
   string pmRecipient;
   const char *strippedMessage = NULL;

   bool badCommand = false;

   // Incoming command!
   if(message.getString()[0] == '/')
   {
      Vector<string> words = parseStringAndStripLeadingSlash(message.getString());

      string command = lcase(words[0]);

      // Master Admin-only commands
      if(mIsMasterAdmin)
      {
         bool adminCommand = true;  // Assume admin command

         if(command == "dropserver")
         {
            bool droppedServer = false;
            Address addr(words[1].c_str());

            const Vector<MasterServerConnection *> *serverList = mMaster->getServerList();

            for(S32 i = 0; i < serverList->size(); i++)
            {
               MasterServerConnection *server = serverList->get(i);

               if(server->getNetAddress().isEqualAddress(addr) && (addr.port == 0 || addr.port == server->getNetAddress().port))
               {
                  server->mIsIgnoredFromList = true;
                  m2cSendChat(server->mPlayerOrServerName, true, "dropped");
                  droppedServer = true;
               }
            }

            if(!droppedServer)
               m2cSendChat(mPlayerOrServerName, true, "dropserver: address not found");
         }
         else if(command == "restoreservers")
         {
            bool broughtBackServer = false;

            const Vector<MasterServerConnection *> *serverList = mMaster->getServerList();

            for(S32 i = 0; i < serverList->size(); i++)
               if(serverList->get(i)->mIsIgnoredFromList)
               {
                  broughtBackServer = true;
                  serverList->get(i)->mIsIgnoredFromList = false;
                  m2cSendChat(serverList->get(i)->mPlayerOrServerName, true, "servers restored");
               }
            if(!broughtBackServer)
               m2cSendChat(mPlayerOrServerName, true, "No server was hidden");
         }
         else if(command == "hideplayer")
         {
            bool found = false;
            const Vector<MasterServerConnection *> *clientList = mMaster->getClientList();

            for(S32 i = 0; i < clientList->size(); i++)
            {
               MasterServerConnection *client = clientList->get(i);
               if(strcmp(words[1].c_str(), client->mPlayerOrServerName.getString()) == 0)
               {
                  client->mIsIgnoredFromList = !client->mIsIgnoredFromList;
                  m2cSendChat(client->mPlayerOrServerName, true, client->mIsIgnoredFromList ? "player hidden" : "player not hidden anymore");
                  found = true;
               }
            }

            if(!found)
               m2cSendChat(mPlayerOrServerName, true, "player not found");
         }
         else if(command == "hideip")
         {
            Address addr(words[1].c_str());
            bool found = false;
            const Vector<MasterServerConnection *> *clientList = mMaster->getClientList();

            for(S32 i = 0; i < clientList->size(); i++)
            {
               MasterServerConnection *client = clientList->get(i);

               if(addr.isEqualAddress(client->getNetAddress()))
               {
                  client->mIsIgnoredFromList = true;
                  m2cSendChat(client->mPlayerOrServerName, true, "player now hidden");
                  c2mLeaveGlobalChat_remote();  // Also mute and delist the player
                  found = true;
               }
            }
            gListAddressHide.push_back(addr);
            if(found)
               m2cSendChat(mPlayerOrServerName, true, "player found, and is in IP hidden list");
            if(!found)
               m2cSendChat(mPlayerOrServerName, true, "player not found, but is in IP hidden list");
         }
         else if(command ==  "unhideips")
         {
            gListAddressHide.clear();
            m2cSendChat(mPlayerOrServerName, true, "cleared IP hidden list");
         }
         else
            adminCommand = false;  // Wasn't an admin command after all

         // We've done our job if a command was run.  Let's leave
         if(adminCommand)
            return;
      }

      // If we made it here then an admin command wasn't sent
      if(command == "pm")
      {
         if(words.size() < 3)  // No message?
         {
            logprintf(LogConsumer::LogError, "Malformed private message: %s", message.getString());
            m2cSendChat(mPlayerOrServerName, true, "Malformed private message");
            return;
         }

         isPrivate = true;

         pmRecipient = words[1];

         S32 argCount = 2 + countCharInString(words[1], ' ');  // Set pointer after 2 args + number of spaces in player name
         strippedMessage = findPointerOfArg(message, argCount);

         // Now relay the message and only send to client with the specified nick
         const Vector<MasterServerConnection *> *clientList = mMaster->getClientList();

         for(S32 i = 0; i < clientList->size(); i++)
         {
            if(stricmp(clientList->get(i)->mPlayerOrServerName.getString(), pmRecipient.c_str()) == 0)
            {
               clientList->get(i)->m2cSendChat(mPlayerOrServerName, isPrivate, strippedMessage);
               break;
            }
         }
      }
      else
         badCommand = true;  // Don't relay bad commands as chat messages
   }


   // If player is being ignored or chatting too fast
   if(mIsIgnoredFromList || !checkMessage(message, isPrivate ? 2 : 0))
   {
      if(!mChatTooFast)
         logprintf(LogConsumer::LogChat, mIsIgnoredFromList ? "Tried to chat but muted and hidden: %s" : "This player may be chatting to fast: %s ", mPlayerOrServerName.getString());

      mChatTooFast = true;
      static const StringTableEntry msg("< You are chatting too fast, your message didn't make it through.");
      m2cSendChat(msg, false, StringPtr(" "));

      return;  // Bail
   }
   mChatTooFast = false;


   // Now relay the chat to all connected clients
   if(!badCommand && !isPrivate)
   {
      const  Vector<MasterServerConnection *> *clientList = mMaster->getClientList();

      for(S32 i = 0; i < clientList->size(); i++)
      {
         if(clientList->get(i) != this)    // ...except self!
            clientList->get(i)->m2cSendChat(mPlayerOrServerName, isPrivate, message);
      }
   }


   // Log F5 chat messages
   if(isPrivate)
      logprintf(LogConsumer::LogChat, "Relayed private msg from %s to %s: %s", mPlayerOrServerName.getString(), pmRecipient.c_str(), strippedMessage);
   else
      logprintf(LogConsumer::LogChat, "Relayed chat msg from %s: %s", mPlayerOrServerName.getString(), message.getString());
}

TNL_IMPLEMENT_RPC_OVERRIDE(MasterServerConnection, s2mChangeName, (StringTableEntry name))
{
   if(mConnectionType == MasterConnectionTypeServer)  // server only, don't want clients to rename yet (client names need to authenticate)
   {
      mPlayerOrServerName = name;
      mMaster->writeJsonNow();  // update server name in ".json"
   }
}
TNL_IMPLEMENT_RPC_OVERRIDE(MasterServerConnection, s2mServerDescription, (StringTableEntry descr))
{
   mServerDescr = descr;
}

TNL_IMPLEMENT_NETCONNECTION(MasterServerConnection, NetClassGroupMaster, true);

Vector< GameConnectRequest* > MasterServerConnection::gConnectList;
Vector<SafePtr<MasterServerConnection> > MasterServerConnection::gLeaveChatTimerList;


}<|MERGE_RESOLUTION|>--- conflicted
+++ resolved
@@ -31,7 +31,7 @@
 
 public:
    MasterThreadEntry(const MasterSettings *settings) { mSettings = settings; } // Quickie constructor
-   virtual ~MasterThreadEntry() {};
+	virtual ~MasterThreadEntry() {};
 };
 
 
@@ -324,14 +324,6 @@
 // sends it to the client, followed by a QueryServersDone RPC.
 TNL_IMPLEMENT_RPC_OVERRIDE(MasterServerConnection, c2mQueryServers, (U32 queryId))
 {
-   c2mQueryServersOption(queryId, false);
-}
-TNL_IMPLEMENT_RPC_OVERRIDE(MasterServerConnection, c2mQueryHostServers, (U32 queryId))
-{
-   c2mQueryServersOption(queryId, true);
-}
-void MasterServerConnection::c2mQueryServersOption(U32 queryId, bool hostonly)
-{
    Vector<IPAddress> addresses(IP_MESSAGE_ADDRESS_COUNT);
    Vector<S32> serverIdList(IP_MESSAGE_ADDRESS_COUNT);
    
@@ -346,10 +338,6 @@
 
       // Skip servers with incompatible versions
       if(serverList->get(i)->mCSProtocolVersion != mCSProtocolVersion)  
-         continue;
-
-      // Skip servers with host mode
-      if(((serverList->get(i)->mInfoFlags & HostModeFlag) != 0) != hostonly)
          continue;
 
       // Add us to the results list
@@ -1627,8 +1615,6 @@
                // Do nothing
                break;
          }
-<<<<<<< HEAD
-=======
 
          // If client needs to upgrade, tell them
          m2cSendUpdgradeStatus(mMaster->getSetting<U32>(IniKey::LatestReleasedCSProtocol)  > mCSProtocolVersion || 
@@ -1636,7 +1622,6 @@
 
          // Send message of the day
          sendMotd();
->>>>>>> f6375f91
       }
       break;
 
@@ -1670,24 +1655,6 @@
 
    if(mCMProtocolVersion >= 8)
       stream->write(mClientId);
-}
-
-void MasterServerConnection::onConnectionEstablished()
-{
-   Parent::onConnectionEstablished();
-
-   if(mConnectionType == MasterConnectionTypeClient)
-   {
-      // If client needs to upgrade, tell them
-      m2cSendUpdgradeStatus(mMaster->getSetting<U32>("LatestReleasedCSProtocol")   > mCSProtocolVersion || 
-                            mMaster->getSetting<U32>("LatestReleasedBuildVersion") > mClientBuild);
-
-      // Send message of the day
-      sendMotd();
-
-      // for "Host on server" 019d and later, Maybe improve this to only show it when server is available...
-      m2cHostOnServerAvailable(true);
-   }
 }
 
 
