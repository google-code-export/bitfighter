--- conflicted
+++ resolved
@@ -89,11 +89,7 @@
 void GamePair::initialize(GameSettingsPtr settings, const string &levelCode, S32 clientCount)
 {
    // Need to start Lua before we add any clients.  Might as well do it now.
-<<<<<<< HEAD
-   LuaScriptRunner::startLua(settings->getFolderManager()->luaDir);
-=======
    LuaScriptRunner::startLua(settings->getFolderManager()->getLuaDir());
->>>>>>> f6375f91
 
    LevelSourcePtr levelSource = LevelSourcePtr(new StringLevelSource(levelCode));
    initHosting(settings, levelSource, true, false);      // Creates a game and adds it to GameManager
